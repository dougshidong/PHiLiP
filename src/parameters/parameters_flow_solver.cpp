--- conflicted
+++ resolved
@@ -25,14 +25,9 @@
                           " advection | "
                           " periodic_1D_unsteady | "
                           " gaussian_bump | "
-<<<<<<< HEAD
-                          " sshock | "
-                          " isentropic_vortex"),
-=======
                           " isentropic_vortex | "
                           " kelvin_helmholtz_instability | "
                           " sshock "),
->>>>>>> 40f19490
                           "The type of flow we want to simulate. "
                           "Choices are "
                           " <taylor_green_vortex | "
@@ -45,14 +40,9 @@
                           " advection | "
                           " periodic_1D_unsteady | "
                           " gaussian_bump | "
-<<<<<<< HEAD
-                          " sshock | "
-                          " isentropic_vortex>.");
-=======
                           " isentropic_vortex | "
                           " kelvin_helmholtz_instability | "
                           " sshock>. ");
->>>>>>> 40f19490
 
         prm.declare_entry("poly_degree", "1",
                           dealii::Patterns::Integer(0, dealii::Patterns::Integer::max_int_value),
@@ -276,15 +266,10 @@
         else if (flow_case_type_string == "advection")                  {flow_case_type = advection;}
         else if (flow_case_type_string == "periodic_1D_unsteady")       {flow_case_type = periodic_1D_unsteady;}
         else if (flow_case_type_string == "gaussian_bump")              {flow_case_type = gaussian_bump;}
-<<<<<<< HEAD
-        else if (flow_case_type_string == "sshock")                             {flow_case_type = sshock;}
-        else if (flow_case_type_string == "isentropic_vortex")          {flow_case_type = isentropic_vortex;}
-=======
         else if (flow_case_type_string == "isentropic_vortex")          {flow_case_type = isentropic_vortex;}
         else if (flow_case_type_string == "kelvin_helmholtz_instability")   
                                                                         {flow_case_type = kelvin_helmholtz_instability;}
         else if (flow_case_type_string == "sshock")                     {flow_case_type = sshock;}
->>>>>>> 40f19490
 
         poly_degree = prm.get_integer("poly_degree");
         
