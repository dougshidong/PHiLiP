--- conflicted
+++ resolved
@@ -362,20 +362,13 @@
     //create 1D solution polynomial basis functions to interpolate the solution to the quadrature nodes
     const unsigned int init_grid_degree = grid_degree;
 
-<<<<<<< HEAD
-    // Constructor for the operators
-    OPERATOR::basis_functions<dim, 2 * dim> soln_basis(1, max_degree, init_grid_degree);
-    OPERATOR::vol_projection_operator<dim, 2 * dim> soln_basis_projection_oper(1, max_degree, init_grid_degree);
-=======
     // Construct 1D Quad Points
     dealii::QGauss<1> oneD_quad_GL(max_degree + 1);
     dealii::QGaussLobatto<1> oneD_quad_GLL(max_degree + 1);
->>>>>>> 3f3e2850
-
     // Constructor for the operators
-    OPERATOR::basis_functions<dim, 2 * dim, real> soln_basis_GLL(1, max_degree, init_grid_degree);
+    OPERATOR::basis_functions<dim, 2 * dim> soln_basis_GLL(1, max_degree, init_grid_degree);
     soln_basis_GLL.build_1D_volume_operator(oneD_fe_collection_1state[max_degree], oneD_quad_GLL);
-    OPERATOR::basis_functions<dim, 2 * dim, real> soln_basis_GL(1, max_degree, init_grid_degree);
+    OPERATOR::basis_functions<dim, 2 * dim> soln_basis_GL(1, max_degree, init_grid_degree);
     soln_basis_GL.build_1D_volume_operator(oneD_fe_collection_1state[max_degree], oneD_quad_GL);
 
     for (auto soln_cell : dof_handler.active_cell_iterators()) {
