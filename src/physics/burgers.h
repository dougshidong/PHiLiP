--- conflicted
+++ resolved
@@ -58,11 +58,7 @@
         const bool                                                diffusion = true, 
         const dealii::Tensor<2,3,double>                          input_diffusion_tensor = Parameters::ManufacturedSolutionParam::get_default_diffusion_tensor(),
         std::shared_ptr< ManufacturedSolutionFunction<dim,real> > manufactured_solution_function = nullptr,
-<<<<<<< HEAD
-        const Parameters::AllParameters::TestType parameters_test = Parameters::AllParameters::TestType::run_control) : 
-=======
         const Parameters::AllParameters::TestType                 parameters_test = Parameters::AllParameters::TestType::run_control) : 
->>>>>>> ee3bdb4a
             PhysicsBase<dim,nstate,real>(diffusion, input_diffusion_tensor, manufactured_solution_function), 
             diffusion_scaling_coeff(diffusion_coefficient),
             hasConvection(convection), 
