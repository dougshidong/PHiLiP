--- conflicted
+++ resolved
@@ -283,17 +283,15 @@
 
     /// Flag for renumbering DOFs
     bool do_renumber_dofs;
-<<<<<<< HEAD
-
-    /** Tolerance for checking that the determinant of surface jacobians at element faces matches.
-     *  Note: Currently only used in weak dg. */
-    double matching_surface_jac_det_tolerance;
-=======
+
     /// Renumber dofs type.
     enum RenumberDofsType { CuthillMckee };
     /// Store selected RenumberDofsType from the input file.
     RenumberDofsType renumber_dofs_type;
->>>>>>> fd0a1612
+
+    /** Tolerance for checking that the determinant of surface jacobians at element faces matches.
+     *  Note: Currently only used in weak dg. */
+    double matching_surface_jac_det_tolerance;
     
     /// Declare parameters that can be set as inputs and set up the default options
     /** This subroutine should call the sub-parameter classes static declare_parameters()
