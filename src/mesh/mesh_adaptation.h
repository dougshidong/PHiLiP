--- conflicted
+++ resolved
@@ -53,14 +53,10 @@
     /// Performs fixed fraction refinement based on refinement and coarsening fractions.
     void fixed_fraction_isotropic_refinement_and_coarsening();
     
-<<<<<<< HEAD
-    /// Stores errors in each cell.
-=======
     /// Decide whether to perform h or p refinement based on a smoothness indicator.
     void smoothness_sensor_based_hp_refinement();
     
     /// Stores errors in each cell
->>>>>>> a28d69bc
     dealii::Vector<real> cellwise_errors;
 
     /// Parallel std::cout.
