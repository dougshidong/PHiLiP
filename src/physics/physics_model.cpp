--- conflicted
+++ resolved
@@ -185,26 +185,6 @@
 }
 
 template <int dim, int nstate, typename real, int nstate_baseline_physics>
-<<<<<<< HEAD
-real PhysicsModel<dim,nstate,real,nstate_baseline_physics>
-::convective_surface_numerical_split_flux (
-            const real &surface_flux,
-            const real &flux_interp_to_surface) const
-{
-    // TO DO: Update for when nstate > nstate_baseline_physics
-    real conv_surf_num_split_flux;
-    if constexpr(nstate==nstate_baseline_physics) {
-        conv_surf_num_split_flux = physics_baseline->convective_surface_numerical_split_flux(surface_flux,flux_interp_to_surface);
-    } else {
-        // TO DO, make use of the physics_model object for nstate>nstate_baseline_physics
-        std::abort();
-    }
-    return conv_surf_num_split_flux;
-}
-
-template <int dim, int nstate, typename real, int nstate_baseline_physics>
-=======
->>>>>>> 95f65090
 std::array<real,nstate> PhysicsModel<dim, nstate, real, nstate_baseline_physics>
 ::compute_entropy_variables (
     const std::array<real,nstate> &conservative_soln) const
