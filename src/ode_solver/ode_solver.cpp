#include "ode_solver.h"
#include "linear_solver/linear_solver.h"

namespace PHiLiP {
namespace ODE {

template <int dim, typename real>
int ODESolver<dim,real>::steady_state ()
{
    Parameters::ODESolverParam ode_param = ODESolver<dim,real>::all_parameters->ode_solver_param;
    std::cout << " Performing steady state analysis... " << std::endl;
    allocate_ode_system ();

    this->residual_norm = 1; // Always do at least 1 iteration
    update_norm = 1; // Always do at least 1 iteration
    this->current_iteration = 0;

    this->dg->output_results_vtk(this->current_iteration);

    std::cout << " Evaluating right-hand side and setting system_matrix to Jacobian before starting iterations... " << std::endl;
    this->dg->assemble_residual_dRdW ();
    initial_residual_norm = this->dg->get_residual_l2norm();

    // Output initial solution
    while (    this->residual_norm     > ode_param.nonlinear_steady_residual_tolerance 
            && update_norm             > ode_param.nonlinear_steady_residual_tolerance 
            && this->current_iteration < ode_param.nonlinear_max_iterations )
    {
        if ((ode_param.ode_output) == Parameters::OutputEnum::verbose &&
            (this->current_iteration%ode_param.print_iteration_modulo) == 0 )
        std::cout << " ********************************************************** "
                  << std::endl
                  << " Nonlinear iteration: " << this->current_iteration + 1
                  << " residual norm: " << this->residual_norm
                  << std::endl;

        if ((ode_param.ode_output) == Parameters::OutputEnum::verbose &&
            (this->current_iteration%ode_param.print_iteration_modulo) == 0 )
        std::cout << " Evaluating right-hand side and setting system_matrix to Jacobian... " << std::endl;

        this->dg->assemble_residual_dRdW ();
        this->residual_norm = this->dg->get_residual_l2norm() / this->initial_residual_norm;

        double dt = ode_param.initial_time_step;
        dt *= pow((1.0-std::log10(this->residual_norm)*ode_param.time_step_factor_residual), ode_param.time_step_factor_residual_exp);
        std::cout << "Time step = " << dt << std::endl;

        step_in_time(dt);

        this->dg->output_results_vtk(this->current_iteration);


        ++(this->current_iteration);

    }
    return 1;
}

template <int dim, typename real>
int ODESolver<dim,real>::advance_solution_time (double time_advance)
{
    Parameters::ODESolverParam ode_param = ODESolver<dim,real>::all_parameters->ode_solver_param;

    const unsigned int number_of_time_steps = static_cast<int>(ceil(time_advance/ode_param.initial_time_step));
    const double constant_time_step = time_advance/number_of_time_steps;

    std::cout
        << " Advancing solution by " << time_advance << " time units, using "
        << number_of_time_steps << " iterations of size dt=" << constant_time_step << " ... " << std::endl;
    allocate_ode_system ();

    this->current_iteration = 0;

    // Output initial solution
    this->dg->output_results_vtk(this->current_iteration);

    while (this->current_iteration < number_of_time_steps)
    {
        if ((ode_param.ode_output) == Parameters::OutputEnum::verbose &&
            (this->current_iteration%ode_param.print_iteration_modulo) == 0 )
        std::cout << " ********************************************************** "
                  << std::endl
                  << " Iteration: " << this->current_iteration + 1
                  << " out of: " << number_of_time_steps
                  << std::endl;

        if ((ode_param.ode_output) == Parameters::OutputEnum::verbose &&
            (this->current_iteration%ode_param.print_iteration_modulo) == 0 )
        std::cout << " Evaluating right-hand side and setting system_matrix to Jacobian... " << std::endl;

        this->dg->assemble_residual_dRdW ();

        step_in_time(constant_time_step);

        this->dg->output_results_vtk(this->current_iteration);

        ++(this->current_iteration);
    }
    return 1;
}

template <int dim, typename real>
<<<<<<< HEAD
void Explicit_ODESolver<dim,real>::evaluate_solution_update ()
{
    //this->solution_update = dt*(this->dg->right_hand_side);
    //this->solution_update = (this->dg->right_hand_side);
	double dt = 0.1;
    this->solution_update = 0;
    this->solution_update.reinit(this->dg->dof_handler.n_dofs());
    this->dg->global_mass_matrix.vmult(this->solution_update,this->dg->right_hand_side); //should be negative?
    this->solution_update *= dt;
}
template <int dim, typename real>
void Implicit_ODESolver<dim,real>::evaluate_solution_update ()
=======
void Implicit_ODESolver<dim,real>::step_in_time (real dt)
>>>>>>> efcb40cb
{
    this->current_time += dt;
    // Solve (M/dt - dRdW) dw = R
    // w = w + dw
    Parameters::ODESolverParam ode_param = ODESolver<dim,real>::all_parameters->ode_solver_param;

    this->dg->system_matrix *= -1.0;

    this->dg->add_mass_matrices(1.0/dt);

    if ((ode_param.ode_output) == Parameters::OutputEnum::verbose &&
        (this->current_iteration%ode_param.print_iteration_modulo) == 0 )
    std::cout << " Evaluating system update... " << std::endl;

    solve_linear (
        this->dg->system_matrix,
        this->dg->right_hand_side, 
        this->solution_update,
        this->ODESolver<dim,real>::all_parameters->linear_solver_param);

    this->dg->solution += this->solution_update;

    this->update_norm = this->solution_update.l2_norm();
}

template <int dim, typename real>
void Explicit_ODESolver<dim,real>::step_in_time (real dt)
{
    this->current_time += dt;
    const int rk_order = 1;
    if (rk_order == 1) {
        this->dg->global_inverse_mass_matrix.vmult(this->solution_update, this->dg->right_hand_side);
        this->update_norm = this->solution_update.l2_norm();
        this->dg->solution.add(dt,this->solution_update);
    } else if (rk_order == 3) {
        // Stage 0
        this->rk_stage[0] = this->dg->solution;

        // Stage 1
        this->dg->global_inverse_mass_matrix.vmult(this->solution_update, this->dg->right_hand_side);

        this->rk_stage[1] = this->rk_stage[0];
        this->rk_stage[1].add(dt,this->solution_update);

        this->dg->solution = this->rk_stage[1];

        // Stage 2
        this->dg->assemble_residual_dRdW ();
        this->dg->global_inverse_mass_matrix.vmult(this->solution_update, this->dg->right_hand_side);

        this->rk_stage[2] = this->rk_stage[0];
        this->rk_stage[2] *= 0.75;
        this->rk_stage[2].add(0.25, this->rk_stage[1]);
        this->rk_stage[2].add(0.25*dt, this->solution_update);

        this->dg->solution = this->rk_stage[2];

        // Stage 3
        this->dg->assemble_residual_dRdW ();
        this->dg->global_inverse_mass_matrix.vmult(this->solution_update, this->dg->right_hand_side);

        this->rk_stage[3] = this->rk_stage[0];
        this->rk_stage[3] *= 1.0/3.0;
        this->rk_stage[3].add(2.0/3.0, this->rk_stage[2]);
        this->rk_stage[3].add(2.0/3.0*dt, this->solution_update);

        this->dg->solution = this->rk_stage[3];
    }

}

template <int dim, typename real>
void Explicit_ODESolver<dim,real>::allocate_ode_system ()
{
    unsigned int n_dofs = this->dg->dof_handler.n_dofs();
    const bool do_inverse_mass_matrix = true;
    this->solution_update.reinit(n_dofs);
    this->dg->evaluate_mass_matrices(do_inverse_mass_matrix);
    //solution.reinit(n_dofs);
    //right_hand_side.reinit(n_dofs);

    this->rk_stage.resize(4);
    for (int i=0; i<4; i++) {
        this->rk_stage[i].reinit(n_dofs);
    }
}
template <int dim, typename real>
void Implicit_ODESolver<dim,real>::allocate_ode_system ()
{
    unsigned int n_dofs = this->dg->dof_handler.n_dofs();
    const bool do_inverse_mass_matrix = false;
    this->solution_update.reinit(n_dofs);
    this->dg->evaluate_mass_matrices(do_inverse_mass_matrix);
}

//template <int dim, typename real>
//std::shared_ptr<ODESolver<dim,real>> ODESolverFactory<dim,real>::create_ODESolver(Parameters::ODESolverParam::ODESolverEnum ode_solver_type)
//{
//    using ODEEnum = Parameters::ODESolverParam::ODESolverEnum;
//    if(ode_solver_type == ODEEnum::explicit_solver) return std::make_shared<Explicit_ODESolver<dim,real>>();
//    if(ode_solver_type == ODEEnum::implicit_solver) return std::make_shared<Implicit_ODESolver<dim,real>>();
//    else {
//        std::cout << "Can't create ODE solver since explicit/implicit solver is not clear." << std::endl;
//        return nullptr;
//    }
//}
template <int dim, typename real>
std::shared_ptr<ODESolver<dim,real>> ODESolverFactory<dim,real>::create_ODESolver(std::shared_ptr< DGBase<dim,real> > dg_input)
{
    using ODEEnum = Parameters::ODESolverParam::ODESolverEnum;
    ODEEnum ode_solver_type = dg_input->all_parameters->ode_solver_param.ode_solver_type;
    if(ode_solver_type == ODEEnum::explicit_solver) return std::make_shared<Explicit_ODESolver<dim,real>>(dg_input);
    if(ode_solver_type == ODEEnum::implicit_solver) return std::make_shared<Implicit_ODESolver<dim,real>>(dg_input);
    else {
        std::cout << "********************************************************************" << std::endl;
        std::cout << "Can't create ODE solver since explicit/implicit solver is not clear." << std::endl;
        std::cout << "Solver type specified: " << ode_solver_type << std::endl;
        std::cout << "Solver type possible: " << std::endl;
        std::cout <<  ODEEnum::explicit_solver << std::endl;
        std::cout <<  ODEEnum::implicit_solver << std::endl;
        std::cout << "********************************************************************" << std::endl;
        return nullptr;
    }
}

template class ODESolver<PHILIP_DIM, double>;
template class Explicit_ODESolver<PHILIP_DIM, double>;
template class Implicit_ODESolver<PHILIP_DIM, double>;
template class ODESolverFactory<PHILIP_DIM, double>;

} // ODE namespace
} // PHiLiP namespace<|MERGE_RESOLUTION|>--- conflicted
+++ resolved
@@ -100,7 +100,6 @@
 }
 
 template <int dim, typename real>
-<<<<<<< HEAD
 void Explicit_ODESolver<dim,real>::evaluate_solution_update ()
 {
     //this->solution_update = dt*(this->dg->right_hand_side);
@@ -112,10 +111,7 @@
     this->solution_update *= dt;
 }
 template <int dim, typename real>
-void Implicit_ODESolver<dim,real>::evaluate_solution_update ()
-=======
 void Implicit_ODESolver<dim,real>::step_in_time (real dt)
->>>>>>> efcb40cb
 {
     this->current_time += dt;
     // Solve (M/dt - dRdW) dw = R
