set(TEST_OUTPUT_DIR ${CMAKE_CURRENT_BINARY_DIR})

# =======================================
# Default manufactured solution
# =======================================
# ----------------------------------------
# - dim = 1; conv_num_flux = LxF; diss_num_flux = SIP (default)
# ----------------------------------------
configure_file(1d_navier_stokes_lax_friedrichs_sipg_manufactured.prm 1d_navier_stokes_lax_friedrichs_sipg_manufactured.prm COPYONLY)
add_test(
  NAME 1D_NAVIER_STOKES_LAXFRIEDRICHS_SIPG_MANUFACTURED_SOLUTION
  COMMAND mpirun -np 1 ${EXECUTABLE_OUTPUT_PATH}/PHiLiP_1D -i ${CMAKE_CURRENT_BINARY_DIR}/1d_navier_stokes_lax_friedrichs_sipg_manufactured.prm
  WORKING_DIRECTORY ${TEST_OUTPUT_DIR}
)
set_tests_labels(1D_NAVIER_STOKES_LAXFRIEDRICHS_SIPG_MANUFACTURED_SOLUTION  NAVIER_STOKES_INTEGRATION
                                                                            1D
                                                                            SERIAL
                                                                            NAVIER_STOKES
                                                                            IMPLICIT
                                                                            WEAK
                                                                            UNCOLLOCATED
                                                                            MANUFACTURED_SOLUTION
                                                                            CONVERGENCE
                                                                            QUICK
                                                                            INTEGRATION_TEST)
# ----------------------------------------
# - dim = 1; conv_num_flux = Roe; diss_num_flux = SIP (default)
# ----------------------------------------
configure_file(1d_navier_stokes_roe_sipg_manufactured.prm 1d_navier_stokes_roe_sipg_manufactured.prm COPYONLY)
add_test(
  NAME 1D_NAVIER_STOKES_ROE_SIPG_MANUFACTURED_SOLUTION
  COMMAND mpirun -np 1 ${EXECUTABLE_OUTPUT_PATH}/PHiLiP_1D -i ${CMAKE_CURRENT_BINARY_DIR}/1d_navier_stokes_roe_sipg_manufactured.prm
  WORKING_DIRECTORY ${TEST_OUTPUT_DIR}
)
set_tests_labels(1D_NAVIER_STOKES_ROE_SIPG_MANUFACTURED_SOLUTION    NAVIER_STOKES_INTEGRATION
                                                                    1D
                                                                    SERIAL
                                                                    NAVIER_STOKES
                                                                    IMPLICIT
                                                                    WEAK
                                                                    UNCOLLOCATED
                                                                    MANUFACTURED_SOLUTION
                                                                    CONVERGENCE
                                                                    QUICK
                                                                    INTEGRATION_TEST)
# ----------------------------------------
# - dim = 1; conv_num_flux = L2Roe; diss_num_flux = SIP (default)
# ----------------------------------------
configure_file(1d_navier_stokes_l2roe_sipg_manufactured.prm 1d_navier_stokes_l2roe_sipg_manufactured.prm COPYONLY)
add_test(
  NAME 1D_NAVIER_STOKES_L2ROE_SIPG_MANUFACTURED_SOLUTION
  COMMAND mpirun -np 1 ${EXECUTABLE_OUTPUT_PATH}/PHiLiP_1D -i ${CMAKE_CURRENT_BINARY_DIR}/1d_navier_stokes_l2roe_sipg_manufactured.prm
  WORKING_DIRECTORY ${TEST_OUTPUT_DIR}
)
set_tests_labels(1D_NAVIER_STOKES_L2ROE_SIPG_MANUFACTURED_SOLUTION  NAVIER_STOKES_INTEGRATION
                                                                    1D
                                                                    SERIAL
                                                                    NAVIER_STOKES
                                                                    IMPLICIT
                                                                    WEAK
                                                                    UNCOLLOCATED
                                                                    MANUFACTURED_SOLUTION
                                                                    CONVERGENCE
                                                                    MODERATE
                                                                    INTEGRATION_TEST)
# ----------------------------------------
# - dim = 1; conv_num_flux = Roe; diss_num_flux = BR2
# ----------------------------------------
configure_file(1d_navier_stokes_roe_br2_manufactured.prm 1d_navier_stokes_roe_br2_manufactured.prm COPYONLY)
add_test(
  NAME 1D_NAVIER_STOKES_ROE_BR2_MANUFACTURED_SOLUTION
  COMMAND mpirun -np 1 ${EXECUTABLE_OUTPUT_PATH}/PHiLiP_1D -i ${CMAKE_CURRENT_BINARY_DIR}/1d_navier_stokes_roe_br2_manufactured.prm
  WORKING_DIRECTORY ${TEST_OUTPUT_DIR}
)
set_tests_labels(1D_NAVIER_STOKES_ROE_BR2_MANUFACTURED_SOLUTION NAVIER_STOKES_INTEGRATION
                                                                1D
                                                                SERIAL
                                                                NAVIER_STOKES
                                                                IMPLICIT
                                                                WEAK
                                                                UNCOLLOCATED
                                                                MANUFACTURED_SOLUTION
                                                                CONVERGENCE
                                                                MODERATE
                                                                INTEGRATION_TEST)
# ----------------------------------------

# =======================================
# Navah's MS-1
# =======================================
# ----------------------------------------
# - conv_num_flux = LxF; diss_num_flux = SIP (default)
# ----------------------------------------
configure_file(2d_navier_stokes_laxfriedrichs_manufactured_navah_1.prm 2d_navier_stokes_laxfriedrichs_manufactured_navah_1.prm COPYONLY)
add_test(
  NAME MPI_2D_NAVIER_STOKES_LAXFRIEDRICHS_MANUFACTURED_SOLUTION_NAVAH_1
  COMMAND mpirun -np ${MPIMAX} ${EXECUTABLE_OUTPUT_PATH}/PHiLiP_2D -i ${CMAKE_CURRENT_BINARY_DIR}/2d_navier_stokes_laxfriedrichs_manufactured_navah_1.prm
  WORKING_DIRECTORY ${TEST_OUTPUT_DIR}
)
set_tests_labels(MPI_2D_NAVIER_STOKES_LAXFRIEDRICHS_MANUFACTURED_SOLUTION_NAVAH_1   NAVIER_STOKES_INTEGRATION
                                                                                    2D
                                                                                    PARALLEL
                                                                                    NAVIER_STOKES
                                                                                    IMPLICIT
                                                                                    WEAK
                                                                                    UNCOLLOCATED
                                                                                    MANUFACTURED_SOLUTION
                                                                                    CONVERGENCE
                                                                                    MODERATE
                                                                                    INTEGRATION_TEST)

# ----------------------------------------
# - conv_num_flux = Roe; diss_num_flux = SIP (default)
# ----------------------------------------
configure_file(2d_navier_stokes_roe_manufactured_navah_1.prm 2d_navier_stokes_roe_manufactured_navah_1.prm COPYONLY)
add_test(
  NAME MPI_2D_NAVIER_STOKES_ROE_MANUFACTURED_SOLUTION_NAVAH_1
  COMMAND mpirun -np ${MPIMAX} ${EXECUTABLE_OUTPUT_PATH}/PHiLiP_2D -i ${CMAKE_CURRENT_BINARY_DIR}/2d_navier_stokes_roe_manufactured_navah_1.prm
  WORKING_DIRECTORY ${TEST_OUTPUT_DIR}
)
set_tests_labels(MPI_2D_NAVIER_STOKES_ROE_MANUFACTURED_SOLUTION_NAVAH_1 NAVIER_STOKES_INTEGRATION
                                                                        2D
                                                                        PARALLEL
                                                                        NAVIER_STOKES
                                                                        IMPLICIT
                                                                        WEAK
                                                                        UNCOLLOCATED
                                                                        MANUFACTURED_SOLUTION
                                                                        CONVERGENCE
                                                                        MODERATE
                                                                        INTEGRATION_TEST)

# ----------------------------------------
# - conv_num_flux = L2Roe; diss_num_flux = SIP (default)
# ----------------------------------------
configure_file(2d_navier_stokes_l2roe_manufactured_navah_1.prm 2d_navier_stokes_l2roe_manufactured_navah_1.prm COPYONLY)
add_test(
  NAME MPI_2D_NAVIER_STOKES_L2ROE_MANUFACTURED_SOLUTION_NAVAH_1
  COMMAND mpirun -np ${MPIMAX} ${EXECUTABLE_OUTPUT_PATH}/PHiLiP_2D -i ${CMAKE_CURRENT_BINARY_DIR}/2d_navier_stokes_l2roe_manufactured_navah_1.prm
  WORKING_DIRECTORY ${TEST_OUTPUT_DIR}
)
set_tests_labels(MPI_2D_NAVIER_STOKES_L2ROE_MANUFACTURED_SOLUTION_NAVAH_1   NAVIER_STOKES_INTEGRATION
                                                                            2D
                                                                            PARALLEL
                                                                            NAVIER_STOKES
                                                                            IMPLICIT
                                                                            WEAK
                                                                            UNCOLLOCATED
                                                                            MANUFACTURED_SOLUTION
                                                                            CONVERGENCE
                                                                            MODERATE
                                                                            INTEGRATION_TEST)

# ----------------------------------------

# =======================================
# Navah's MS-2
# =======================================
# ----------------------------------------
# - conv_num_flux = LxF; diss_num_flux = SIP (default)
# ----------------------------------------
configure_file(2d_navier_stokes_laxfriedrichs_manufactured_navah_2.prm 2d_navier_stokes_laxfriedrichs_manufactured_navah_2.prm COPYONLY)
add_test(
  NAME MPI_2D_NAVIER_STOKES_LAXFRIEDRICHS_MANUFACTURED_SOLUTION_NAVAH_2
  COMMAND mpirun -np ${MPIMAX} ${EXECUTABLE_OUTPUT_PATH}/PHiLiP_2D -i ${CMAKE_CURRENT_BINARY_DIR}/2d_navier_stokes_laxfriedrichs_manufactured_navah_2.prm
  WORKING_DIRECTORY ${TEST_OUTPUT_DIR}
)
set_tests_labels(MPI_2D_NAVIER_STOKES_LAXFRIEDRICHS_MANUFACTURED_SOLUTION_NAVAH_2   NAVIER_STOKES_INTEGRATION
                                                                                    2D
                                                                                    PARALLEL
                                                                                    NAVIER_STOKES
                                                                                    IMPLICIT
                                                                                    WEAK
                                                                                    UNCOLLOCATED
                                                                                    MANUFACTURED_SOLUTION
                                                                                    CONVERGENCE
                                                                                    MODERATE
                                                                                    INTEGRATION_TEST)

# ----------------------------------------
# - conv_num_flux = Roe; diss_num_flux = SIP (default)
# ----------------------------------------
configure_file(2d_navier_stokes_roe_manufactured_navah_2.prm 2d_navier_stokes_roe_manufactured_navah_2.prm COPYONLY)
add_test(
  NAME MPI_2D_NAVIER_STOKES_ROE_MANUFACTURED_SOLUTION_NAVAH_2
  COMMAND mpirun -np ${MPIMAX} ${EXECUTABLE_OUTPUT_PATH}/PHiLiP_2D -i ${CMAKE_CURRENT_BINARY_DIR}/2d_navier_stokes_roe_manufactured_navah_2.prm
  WORKING_DIRECTORY ${TEST_OUTPUT_DIR}
)
set_tests_labels(MPI_2D_NAVIER_STOKES_ROE_MANUFACTURED_SOLUTION_NAVAH_2 NAVIER_STOKES_INTEGRATION
                                                                        2D
                                                                        PARALLEL
                                                                        NAVIER_STOKES
                                                                        IMPLICIT
                                                                        WEAK
                                                                        UNCOLLOCATED
                                                                        MANUFACTURED_SOLUTION
                                                                        CONVERGENCE
                                                                        MODERATE
                                                                        INTEGRATION_TEST)

# ----------------------------------------
# - conv_num_flux = L2Roe; diss_num_flux = SIP (default)
# ----------------------------------------
configure_file(2d_navier_stokes_l2roe_manufactured_navah_2.prm 2d_navier_stokes_l2roe_manufactured_navah_2.prm COPYONLY)
add_test(
  NAME MPI_2D_NAVIER_STOKES_L2ROE_MANUFACTURED_SOLUTION_NAVAH_2
  COMMAND mpirun -np ${MPIMAX} ${EXECUTABLE_OUTPUT_PATH}/PHiLiP_2D -i ${CMAKE_CURRENT_BINARY_DIR}/2d_navier_stokes_l2roe_manufactured_navah_2.prm
  WORKING_DIRECTORY ${TEST_OUTPUT_DIR}
)
set_tests_labels(MPI_2D_NAVIER_STOKES_L2ROE_MANUFACTURED_SOLUTION_NAVAH_2   NAVIER_STOKES_INTEGRATION
                                                                            2D
                                                                            PARALLEL
                                                                            NAVIER_STOKES
                                                                            IMPLICIT
                                                                            WEAK
                                                                            UNCOLLOCATED
                                                                            MANUFACTURED_SOLUTION
                                                                            CONVERGENCE
                                                                            MODERATE
                                                                            INTEGRATION_TEST)

# ----------------------------------------

# =======================================
# Navah's MS-3
# =======================================
# ----------------------------------------
# - conv_num_flux = LxF; diss_num_flux = SIP (default)
# ----------------------------------------
configure_file(2d_navier_stokes_laxfriedrichs_manufactured_navah_3.prm 2d_navier_stokes_laxfriedrichs_manufactured_navah_3.prm COPYONLY)
add_test(
  NAME MPI_2D_NAVIER_STOKES_LAXFRIEDRICHS_MANUFACTURED_SOLUTION_NAVAH_3
  COMMAND mpirun -np ${MPIMAX} ${EXECUTABLE_OUTPUT_PATH}/PHiLiP_2D -i ${CMAKE_CURRENT_BINARY_DIR}/2d_navier_stokes_laxfriedrichs_manufactured_navah_3.prm
  WORKING_DIRECTORY ${TEST_OUTPUT_DIR}
)
set_tests_labels(MPI_2D_NAVIER_STOKES_LAXFRIEDRICHS_MANUFACTURED_SOLUTION_NAVAH_3   NAVIER_STOKES_INTEGRATION
                                                                                    2D
                                                                                    PARALLEL
                                                                                    NAVIER_STOKES
                                                                                    IMPLICIT
                                                                                    WEAK
                                                                                    UNCOLLOCATED
                                                                                    MANUFACTURED_SOLUTION
                                                                                    CONVERGENCE
                                                                                    MODERATE
                                                                                    INTEGRATION_TEST)
# ----------------------------------------
# - conv_num_flux = Roe; diss_num_flux = SIP (default)
# ----------------------------------------
configure_file(2d_navier_stokes_roe_manufactured_navah_3.prm 2d_navier_stokes_roe_manufactured_navah_3.prm COPYONLY)
add_test(
  NAME MPI_2D_NAVIER_STOKES_ROE_MANUFACTURED_SOLUTION_NAVAH_3
  COMMAND mpirun -np ${MPIMAX} ${EXECUTABLE_OUTPUT_PATH}/PHiLiP_2D -i ${CMAKE_CURRENT_BINARY_DIR}/2d_navier_stokes_roe_manufactured_navah_3.prm
  WORKING_DIRECTORY ${TEST_OUTPUT_DIR}
)
set_tests_labels(MPI_2D_NAVIER_STOKES_ROE_MANUFACTURED_SOLUTION_NAVAH_3 NAVIER_STOKES_INTEGRATION
                                                                        2D
                                                                        PARALLEL
                                                                        NAVIER_STOKES
                                                                        IMPLICIT
                                                                        WEAK
                                                                        UNCOLLOCATED
                                                                        MANUFACTURED_SOLUTION
                                                                        CONVERGENCE
                                                                        MODERATE
                                                                        INTEGRATION_TEST)

# ----------------------------------------
# - conv_num_flux = L2Roe; diss_num_flux = SIP (default)
# ----------------------------------------
configure_file(2d_navier_stokes_l2roe_manufactured_navah_3.prm 2d_navier_stokes_l2roe_manufactured_navah_3.prm COPYONLY)
add_test(
  NAME MPI_2D_NAVIER_STOKES_L2ROE_MANUFACTURED_SOLUTION_NAVAH_3
  COMMAND mpirun -np ${MPIMAX} ${EXECUTABLE_OUTPUT_PATH}/PHiLiP_2D -i ${CMAKE_CURRENT_BINARY_DIR}/2d_navier_stokes_l2roe_manufactured_navah_3.prm
  WORKING_DIRECTORY ${TEST_OUTPUT_DIR}
)
set_tests_labels(MPI_2D_NAVIER_STOKES_L2ROE_MANUFACTURED_SOLUTION_NAVAH_3   NAVIER_STOKES_INTEGRATION
                                                                            2D
                                                                            PARALLEL
                                                                            NAVIER_STOKES
                                                                            IMPLICIT
                                                                            WEAK
                                                                            UNCOLLOCATED
                                                                            MANUFACTURED_SOLUTION
                                                                            CONVERGENCE
                                                                            MODERATE
                                                                            INTEGRATION_TEST)

# ----------------------------------------

# =======================================
# Navah's MS-4
# =======================================
# ----------------------------------------
# - conv_num_flux = LxF; diss_num_flux = SIP (default)
# ----------------------------------------
configure_file(2d_rans_sa_laxfriedrichs_manufactured_navah_4.prm 2d_rans_sa_laxfriedrichs_manufactured_navah_4.prm COPYONLY)
add_test(
  NAME MPI_2D_RANS_SA_LAXFRIEDRICHS_MANUFACTURED_SOLUTION_NAVAH_4
  COMMAND mpirun -np ${MPIMAX} ${EXECUTABLE_OUTPUT_PATH}/PHiLiP_2D -i ${CMAKE_CURRENT_BINARY_DIR}/2d_rans_sa_laxfriedrichs_manufactured_navah_4.prm
  WORKING_DIRECTORY ${TEST_OUTPUT_DIR}
)
set_tests_labels(MPI_2D_RANS_SA_LAXFRIEDRICHS_MANUFACTURED_SOLUTION_NAVAH_4 NAVIER_STOKES_INTEGRATION
                                                                            2D
                                                                            PARALLEL
                                                                            NAVIER_STOKES
                                                                            IMPLICIT
                                                                            WEAK
                                                                            UNCOLLOCATED
                                                                            MANUFACTURED_SOLUTION
                                                                            CONVERGENCE
                                                                            RANS
                                                                            MODERATE
                                                                            INTEGRATION_TEST)
# ----------------------------------------

# =======================================
# Navah's MS-5
# =======================================
# ----------------------------------------
# - conv_num_flux = LxF; diss_num_flux = SIP (default)
# ----------------------------------------
configure_file(2d_rans_sa_laxfriedrichs_manufactured_navah_5.prm 2d_rans_sa_laxfriedrichs_manufactured_navah_5.prm COPYONLY)
add_test(
  NAME MPI_2D_RANS_SA_LAXFRIEDRICHS_MANUFACTURED_SOLUTION_NAVAH_5
  COMMAND mpirun -np ${MPIMAX} ${EXECUTABLE_OUTPUT_PATH}/PHiLiP_2D -i ${CMAKE_CURRENT_BINARY_DIR}/2d_rans_sa_laxfriedrichs_manufactured_navah_5.prm
  WORKING_DIRECTORY ${TEST_OUTPUT_DIR}
)
<<<<<<< HEAD
set_tests_labels(MPI_2D_RANS_SA_LAXFRIEDRICHS_MANUFACTURED_SOLUTION_NAVAH_5 NAVIER_STOKES_INTEGRATION
                                                                            2D
                                                                            PARALLEL
                                                                            NAVIER_STOKES
                                                                            IMPLICIT
                                                                            WEAK
                                                                            UNCOLLOCATED
                                                                            MANUFACTURED_SOLUTION
                                                                            CONVERGENCE
                                                                            RANS
                                                                            MODERATE
                                                                            INTEGRATION_TEST)
=======

# ----------------------------------------

# =======================================
# 2D Airfoil
# =======================================
# ----------------------------------------
# - conv_num_flux = LxF; diss_num_flux = SIP (default)
# ----------------------------3d_airfoi.prm------------
configure_file(2d_airfoil.prm 2d_airfoil.prm COPYONLY)
add_test(
  NAME 2D_Airfoil
  COMMAND mpirun --oversubscribe -np ${MPIMAX} ${EXECUTABLE_OUTPUT_PATH}/PHiLiP_2D -i ${CMAKE_CURRENT_BINARY_DIR}/2d_airfoil.prm
  WORKING_DIRECTORY ${TEST_OUTPUT_DIR}
)

# ----------------------------------------

# =======================================
# 3D Airfoil
# =======================================
# ----------------------------------------
# - conv_num_flux = LxF; diss_num_flux = SIP (default)
# ----------------------------3d_airfoi.prm------------
configure_file(3d_airfoil.prm 3d_airfoil.prm COPYONLY)
add_test(
  NAME 3D_Airfoil
  COMMAND mpirun --oversubscribe -np ${MPIMAX} ${EXECUTABLE_OUTPUT_PATH}/PHiLiP_3D -i ${CMAKE_CURRENT_BINARY_DIR}/3d_airfoil.prm
  WORKING_DIRECTORY ${TEST_OUTPUT_DIR}
)
>>>>>>> f3605e9e
<|MERGE_RESOLUTION|>--- conflicted
+++ resolved
@@ -326,7 +326,6 @@
   COMMAND mpirun -np ${MPIMAX} ${EXECUTABLE_OUTPUT_PATH}/PHiLiP_2D -i ${CMAKE_CURRENT_BINARY_DIR}/2d_rans_sa_laxfriedrichs_manufactured_navah_5.prm
   WORKING_DIRECTORY ${TEST_OUTPUT_DIR}
 )
-<<<<<<< HEAD
 set_tests_labels(MPI_2D_RANS_SA_LAXFRIEDRICHS_MANUFACTURED_SOLUTION_NAVAH_5 NAVIER_STOKES_INTEGRATION
                                                                             2D
                                                                             PARALLEL
@@ -338,36 +337,4 @@
                                                                             CONVERGENCE
                                                                             RANS
                                                                             MODERATE
-                                                                            INTEGRATION_TEST)
-=======
-
-# ----------------------------------------
-
-# =======================================
-# 2D Airfoil
-# =======================================
-# ----------------------------------------
-# - conv_num_flux = LxF; diss_num_flux = SIP (default)
-# ----------------------------3d_airfoi.prm------------
-configure_file(2d_airfoil.prm 2d_airfoil.prm COPYONLY)
-add_test(
-  NAME 2D_Airfoil
-  COMMAND mpirun --oversubscribe -np ${MPIMAX} ${EXECUTABLE_OUTPUT_PATH}/PHiLiP_2D -i ${CMAKE_CURRENT_BINARY_DIR}/2d_airfoil.prm
-  WORKING_DIRECTORY ${TEST_OUTPUT_DIR}
-)
-
-# ----------------------------------------
-
-# =======================================
-# 3D Airfoil
-# =======================================
-# ----------------------------------------
-# - conv_num_flux = LxF; diss_num_flux = SIP (default)
-# ----------------------------3d_airfoi.prm------------
-configure_file(3d_airfoil.prm 3d_airfoil.prm COPYONLY)
-add_test(
-  NAME 3D_Airfoil
-  COMMAND mpirun --oversubscribe -np ${MPIMAX} ${EXECUTABLE_OUTPUT_PATH}/PHiLiP_3D -i ${CMAKE_CURRENT_BINARY_DIR}/3d_airfoil.prm
-  WORKING_DIRECTORY ${TEST_OUTPUT_DIR}
-)
->>>>>>> f3605e9e
+                                                                            INTEGRATION_TEST)