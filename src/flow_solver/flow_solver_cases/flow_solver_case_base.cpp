--- conflicted
+++ resolved
@@ -90,16 +90,12 @@
     if (flow_case_type == FlowCaseEnum::naca0012)                   {flow_case_string = "naca0012";}
     if (flow_case_type == FlowCaseEnum::periodic_1D_unsteady)       {flow_case_string = "periodic_1D_unsteady";}
     if (flow_case_type == FlowCaseEnum::gaussian_bump)              {flow_case_string = "gaussian_bump";}
-<<<<<<< HEAD
     if (flow_case_type == FlowCaseEnum::advection_limiter)          {flow_case_string = "advection_limiter";}
-
-=======
     if (flow_case_type == FlowCaseEnum::dipole_wall_collision_normal)
                                                                     {flow_case_string = "dipole_wall_collision_normal";}
     if (flow_case_type == FlowCaseEnum::dipole_wall_collision_oblique)
                                                                     {flow_case_string = "dipole_wall_collision_oblique";}
     
->>>>>>> 5b5e4eb9
     return flow_case_string;
 }
 
