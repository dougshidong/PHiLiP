#include <deal.II/base/mpi.h>
#include <deal.II/base/utilities.h>

#include "parameters/all_parameters.h"

namespace PHiLiP {
namespace Parameters {

AllParameters::AllParameters ()
    : manufactured_convergence_study_param(ManufacturedConvergenceStudyParam())
    , ode_solver_param(ODESolverParam())
    , linear_solver_param(LinearSolverParam())
    , euler_param(EulerParam())
    , navier_stokes_param(NavierStokesParam())
    , reduced_order_param(ReducedOrderModelParam())
    , burgers_param(BurgersParam())
    , physics_model_param(PhysicsModelParam())
    , grid_refinement_study_param(GridRefinementStudyParam())
    , artificial_dissipation_param(ArtificialDissipationParam())
    , flow_solver_param(FlowSolverParam())
    , mesh_adaptation_param(MeshAdaptationParam())
    , functional_param(FunctionalParam())
    , time_refinement_study_param(TimeRefinementStudyParam())
    , pcout(std::cout, dealii::Utilities::MPI::this_mpi_process(MPI_COMM_WORLD)==0)
{ }

void AllParameters::declare_parameters (dealii::ParameterHandler &prm)
{
    const int mpi_rank = dealii::Utilities::MPI::this_mpi_process(MPI_COMM_WORLD);
    dealii::ConditionalOStream pcout(std::cout, mpi_rank==0);
    pcout << "Declaring inputs." << std::endl;
    prm.declare_entry("dimension", "-1",
                      dealii::Patterns::Integer(),
                      "Number of dimensions");

    prm.declare_entry("run_type", "integration_test",
                      dealii::Patterns::Selection(
                      " integration_test | "
                      " flow_simulation"),
                      "Type of run (default is integration_test). "
                      "Choices are  <integration_test | flow_simulation>.");

    prm.declare_entry("mesh_type", "default_triangulation",
                      dealii::Patterns::Selection(
                      " default_triangulation | "
                      " triangulation | "
                      " parallel_shared_triangulation | "
                      " parallel_distributed_triangulation"),
                      "Type of triangulation to be used."
                      "Note: parralel_distributed_triangulation not availible int 1D."
                      " <default_triangulation | "
                      "  triangulation | "
                      "  parallel_shared_triangulation |"
                      "  parallel_distributed_triangulation>.");
                      
    prm.declare_entry("overintegration", "0",
                      dealii::Patterns::Integer(),
                      "Number of extra quadrature points to use."
                      "If overintegration=0, then we use n_quad = soln_degree + 1.");

    prm.declare_entry("use_weak_form", "true",
                      dealii::Patterns::Bool(),
                      "Use weak form by default. If false, use strong form.");

    prm.declare_entry("use_collocated_nodes", "false",
                      dealii::Patterns::Bool(),
                      "Use Gauss-Legendre by default. Otherwise, use Gauss-Lobatto to collocate.");

    prm.declare_entry("use_split_form", "false",
                      dealii::Patterns::Bool(),
                      "Use original form by defualt. Otherwise, split the fluxes.");

    prm.declare_entry("two_point_num_flux_type", "KG",
                      dealii::Patterns::Selection(
                      "KG | IR | CH | Ra"),
                      "Two point flux type. "
                      "Choices are <KG | IR | CH | Ra>.");

    prm.declare_entry("use_curvilinear_split_form", "false",
                      dealii::Patterns::Bool(),
                      "Use original form by defualt. Otherwise, split the curvilinear fluxes.");

    prm.declare_entry("use_weight_adjusted_mass", "false",
                      dealii::Patterns::Bool(),
                      "Use original form by defualt. Otherwise, use the weight adjusted low storage mass matrix for curvilinear.");

    prm.declare_entry("use_periodic_bc", "false",
                      dealii::Patterns::Bool(),
                      "Use other boundary conditions by default. Otherwise use periodic (for 1d burgers only");

    prm.declare_entry("use_energy", "false",
                      dealii::Patterns::Bool(),
                      "Not calculate energy by default. Otherwise, get energy per iteration.");

    prm.declare_entry("use_L2_norm", "false",
                      dealii::Patterns::Bool(),
                      "Not calculate L2 norm by default (M+K). Otherwise, get L2 norm per iteration.");

    prm.declare_entry("use_classical_FR", "false",
                      dealii::Patterns::Bool(),
                      "Not use Classical Flux Reconstruction by default. Otherwise, use Classical Flux Reconstruction.");

    prm.declare_entry("flux_reconstruction", "cDG",
                      dealii::Patterns::Selection(
                      "cDG | cSD | cHU | cNegative | cNegative2 | cPlus | c10Thousand | cHULumped"),
                      "Flux Reconstruction. "
                      "Choices are "
                      " <cDG | cSD | cHU | cNegative | cNegative2 | cPlus | c10Thousand | cHULumped>.");

    prm.declare_entry("flux_reconstruction_aux", "kDG",
                      dealii::Patterns::Selection(
                      "kDG | kSD | kHU | kNegative | kNegative2 | kPlus | k10Thousand"),
                      "Flux Reconstruction for Auxiliary Equation. "
                      "Choices are <kDG | kSD | kHU | kNegative | kNegative2 | kPlus | k10Thousand>.");

    prm.declare_entry("sipg_penalty_factor", "1.0",
                      dealii::Patterns::Double(1.0,1e200),
                      "Scaling of Symmetric Interior Penalty term to ensure coercivity.");

    prm.declare_entry("use_invariant_curl_form", "false",
                      dealii::Patterns::Bool(),
                      "Use conservative curl form for metric cofactor by default. If true, then use invariant curl form.");

    prm.declare_entry("use_inverse_mass_on_the_fly", "false",
                      dealii::Patterns::Bool(),
                      "Build global mass inverse matrix and apply it. Otherwise, use inverse mass on-the-fly by default for explicit timestepping.");

    prm.declare_entry("energy_file", "energy_file",
                      dealii::Patterns::FileName(dealii::Patterns::FileName::FileType::input),
                      "Input file for energy test.");

    prm.declare_entry("test_type", "run_control",
                      dealii::Patterns::Selection(
                      " run_control | "
                      " grid_refinement_study | "
                      " burgers_energy_stability | "
                      " diffusion_exact_adjoint | "
                      " optimization_inverse_manufactured | "
                      " euler_gaussian_bump | "
                      " euler_gaussian_bump_enthalpy | "
                      " euler_gaussian_bump_adjoint | "
                      " euler_cylinder | "
                      " euler_cylinder_adjoint | "
                      " euler_vortex | "
                      " euler_entropy_waves | "
                      " euler_split_taylor_green | "
                      " euler_bump_optimization | "
                      " euler_naca_optimization | "
                      " shock_1d | "
                      " euler_naca0012 | "
                      " reduced_order | "
                      " convection_diffusion_periodicity |"
                      " POD_adaptation | "
                      " POD_adaptive_sampling | "
                      " adaptive_sampling_testing | "
                      " finite_difference_sensitivity | "
                      " advection_periodicity | "
                      " dual_weighted_residual_mesh_adaptation | "
                      " taylor_green_vortex_energy_check | "
                      " taylor_green_vortex_restart_check | "
                      " time_refinement_study | "
                      " time_refinement_study_reference | "
                      " burgers_energy_conservation_rrk | "
                      " euler_ismail_roe_entropy_check"),
                      "The type of test we want to solve. "
                      "Choices are " 
                      " <run_control | " 
                      "  grid_refinement_study | "
                      "  burgers_energy_stability | "
                      "  diffusion_exact_adjoint | "
                      "  optimization_inverse_manufactured | "
                      "  euler_gaussian_bump | "
                      "  euler_gaussian_bump_enthalpy | "
                      "  euler_gaussian_bump_adjoint | "
                      "  euler_cylinder | "
                      "  euler_cylinder_adjoint | "
                      "  euler_vortex | "
                      "  euler_entropy_waves | "
                      "  euler_split_taylor_green |"
                      "  euler_bump_optimization | "
                      "  euler_naca_optimization | "
                      "  shock_1d | "
                      "  euler_naca0012 | "
                      "  convection_diffusion_periodicity |"
                      "  reduced_order | "
                      "  POD_adaptation | "
                      "  POD_adaptive_sampling | "
                      "  adaptive_sampling_testing | "
                      "  finite_difference_sensitivity | "
                      "  advection_periodicity | "
                      "  dual_weighted_residual_mesh_adaptation | "
                      "  taylor_green_vortex_energy_check | "
                      "  taylor_green_vortex_restart_check | "
                      "  time_refinement_study | "
                      "  time_refinement_study_reference | "
                      "  burgers_energy_conservation_rrk | "
                      "  euler_ismail_roe_entropy_check>.");

    prm.declare_entry("pde_type", "advection",
                      dealii::Patterns::Selection(
                      " advection | "
                      " diffusion | "
                      " convection_diffusion | "
                      " advection_vector | "
                      " burgers_inviscid | "
                      " burgers_viscous | "
                      " burgers_rewienski | "
                      " euler |"
                      " mhd |"
                      " navier_stokes |"
                      " physics_model"),
                      "The PDE we want to solve. "
                      "Choices are " 
                      " <advection | " 
                      "  diffusion | "
                      "  convection_diffusion | "
                      "  advection_vector | "
                      "  burgers_inviscid | "
                      "  burgers_viscous | "
                      "  burgers_rewienski | "
                      "  euler | "
                      "  mhd |"
                      "  navier_stokes |"
                      "  physics_model>.");

    prm.declare_entry("model_type", "large_eddy_simulation",
                      dealii::Patterns::Selection(
                      "large_eddy_simulation"),
                      "Enum of physics models "
                      "(i.e. model equations and/or terms additional to Navier-Stokes or a chosen underlying baseline physics)."
                      "Choices are "
                      " <large_eddy_simulation>.");
    
    prm.declare_entry("conv_num_flux", "lax_friedrichs",
                      dealii::Patterns::Selection(
                      " lax_friedrichs | "
                      " roe | "
                      " l2roe | "
                      " central_flux | "
                      " two_point_flux | "
                      " two_point_flux_with_lax_friedrichs_dissipation | "
                      " two_point_flux_with_roe_dissipation | "
                      " two_point_flux_with_l2roe_dissipation"),
                      "Convective numerical flux. "
                      "Choices are "
                      " <lax_friedrichs | "
                      " roe | "
                      " l2roe | "
                      " central_flux | "
                      " two_point_flux | "
                      " two_point_flux_with_lax_friedrichs_dissipation | "
                      " two_point_flux_with_roe_dissipation | "
                      " two_point_flux_with_l2roe_dissipation>.");

    prm.declare_entry("diss_num_flux", "symm_internal_penalty",
                      dealii::Patterns::Selection("symm_internal_penalty | bassi_rebay_2 | central_visc_flux"),
                      "Dissipative numerical flux. "
                      "Choices are <symm_internal_penalty | bassi_rebay_2 | central_visc_flux>.");

    prm.declare_entry("solution_vtk_files_directory_name", ".",
                      dealii::Patterns::FileName(dealii::Patterns::FileName::FileType::input),
                      "Name of directory for writing solution vtk files. Current directory by default.");

<<<<<<< HEAD
    prm.declare_entry("output_high_order_grid", "false",
                      dealii::Patterns::Bool(),
                      "Outputs the high-order mesh vtu files. False by default");
=======
    prm.declare_entry("enable_higher_order_vtk_output", "false",
                      dealii::Patterns::Bool(),
                      "Enable writing of higher-order vtk files."
                      "False by default. If modified to true,"
                      "number of subdivisions will be chosen"
                      "according to the max of grid_degree"
                      "and poly_degree.");
>>>>>>> 6272309f

    Parameters::LinearSolverParam::declare_parameters (prm);
    Parameters::ManufacturedConvergenceStudyParam::declare_parameters (prm);
    Parameters::ODESolverParam::declare_parameters (prm);
    Parameters::EulerParam::declare_parameters (prm);
    Parameters::NavierStokesParam::declare_parameters (prm);
    Parameters::PhysicsModelParam::declare_parameters (prm);
    Parameters::ReducedOrderModelParam::declare_parameters (prm);
    Parameters::BurgersParam::declare_parameters (prm);
    Parameters::GridRefinementStudyParam::declare_parameters (prm);
    Parameters::ArtificialDissipationParam::declare_parameters (prm);
    Parameters::MeshAdaptationParam::declare_parameters (prm);
    Parameters::FlowSolverParam::declare_parameters (prm);
    Parameters::FunctionalParam::declare_parameters (prm);
    Parameters::TimeRefinementStudyParam::declare_parameters (prm);

    pcout << "Done declaring inputs." << std::endl;
}

void AllParameters::parse_parameters (dealii::ParameterHandler &prm)
{
    pcout << "Parsing main input..." << std::endl;

    dimension = prm.get_integer("dimension");

    const std::string run_type_string = prm.get("run_type");
    if      (run_type_string == "integration_test") { run_type = integration_test; }
    else if (run_type_string == "flow_simulation")  { run_type = flow_simulation; }

    const std::string mesh_type_string = prm.get("mesh_type");
    if      (mesh_type_string == "default_triangulation")              { mesh_type = default_triangulation; }
    else if (mesh_type_string == "triangulation")                      { mesh_type = triangulation; }
    else if (mesh_type_string == "parallel_shared_triangulation")      { mesh_type = parallel_shared_triangulation; }
    else if (mesh_type_string == "parallel_distributed_triangulation") { mesh_type = parallel_distributed_triangulation; }

    const std::string test_string = prm.get("test_type");
    if      (test_string == "run_control")                              { test_type = run_control; }
    else if (test_string == "grid_refinement_study")                    { test_type = grid_refinement_study; }
    else if (test_string == "burgers_energy_stability")                 { test_type = burgers_energy_stability; }
    else if (test_string == "diffusion_exact_adjoint")                  { test_type = diffusion_exact_adjoint; }
    else if (test_string == "euler_gaussian_bump")                      { test_type = euler_gaussian_bump; }
    else if (test_string == "euler_gaussian_bump_enthalpy")             { test_type = euler_gaussian_bump_enthalpy; }
    else if (test_string == "euler_gaussian_bump_adjoint")              { test_type = euler_gaussian_bump_adjoint; }
    else if (test_string == "euler_cylinder")                           { test_type = euler_cylinder; }
    else if (test_string == "euler_cylinder_adjoint")                   { test_type = euler_cylinder_adjoint; }
    else if (test_string == "euler_vortex")                             { test_type = euler_vortex; }
    else if (test_string == "euler_entropy_waves")                      { test_type = euler_entropy_waves; }
    else if (test_string == "advection_periodicity")                    { test_type = advection_periodicity; }
    else if (test_string == "convection_diffusion_periodicity")         { test_type = convection_diffusion_periodicity; }
    else if (test_string == "euler_split_taylor_green")                 { test_type = euler_split_taylor_green; }
    else if (test_string == "euler_bump_optimization")                  { test_type = euler_bump_optimization; }
    else if (test_string == "euler_naca_optimization")                  { test_type = euler_naca_optimization; }
    else if (test_string == "shock_1d")                                 { test_type = shock_1d; }
    else if (test_string == "reduced_order")                            { test_type = reduced_order; }
    else if (test_string == "POD_adaptation")                           { test_type = POD_adaptation; }
    else if (test_string == "POD_adaptive_sampling")                    { test_type = POD_adaptive_sampling; }
    else if (test_string == "adaptive_sampling_testing")                { test_type = adaptive_sampling_testing; }
    else if (test_string == "finite_difference_sensitivity")            { test_type = finite_difference_sensitivity; }
    else if (test_string == "euler_naca0012")                           { test_type = euler_naca0012; }
    else if (test_string == "optimization_inverse_manufactured")        { test_type = optimization_inverse_manufactured; }
    else if (test_string == "dual_weighted_residual_mesh_adaptation")   { test_type = dual_weighted_residual_mesh_adaptation; }
    else if (test_string == "taylor_green_vortex_energy_check")         { test_type = taylor_green_vortex_energy_check; }
    else if (test_string == "taylor_green_vortex_restart_check")        { test_type = taylor_green_vortex_restart_check; }
    else if (test_string == "time_refinement_study")                    { test_type = time_refinement_study; }
    else if (test_string == "time_refinement_study_reference")          { test_type = time_refinement_study_reference; }
    else if (test_string == "burgers_energy_conservation_rrk")          { test_type = burgers_energy_conservation_rrk; }
    else if (test_string == "euler_ismail_roe_entropy_check")           { test_type = euler_ismail_roe_entropy_check; }
    
    // WARNING: Must assign model_type before pde_type
    const std::string model_string = prm.get("model_type");
    if (model_string == "large_eddy_simulation") { model_type = large_eddy_simulation; }
    //else if (model_string == "reynolds_averaged_navier_stokes") { model_type = reynolds_averaged_navier_stokes; }

    const std::string pde_string = prm.get("pde_type");
    if (pde_string == "advection") {
        pde_type = advection;
        nstate = 1;
    } else if (pde_string == "advection_vector") {
        pde_type = advection_vector;
        nstate = 2;
    } else if (pde_string == "diffusion") {
        pde_type = diffusion;
        nstate = 1;
    } else if (pde_string == "convection_diffusion") {
        pde_type = convection_diffusion;
        nstate = 1;
    } else if (pde_string == "burgers_inviscid") {
        pde_type = burgers_inviscid;
        nstate = dimension;
    } else if (pde_string == "burgers_viscous") {
        pde_type = burgers_viscous;
        nstate = dimension;
    } else if (pde_string == "burgers_rewienski") {
        pde_type = burgers_rewienski;
        nstate = dimension;
    } else if (pde_string == "euler") {
        pde_type = euler;
        nstate = dimension+2;
    }
    else if (pde_string == "navier_stokes") {
        pde_type = navier_stokes;
        nstate = dimension+2;
    }
    else if (pde_string == "physics_model") {
        pde_type = physics_model;
        if (model_type == large_eddy_simulation)
        {
            nstate = dimension+2;
        }
        // else if (model_type == reynolds_averaged_navier_stokes)
        // {
        //     nstate = dimension+3;
        // }
    }
    
    overintegration = prm.get_integer("overintegration");

    use_weak_form = prm.get_bool("use_weak_form");
    use_collocated_nodes = prm.get_bool("use_collocated_nodes");
    use_split_form = prm.get_bool("use_split_form");

    const std::string two_point_num_flux_string = prm.get("two_point_num_flux_type");
    if (two_point_num_flux_string == "KG") { two_point_num_flux_type = TwoPointNumericalFlux::KG; }
    if (two_point_num_flux_string == "IR") { two_point_num_flux_type = TwoPointNumericalFlux::IR; }
    if (two_point_num_flux_string == "CH") { two_point_num_flux_type = TwoPointNumericalFlux::CH; }
    if (two_point_num_flux_string == "Ra") { two_point_num_flux_type = TwoPointNumericalFlux::Ra; }

    use_curvilinear_split_form = prm.get_bool("use_curvilinear_split_form");
    use_weight_adjusted_mass = prm.get_bool("use_weight_adjusted_mass");
    use_periodic_bc = prm.get_bool("use_periodic_bc");
    use_energy = prm.get_bool("use_energy");
    use_L2_norm = prm.get_bool("use_L2_norm");
    use_classical_FR = prm.get_bool("use_classical_FR");
    sipg_penalty_factor = prm.get_double("sipg_penalty_factor");
    use_invariant_curl_form = prm.get_bool("use_invariant_curl_form");
    use_inverse_mass_on_the_fly = prm.get_bool("use_inverse_mass_on_the_fly");

    energy_file = prm.get("energy_file");

    const std::string conv_num_flux_string = prm.get("conv_num_flux");
    if (conv_num_flux_string == "lax_friedrichs")                                          { conv_num_flux_type = ConvectiveNumericalFlux::lax_friedrichs; }
    if (conv_num_flux_string == "roe")                                                     { conv_num_flux_type = ConvectiveNumericalFlux::roe; }
    if (conv_num_flux_string == "l2roe")                                                   { conv_num_flux_type = ConvectiveNumericalFlux::l2roe; }
    if (conv_num_flux_string == "central_flux")                                            { conv_num_flux_type = ConvectiveNumericalFlux::central_flux; }
    if (conv_num_flux_string == "two_point_flux")                                 { conv_num_flux_type = ConvectiveNumericalFlux::two_point_flux; }
    if (conv_num_flux_string == "two_point_flux_with_lax_friedrichs_dissipation") { conv_num_flux_type = ConvectiveNumericalFlux::two_point_flux_with_lax_friedrichs_dissipation; }
    if (conv_num_flux_string == "two_point_flux_with_roe_dissipation")            { conv_num_flux_type = ConvectiveNumericalFlux::two_point_flux_with_roe_dissipation; }
    if (conv_num_flux_string == "two_point_flux_with_l2roe_dissipation")          { conv_num_flux_type = ConvectiveNumericalFlux::two_point_flux_with_l2roe_dissipation; }

    const std::string diss_num_flux_string = prm.get("diss_num_flux");
    if (diss_num_flux_string == "symm_internal_penalty") { diss_num_flux_type = symm_internal_penalty; }
    if (diss_num_flux_string == "bassi_rebay_2") {
        diss_num_flux_type = bassi_rebay_2;
        sipg_penalty_factor = 0.0;
    }
    if (diss_num_flux_string == "central_visc_flux") diss_num_flux_type = central_visc_flux;

    const std::string flux_reconstruction_string = prm.get("flux_reconstruction");
    if (flux_reconstruction_string == "cDG")         { flux_reconstruction_type = cDG; }
    if (flux_reconstruction_string == "cSD")         { flux_reconstruction_type = cSD; }
    if (flux_reconstruction_string == "cHU")         { flux_reconstruction_type = cHU; }
    if (flux_reconstruction_string == "cNegative")   { flux_reconstruction_type = cNegative; }
    if (flux_reconstruction_string == "cNegative2")  { flux_reconstruction_type = cNegative2; }
    if (flux_reconstruction_string == "cPlus")       { flux_reconstruction_type = cPlus; }
    if (flux_reconstruction_string == "c10Thousand") { flux_reconstruction_type = c10Thousand; }
    if (flux_reconstruction_string == "cHULumped")   { flux_reconstruction_type = cHULumped; }

    const std::string flux_reconstruction_aux_string = prm.get("flux_reconstruction_aux");
    if (flux_reconstruction_aux_string == "kDG")         { flux_reconstruction_aux_type = kDG; }
    if (flux_reconstruction_aux_string == "kSD")         { flux_reconstruction_aux_type = kSD; }
    if (flux_reconstruction_aux_string == "kHU")         { flux_reconstruction_aux_type = kHU; }
    if (flux_reconstruction_aux_string == "kNegative")   { flux_reconstruction_aux_type = kNegative; }
    if (flux_reconstruction_aux_string == "kNegative2")  { flux_reconstruction_aux_type = kNegative2; }
    if (flux_reconstruction_aux_string == "kPlus")       { flux_reconstruction_aux_type = kPlus; }
    if (flux_reconstruction_aux_string == "k10Thousand") { flux_reconstruction_aux_type = k10Thousand; }

    solution_vtk_files_directory_name = prm.get("solution_vtk_files_directory_name");
    enable_higher_order_vtk_output = prm.get_bool("enable_higher_order_vtk_output");

    output_high_order_grid = prm.get_bool("output_high_order_grid");

    pcout << "Parsing linear solver subsection..." << std::endl;
    linear_solver_param.parse_parameters (prm);

    pcout << "Parsing ODE solver subsection..." << std::endl;
    ode_solver_param.parse_parameters (prm);

    pcout << "Parsing manufactured convergence study subsection..." << std::endl;
    manufactured_convergence_study_param.parse_parameters (prm);

    pcout << "Parsing euler subsection..." << std::endl;
    euler_param.parse_parameters (prm);

    pcout << "Parsing navier stokes subsection..." << std::endl;
    navier_stokes_param.parse_parameters (prm);

    pcout << "Parsing reduced order subsection..." << std::endl;
    reduced_order_param.parse_parameters (prm);

    pcout << "Parsing Burgers subsection..." << std::endl;
    burgers_param.parse_parameters (prm);

    pcout << "Parsing physics model subsection..." << std::endl;
    physics_model_param.parse_parameters (prm);

    pcout << "Parsing grid refinement study subsection..." << std::endl;
    grid_refinement_study_param.parse_parameters (prm);

    pcout << "Parsing artificial dissipation subsection..." << std::endl;
    artificial_dissipation_param.parse_parameters (prm);
    
    pcout << "Parsing flow solver subsection..." << std::endl;
    flow_solver_param.parse_parameters (prm);

    pcout << "Parsing mesh adaptation subsection..." << std::endl;
    mesh_adaptation_param.parse_parameters (prm);
    
    pcout << "Parsing functional subsection..." << std::endl;
    functional_param.parse_parameters (prm);
    
    pcout << "Parsing time refinement study subsection..." << std::endl;
    time_refinement_study_param.parse_parameters (prm);
    
    pcout << "Done parsing." << std::endl;
}

} // Parameters namespace
} // PHiLiP namespace<|MERGE_RESOLUTION|>--- conflicted
+++ resolved
@@ -261,11 +261,10 @@
                       dealii::Patterns::FileName(dealii::Patterns::FileName::FileType::input),
                       "Name of directory for writing solution vtk files. Current directory by default.");
 
-<<<<<<< HEAD
     prm.declare_entry("output_high_order_grid", "false",
                       dealii::Patterns::Bool(),
                       "Outputs the high-order mesh vtu files. False by default");
-=======
+
     prm.declare_entry("enable_higher_order_vtk_output", "false",
                       dealii::Patterns::Bool(),
                       "Enable writing of higher-order vtk files."
@@ -273,7 +272,6 @@
                       "number of subdivisions will be chosen"
                       "according to the max of grid_degree"
                       "and poly_degree.");
->>>>>>> 6272309f
 
     Parameters::LinearSolverParam::declare_parameters (prm);
     Parameters::ManufacturedConvergenceStudyParam::declare_parameters (prm);
@@ -451,9 +449,8 @@
     if (flux_reconstruction_aux_string == "k10Thousand") { flux_reconstruction_aux_type = k10Thousand; }
 
     solution_vtk_files_directory_name = prm.get("solution_vtk_files_directory_name");
+    output_high_order_grid = prm.get_bool("output_high_order_grid");
     enable_higher_order_vtk_output = prm.get_bool("enable_higher_order_vtk_output");
-
-    output_high_order_grid = prm.get_bool("output_high_order_grid");
 
     pcout << "Parsing linear solver subsection..." << std::endl;
     linear_solver_param.parse_parameters (prm);
