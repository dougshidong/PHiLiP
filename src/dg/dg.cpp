#include<limits>
#include<fstream>
#include <deal.II/base/parameter_handler.h>
#include <deal.II/base/tensor.h>

#include <deal.II/base/qprojector.h>

#include <deal.II/grid/tria.h>
#include <deal.II/distributed/shared_tria.h>
#include <deal.II/distributed/tria.h>

#include <deal.II/grid/grid_generator.h>
#include <deal.II/grid/grid_refinement.h>

#include <deal.II/dofs/dof_handler.h>
#include <deal.II/dofs/dof_tools.h>
#include <deal.II/dofs/dof_renumbering.h>

#include <deal.II/dofs/dof_accessor.h>

#include <deal.II/lac/vector.h>
#include <deal.II/lac/dynamic_sparsity_pattern.h>
#include <deal.II/lac/sparse_matrix.h>

#include <deal.II/fe/fe_dgq.h>

//#include <deal.II/fe/mapping_q1.h> // Might need mapping_q
#include <deal.II/fe/mapping_q.h> // Might need mapping_q
#include <deal.II/fe/mapping_q_generic.h>
#include <deal.II/fe/mapping_manifold.h>
#include <deal.II/fe/mapping_fe_field.h>

// Finally, we take our exact solution from the library as well as volume_quadrature
// and additional tools.
#include <deal.II/numerics/data_out.h>
#include <deal.II/numerics/data_out_faces.h>
#include <deal.II/numerics/data_out_dof_data.h>
#include <deal.II/numerics/vector_tools.h>
#include <deal.II/numerics/vector_tools.templates.h>

#include <deal.II/dofs/dof_renumbering.h>

#include "dg.h"
#include "physics/physics_factory.h"
#include "physics/model_factory.h"
#include "post_processor/physics_post_processor.h"

#include <deal.II/numerics/derivative_approximation.h>
#include <deal.II/grid/grid_refinement.h>
#include <deal.II/distributed/grid_refinement.h>

#include <EpetraExt_Transpose_RowMatrix.h>


#include "global_counter.hpp"

unsigned int n_vmult;
unsigned int dRdW_form;
unsigned int dRdW_mult;
unsigned int dRdX_mult;
unsigned int d2R_mult;


namespace PHiLiP {

template <int dim, typename real, typename MeshType>
DGBase<dim,real,MeshType>::DGBase(
    const int nstate_input,
    const Parameters::AllParameters *const parameters_input,
    const unsigned int degree,
    const unsigned int max_degree_input,
    const unsigned int grid_degree_input,
    const std::shared_ptr<Triangulation> triangulation_input)
    : DGBase<dim,real,MeshType>(nstate_input, parameters_input, degree, max_degree_input, grid_degree_input, triangulation_input, this->create_collection_tuple(max_degree_input, nstate_input, parameters_input))
{ }

template <int dim, typename real, typename MeshType>
DGBase<dim,real,MeshType>::DGBase(
    const int nstate_input,
    const Parameters::AllParameters *const parameters_input,
    const unsigned int degree,
    const unsigned int max_degree_input,
    const unsigned int grid_degree_input,
    const std::shared_ptr<Triangulation> triangulation_input,
    const MassiveCollectionTuple collection_tuple)
    : all_parameters(parameters_input)
    , nstate(nstate_input)
    , initial_degree(degree)
    , max_degree(max_degree_input)
    , triangulation(triangulation_input)
    , fe_collection(std::get<0>(collection_tuple))
    , volume_quadrature_collection(std::get<1>(collection_tuple))
    , face_quadrature_collection(std::get<2>(collection_tuple))
    , oned_quadrature_collection(std::get<3>(collection_tuple))
    , fe_collection_lagrange(std::get<4>(collection_tuple))
    , dof_handler(*triangulation, true)
    , high_order_grid(std::make_shared<HighOrderGrid<dim,real,MeshType>>(grid_degree_input, triangulation))
    , fe_q_artificial_dissipation(1)
    , dof_handler_artificial_dissipation(*triangulation, false)
    , mpi_communicator(MPI_COMM_WORLD)
    , pcout(std::cout, dealii::Utilities::MPI::this_mpi_process(mpi_communicator)==0)
    , freeze_artificial_dissipation(false)
    , max_artificial_dissipation_coeff(0.0)
{

    dof_handler.initialize(*triangulation, fe_collection);
    dof_handler_artificial_dissipation.initialize(*triangulation, fe_q_artificial_dissipation);

    set_all_cells_fe_degree(degree);

}

template <int dim, typename real, typename MeshType>
void DGBase<dim,real,MeshType>::reinit()
{
    high_order_grid->reinit();

    dof_handler.initialize(*triangulation, fe_collection);
    set_all_cells_fe_degree(initial_degree);
}

template <int dim, typename real, typename MeshType>
void DGBase<dim,real,MeshType>::set_high_order_grid(std::shared_ptr<HighOrderGrid<dim,real,MeshType>> new_high_order_grid)
{
    high_order_grid = new_high_order_grid;
    triangulation = high_order_grid->triangulation;
    dof_handler.initialize(*triangulation, fe_collection);
    dof_handler_artificial_dissipation.initialize(*triangulation, fe_q_artificial_dissipation);
    set_all_cells_fe_degree(max_degree);
}

template <int dim, typename real, typename MeshType>
std::tuple<
        //dealii::hp::MappingCollection<dim>, // Mapping
        dealii::hp::FECollection<dim>, // Solution FE
        dealii::hp::QCollection<dim>,  // Volume quadrature
        dealii::hp::QCollection<dim-1>, // Face quadrature
        dealii::hp::QCollection<1>, // 1D quadrature for strong form
        dealii::hp::FECollection<dim> >   // Lagrange polynomials for strong form
DGBase<dim,real,MeshType>::create_collection_tuple(
    const unsigned int max_degree, 
    const int nstate, 
    const Parameters::AllParameters *const parameters_input) const
{
    dealii::hp::FECollection<dim>      fe_coll;
    dealii::hp::QCollection<dim>       volume_quad_coll;
    dealii::hp::QCollection<dim-1>     face_quad_coll;
    dealii::hp::QCollection<1>         oned_quad_coll;

    dealii::hp::FECollection<dim>      fe_coll_lagr;

    // for p=0, we use a p=1 FE for collocation, since there's no p=0 quadrature for Gauss Lobatto
    if (parameters_input->use_collocated_nodes==true)
    {
        int degree = 1;

        const dealii::FE_DGQ<dim> fe_dg(degree);
        const dealii::FESystem<dim,dim> fe_system(fe_dg, nstate);
        fe_coll.push_back (fe_system);

        dealii::Quadrature<1>     oned_quad(degree+1);
        dealii::Quadrature<dim>   volume_quad(degree+1);
        dealii::Quadrature<dim-1> face_quad(degree+1); //removed const

        if (parameters_input->use_collocated_nodes) {

            dealii::QGaussLobatto<1> oned_quad_Gauss_Lobatto (degree+1);
            dealii::QGaussLobatto<dim> vol_quad_Gauss_Lobatto (degree+1);
            oned_quad = oned_quad_Gauss_Lobatto;
            volume_quad = vol_quad_Gauss_Lobatto;

            if(dim == 1) {
                dealii::QGauss<dim-1> face_quad_Gauss_Legendre (degree+1);
                face_quad = face_quad_Gauss_Legendre;
            } else {
                dealii::QGaussLobatto<dim-1> face_quad_Gauss_Lobatto (degree+1);
                face_quad = face_quad_Gauss_Lobatto;
            }
        } else {
            dealii::QGauss<1> oned_quad_Gauss_Legendre (degree+1);
            dealii::QGauss<dim> vol_quad_Gauss_Legendre (degree+1);
            dealii::QGauss<dim-1> face_quad_Gauss_Legendre (degree+1);
            oned_quad = oned_quad_Gauss_Legendre;
            volume_quad = vol_quad_Gauss_Legendre;
            face_quad = face_quad_Gauss_Legendre;
        }

        volume_quad_coll.push_back (volume_quad);
        face_quad_coll.push_back (face_quad);
        oned_quad_coll.push_back (oned_quad);

        dealii::FE_DGQArbitraryNodes<dim,dim> lagrange_poly(oned_quad);
        fe_coll_lagr.push_back (lagrange_poly);
    }

    int minimum_degree = (parameters_input->use_collocated_nodes==true) ?  1 :  0;
    for (unsigned int degree=minimum_degree; degree<=max_degree; ++degree) {

        // Solution FECollection
        const dealii::FE_DGQ<dim> fe_dg(degree);
        //const dealii::FE_DGQArbitraryNodes<dim,dim> fe_dg(dealii::QGauss<1>(degree+1));
        //std::cout << degree << " fe_dg.tensor_degree " << fe_dg.tensor_degree() << " fe_dg.n_dofs_per_cell " << fe_dg.n_dofs_per_cell() << std::endl;
        const dealii::FESystem<dim,dim> fe_system(fe_dg, nstate);
        fe_coll.push_back (fe_system);

        dealii::Quadrature<1>     oned_quad(degree+1);
        dealii::Quadrature<dim>   volume_quad(degree+1);
        dealii::Quadrature<dim-1> face_quad(degree+1); //removed const

        if (parameters_input->use_collocated_nodes) {
            dealii::QGaussLobatto<1> oned_quad_Gauss_Lobatto (degree+1);
            dealii::QGaussLobatto<dim> vol_quad_Gauss_Lobatto (degree+1);
            oned_quad = oned_quad_Gauss_Lobatto;
            volume_quad = vol_quad_Gauss_Lobatto;

            if(dim == 1)
            {
                dealii::QGauss<dim-1> face_quad_Gauss_Legendre (degree+1);
                face_quad = face_quad_Gauss_Legendre;
            }
            else
            {
                dealii::QGaussLobatto<dim-1> face_quad_Gauss_Lobatto (degree+1);
                face_quad = face_quad_Gauss_Lobatto;
            }
        } else {
            const unsigned int overintegration = parameters_input->overintegration;
            dealii::QGauss<1> oned_quad_Gauss_Legendre (degree+1+overintegration);
            dealii::QGauss<dim> vol_quad_Gauss_Legendre (degree+1+overintegration);
            dealii::QGauss<dim-1> face_quad_Gauss_Legendre (degree+1+overintegration);
            oned_quad = oned_quad_Gauss_Legendre;
            volume_quad = vol_quad_Gauss_Legendre;
            face_quad = face_quad_Gauss_Legendre;
        }

        volume_quad_coll.push_back (volume_quad);
        face_quad_coll.push_back (face_quad);
        oned_quad_coll.push_back (oned_quad);

        dealii::FE_DGQArbitraryNodes<dim,dim> lagrange_poly(oned_quad);
        fe_coll_lagr.push_back (lagrange_poly);
    }
    return std::make_tuple(fe_coll, volume_quad_coll, face_quad_coll, oned_quad_coll, fe_coll_lagr);
}

template <int dim, int nstate, typename real, typename MeshType>
DGBaseState<dim,nstate,real,MeshType>::DGBaseState(
    const Parameters::AllParameters *const parameters_input,
    const unsigned int degree,
    const unsigned int max_degree_input,
    const unsigned int grid_degree_input,
    const std::shared_ptr<Triangulation> triangulation_input)
    : DGBase<dim,real,MeshType>::DGBase(nstate, parameters_input, degree, max_degree_input, grid_degree_input, triangulation_input) // Use DGBase constructor
{
    artificial_dissip = ArtificialDissipationFactory<dim,nstate> ::create_artificial_dissipation(parameters_input);

    pde_model_double    = Physics::ModelFactory<dim,nstate,real>::create_Model(parameters_input);
    pde_physics_double  = Physics::PhysicsFactory<dim,nstate,real>::create_Physics(parameters_input,pde_model_double);
    
    pde_model_fad       = Physics::ModelFactory<dim,nstate,FadType>::create_Model(parameters_input);
    pde_physics_fad     = Physics::PhysicsFactory<dim,nstate,FadType>::create_Physics(parameters_input,pde_model_fad);
    
    pde_model_rad       = Physics::ModelFactory<dim,nstate,RadType>::create_Model(parameters_input);
    pde_physics_rad     = Physics::PhysicsFactory<dim,nstate,RadType>::create_Physics(parameters_input,pde_model_rad);
    
    pde_model_fad_fad   = Physics::ModelFactory<dim,nstate,FadFadType>::create_Model(parameters_input);
    pde_physics_fad_fad = Physics::PhysicsFactory<dim,nstate,FadFadType>::create_Physics(parameters_input,pde_model_fad_fad);
    
    pde_model_rad_fad   = Physics::ModelFactory<dim,nstate,RadFadType>::create_Model(parameters_input);
    pde_physics_rad_fad = Physics::PhysicsFactory<dim,nstate,RadFadType>::create_Physics(parameters_input,pde_model_rad_fad);

    reset_numerical_fluxes();
}

template <int dim, int nstate, typename real, typename MeshType>
void DGBaseState<dim,nstate,real,MeshType>::reset_numerical_fluxes()
{
    conv_num_flux_double  = NumericalFlux::NumericalFluxFactory<dim, nstate, real> ::create_convective_numerical_flux (all_parameters->conv_num_flux_type, all_parameters->pde_type, all_parameters->model_type, pde_physics_double);
    diss_num_flux_double  = NumericalFlux::NumericalFluxFactory<dim, nstate, real> ::create_dissipative_numerical_flux (all_parameters->diss_num_flux_type, pde_physics_double, artificial_dissip);

    conv_num_flux_fad     = NumericalFlux::NumericalFluxFactory<dim, nstate, FadType> ::create_convective_numerical_flux (all_parameters->conv_num_flux_type, all_parameters->pde_type, all_parameters->model_type, pde_physics_fad);
    diss_num_flux_fad     = NumericalFlux::NumericalFluxFactory<dim, nstate, FadType> ::create_dissipative_numerical_flux (all_parameters->diss_num_flux_type, pde_physics_fad, artificial_dissip);

    conv_num_flux_rad     = NumericalFlux::NumericalFluxFactory<dim, nstate, RadType> ::create_convective_numerical_flux (all_parameters->conv_num_flux_type, all_parameters->pde_type, all_parameters->model_type, pde_physics_rad);
    diss_num_flux_rad     = NumericalFlux::NumericalFluxFactory<dim, nstate, RadType> ::create_dissipative_numerical_flux (all_parameters->diss_num_flux_type, pde_physics_rad, artificial_dissip);

    conv_num_flux_fad_fad = NumericalFlux::NumericalFluxFactory<dim, nstate, FadFadType> ::create_convective_numerical_flux (all_parameters->conv_num_flux_type, all_parameters->pde_type, all_parameters->model_type, pde_physics_fad_fad);
    diss_num_flux_fad_fad = NumericalFlux::NumericalFluxFactory<dim, nstate, FadFadType> ::create_dissipative_numerical_flux (all_parameters->diss_num_flux_type, pde_physics_fad_fad, artificial_dissip);

    conv_num_flux_rad_fad = NumericalFlux::NumericalFluxFactory<dim, nstate, RadFadType> ::create_convective_numerical_flux (all_parameters->conv_num_flux_type, all_parameters->pde_type, all_parameters->model_type, pde_physics_rad_fad);
    diss_num_flux_rad_fad = NumericalFlux::NumericalFluxFactory<dim, nstate, RadFadType> ::create_dissipative_numerical_flux (all_parameters->diss_num_flux_type, pde_physics_rad_fad, artificial_dissip);
}

template <int dim, int nstate, typename real, typename MeshType>
void DGBaseState<dim,nstate,real,MeshType>::set_physics(
    std::shared_ptr< Physics::PhysicsBase<dim, nstate, real       > > pde_physics_double_input,
    std::shared_ptr< Physics::PhysicsBase<dim, nstate, FadType    > > pde_physics_fad_input,
    std::shared_ptr< Physics::PhysicsBase<dim, nstate, RadType    > > pde_physics_rad_input,
    std::shared_ptr< Physics::PhysicsBase<dim, nstate, FadFadType > > pde_physics_fad_fad_input,
    std::shared_ptr< Physics::PhysicsBase<dim, nstate, RadFadType > > pde_physics_rad_fad_input)
{
    pde_physics_double  = pde_physics_double_input;
    pde_physics_fad     = pde_physics_fad_input;
    pde_physics_rad     = pde_physics_rad_input;
    pde_physics_fad_fad = pde_physics_fad_fad_input;
    pde_physics_rad_fad = pde_physics_rad_fad_input;

    reset_numerical_fluxes();
}

template <int dim, int nstate, typename real, typename MeshType>
void DGBaseState<dim,nstate,real,MeshType>::allocate_model_variables()
{
    // allocate all model variables for each ModelBase object
    // -- double
    pde_model_double->cellwise_poly_degree.reinit(this->triangulation->n_active_cells(), this->mpi_communicator);
    pde_model_double->cellwise_volume.reinit(this->triangulation->n_active_cells(), this->mpi_communicator);
    // -- FadType
    pde_model_fad->cellwise_poly_degree.reinit(this->triangulation->n_active_cells(), this->mpi_communicator);
    pde_model_fad->cellwise_volume.reinit(this->triangulation->n_active_cells(), this->mpi_communicator);
    // -- RadType
    pde_model_rad->cellwise_poly_degree.reinit(this->triangulation->n_active_cells(), this->mpi_communicator);
    pde_model_rad->cellwise_volume.reinit(this->triangulation->n_active_cells(), this->mpi_communicator);
    // -- FadFadType
    pde_model_fad_fad->cellwise_poly_degree.reinit(this->triangulation->n_active_cells(), this->mpi_communicator);
    pde_model_fad_fad->cellwise_volume.reinit(this->triangulation->n_active_cells(), this->mpi_communicator);
    // -- RadFadType
    pde_model_rad_fad->cellwise_poly_degree.reinit(this->triangulation->n_active_cells(), this->mpi_communicator);
    pde_model_rad_fad->cellwise_volume.reinit(this->triangulation->n_active_cells(), this->mpi_communicator);
}

template <int dim, int nstate, typename real, typename MeshType>
void DGBaseState<dim,nstate,real,MeshType>::update_model_variables()
{
    // allocate/reinit the model variables
    allocate_model_variables();

    // get FEValues of volume
    const auto mapping = (*(this->high_order_grid->mapping_fe_field));
    dealii::hp::MappingCollection<dim> mapping_collection(mapping);
    const dealii::UpdateFlags update_flags = dealii::update_values | dealii::update_JxW_values;
    dealii::hp::FEValues<dim,dim> fe_values_collection_volume (mapping_collection, 
                                                               this->fe_collection, 
                                                               this->volume_quadrature_collection, 
                                                               update_flags);

    // loop through all cells
    for (auto cell : this->dof_handler.active_cell_iterators()) {
        if (!(cell->is_locally_owned() || cell->is_ghost())) continue;

        // get FEValues of volume for current cell
        const int i_fele = cell->active_fe_index();
        const int i_quad = i_fele;
        const int i_mapp = 0;
        fe_values_collection_volume.reinit(cell, i_quad, i_mapp, i_fele);
        const dealii::FEValues<dim,dim> &fe_values_volume = fe_values_collection_volume.get_present_fe_values();

        // get cell polynomial degree
        const dealii::FESystem<dim,dim> &fe_high = this->fe_collection[i_fele];
        const unsigned int cell_poly_degree = fe_high.tensor_degree();

        // get cell volume
        const dealii::Quadrature<dim> &quadrature = fe_values_volume.get_quadrature();
        const unsigned int n_quad_pts = quadrature.size();
        const std::vector<real> &JxW = fe_values_volume.get_JxW_values();
        real cell_volume_estimate = 0.0;
        for (unsigned int iquad=0; iquad<n_quad_pts; ++iquad) {
            cell_volume_estimate = cell_volume_estimate + JxW[iquad];
        }
        const real cell_volume = cell_volume_estimate;
        
        // get cell index for assignment
        const dealii::types::global_dof_index cell_index = cell->active_cell_index();
        // const dealii::types::global_dof_index cell_index = cell->global_active_cell_index(); // https://www.dealii.org/current/doxygen/deal.II/classCellAccessor.html

        // assign values
        // -- double
        pde_model_double->cellwise_poly_degree[cell_index] = cell_poly_degree;
        pde_model_double->cellwise_volume[cell_index] = cell_volume;
        // -- FadType
        pde_model_fad->cellwise_poly_degree[cell_index] = cell_poly_degree;
        pde_model_fad->cellwise_volume[cell_index] = cell_volume;
        // -- RadType
        pde_model_rad->cellwise_poly_degree[cell_index] = cell_poly_degree;
        pde_model_rad->cellwise_volume[cell_index] = cell_volume;
        // -- FadFadType
        pde_model_fad_fad->cellwise_poly_degree[cell_index] = cell_poly_degree;
        pde_model_fad_fad->cellwise_volume[cell_index] = cell_volume;
        // -- RadRadType
        pde_model_rad_fad->cellwise_poly_degree[cell_index] = cell_poly_degree;
        pde_model_rad_fad->cellwise_volume[cell_index] = cell_volume;
    }
    pde_model_double->cellwise_poly_degree.update_ghost_values();
    pde_model_double->cellwise_volume.update_ghost_values();
    pde_model_fad->cellwise_poly_degree.update_ghost_values();
    pde_model_fad->cellwise_volume.update_ghost_values();
    pde_model_rad->cellwise_poly_degree.update_ghost_values();
    pde_model_rad->cellwise_volume.update_ghost_values();
    pde_model_fad_fad->cellwise_poly_degree.update_ghost_values();
    pde_model_fad_fad->cellwise_volume.update_ghost_values();
    pde_model_rad_fad->cellwise_poly_degree.update_ghost_values();
    pde_model_rad_fad->cellwise_volume.update_ghost_values();
}

template <int dim, int nstate, typename real, typename MeshType>
real DGBaseState<dim,nstate,real,MeshType>::evaluate_CFL (
    std::vector< std::array<real,nstate> > soln_at_q,
    const real artificial_dissipation,
    const real cell_diameter,
    const unsigned int cell_degree
    )
{
    const unsigned int n_pts = soln_at_q.size();
    std::vector< real > convective_eigenvalues(n_pts);
    for (unsigned int isol = 0; isol < n_pts; ++isol) {
        convective_eigenvalues[isol] = pde_physics_double->max_convective_eigenvalue (soln_at_q[isol]);
        //viscosities[isol] = pde_physics_double->compute_diffusion_coefficient (soln_at_q[isol]);
    }
    const real max_eig = *(std::max_element(convective_eigenvalues.begin(), convective_eigenvalues.end()));

    //const real cfl_convective = cell_diameter / max_eig;
    //const real cfl_diffusive  = artificial_dissipation != 0.0 ? 0.5*cell_diameter*cell_diameter / artificial_dissipation : 1e200;
    //real min_cfl = std::min(cfl_convective, cfl_diffusive) / (2*cell_degree + 1.0);

    const unsigned int p = std::max((unsigned int)1,cell_degree);
    const real cfl_convective = (cell_diameter / max_eig) / (2*p+1);//(p * p);
    const real cfl_diffusive  = artificial_dissipation != 0.0 ?
                                (0.5*cell_diameter*cell_diameter / artificial_dissipation) / (p*p*p*p)
                                : 1e200;
    real min_cfl = std::min(cfl_convective, cfl_diffusive);

    if (min_cfl >= 1e190) min_cfl = cell_diameter / 1;

    return min_cfl;
}

template <int dim, typename real, typename MeshType>
void DGBase<dim,real,MeshType>::time_scale_solution_update ( dealii::LinearAlgebra::distributed::Vector<double> &solution_update, const real CFL ) const
{
    std::vector<dealii::types::global_dof_index> dofs_indices;

    for (auto cell = dof_handler.begin_active(); cell != dof_handler.end(); ++cell) {

        if (!cell->is_locally_owned()) continue;


        const int i_fele = cell->active_fe_index();
        const dealii::FESystem<dim,dim> &fe_ref = fe_collection[i_fele];
        const unsigned int n_dofs_cell = fe_ref.n_dofs_per_cell();

        dofs_indices.resize(n_dofs_cell);
        cell->get_dof_indices (dofs_indices);

        const dealii::types::global_dof_index cell_index = cell->active_cell_index();

        const real dt = CFL * max_dt_cell[cell_index];
        for (unsigned int idof = 0; idof < n_dofs_cell; ++idof) {
            const dealii::types::global_dof_index dof_index = dofs_indices[idof];
            solution_update[dof_index] *= dt;
        }
    }
}


template <int dim, typename real, typename MeshType>
void DGBase<dim,real,MeshType>::set_all_cells_fe_degree ( const unsigned int degree )
{
    triangulation->prepare_coarsening_and_refinement();
    for (auto cell = dof_handler.begin_active(); cell != dof_handler.end(); ++cell)
    {
        if (cell->is_locally_owned()) cell->set_future_fe_index (degree);
    }

    triangulation->execute_coarsening_and_refinement();
}

template <int dim, typename real, typename MeshType>
unsigned int DGBase<dim,real,MeshType>::get_max_fe_degree()
{
    unsigned int max_fe_degree = 0;

    for(auto cell = dof_handler.begin_active(); cell != dof_handler.end(); ++cell)
        if(cell->is_locally_owned() && cell->active_fe_index() > max_fe_degree)
            max_fe_degree = cell->active_fe_index();

    return dealii::Utilities::MPI::max(max_fe_degree, MPI_COMM_WORLD);
}

template <int dim, typename real, typename MeshType>
unsigned int DGBase<dim,real,MeshType>::get_min_fe_degree()
{
    unsigned int min_fe_degree = max_degree;

    for(auto cell = dof_handler.begin_active(); cell != dof_handler.end(); ++cell)
        if(cell->is_locally_owned() && cell->active_fe_index() < min_fe_degree)
            min_fe_degree = cell->active_fe_index();

    return dealii::Utilities::MPI::min(min_fe_degree, MPI_COMM_WORLD);
}

template <int dim, typename real, typename MeshType>
dealii::Point<dim> DGBase<dim,real,MeshType>::coordinates_of_highest_refined_cell(bool check_for_p_refined_cell)
{
    const int iproc = dealii::Utilities::MPI::this_mpi_process(mpi_communicator);
    const dealii::Point<dim> unit_vertex = dealii::GeometryInfo<dim>::unit_cell_vertex(0);
    double current_cell_diameter;
    double min_diameter_local = high_order_grid->dof_handler_grid.begin_active()->diameter();
    int max_cell_polynomial_order = 0;
    int current_cell_polynomial_order = 0;
    dealii::Point<dim> refined_cell_coord; 

    if(check_for_p_refined_cell)
    {
        for (const auto &cell : dof_handler.active_cell_iterators()) 
        {
            if(!cell->is_locally_owned())  continue;
            current_cell_polynomial_order = cell->active_fe_index();
            if ((current_cell_polynomial_order > max_cell_polynomial_order) && (cell->is_locally_owned()))
            {
                max_cell_polynomial_order = current_cell_polynomial_order;
                refined_cell_coord = cell->center();
            }
        }
    }
    else
    {
        for (const auto &cell : high_order_grid->dof_handler_grid.active_cell_iterators()) 
        {
            if(!cell->is_locally_owned())  continue;
            current_cell_diameter = cell->diameter(); // For future dealii version: current_cell_diameter = cell->diameter(*(mapping_fe_field));
            if ((min_diameter_local > current_cell_diameter) && (cell->is_locally_owned()))
            {
                min_diameter_local = current_cell_diameter;
                refined_cell_coord = high_order_grid->mapping_fe_field->transform_unit_to_real_cell(cell, unit_vertex);
            }
        }
    }
    
    dealii::Utilities::MPI::MinMaxAvg indexstore;
    int processor_containing_refined_cell;

    if(check_for_p_refined_cell)
    {
        indexstore = dealii::Utilities::MPI::min_max_avg(max_cell_polynomial_order, mpi_communicator);
        processor_containing_refined_cell = indexstore.max_index;
    }
    else
    {
        indexstore = dealii::Utilities::MPI::min_max_avg(min_diameter_local, mpi_communicator);
        processor_containing_refined_cell = indexstore.min_index;
    }

    double global_point[dim];

    if (iproc == processor_containing_refined_cell)
    {
       for (int i=0; i<dim; i++)
            global_point[i] = refined_cell_coord[i];
    }

    MPI_Bcast(global_point, dim, MPI_DOUBLE, processor_containing_refined_cell, mpi_communicator); // Update values in all processors
     
    for (int i=0; i<dim; i++)
        refined_cell_coord[i] = global_point[i];
 
    return refined_cell_coord;
 }   

template <int dim, typename real, typename MeshType>
template<typename DoFCellAccessorType>
real DGBase<dim,real,MeshType>::evaluate_penalty_scaling (
    const DoFCellAccessorType &cell,
    const int iface,
    const dealii::hp::FECollection<dim> fe_collection) const
{

    const unsigned int fe_index = cell->active_fe_index();
    const unsigned int degree = fe_collection[fe_index].tensor_degree();
    const unsigned int degsq = (degree == 0) ? 1 : degree * (degree+1);

    const unsigned int normal_direction = dealii::GeometryInfo<dim>::unit_normal_direction[iface];
    const real vol_div_facearea = cell->extent_in_direction(normal_direction);

    const real penalty = degsq / vol_div_facearea * this->all_parameters->sipg_penalty_factor;// * 20;

    return penalty;
}

template <int dim, typename real, typename MeshType>
template<typename DoFCellAccessorType1, typename DoFCellAccessorType2>
bool DGBase<dim,real,MeshType>::current_cell_should_do_the_work (
    const DoFCellAccessorType1 &current_cell, 
    const DoFCellAccessorType2 &neighbor_cell) const
{
    if (neighbor_cell->has_children()) {
    // Only happens in 1D where neither faces have children, but neighbor has some children
    // Can't do the computation now since we need to query the children's DoF
        AssertDimension(dim,1);
        return false;
    } else if (neighbor_cell->is_ghost()) {
    // In the case the neighbor is a ghost cell, we let the processor with the lower rank do the work on that face
    // We cannot use the cell->index() because the index is relative to the distributed triangulation
    // Therefore, the cell index of a ghost cell might be different to the physical cell index even if they refer to the same cell
        return (current_cell->subdomain_id() < neighbor_cell->subdomain_id());
        //return true;
    } else {
    // Locally owned neighbor cell
        Assert(neighbor_cell->is_locally_owned(), dealii::ExcMessage("If not ghost, neighbor should be locally owned."));

        if (current_cell->index() < neighbor_cell->index()) {
        // Cell with lower index does work
            return true;
        } else if (neighbor_cell->index() == current_cell->index()) {
        // If both cells have same index
        // See https://www.dealii.org/developer/doxygen/deal.II/classTriaAccessorBase.html#a695efcbe84fefef3e4c93ee7bdb446ad
        // then cell at the lower level does the work
            return (current_cell->level() < neighbor_cell->level());
        }
        return false;
    }
    Assert(0==1, dealii::ExcMessage("Should not have reached here. Somehow another possible case has not been considered when two cells have the same coarseness."));
    return false;
}

template <int dim, typename real, typename MeshType>
template<typename DoFCellAccessorType1, typename DoFCellAccessorType2>
void DGBase<dim,real,MeshType>::assemble_cell_residual (
    const DoFCellAccessorType1 &current_cell,
    const DoFCellAccessorType2 &current_metric_cell,
    const bool compute_dRdW, const bool compute_dRdX, const bool compute_d2R,
    dealii::hp::FEValues<dim,dim>        &fe_values_collection_volume,
    dealii::hp::FEFaceValues<dim,dim>    &fe_values_collection_face_int,
    dealii::hp::FEFaceValues<dim,dim>    &fe_values_collection_face_ext,
    dealii::hp::FESubfaceValues<dim,dim> &fe_values_collection_subface,
    dealii::hp::FEValues<dim,dim>        &fe_values_collection_volume_lagrange,
    dealii::LinearAlgebra::distributed::Vector<double> &rhs)
{
    std::vector<dealii::types::global_dof_index> current_dofs_indices;
    std::vector<dealii::types::global_dof_index> neighbor_dofs_indices;

    // Current reference element related to this physical cell
    const int i_fele = current_cell->active_fe_index();
    const int i_quad = i_fele;
    const int i_mapp = 0;

    const dealii::FESystem<dim,dim> &current_fe_ref = fe_collection[i_fele];
    const unsigned int n_dofs_curr_cell = current_fe_ref.n_dofs_per_cell();

    // Local vector contribution from each cell
    dealii::Vector<real> current_cell_rhs (n_dofs_curr_cell); // Defaults to 0.0 initialization

    // Obtain the mapping from local dof indices to global dof indices
    current_dofs_indices.resize(n_dofs_curr_cell);
    current_cell->get_dof_indices (current_dofs_indices);

    fe_values_collection_volume.reinit (current_cell, i_quad, i_mapp, i_fele);
    const dealii::FEValues<dim,dim> &fe_values_volume = fe_values_collection_volume.get_present_fe_values();

    dealii::TriaIterator<dealii::CellAccessor<dim,dim>> cell_iterator = static_cast<dealii::TriaIterator<dealii::CellAccessor<dim,dim>> > (current_cell);
    //if (!(all_parameters->use_weak_form)) fe_values_collection_volume_lagrange.reinit (current_cell, i_quad, i_mapp, i_fele);
    fe_values_collection_volume_lagrange.reinit (cell_iterator, i_quad, i_mapp, i_fele);
    const dealii::FEValues<dim,dim> &fe_values_lagrange = fe_values_collection_volume_lagrange.get_present_fe_values();

    const unsigned int n_metric_dofs_cell = high_order_grid->fe_system.dofs_per_cell;
    std::vector<dealii::types::global_dof_index> current_metric_dofs_indices(n_metric_dofs_cell);
    std::vector<dealii::types::global_dof_index> neighbor_metric_dofs_indices(n_metric_dofs_cell);
    current_metric_cell->get_dof_indices (current_metric_dofs_indices);

    //if (all_parameters->add_artificial_dissipation) {
    //    const unsigned int n_soln_dofs = fe_values_volume.dofs_per_cell;
    //    const double cell_diameter = current_cell->diameter();
    //    std::vector< real > soln_coeff(n_soln_dofs);
    //    for (unsigned int idof = 0; idof < n_soln_dofs; ++idof) {
    //        soln_coeff[idof] = solution(current_dofs_indices[idof]);
    //    }
    //    const double artificial_diss_coeff = discontinuity_sensor(cell_diameter, soln_coeff, fe_values_volume.get_fe());
    //    artificial_dissipation_coeffs[current_cell->active_cell_index()] = artificial_diss_coeff;
    //}

    const dealii::types::global_dof_index current_cell_index = current_cell->active_cell_index();

    assemble_volume_term_explicit (
        current_cell,
        current_cell_index,
        fe_values_volume,
        current_dofs_indices,
        current_cell_rhs,
        fe_values_lagrange);
    current_cell_rhs*=0.0;
    //if ( compute_dRdW || compute_dRdX || compute_d2R ) {
        assemble_volume_term_derivatives (
            current_cell,
            current_cell_index,
            fe_values_volume, current_fe_ref, volume_quadrature_collection[i_quad],
            current_metric_dofs_indices, current_dofs_indices,
            current_cell_rhs, fe_values_lagrange,
            compute_dRdW, compute_dRdX, compute_d2R);
    //} else {
    //    assemble_volume_term_explicit (
    //    cell,
    //    current_cell_index,
    //    fe_values_volume, current_dofs_indices, current_cell_rhs, fe_values_lagrange);
    //}


                    //// Add local contribution from current cell to global vector
                    //for (unsigned int i=0; i<n_dofs_curr_cell; ++i) {
                    //    rhs[current_dofs_indices[i]] += current_cell_rhs[i];
                    //}
                    //return;

    (void) fe_values_collection_face_int;
    (void) fe_values_collection_face_ext;
    (void) fe_values_collection_subface;
    for (unsigned int iface=0; iface < dealii::GeometryInfo<dim>::faces_per_cell; ++iface) {

        auto current_face = current_cell->face(iface);

        // CASE 1: FACE AT BOUNDARY
        if (current_face->at_boundary() && !current_cell->has_periodic_neighbor(iface) ) {

            fe_values_collection_face_int.reinit(current_cell, iface, i_quad, i_mapp, i_fele);

            const dealii::FEFaceValues<dim,dim> &fe_values_face_int = fe_values_collection_face_int.get_present_fe_values();

            const real penalty = evaluate_penalty_scaling (current_cell, iface, fe_collection);

            const unsigned int boundary_id = current_face->boundary_id();
            //if (compute_dRdW || compute_dRdX || compute_d2R) {
                const dealii::Quadrature<dim-1> face_quadrature = face_quadrature_collection[i_quad];
                assemble_boundary_term_derivatives (
                    current_cell,
                    current_cell_index,
                    iface, boundary_id, fe_values_face_int, penalty,
                    current_fe_ref, face_quadrature,
                    current_metric_dofs_indices, current_dofs_indices, current_cell_rhs,
                    compute_dRdW, compute_dRdX, compute_d2R);

            //} else {
            //    assemble_boundary_term_explicit (
            //        current_cell,
            //        current_cell_index,
            //        boundary_id, fe_values_face_int, penalty, current_dofs_indices, current_cell_rhs);
            //}

        //CASE 2: PERIODIC BOUNDARY CONDITIONS
        //note that periodicity is not adapted for hp adaptivity yet. this needs to be figured out in the future
        } else if (current_face->at_boundary() && current_cell->has_periodic_neighbor(iface)){

            const auto neighbor_cell = current_cell->periodic_neighbor(iface);
            //std::cout << "cell " << current_cell->index() << " at boundary" <<std::endl;
            //std::cout << "periodic neighbour on face " << iface << " is " << neighbor_cell->index() << std::endl;


            if (!current_cell->periodic_neighbor_is_coarser(iface) && current_cell_should_do_the_work(current_cell, neighbor_cell)) {

                Assert (current_cell->periodic_neighbor(iface).state() == dealii::IteratorState::valid, dealii::ExcInternalError());

                const unsigned int n_dofs_neigh_cell = fe_collection[neighbor_cell->active_fe_index()].n_dofs_per_cell();
                dealii::Vector<real> neighbor_cell_rhs (n_dofs_neigh_cell); // Defaults to 0.0 initialization

                // Obtain the mapping from local dof indices to global dof indices for neighbor cell
                neighbor_dofs_indices.resize(n_dofs_neigh_cell);
                neighbor_cell->get_dof_indices (neighbor_dofs_indices);

                fe_values_collection_face_int.reinit (current_cell, iface, i_quad, i_mapp, i_fele);
                const dealii::FEFaceValues<dim,dim> &fe_values_face_int = fe_values_collection_face_int.get_present_fe_values();

                // Corresponding face of the neighbor.
                const unsigned int neighbor_iface = current_cell->periodic_neighbor_of_periodic_neighbor(iface);

                const int i_fele_n = neighbor_cell->active_fe_index(), i_quad_n = i_fele_n, i_mapp_n = 0;
                fe_values_collection_face_ext.reinit (neighbor_cell, neighbor_iface, i_quad_n, i_mapp_n, i_fele_n);
                const dealii::FEFaceValues<dim,dim> &fe_values_face_ext = fe_values_collection_face_ext.get_present_fe_values();

                const real penalty1 = evaluate_penalty_scaling (current_cell, iface, fe_collection);
                const real penalty2 = evaluate_penalty_scaling (neighbor_cell, neighbor_iface, fe_collection);
                const real penalty = 0.5 * (penalty1 + penalty2);

                const dealii::types::global_dof_index neighbor_cell_index = neighbor_cell->active_cell_index();
                //if ( compute_dRdW || compute_dRdX || compute_d2R ) {
                    const auto metric_neighbor_cell = current_metric_cell->periodic_neighbor(iface);
                    metric_neighbor_cell->get_dof_indices(neighbor_metric_dofs_indices);
<<<<<<< HEAD
//                    const dealii::Quadrature<dim-1> &used_face_quadrature = face_quadrature_collection[i_quad_n]; // or i_quad
                    const dealii::Quadrature<dim-1> &used_face_quadrature = face_quadrature_collection[(i_quad_n > i_quad) ? i_quad_n : i_quad]; // use larger quadrature order on the face
=======
                    const dealii::Quadrature<dim-1> &used_face_quadrature = face_quadrature_collection[(i_quad_n > i_quad) ? i_quad_n : i_quad]; // Use larger quadrature order on the face
>>>>>>> fe54a591

                    std::pair<unsigned int, int> face_subface_int = std::make_pair(iface, -1);
                    std::pair<unsigned int, int> face_subface_ext = std::make_pair(neighbor_iface, -1);
                    const auto face_data_set_int = dealii::QProjector<dim>::DataSetDescriptor::face (
                                                                                                  dealii::ReferenceCell::get_hypercube(dim),
                                                                                                  iface,
                                                                                                  current_cell->face_orientation(iface),
                                                                                                  current_cell->face_flip(iface),
                                                                                                  current_cell->face_rotation(iface),
                                                                                                  used_face_quadrature.size());
                    const auto face_data_set_ext = dealii::QProjector<dim>::DataSetDescriptor::face (
                                                                                                  dealii::ReferenceCell::get_hypercube(dim),
                                                                                                  neighbor_iface,
                                                                                                  neighbor_cell->face_orientation(neighbor_iface),
                                                                                                  neighbor_cell->face_flip(neighbor_iface),
                                                                                                  neighbor_cell->face_rotation(neighbor_iface),
                                                                                                  used_face_quadrature.size());
                    assemble_face_term_derivatives (
                        current_cell,
                        current_cell_index,
                        neighbor_cell_index,
                        face_subface_int, face_subface_ext,
                        face_data_set_int,
                        face_data_set_ext,
                        fe_values_face_int, fe_values_face_ext,
                        penalty,
                        fe_collection[i_fele], fe_collection[i_fele_n],
                        used_face_quadrature,
                        current_metric_dofs_indices, neighbor_metric_dofs_indices,
                        current_dofs_indices, neighbor_dofs_indices,
                        current_cell_rhs, neighbor_cell_rhs,
                        compute_dRdW, compute_dRdX, compute_d2R);
                //} else {
                //    assemble_face_term_explicit (
                //        current_cell,
                //        current_cell_index,
                //        neighbor_cell_index,
                //        fe_values_face_int, fe_values_face_ext,
                //        penalty,
                //        current_dofs_indices, neighbor_dofs_indices,
                //        current_cell_rhs, neighbor_cell_rhs);
                //}

                // Add local contribution from neighbor cell to global vector
                for (unsigned int i=0; i<n_dofs_neigh_cell; ++i) {
                    rhs[neighbor_dofs_indices[i]] += neighbor_cell_rhs[i];
                }
            } else {
                //do nothing
            }


        // CASE 3: NEIGHBOUR IS FINER
        // Occurs if the face has children
        // Do nothing.
        // The face contribution from the current cell will appear then the finer neighbor cell is assembled.
        } else if (current_cell->face(iface)->has_children()) {

        // CASE 4: NEIGHBOR IS COARSER
        // Assemble face residual.
        } else if (current_cell->neighbor(iface)->face(current_cell->neighbor_face_no(iface))->has_children()) {

            Assert (current_cell->neighbor(iface).state() == dealii::IteratorState::valid, dealii::ExcInternalError());
            Assert (!(current_cell->neighbor(iface)->has_children()), dealii::ExcInternalError());

            // Obtain cell neighbour
            const auto neighbor_cell = current_cell->neighbor(iface);
            const unsigned int neighbor_iface = current_cell->neighbor_face_no(iface);

            // Find corresponding subface
            unsigned int neighbor_i_subface = 0;
            unsigned int n_subface = dealii::GeometryInfo<dim>::n_subfaces(neighbor_cell->subface_case(neighbor_iface));

            for (; neighbor_i_subface < n_subface; ++neighbor_i_subface) {
                if (neighbor_cell->neighbor_child_on_subface (neighbor_iface, neighbor_i_subface) == current_cell) {
                    break;
                }
            }
            Assert(neighbor_i_subface != n_subface, dealii::ExcInternalError());

            const int i_fele_n = neighbor_cell->active_fe_index(), i_quad_n = i_fele_n, i_mapp_n = 0;

            const unsigned int n_dofs_neigh_cell = fe_collection[i_fele_n].n_dofs_per_cell();
            dealii::Vector<real> neighbor_cell_rhs (n_dofs_neigh_cell); // Defaults to 0.0 initialization

            // Obtain the mapping from local dof indices to global dof indices for neighbor cell
            neighbor_dofs_indices.resize(n_dofs_neigh_cell);
            neighbor_cell->get_dof_indices (neighbor_dofs_indices);

            fe_values_collection_face_int.reinit (current_cell, iface, i_quad, i_mapp, i_fele);
            const dealii::FEFaceValues<dim,dim> &fe_values_face_int = fe_values_collection_face_int.get_present_fe_values();

            fe_values_collection_subface.reinit (neighbor_cell, neighbor_iface, neighbor_i_subface, i_quad_n, i_mapp_n, i_fele_n);
            const dealii::FESubfaceValues<dim,dim> &fe_values_face_ext = fe_values_collection_subface.get_present_fe_values();

            const real penalty1 = evaluate_penalty_scaling (current_cell, iface, fe_collection);
            const real penalty2 = evaluate_penalty_scaling (neighbor_cell, neighbor_iface, fe_collection);
            const real penalty = 0.5 * (penalty1 + penalty2);

            const dealii::types::global_dof_index neighbor_cell_index = neighbor_cell->active_cell_index();
            //if ( compute_dRdW || compute_dRdX || compute_d2R ) {
                const auto metric_neighbor_cell = current_metric_cell->neighbor(iface);
                metric_neighbor_cell->get_dof_indices(neighbor_metric_dofs_indices);

<<<<<<< HEAD
//                const dealii::Quadrature<dim-1> &used_face_quadrature = face_quadrature_collection[i_quad_n]; // or i_quad
                const dealii::Quadrature<dim-1> &used_face_quadrature = face_quadrature_collection[(i_quad_n > i_quad) ? i_quad_n : i_quad]; // use larger quadrature order on the face
=======
                const dealii::Quadrature<dim-1> &used_face_quadrature = face_quadrature_collection[(i_quad_n > i_quad) ? i_quad_n : i_quad]; // Use larger quadrature order on the face
>>>>>>> fe54a591
                std::pair<unsigned int, int> face_subface_int = std::make_pair(iface, -1);
                std::pair<unsigned int, int> face_subface_ext = std::make_pair(neighbor_iface, (int)neighbor_i_subface);

                const auto face_data_set_int = dealii::QProjector<dim>::DataSetDescriptor::face( 
                                                                                                 dealii::ReferenceCell::get_hypercube(dim),
                                                                                                 iface,
                                                                                                 current_cell->face_orientation(iface),
                                                                                                 current_cell->face_flip(iface),
                                                                                                 current_cell->face_rotation(iface),
                                                                                                 used_face_quadrature.size());
                const auto face_data_set_ext = dealii::QProjector<dim>::DataSetDescriptor::subface (
                                                                                                    dealii::ReferenceCell::get_hypercube(dim),
                                                                                                    neighbor_iface,
                                                                                                    neighbor_i_subface,
                                                                                                    neighbor_cell->face_orientation(neighbor_iface),
                                                                                                    neighbor_cell->face_flip(neighbor_iface),
                                                                                                    neighbor_cell->face_rotation(neighbor_iface),
                                                                                                    used_face_quadrature.size(),
                                                                                                    neighbor_cell->subface_case(neighbor_iface));
                assemble_face_term_derivatives (
                    current_cell,
                    current_cell_index,
                    neighbor_cell_index,
                    face_subface_int, face_subface_ext,
                    face_data_set_int,
                    face_data_set_ext,
                    fe_values_face_int, fe_values_face_ext,
                    penalty,
                    fe_collection[i_fele], fe_collection[i_fele_n],
                    used_face_quadrature,
                    current_metric_dofs_indices, neighbor_metric_dofs_indices,
                    current_dofs_indices, neighbor_dofs_indices,
                    current_cell_rhs, neighbor_cell_rhs,
                    compute_dRdW, compute_dRdX, compute_d2R);
            //} else {
            //    assemble_face_term_explicit (
            //        current_cell,
            //        current_cell_index,
            //        neighbor_cell_index,
            //        fe_values_face_int, fe_values_face_ext,
            //        penalty,
            //        current_dofs_indices, neighbor_dofs_indices,
            //        current_cell_rhs, neighbor_cell_rhs);
            //}
            // Add local contribution from neighbor cell to global vector
            for (unsigned int i=0; i<n_dofs_neigh_cell; ++i) {
                rhs[neighbor_dofs_indices[i]] += neighbor_cell_rhs[i];
            }
        // CASE 5: NEIGHBOR CELL HAS SAME COARSENESS
        // Therefore, we need to choose one of them to do the work
        } else if ( current_cell_should_do_the_work(current_cell, current_cell->neighbor(iface)) ) {
            Assert (current_cell->neighbor(iface).state() == dealii::IteratorState::valid, dealii::ExcInternalError());

            const auto neighbor_cell = current_cell->neighbor_or_periodic_neighbor(iface);
            // Corresponding face of the neighbor.
            // e.g. The 4th face of the current cell might correspond to the 3rd face of the neighbor
            const unsigned int neighbor_iface = current_cell->neighbor_of_neighbor(iface);

            // Get information about neighbor cell
            const unsigned int n_dofs_neigh_cell = fe_collection[neighbor_cell->active_fe_index()].n_dofs_per_cell();

            // Local rhs contribution from neighbor
            dealii::Vector<real> neighbor_cell_rhs (n_dofs_neigh_cell); // Defaults to 0.0 initialization

            // Obtain the mapping from local dof indices to global dof indices for neighbor cell
            neighbor_dofs_indices.resize(n_dofs_neigh_cell);
            neighbor_cell->get_dof_indices (neighbor_dofs_indices);

            fe_values_collection_face_int.reinit (current_cell, iface, i_quad, i_mapp, i_fele);
            const dealii::FEFaceValues<dim,dim> &fe_values_face_int = fe_values_collection_face_int.get_present_fe_values();

            const int i_fele_n = neighbor_cell->active_fe_index(), i_quad_n = i_fele_n, i_mapp_n = 0;
            fe_values_collection_face_ext.reinit (neighbor_cell, neighbor_iface, i_quad_n, i_mapp_n, i_fele_n);
            const dealii::FEFaceValues<dim,dim> &fe_values_face_ext = fe_values_collection_face_ext.get_present_fe_values();

            const real penalty1 = evaluate_penalty_scaling (current_cell, iface, fe_collection);
            const real penalty2 = evaluate_penalty_scaling (neighbor_cell, neighbor_iface, fe_collection);
            const real penalty = 0.5 * (penalty1 + penalty2);

            const dealii::types::global_dof_index neighbor_cell_index = neighbor_cell->active_cell_index();
            //if ( compute_dRdW || compute_dRdX || compute_d2R ) {
                const auto metric_neighbor_cell = current_metric_cell->neighbor_or_periodic_neighbor(iface);
                metric_neighbor_cell->get_dof_indices(neighbor_metric_dofs_indices);
<<<<<<< HEAD
//                const dealii::Quadrature<dim-1> &used_face_quadrature = face_quadrature_collection[i_quad_n]; // or i_quad
                const dealii::Quadrature<dim-1> &used_face_quadrature = face_quadrature_collection[(i_quad_n > i_quad) ? i_quad_n : i_quad]; // use larger quadrature order on the face
=======
                const dealii::Quadrature<dim-1> &used_face_quadrature = face_quadrature_collection[(i_quad_n > i_quad) ? i_quad_n : i_quad]; // Use larger quadrature order on the face
>>>>>>> fe54a591
                std::pair<unsigned int, int> face_subface_int = std::make_pair(iface, -1);
                std::pair<unsigned int, int> face_subface_ext = std::make_pair(neighbor_iface, -1);
                const auto face_data_set_int = dealii::QProjector<dim>::DataSetDescriptor::face (
                                                                                              dealii::ReferenceCell::get_hypercube(dim),
                                                                                              iface,
                                                                                              current_cell->face_orientation(iface),
                                                                                              current_cell->face_flip(iface),
                                                                                              current_cell->face_rotation(iface),
                                                                                              used_face_quadrature.size());
                const auto face_data_set_ext = dealii::QProjector<dim>::DataSetDescriptor::face (
                                                                                              dealii::ReferenceCell::get_hypercube(dim),
                                                                                              neighbor_iface,
                                                                                              neighbor_cell->face_orientation(neighbor_iface),
                                                                                              neighbor_cell->face_flip(neighbor_iface),
                                                                                              neighbor_cell->face_rotation(neighbor_iface),
                                                                                              used_face_quadrature.size());
                assemble_face_term_derivatives (
                    current_cell,
                    current_cell_index,
                    neighbor_cell_index,
                    face_subface_int, face_subface_ext,
                    face_data_set_int,
                    face_data_set_ext,
                    fe_values_face_int, fe_values_face_ext,
                    penalty,
                    fe_collection[i_fele], fe_collection[i_fele_n],
                    used_face_quadrature,
                    current_metric_dofs_indices, neighbor_metric_dofs_indices,
                    current_dofs_indices, neighbor_dofs_indices,
                    current_cell_rhs, neighbor_cell_rhs,
                    compute_dRdW, compute_dRdX, compute_d2R);
            //} else {
            //    assemble_face_term_explicit (
            //        current_cell,
            //        current_cell_index,
            //        neighbor_cell_index,
            //        fe_values_face_int, fe_values_face_ext,
            //        penalty,
            //        current_dofs_indices, neighbor_dofs_indices,
            //        current_cell_rhs, neighbor_cell_rhs);
            //}

            // Add local contribution from neighbor cell to global vector
            for (unsigned int i=0; i<n_dofs_neigh_cell; ++i) {
                rhs[neighbor_dofs_indices[i]] += neighbor_cell_rhs[i];
            }
        } else {
            // Should be faces where the neighbor cell has the same coarseness
            // but will be evaluated when we visit the other cell.
        }


    } // end of face loop

    // Add local contribution from current cell to global vector
    for (unsigned int i=0; i<n_dofs_curr_cell; ++i) {
        rhs[current_dofs_indices[i]] += current_cell_rhs[i];
    }
}

template <int dim, typename real, typename MeshType>
void DGBase<dim,real,MeshType>::set_dual(const dealii::LinearAlgebra::distributed::Vector<real> &dual_input)
{
    dual = dual_input;
}

template <int dim, typename real, typename MeshType>
void DGBase<dim,real,MeshType>::update_artificial_dissipation_discontinuity_sensor()
{
    const auto mapping = (*(high_order_grid->mapping_fe_field));
    dealii::hp::MappingCollection<dim> mapping_collection(mapping);
    const dealii::UpdateFlags update_flags = dealii::update_values | dealii::update_JxW_values;
    dealii::hp::FEValues<dim,dim> fe_values_collection_volume (mapping_collection, fe_collection, volume_quadrature_collection, update_flags); ///< FEValues of volume.

    std::vector< double > soln_coeff_high;
    std::vector<dealii::types::global_dof_index> dof_indices;

    const unsigned int n_dofs_arti_diss = fe_q_artificial_dissipation.dofs_per_cell;
    std::vector<dealii::types::global_dof_index> dof_indices_artificial_dissipation(n_dofs_arti_diss);

    if (freeze_artificial_dissipation) return;
    artificial_dissipation_c0 *= 0.0;
    for (auto cell : dof_handler.active_cell_iterators()) {
        if (!(cell->is_locally_owned() || cell->is_ghost())) continue;

        dealii::types::global_dof_index cell_index = cell->active_cell_index();
        artificial_dissipation_coeffs[cell_index] = 0.0;
        artificial_dissipation_se[cell_index] = 0.0;
        //artificial_dissipation_coeffs[cell_index] = 1e-2;
        //artificial_dissipation_se[cell_index] = 0.0;
        //continue;

        const int i_fele = cell->active_fe_index();
        const int i_quad = i_fele;
        const int i_mapp = 0;

        const dealii::FESystem<dim,dim> &fe_high = fe_collection[i_fele];
        const unsigned int degree = fe_high.tensor_degree();

        if (degree == 0) continue;

        const unsigned int nstate = fe_high.components;
        const unsigned int n_dofs_high = fe_high.dofs_per_cell;

        fe_values_collection_volume.reinit (cell, i_quad, i_mapp, i_fele);
        const dealii::FEValues<dim,dim> &fe_values_volume = fe_values_collection_volume.get_present_fe_values();

        dof_indices.resize(n_dofs_high);
        cell->get_dof_indices (dof_indices);

        soln_coeff_high.resize(n_dofs_high);
        for (unsigned int idof=0; idof<n_dofs_high; ++idof) {
            soln_coeff_high[idof] = solution[dof_indices[idof]];
        }

        // Lower degree basis.
        const unsigned int lower_degree = degree-1;
        const dealii::FE_DGQLegendre<dim> fe_dgq_lower(lower_degree);
        const dealii::FESystem<dim,dim> fe_lower(fe_dgq_lower, nstate);

        // Projection quadrature.
        const dealii::QGauss<dim> projection_quadrature(degree+5);
        std::vector< double > soln_coeff_lower = project_function<dim,double>( soln_coeff_high, fe_high, fe_lower, projection_quadrature);

        // Quadrature used for solution difference.
        const dealii::Quadrature<dim> &quadrature = fe_values_volume.get_quadrature();
        const std::vector<dealii::Point<dim,double>> &unit_quad_pts = quadrature.get_points();

        const unsigned int n_quad_pts = quadrature.size();
        const unsigned int n_dofs_lower = fe_lower.dofs_per_cell;

        double element_volume = 0.0;
        double error = 0.0;
        double soln_norm = 0.0;
        std::vector<double> soln_high(nstate);
        std::vector<double> soln_lower(nstate);
        for (unsigned int iquad=0; iquad<n_quad_pts; ++iquad) {
            for (unsigned int s=0; s<nstate; ++s) {
                soln_high[s] = 0.0;
                soln_lower[s] = 0.0;
            }
            // Interpolate solution
            for (unsigned int idof=0; idof<n_dofs_high; ++idof) {
                  const unsigned int istate = fe_high.system_to_component_index(idof).first;
                  soln_high[istate] += soln_coeff_high[idof] * fe_high.shape_value_component(idof,unit_quad_pts[iquad],istate);
            }
            // Interpolate low order solution
            for (unsigned int idof=0; idof<n_dofs_lower; ++idof) {
                  const unsigned int istate = fe_lower.system_to_component_index(idof).first;
                  soln_lower[istate] += soln_coeff_lower[idof] * fe_lower.shape_value_component(idof,unit_quad_pts[iquad],istate);
            }
            // Quadrature
            element_volume += fe_values_volume.JxW(iquad);
            // Only integrate over the first state variable.
            for (unsigned int s=0; s<1/*nstate*/; ++s) 
            {
                error += (soln_high[s] - soln_lower[s]) * (soln_high[s] - soln_lower[s]) * fe_values_volume.JxW(iquad);
                soln_norm += soln_high[s] * soln_high[s] * fe_values_volume.JxW(iquad);
            }
        }

        //std::cout << " error: " << error
        //          << " soln_norm: " << soln_norm << std::endl;
        //if (error < 1e-12) continue;
        if (soln_norm < 1e-12) 
        {
            continue;
        }

        double S_e, s_e;
        S_e = sqrt(error / soln_norm);
        s_e = log10(S_e);

        //const double mu_scale = 1.0;
        //const double s_0 = log10(0.1) - 4.25*log10(degree);
        //const double s_0 = -0.5 - 4.25*log10(degree);
        //const double kappa = 1.0;

        const double mu_scale = all_parameters->artificial_dissipation_param.mu_artificial_dissipation; //1.0
        //const double s_0 = - 4.25*log10(degree);
        const double s_0 = -0.00 - 4.00*log10(degree);
        const double kappa = all_parameters->artificial_dissipation_param.kappa_artificial_dissipation; //1.0
        const double low = s_0 - kappa;
        const double upp = s_0 + kappa;

        const double diameter = std::pow(element_volume, 1.0/dim);
        const double eps_0 = mu_scale * diameter / (double)degree;
    
        //std::cout << " lower < s_e < upp " << low << " < " << s_e << " < " << upp << " ? " << std::endl;

        if ( s_e < low) continue;

        if ( s_e > upp) {
            artificial_dissipation_coeffs[cell_index] += eps_0;
            if(eps_0 > max_artificial_dissipation_coeff)
            {
                max_artificial_dissipation_coeff = eps_0;
            }
            continue;
        }

        const double PI = 4*atan(1);
        double eps = 1.0 + sin(PI * (s_e - s_0) * 0.5 / kappa);
        eps *= eps_0 * 0.5;
    
        if(eps > max_artificial_dissipation_coeff)
        {
            max_artificial_dissipation_coeff = eps;
        }


        artificial_dissipation_coeffs[cell_index] += eps;
        artificial_dissipation_se[cell_index] = s_e;

        typename dealii::DoFHandler<dim>::active_cell_iterator artificial_dissipation_cell(
            triangulation.get(), cell->level(), cell->index(), &dof_handler_artificial_dissipation);

        dof_indices_artificial_dissipation.resize(n_dofs_arti_diss);
        artificial_dissipation_cell->get_dof_indices (dof_indices_artificial_dissipation);
        for (unsigned int idof=0; idof<n_dofs_arti_diss; ++idof) {
            const unsigned int index = dof_indices_artificial_dissipation[idof];
            artificial_dissipation_c0[index] = std::max(artificial_dissipation_c0[index], eps);
        }

        //const unsigned int dofs_per_face = fe_q_artificial_dissipation.n_dofs_per_face();
        //for (unsigned int iface=0; iface < dealii::GeometryInfo<dim>::faces_per_cell; ++iface) {
        //    const auto face = cell->face(iface);
        //    if (face->at_boundary()) {
        //        for (unsigned int idof_face=0; idof_face<dofs_per_face; ++idof_face) {
        //            unsigned int idof_cell = fe_q_artificial_dissipation.face_to_cell_index(idof_face, iface);
        //            const dealii::types::global_dof_index index = dof_indices_artificial_dissipation[idof_cell];
        //            artificial_dissipation_c0[index] = 0.0;
        //        }
        //    }
        //}
    }
    dealii::IndexSet boundary_dofs(dof_handler_artificial_dissipation.n_dofs());
    dealii::DoFTools::extract_boundary_dofs(dof_handler_artificial_dissipation,
                                dealii::ComponentMask(),
                                boundary_dofs);
    for (unsigned int i = 0; i < dof_handler_artificial_dissipation.n_dofs(); ++i) {
        if (boundary_dofs.is_element(i)) {
            artificial_dissipation_c0[i] = 0.0;
        }
    }
    // artificial_dissipation_c0 *= 0.0;
    // artificial_dissipation_c0.add(1e-1);
    artificial_dissipation_c0.update_ghost_values();
}

template <int dim, typename real, typename MeshType>
void DGBase<dim,real,MeshType>::assemble_residual (const bool compute_dRdW, const bool compute_dRdX, const bool compute_d2R, const double CFL_mass)
{
    dealii::deal_II_exceptions::disable_abort_on_exception(); // Allows us to catch negative Jacobians.
    Assert( !(compute_dRdW && compute_dRdX)
        &&  !(compute_dRdW && compute_d2R)
        &&  !(compute_dRdX && compute_d2R)
            , dealii::ExcMessage("Can only do one at a time compute_dRdW or compute_dRdX or compute_d2R"));

    max_artificial_dissipation_coeff = 0.0;
    //pcout << "Assembling DG residual...";
    if (compute_dRdW) {
        pcout << " with dRdW...";

        auto diff_sol = solution;
        diff_sol -= solution_dRdW;
        const double l2_norm_sol = diff_sol.l2_norm();

        if (l2_norm_sol == 0.0) {

            auto diff_node = high_order_grid->volume_nodes;
            diff_node -= volume_nodes_dRdW;
            const double l2_norm_node = diff_node.l2_norm();

            if (l2_norm_node == 0.0) {
                if (CFL_mass_dRdW == CFL_mass) {
                    pcout << " which is already assembled..." << std::endl;
                    return;
                }
            }
        }
        {
            int n_stencil = 1 + std::pow(2,dim);
            int n_dofs_cell = nstate*std::pow(max_degree+1,dim);
            n_vmult += n_stencil*n_dofs_cell;
            dRdW_form += 1;
        }
        solution_dRdW = solution;
        volume_nodes_dRdW = high_order_grid->volume_nodes;
        CFL_mass_dRdW = CFL_mass;

        system_matrix = 0;
    }
    if (compute_dRdX) {
        pcout << " with dRdX...";

        auto diff_sol = solution;
        diff_sol -= solution_dRdX;
        const double l2_norm_sol = diff_sol.l2_norm();

        if (l2_norm_sol == 0.0) {

            auto diff_node = high_order_grid->volume_nodes;
            diff_node -= volume_nodes_dRdX;
            const double l2_norm_node = diff_node.l2_norm();

            if (l2_norm_node == 0.0) {
                pcout << " which is already assembled..." << std::endl;
                return;
            }
        }
        solution_dRdX = solution;
        volume_nodes_dRdX = high_order_grid->volume_nodes;

        if (   dRdXv.m() != solution.size() || dRdXv.n() != high_order_grid->volume_nodes.size()) {

            allocate_dRdX();
        }
        dRdXv = 0;
    }
    if (compute_d2R) {
        pcout << " with d2RdWdW, d2RdWdX, d2RdXdX...";
        auto diff_sol = solution;
        diff_sol -= solution_d2R;
        const double l2_norm_sol = diff_sol.l2_norm();

        if (l2_norm_sol == 0.0) {

            auto diff_node = high_order_grid->volume_nodes;
            diff_node -= volume_nodes_d2R;
            const double l2_norm_node = diff_node.l2_norm();

            if (l2_norm_node == 0.0) {

                auto diff_dual = dual;
                diff_dual -= dual_d2R;
                const double l2_norm_dual = diff_dual.l2_norm();
                if (l2_norm_dual == 0.0) {
                    pcout << " which is already assembled..." << std::endl;
                    return;
                }
            }
        }
        solution_d2R = solution;
        volume_nodes_d2R = high_order_grid->volume_nodes;
        dual_d2R = dual;

        if (   d2RdWdW.m() != solution.size()
            || d2RdWdX.m() != solution.size()
            || d2RdWdX.n() != high_order_grid->volume_nodes.size()
            || d2RdXdX.m() != high_order_grid->volume_nodes.size()) {

            allocate_second_derivatives();
        }
        d2RdWdW = 0;
        d2RdWdX = 0;
        d2RdXdX = 0;
    }
    right_hand_side = 0;

    //pcout << std::endl;

    //const dealii::MappingManifold<dim,dim> mapping;
    //const dealii::MappingQ<dim,dim> mapping(10);//;max_degree+1);
    //const dealii::MappingQ<dim,dim> mapping(high_order_grid->max_degree);
    //const dealii::MappingQGeneric<dim,dim> mapping(high_order_grid->max_degree);
    const auto mapping = (*(high_order_grid->mapping_fe_field));

    dealii::hp::MappingCollection<dim> mapping_collection(mapping);

    dealii::hp::FEValues<dim,dim>        fe_values_collection_volume (mapping_collection, fe_collection, volume_quadrature_collection, this->volume_update_flags); ///< FEValues of volume.
    dealii::hp::FEFaceValues<dim,dim>    fe_values_collection_face_int (mapping_collection, fe_collection, face_quadrature_collection, this->face_update_flags); ///< FEValues of interior face.
    dealii::hp::FEFaceValues<dim,dim>    fe_values_collection_face_ext (mapping_collection, fe_collection, face_quadrature_collection, this->neighbor_face_update_flags); ///< FEValues of exterior face.
    dealii::hp::FESubfaceValues<dim,dim> fe_values_collection_subface (mapping_collection, fe_collection, face_quadrature_collection, this->face_update_flags); ///< FEValues of subface.

    dealii::hp::FEValues<dim,dim>        fe_values_collection_volume_lagrange (mapping_collection, fe_collection_lagrange, volume_quadrature_collection, this->volume_update_flags);

    solution.update_ghost_values();

    int assembly_error = 0;
    try {

        // update artificial dissipation discontinuity sensor only if using artificial dissipation
        if(all_parameters->artificial_dissipation_param.add_artificial_dissipation) update_artificial_dissipation_discontinuity_sensor();
        
        // updates model variables only if there is a model
        if(all_parameters->pde_type == Parameters::AllParameters::PartialDifferentialEquation::physics_model) update_model_variables();

        auto metric_cell = high_order_grid->dof_handler_grid.begin_active();
        for (auto soln_cell = dof_handler.begin_active(); soln_cell != dof_handler.end(); ++soln_cell, ++metric_cell) {
        //for (auto cell = triangulation->begin_active(); cell != triangulation->end(); ++cell) {
            if (!soln_cell->is_locally_owned()) continue;

            //const int tria_level = cell->level();
            //const int tria_index = cell->index();
            //dealii::DoFCellAccessor<dim,dim,false> soln_cell(triangulation.get(), tria_level, tria_index, &dof_handler);
            //dealii::DoFCellAccessor<dim,dim,false> metric_cell(triangulation.get(), tria_level, tria_index, &high_order_grid->dof_handler_grid);

            //dealii::TriaActiveIterator< dealii::DoFCellAccessor<dim,dim,false> >

            //DoFCellAccessor<dim,dim,false> soln_cell(triangulation.get(), tria_level, tria_index, &dof_handler);
            //dealii::DoFCellAccessor<dim,dim,false> metric_cell(triangulation.get(), tria_level, tria_index, &high_order_grid->dof_handler_grid);


            // Add right-hand side contributions this cell can compute
            assemble_cell_residual (
                soln_cell,
                metric_cell,
                compute_dRdW, compute_dRdX, compute_d2R,
                fe_values_collection_volume,
                fe_values_collection_face_int,
                fe_values_collection_face_ext,
                fe_values_collection_subface,
                fe_values_collection_volume_lagrange,
                right_hand_side);
        } // end of cell loop
    } catch(...) {
        assembly_error = 1;
    }
    const int mpi_assembly_error = dealii::Utilities::MPI::sum(assembly_error, mpi_communicator);

    if (mpi_assembly_error != 0) {
        std::cout << "Invalid residual assembly encountered..."
                  << " Filling up RHS with 1s. " << std::endl;
        right_hand_side *= 0.0;
        right_hand_side.add(1.0);
        if (compute_dRdW) {
            std::cout << " Filling up Jacobian with mass matrix. " << std::endl;
            const bool do_inverse_mass_matrix = false;
            evaluate_mass_matrices (do_inverse_mass_matrix);
            system_matrix.copy_from(global_mass_matrix);
        }
        //if (compute_dRdX) {
        //    dRdXv.trilinos_matrix().
        //}
        //if (compute_d2R) {
        //    d2RdWdW = 0;
        //    d2RdWdX = 0;
        //    d2RdXdX = 0;
        //}
    }

    right_hand_side.compress(dealii::VectorOperation::add);
    right_hand_side.update_ghost_values();
    if ( compute_dRdW ) {
        system_matrix.compress(dealii::VectorOperation::add);

        if (global_mass_matrix.m() != system_matrix.m()) {
            const bool do_inverse_mass_matrix = false;
            evaluate_mass_matrices (do_inverse_mass_matrix);
        }
        if (CFL_mass != 0.0) {
            time_scaled_mass_matrices(CFL_mass);
            add_time_scaled_mass_matrices();
        }

        Epetra_CrsMatrix *input_matrix  = const_cast<Epetra_CrsMatrix *>(&(system_matrix.trilinos_matrix()));
        Epetra_CrsMatrix *output_matrix;
        epetra_rowmatrixtransposer_dRdW = std::make_unique<Epetra_RowMatrixTransposer> ( input_matrix );
        const bool make_data_contiguous = true;
        int error_transpose = epetra_rowmatrixtransposer_dRdW->CreateTranspose( make_data_contiguous, output_matrix);
        if (error_transpose) {
            std::cout << "Failed to create dRdW transpose... Aborting" << std::endl;
            //std::abort();
        }
        bool copy_values = true;
        system_matrix_transpose.reinit(*output_matrix, copy_values);
        delete(output_matrix);

        //Epetra_CrsMatrix *input_matrix  = const_cast<Epetra_CrsMatrix *>(&(system_matrix.trilinos_matrix()));
        //std::shared_ptr<Epetra_CrsMatrix> output_matrix = std::make_shared<Epetra_CrsMatrix> ();
        //epetra_rowmatrixtransposer_dRdW = std::make_unique<Epetra_RowMatrixTransposer> ( input_matrix );
        //const bool make_data_contiguous = true;
        //epetra_rowmatrixtransposer_dRdW->CreateTranspose( make_data_contiguous, output_matrix.get());
        //system_matrix_transpose.reinit(*output_matrix);
        
        //EpetraExt::RowMatrix_Transpose transposer;
        //Epetra_CrsMatrix* input_matrix  = const_cast<Epetra_CrsMatrix *>(&(system_matrix.trilinos_matrix()));
        //Epetra_CrsMatrix* output_matrix = dynamic_cast<Epetra_CrsMatrix*>(&transposer(*input_matrix));
        //system_matrix_transpose.reinit(*output_matrix);
        //std::cout << output_matrix << std::endl;
        //delete(output_matrix);


        //double condition_estimate;
        //dRdW_preconditioner_builder.ConstructPreconditioner(condition_estimate);
    }
    if ( compute_dRdX ) dRdXv.compress(dealii::VectorOperation::add);
    if ( compute_d2R ) {
        d2RdWdW.compress(dealii::VectorOperation::add);
        d2RdXdX.compress(dealii::VectorOperation::add);
        d2RdWdX.compress(dealii::VectorOperation::add);
    }
    //if ( compute_dRdW ) system_matrix.compress(dealii::VectorOperation::insert);
    //system_matrix.print(std::cout);

} // end of assemble_system_explicit ()

template <int dim, typename real, typename MeshType>
double DGBase<dim,real,MeshType>::get_residual_linfnorm () const
{
    pcout << "Evaluating residual Linf-norm..." << std::endl;
    const auto mapping = (*(high_order_grid->mapping_fe_field));
    dealii::hp::MappingCollection<dim> mapping_collection(mapping);

    double residual_linf_norm = 0.0;
    std::vector<dealii::types::global_dof_index> dofs_indices;
    const dealii::UpdateFlags update_flags = dealii::update_values | dealii::update_JxW_values;
    dealii::hp::FEValues<dim,dim> fe_values_collection_volume (mapping_collection,
                                                               fe_collection,
                                                               volume_quadrature_collection,
                                                               update_flags);

    // Obtain the mapping from local dof indices to global dof indices
    for (const auto& cell : dof_handler.active_cell_iterators()) {
        if (!cell->is_locally_owned()) continue;

        const int i_fele = cell->active_fe_index();
        const int i_quad = i_fele;
        const int i_mapp = 0;

        fe_values_collection_volume.reinit (cell, i_quad, i_mapp, i_fele);
        const dealii::FEValues<dim,dim> &fe_values_vol = fe_values_collection_volume.get_present_fe_values();

        const dealii::FESystem<dim,dim> &fe_ref = fe_collection[i_fele];
        const unsigned int n_dofs = fe_ref.n_dofs_per_cell();
        const unsigned int n_quad = fe_values_vol.n_quadrature_points;

        dofs_indices.resize(n_dofs);
        cell->get_dof_indices (dofs_indices);

        for (unsigned int iquad = 0; iquad < n_quad; ++iquad) {
            double residual_val = 0.0;
            for (unsigned int idof = 0; idof < n_dofs; ++idof) {
                const unsigned int istate = fe_values_vol.get_fe().system_to_component_index(idof).first;
                residual_val += right_hand_side[dofs_indices[idof]] * fe_values_vol.shape_value_component(idof, iquad, istate);
            }
            residual_linf_norm = std::max(std::abs(residual_val), residual_val);
        }

    }
    const double mpi_residual_linf_norm = dealii::Utilities::MPI::max(residual_linf_norm, mpi_communicator);
    return mpi_residual_linf_norm;
}


template <int dim, typename real, typename MeshType>
double DGBase<dim,real,MeshType>::get_residual_l2norm () const
{

    //return get_residual_linfnorm ();
    //return right_hand_side.l2_norm();
    //return right_hand_side.l2_norm() / right_hand_side.size();
    //auto scaled_residual = right_hand_side;
    //global_mass_matrix.vmult(scaled_residual, right_hand_side);
    //return scaled_residual.l2_norm();
    //pcout << "Evaluating residual L2-norm..." << std::endl;

    const auto mapping = (*(high_order_grid->mapping_fe_field));
    dealii::hp::MappingCollection<dim> mapping_collection(mapping);

    double residual_l2_norm = 0.0;
    double domain_volume = 0.0;
    std::vector<dealii::types::global_dof_index> dofs_indices;
    const dealii::UpdateFlags update_flags = dealii::update_values | dealii::update_JxW_values;
    dealii::hp::FEValues<dim,dim> fe_values_collection_volume (mapping_collection,
                                                               fe_collection,
                                                               volume_quadrature_collection,
                                                               update_flags);

    // Obtain the mapping from local dof indices to global dof indices
    for (const auto& cell : dof_handler.active_cell_iterators()) {
        if (!cell->is_locally_owned()) continue;

        const int i_fele = cell->active_fe_index();
        const int i_quad = i_fele;
        const int i_mapp = 0;

        fe_values_collection_volume.reinit (cell, i_quad, i_mapp, i_fele);
        const dealii::FEValues<dim,dim> &fe_values_vol = fe_values_collection_volume.get_present_fe_values();

        const dealii::FESystem<dim,dim> &fe_ref = fe_collection[i_fele];
        const unsigned int n_dofs = fe_ref.n_dofs_per_cell();
        const unsigned int n_quad = fe_values_vol.n_quadrature_points;

        dofs_indices.resize(n_dofs);
        cell->get_dof_indices (dofs_indices);

        for (unsigned int iquad = 0; iquad < n_quad; ++iquad) {
            double residual_val = 0.0;
            for (unsigned int idof = 0; idof < n_dofs; ++idof) {
                const unsigned int istate = fe_values_vol.get_fe().system_to_component_index(idof).first;
                residual_val += right_hand_side[dofs_indices[idof]] * fe_values_vol.shape_value_component(idof, iquad, istate);
            }
            residual_l2_norm += residual_val*residual_val * fe_values_vol.JxW(iquad);
            domain_volume += fe_values_vol.JxW(iquad);
        }

    }
    const double mpi_residual_l2_norm = dealii::Utilities::MPI::sum(residual_l2_norm, mpi_communicator);
    const double mpi_domain_volume    = dealii::Utilities::MPI::sum(domain_volume, mpi_communicator);
    return std::sqrt(mpi_residual_l2_norm) / mpi_domain_volume;
}

template <int dim, typename real, typename MeshType>
unsigned int DGBase<dim,real,MeshType>::n_dofs () const
{
    return dof_handler.n_dofs();
}


#if PHILIP_DIM > 1
template <int dim, typename DoFHandlerType = dealii::DoFHandler<dim>>
class DataOutEulerFaces : public dealii::DataOutFaces<dim, DoFHandlerType>
{
    static const unsigned int dimension = DoFHandlerType::dimension;
    static const unsigned int space_dimension = DoFHandlerType::space_dimension;
    using cell_iterator = typename dealii::DataOut_DoFData<DoFHandlerType, dimension - 1, dimension>::cell_iterator;

    using FaceDescriptor = typename std::pair<cell_iterator, unsigned int>;
    /**
     * Return the first face which we want output for. The default
     * implementation returns the first face of a (locally owned) active cell
     * or, if the @p surface_only option was set in the destructor (as is the
     * default), the first such face that is located on the boundary.
     *
     * If you want to use a different logic to determine which faces should
     * contribute to the creation of graphical output, you can overload this
     * function in a derived class.
     */
    virtual FaceDescriptor first_face() override;
 
    /**
     * Return the next face after which we want output for. If there are no more
     * faces, <tt>dofs->end()</tt> is returned as the first component of the
     * return value.
     *
     * The default implementation returns the next face of a (locally owned)
     * active cell, or the next such on the boundary (depending on whether the
     * @p surface_only option was provided to the constructor).
     *
     * This function traverses the mesh active cell by active cell (restricted to
     * locally owned cells), and then through all faces of the cell. As a result,
     * interior faces are output twice, a feature that is useful for
     * discontinuous Galerkin methods or if a DataPostprocessor is used that
     * might produce results that are discontinuous between cells).
     *
     * This function can be overloaded in a derived class to select a
     * different set of faces. Note that the default implementation assumes that
     * the given @p face is active, which is guaranteed as long as first_face()
     * is also used from the default implementation. Overloading only one of the
     * two functions should be done with care.
     */
    virtual FaceDescriptor next_face(const FaceDescriptor &face) override;

};

template <int dim, typename DoFHandlerType>
typename DataOutEulerFaces<dim, DoFHandlerType>::FaceDescriptor
DataOutEulerFaces<dim, DoFHandlerType>::first_face()
{
    // simply find first active cell with a face on the boundary
    typename dealii::Triangulation<dimension, space_dimension>::active_cell_iterator
        cell = this->triangulation->begin_active();
    for (; cell != this->triangulation->end(); ++cell)
        if (cell->is_locally_owned())
            for (const unsigned int f : dealii::GeometryInfo<dimension>::face_indices())
                if (cell->face(f)->at_boundary())
                    if (cell->face(f)->boundary_id() == 1001)
                        return FaceDescriptor(cell, f);
  
    // just return an invalid descriptor if we haven't found a locally
    // owned face. this can happen in parallel where all boundary
    // faces are owned by other processors
    return FaceDescriptor();
}
    
template <int dim, typename DoFHandlerType>
typename DataOutEulerFaces<dim, DoFHandlerType>::FaceDescriptor
DataOutEulerFaces<dim, DoFHandlerType>::next_face(const FaceDescriptor &old_face)
{
    FaceDescriptor face = old_face;
  
    // first check whether the present cell has more faces on the boundary. since
    // we started with this face, its cell must clearly be locally owned
    Assert(face.first->is_locally_owned(), dealii::ExcInternalError());
    for (unsigned int f = face.second + 1; f < dealii::GeometryInfo<dimension>::faces_per_cell; ++f)
        if (face.first->face(f)->at_boundary()) 
            if (face.first->face(f)->boundary_id() == 1001) {
                // yup, that is so, so return it
                face.second = f;
                return face;
            }
  
    // otherwise find the next active cell that has a face on the boundary
  
    // convert the iterator to an active_iterator and advance this to the next
    // active cell
    typename dealii::Triangulation<dimension, space_dimension>::active_cell_iterator
      active_cell = face.first;
  
    // increase face pointer by one
    ++active_cell;
  
    // while there are active cells
    while (active_cell != this->triangulation->end()) {
        // check all the faces of this active cell. but skip it altogether
        // if it isn't locally owned
        if (active_cell->is_locally_owned())
            for (const unsigned int f : dealii::GeometryInfo<dimension>::face_indices())
                if (active_cell->face(f)->at_boundary())
                    if (active_cell->face(f)->boundary_id() == 1001) {
                        face.first  = active_cell;
                        face.second = f;
                        return face;
                    }
            
        // the present cell had no faces on the boundary (or was not locally
        // owned), so check next cell
        ++active_cell;
    }   
      
    // we fell off the edge, so return with invalid pointer
    face.first  = this->triangulation->end();
    face.second = 0;
    return face;
} 

template <int dim>
class NormalPostprocessor : public dealii::DataPostprocessorVector<dim>
{
public:
    NormalPostprocessor ()
    : dealii::DataPostprocessorVector<dim> ("normal", dealii::update_normal_vectors)
    {}
    virtual void
    evaluate_vector_field (const dealii::DataPostprocessorInputs::Vector<dim> &input_data, std::vector<dealii::Vector<double>> &computed_quantities) const override
    {
        // ensure that there really are as many output slots
        // as there are points at which DataOut provides the
        // gradients:
        AssertDimension (input_data.normals.size(), computed_quantities.size());
        // then loop over all of these inputs:
        for (unsigned int p=0; p<input_data.solution_gradients.size(); ++p) {
            // ensure that each output slot has exactly 'dim'
            // components (as should be expected, given that we
            // want to create vector-valued outputs), and copy the
            // gradients of the solution at the evaluation points
            // into the output slots:
            AssertDimension (computed_quantities[p].size(), dim);
            for (unsigned int d=0; d<dim; ++d)
              computed_quantities[p][d] = input_data.normals[p][d];
        }
    }
    virtual void
    evaluate_scalar_field (const dealii::DataPostprocessorInputs::Scalar<dim> &input_data, std::vector<dealii::Vector<double> > &computed_quantities) const override
    {
        // ensure that there really are as many output slots
        // as there are points at which DataOut provides the
        // gradients:
        AssertDimension (input_data.normals.size(), computed_quantities.size());
        // then loop over all of these inputs:
        for (unsigned int p=0; p<input_data.solution_gradients.size(); ++p) {
            // ensure that each output slot has exactly 'dim'
            // components (as should be expected, given that we
            // want to create vector-valued outputs), and copy the
            // gradients of the solution at the evaluation points
            // into the output slots:
            AssertDimension (computed_quantities[p].size(), dim);
            for (unsigned int d=0; d<dim; ++d)
              computed_quantities[p][d] = input_data.normals[p][d];
        }
    }
};



template <int dim, typename real, typename MeshType>
void DGBase<dim,real,MeshType>::output_face_results_vtk (const unsigned int cycle)// const
{

    DataOutEulerFaces<dim, dealii::DoFHandler<dim>> data_out;

    data_out.attach_dof_handler (dof_handler);

    std::vector<std::string> position_names;
    for(int d=0;d<dim;++d) {
        if (d==0) position_names.push_back("x");
        if (d==1) position_names.push_back("y");
        if (d==2) position_names.push_back("z");
    }
    std::vector<dealii::DataComponentInterpretation::DataComponentInterpretation> data_component_interpretation(dim, dealii::DataComponentInterpretation::component_is_scalar);
    data_out.add_data_vector (high_order_grid->dof_handler_grid, high_order_grid->volume_nodes, position_names, data_component_interpretation);

    dealii::Vector<float> subdomain(triangulation->n_active_cells());
    for (unsigned int i = 0; i < subdomain.size(); ++i) {
        subdomain(i) = triangulation->locally_owned_subdomain();
    }
    const std::string name = "subdomain";
    data_out.add_data_vector(subdomain, name, dealii::DataOut_DoFData<dealii::DoFHandler<dim>,dim-1,dim>::DataVectorType::type_cell_data);

    if (all_parameters->artificial_dissipation_param.add_artificial_dissipation) {
        data_out.add_data_vector(artificial_dissipation_coeffs, std::string("artificial_dissipation_coeffs"), dealii::DataOut_DoFData<dealii::DoFHandler<dim>,dim-1,dim>::DataVectorType::type_cell_data);
        data_out.add_data_vector(artificial_dissipation_se, std::string("artificial_dissipation_se"), dealii::DataOut_DoFData<dealii::DoFHandler<dim>,dim-1,dim>::DataVectorType::type_cell_data);
        data_out.add_data_vector(dof_handler_artificial_dissipation, artificial_dissipation_c0, std::string("artificial_dissipation_c0"));
    }

    data_out.add_data_vector(max_dt_cell, std::string("max_dt_cell"), dealii::DataOut_DoFData<dealii::DoFHandler<dim>,dim-1,dim>::DataVectorType::type_cell_data);

    data_out.add_data_vector(cell_volume, std::string("cell_volume"), dealii::DataOut_DoFData<dealii::DoFHandler<dim>,dim-1,dim>::DataVectorType::type_cell_data);


    // Let the physics post-processor determine what to output.
    const std::unique_ptr< dealii::DataPostprocessor<dim> > post_processor = Postprocess::PostprocessorFactory<dim>::create_Postprocessor(all_parameters);
    data_out.add_data_vector (solution, *post_processor);

    NormalPostprocessor<dim> normals_post_processor;
    data_out.add_data_vector (solution, normals_post_processor);

    // Output the polynomial degree in each cell
    std::vector<unsigned int> active_fe_indices;
    dof_handler.get_active_fe_indices(active_fe_indices);
    dealii::Vector<double> active_fe_indices_dealiivector(active_fe_indices.begin(), active_fe_indices.end());
    dealii::Vector<double> cell_poly_degree = active_fe_indices_dealiivector;

    data_out.add_data_vector (active_fe_indices_dealiivector, "PolynomialDegree", dealii::DataOut_DoFData<dealii::DoFHandler<dim>,dim-1,dim>::DataVectorType::type_cell_data);

    // Output absolute value of the residual so that we can visualize it on a logscale.
    std::vector<std::string> residual_names;
    for(int s=0;s<nstate;++s) {
        std::string varname = "residual" + dealii::Utilities::int_to_string(s,1);
        residual_names.push_back(varname);
    }
    auto residual = right_hand_side;
    for (auto &&rhs_value : residual) {
        if (std::signbit(rhs_value)) rhs_value = -rhs_value;
        if (rhs_value == 0.0) rhs_value = std::numeric_limits<double>::min();
    }
    residual.update_ghost_values();
    data_out.add_data_vector (residual, residual_names, dealii::DataOut_DoFData<dealii::DoFHandler<dim>,dim-1,dim>::DataVectorType::type_dof_data);

    //for(int s=0;s<nstate;++s) {
    //    residual_names[s] = "scaled_" + residual_names[s];
    //}
    //global_mass_matrix.vmult(residual, right_hand_side);
    //for (auto &&rhs_value : residual) {
    //    if (std::signbit(rhs_value)) rhs_value = -rhs_value;
    //    if (rhs_value == 0.0) rhs_value = std::numeric_limits<double>::min();
    //}
    //residual.update_ghost_values();
    //data_out.add_data_vector (residual, residual_names, dealii::DataOut_DoFData<dealii::DoFHandler<dim>,dim-1,dim>::DataVectorType::type_dof_data);


    //typename dealii::DataOut<dim,dealii::DoFHandler<dim>>::CurvedCellRegion curved = dealii::DataOut<dim,dealii::DoFHandler<dim>>::CurvedCellRegion::curved_inner_cells;
    //typename dealii::DataOut<dim>::CurvedCellRegion curved = dealii::DataOut<dim>::CurvedCellRegion::curved_boundary;
    //typename dealii::DataOut<dim>::CurvedCellRegion curved = dealii::DataOut<dim>::CurvedCellRegion::no_curved_cells;

    const dealii::Mapping<dim> &mapping = (*(high_order_grid->mapping_fe_field));
    const int grid_degree = high_order_grid->max_degree;
    //const int n_subdivisions = max_degree+1;//+30; // if write_higher_order_cells, n_subdivisions represents the order of the cell
    //const int n_subdivisions = 1;//+30; // if write_higher_order_cells, n_subdivisions represents the order of the cell
    const int n_subdivisions = grid_degree;
    data_out.build_patches(mapping, n_subdivisions);
    //const bool write_higher_order_cells = (dim>1 && max_degree > 1) ? true : false;
    const bool write_higher_order_cells = false;//(dim>1 && grid_degree > 1) ? true : false;
    dealii::DataOutBase::VtkFlags vtkflags(0.0,cycle,true,dealii::DataOutBase::VtkFlags::ZlibCompressionLevel::best_compression,write_higher_order_cells);
    data_out.set_flags(vtkflags);

    const int iproc = dealii::Utilities::MPI::this_mpi_process(mpi_communicator);
    std::string filename = this->all_parameters->solution_vtk_files_directory_name + "/" + "surface_solution-" + dealii::Utilities::int_to_string(dim, 1) +"D_maxpoly"+dealii::Utilities::int_to_string(max_degree, 2)+"-";
    filename += dealii::Utilities::int_to_string(cycle, 4) + ".";
    filename += dealii::Utilities::int_to_string(iproc, 4);
    filename += ".vtu";
    std::ofstream output(filename);
    data_out.write_vtu(output);
    //std::cout << "Writing out file: " << filename << std::endl;

    if (iproc == 0) {
        std::vector<std::string> filenames;
        for (unsigned int iproc = 0; iproc < dealii::Utilities::MPI::n_mpi_processes(mpi_communicator); ++iproc) {
            std::string fn = "surface_solution-" + dealii::Utilities::int_to_string(dim, 1) +"D_maxpoly"+dealii::Utilities::int_to_string(max_degree, 2)+"-";
            fn += dealii::Utilities::int_to_string(cycle, 4) + ".";
            fn += dealii::Utilities::int_to_string(iproc, 4);
            fn += ".vtu";
            filenames.push_back(fn);
        }
        std::string master_fn = this->all_parameters->solution_vtk_files_directory_name + "/" + "surface_solution-" + dealii::Utilities::int_to_string(dim, 1) +"D_maxpoly"+dealii::Utilities::int_to_string(max_degree, 2)+"-";
        master_fn += dealii::Utilities::int_to_string(cycle, 4) + ".pvtu";
        std::ofstream master_output(master_fn);
        data_out.write_pvtu_record(master_output, filenames);
    }

}
#endif

template <int dim, typename real, typename MeshType>
void DGBase<dim,real,MeshType>::output_results_vtk (const unsigned int cycle)// const
{
#if PHILIP_DIM>1
    output_face_results_vtk (cycle);
#endif

    dealii::DataOut<dim, dealii::DoFHandler<dim>> data_out;

    data_out.attach_dof_handler (dof_handler);

    std::vector<std::string> position_names;
    for(int d=0;d<dim;++d) {
        if (d==0) position_names.push_back("x");
        if (d==1) position_names.push_back("y");
        if (d==2) position_names.push_back("z");
    }
    std::vector<dealii::DataComponentInterpretation::DataComponentInterpretation> data_component_interpretation(dim, dealii::DataComponentInterpretation::component_is_scalar);
    data_out.add_data_vector (high_order_grid->dof_handler_grid, high_order_grid->volume_nodes, position_names, data_component_interpretation);

    dealii::Vector<float> subdomain(triangulation->n_active_cells());
    for (unsigned int i = 0; i < subdomain.size(); ++i) {
        subdomain(i) = triangulation->locally_owned_subdomain();
    }
    data_out.add_data_vector(subdomain, "subdomain", dealii::DataOut_DoFData<dealii::DoFHandler<dim>,dim>::DataVectorType::type_cell_data);

    if (all_parameters->artificial_dissipation_param.add_artificial_dissipation) {
        data_out.add_data_vector(artificial_dissipation_coeffs, "artificial_dissipation_coeffs", dealii::DataOut_DoFData<dealii::DoFHandler<dim>,dim>::DataVectorType::type_cell_data);
        data_out.add_data_vector(artificial_dissipation_se, "artificial_dissipation_se", dealii::DataOut_DoFData<dealii::DoFHandler<dim>,dim>::DataVectorType::type_cell_data);
        data_out.add_data_vector(dof_handler_artificial_dissipation, artificial_dissipation_c0, "artificial_dissipation_c0");
    }

    data_out.add_data_vector(max_dt_cell, "max_dt_cell", dealii::DataOut_DoFData<dealii::DoFHandler<dim>,dim>::DataVectorType::type_cell_data);

    data_out.add_data_vector(cell_volume, "cell_volume", dealii::DataOut_DoFData<dealii::DoFHandler<dim>,dim>::DataVectorType::type_cell_data);


    // Let the physics post-processor determine what to output.
    const std::unique_ptr< dealii::DataPostprocessor<dim> > post_processor = Postprocess::PostprocessorFactory<dim>::create_Postprocessor(all_parameters);
    data_out.add_data_vector (solution, *post_processor);

    // Output the polynomial degree in each cell
    std::vector<unsigned int> active_fe_indices;
    dof_handler.get_active_fe_indices(active_fe_indices);
    dealii::Vector<double> active_fe_indices_dealiivector(active_fe_indices.begin(), active_fe_indices.end());
    dealii::Vector<double> cell_poly_degree = active_fe_indices_dealiivector;

    data_out.add_data_vector (active_fe_indices_dealiivector, "PolynomialDegree", dealii::DataOut_DoFData<dealii::DoFHandler<dim>,dim>::DataVectorType::type_cell_data);

    // Output absolute value of the residual so that we can visualize it on a logscale.
    std::vector<std::string> residual_names;
    for(int s=0;s<nstate;++s) {
        std::string varname = "residual" + dealii::Utilities::int_to_string(s,1);
        residual_names.push_back(varname);
    }
    auto residual = right_hand_side;
    for (auto &&rhs_value : residual) {
        if (std::signbit(rhs_value)) rhs_value = -rhs_value;
        if (rhs_value == 0.0) rhs_value = std::numeric_limits<double>::min();
    }
    residual.update_ghost_values();
    data_out.add_data_vector (residual, residual_names, dealii::DataOut_DoFData<dealii::DoFHandler<dim>,dim>::DataVectorType::type_dof_data);

    //for(int s=0;s<nstate;++s) {
    //    residual_names[s] = "scaled_" + residual_names[s];
    //}
    //global_mass_matrix.vmult(residual, right_hand_side);
    //for (auto &&rhs_value : residual) {
    //    if (std::signbit(rhs_value)) rhs_value = -rhs_value;
    //    if (rhs_value == 0.0) rhs_value = std::numeric_limits<double>::min();
    //}
    //residual.update_ghost_values();
    //data_out.add_data_vector (residual, residual_names, dealii::DataOut_DoFData<dealii::DoFHandler<dim>,dim>::DataVectorType::type_dof_data);


    typename dealii::DataOut<dim,dealii::DoFHandler<dim>>::CurvedCellRegion curved = dealii::DataOut<dim,dealii::DoFHandler<dim>>::CurvedCellRegion::curved_inner_cells;
    //typename dealii::DataOut<dim>::CurvedCellRegion curved = dealii::DataOut<dim>::CurvedCellRegion::curved_boundary;
    //typename dealii::DataOut<dim>::CurvedCellRegion curved = dealii::DataOut<dim>::CurvedCellRegion::no_curved_cells;

    const dealii::Mapping<dim> &mapping = (*(high_order_grid->mapping_fe_field));
    const int grid_degree = high_order_grid->max_degree;
    //const int n_subdivisions = max_degree+1;//+30; // if write_higher_order_cells, n_subdivisions represents the order of the cell
    //const int n_subdivisions = 1;//+30; // if write_higher_order_cells, n_subdivisions represents the order of the cell
    const int n_subdivisions = grid_degree;
    data_out.build_patches(mapping, n_subdivisions, curved);
    //const bool write_higher_order_cells = (dim>1 && max_degree > 1) ? true : false;
    const bool write_higher_order_cells = (dim>1 && grid_degree > 1) ? true : false;
    dealii::DataOutBase::VtkFlags vtkflags(0.0,cycle,true,dealii::DataOutBase::VtkFlags::ZlibCompressionLevel::best_compression,write_higher_order_cells);
    data_out.set_flags(vtkflags);

    const int iproc = dealii::Utilities::MPI::this_mpi_process(mpi_communicator);
    std::string filename = this->all_parameters->solution_vtk_files_directory_name + "/" + "solution-" + dealii::Utilities::int_to_string(dim, 1) +"D_maxpoly"+dealii::Utilities::int_to_string(max_degree, 2)+"-";
    filename += dealii::Utilities::int_to_string(cycle, 4) + ".";
    filename += dealii::Utilities::int_to_string(iproc, 4);
    filename += ".vtu";
    std::ofstream output(filename);
    data_out.write_vtu(output);
    //std::cout << "Writing out file: " << filename << std::endl;

    if (iproc == 0) {
        std::vector<std::string> filenames;
        for (unsigned int iproc = 0; iproc < dealii::Utilities::MPI::n_mpi_processes(mpi_communicator); ++iproc) {
            std::string fn = "solution-" + dealii::Utilities::int_to_string(dim, 1) +"D_maxpoly"+dealii::Utilities::int_to_string(max_degree, 2)+"-";
            fn += dealii::Utilities::int_to_string(cycle, 4) + ".";
            fn += dealii::Utilities::int_to_string(iproc, 4);
            fn += ".vtu";
            filenames.push_back(fn);
        }
        std::string master_fn = this->all_parameters->solution_vtk_files_directory_name + "/" + "solution-" + dealii::Utilities::int_to_string(dim, 1) +"D_maxpoly"+dealii::Utilities::int_to_string(max_degree, 2)+"-";
        master_fn += dealii::Utilities::int_to_string(cycle, 4) + ".pvtu";
        std::ofstream master_output(master_fn);
        data_out.write_pvtu_record(master_output, filenames);
    }

}

template <int dim, typename real, typename MeshType>
void DGBase<dim,real,MeshType>::allocate_system ()
{
    pcout << "Allocating DG system and initializing FEValues" << std::endl;
    // This function allocates all the necessary memory to the
    // system matrices and vectors.

    dof_handler.distribute_dofs(fe_collection);
    dealii::DoFRenumbering::Cuthill_McKee(dof_handler,true);
    //const bool reversed_numbering = true;
    //dealii::DoFRenumbering::Cuthill_McKee(dof_handler, reversed_numbering);
    //const bool reversed_numbering = false;
    //const bool use_constraints = false;
    //dealii::DoFRenumbering::boost::minimum_degree(dof_handler, reversed_numbering, use_constraints);
    //dealii::DoFRenumbering::boost::king_ordering(dof_handler, reversed_numbering, use_constraints);

    //dealii::MappingFEField<dim,dim,dealii::LinearAlgebra::distributed::Vector<double>, dealii::DoFHandler<dim>> mapping = high_order_grid->get_MappingFEField();
    //dealii::MappingFEField<dim,dim,dealii::LinearAlgebra::distributed::Vector<double>, dealii::DoFHandler<dim>> mapping = *(high_order_grid->mapping_fe_field);

    //int minimum_degree = (all_parameters->use_collocated_nodes==true) ?  1 :  0;
    //int current_fe_index = 0;
    //for (unsigned int degree=minimum_degree; degree<=max_degree; ++degree) {
    //    //mapping_collection.push_back(mapping);
    //    if(current_fe_index <= mapping_collection.size()) {
    //        mapping_collection.push_back(mapping);
    //    } else {
    //        mapping_collection[current_fe_index] = std::shared_ptr<const dealii::Mapping<dim, dim>>(mapping.clone());
    //    }
    //    current_fe_index++;
    //}

    // Solution and RHS
    locally_owned_dofs = dof_handler.locally_owned_dofs();
    dealii::DoFTools::extract_locally_relevant_dofs(dof_handler, ghost_dofs);
    locally_relevant_dofs = ghost_dofs;
    ghost_dofs.subtract_set(locally_owned_dofs);
    //dealii::DoFTools::extract_locally_relevant_dofs(dof_handler, locally_relevant_dofs);

    dof_handler_artificial_dissipation.distribute_dofs(fe_q_artificial_dissipation);

    // Allocates artificial dissipation variables when required.
    if(all_parameters->artificial_dissipation_param.add_artificial_dissipation) allocate_artificial_dissipation(); 
    
    max_dt_cell.reinit(triangulation->n_active_cells());
    cell_volume.reinit(triangulation->n_active_cells());

    // allocates model variables only if there is a model
    if(all_parameters->pde_type == Parameters::AllParameters::PartialDifferentialEquation::physics_model) allocate_model_variables();

    solution.reinit(locally_owned_dofs, ghost_dofs, mpi_communicator);
    solution *= 0.0;
    solution.add(std::numeric_limits<real>::lowest());
    //right_hand_side.reinit(locally_owned_dofs, mpi_communicator);
    right_hand_side.reinit(locally_owned_dofs, ghost_dofs, mpi_communicator);
    right_hand_side.add(1.0); // Avoid 0 initial residual for output and logarithmic visualization.
    dual.reinit(locally_owned_dofs, ghost_dofs, mpi_communicator);

    // System matrix allocation
    dealii::DynamicSparsityPattern dsp(locally_relevant_dofs);
    dealii::DoFTools::make_flux_sparsity_pattern(dof_handler, dsp);
    dealii::SparsityTools::distribute_sparsity_pattern(dsp, dof_handler.locally_owned_dofs(), mpi_communicator, locally_relevant_dofs);

    sparsity_pattern.copy_from(dsp);

    system_matrix.reinit(locally_owned_dofs, sparsity_pattern, mpi_communicator);

    // system_matrix_transpose.reinit(system_matrix);
    // Epetra_CrsMatrix *input_matrix  = const_cast<Epetra_CrsMatrix *>(&(system_matrix.trilinos_matrix()));
    // Epetra_CrsMatrix *output_matrix;
    // epetra_rowmatrixtransposer_dRdW = std::make_unique<Epetra_RowMatrixTransposer> ( input_matrix );
    // const bool make_data_contiguous = true;
    // epetra_rowmatrixtransposer_dRdW->CreateTranspose( make_data_contiguous, output_matrix);
    // system_matrix_transpose.reinit(*output_matrix);
    // delete(output_matrix);

    // {
    //     dRdW_preconditioner_builder.SetUserMatrix(const_cast<Epetra_CrsMatrix *>(&system_matrix.trilinos_matrix()));
    //     dRdW_preconditioner_builder.SetAztecOption(AZ_precond, AZ_dom_decomp);
    //     dRdW_preconditioner_builder.SetAztecOption(AZ_subdomain_solve, AZ_ilut);
    //     dRdW_preconditioner_builder.SetAztecOption(AZ_overlap, 0);
    //     dRdW_preconditioner_builder.SetAztecOption(AZ_reorder, 1); // RCM re-ordering

    //     const Parameters::LinearSolverParam &linear_parameters = all_parameters->linear_solver_param;
    //     const double ilut_drop = linear_parameters.ilut_drop;
    //     const double ilut_rtol = linear_parameters.ilut_rtol;
    //     const double ilut_atol = linear_parameters.ilut_atol;
    //     const int ilut_fill = linear_parameters.ilut_fill;

    //     dRdW_preconditioner_builder.SetAztecParam(AZ_drop, ilut_drop);
    //     dRdW_preconditioner_builder.SetAztecParam(AZ_ilut_fill, ilut_fill);
    //     dRdW_preconditioner_builder.SetAztecParam(AZ_athresh, ilut_atol);
    //     dRdW_preconditioner_builder.SetAztecParam(AZ_rthresh, ilut_rtol);

    // }

    // dRdXv matrix allocation
    // dealii::SparsityPattern dRdXv_sparsity_pattern = get_dRdX_sparsity_pattern ();
    // const dealii::IndexSet &row_parallel_partitioning = locally_owned_dofs;
    // const dealii::IndexSet &col_parallel_partitioning = high_order_grid->locally_owned_dofs_grid;
    // //const dealii::IndexSet &col_parallel_partitioning = high_order_grid->locally_relevant_dofs_grid;
    // dRdXv.reinit(row_parallel_partitioning, col_parallel_partitioning, dRdXv_sparsity_pattern, MPI_COMM_WORLD);

    // Make sure that derivatives are cleared when reallocating DG objects.
    // The call to assemble the derivatives will reallocate those derivatives
    // if they are ever needed.
    system_matrix_transpose.clear();
    dRdXv.clear();
    d2RdWdX.clear();
    d2RdWdW.clear();
    d2RdXdX.clear();

    solution_dRdW.reinit(solution);
    solution_dRdW *= 0.0;
    volume_nodes_dRdW.reinit(high_order_grid->volume_nodes);
    volume_nodes_dRdW *= 0.0;

    CFL_mass_dRdW = 0.0;

    solution_dRdX.reinit(solution);
    solution_dRdX *= 0.0;
    volume_nodes_dRdX.reinit(high_order_grid->volume_nodes);
    volume_nodes_dRdX *= 0.0;

    solution_d2R.reinit(solution);
    solution_d2R *= 0.0;
    volume_nodes_d2R.reinit(high_order_grid->volume_nodes);
    volume_nodes_d2R *= 0.0;
    dual_d2R.reinit(dual);
    dual_d2R *= 0.0;
}

template <int dim, typename real, typename MeshType>
void DGBase<dim,real,MeshType>::allocate_artificial_dissipation ()
{
    const dealii::IndexSet locally_owned_dofs_artificial_dissipation = dof_handler_artificial_dissipation.locally_owned_dofs();

    dealii::IndexSet ghost_dofs_artificial_dissipation;
    dealii::IndexSet locally_relevant_dofs_artificial_dissipation;
    dealii::DoFTools::extract_locally_relevant_dofs(dof_handler_artificial_dissipation, ghost_dofs_artificial_dissipation);
    locally_relevant_dofs_artificial_dissipation = ghost_dofs_artificial_dissipation;
    ghost_dofs_artificial_dissipation.subtract_set(locally_owned_dofs_artificial_dissipation);

    artificial_dissipation_c0.reinit(locally_owned_dofs_artificial_dissipation, ghost_dofs_artificial_dissipation, mpi_communicator);
    artificial_dissipation_c0.update_ghost_values();

    artificial_dissipation_coeffs.reinit(triangulation->n_active_cells());
    artificial_dissipation_se.reinit(triangulation->n_active_cells());
}


template <int dim, typename real, typename MeshType>
void DGBase<dim,real,MeshType>::allocate_second_derivatives ()
{
    locally_owned_dofs = dof_handler.locally_owned_dofs();
    {
        dealii::SparsityPattern sparsity_pattern_d2RdWdX = get_d2RdWdX_sparsity_pattern ();
        const dealii::IndexSet &row_parallel_partitioning_d2RdWdX = locally_owned_dofs;
        const dealii::IndexSet &col_parallel_partitioning_d2RdWdX = high_order_grid->locally_owned_dofs_grid;
        d2RdWdX.reinit(row_parallel_partitioning_d2RdWdX, col_parallel_partitioning_d2RdWdX, sparsity_pattern_d2RdWdX, mpi_communicator);
    }

    {
        dealii::SparsityPattern sparsity_pattern_d2RdWdW = get_d2RdWdW_sparsity_pattern ();
        const dealii::IndexSet &row_parallel_partitioning_d2RdWdW = locally_owned_dofs;
        const dealii::IndexSet &col_parallel_partitioning_d2RdWdW = locally_owned_dofs;
        d2RdWdW.reinit(row_parallel_partitioning_d2RdWdW, col_parallel_partitioning_d2RdWdW, sparsity_pattern_d2RdWdW, mpi_communicator);
    }

    {
        dealii::SparsityPattern sparsity_pattern_d2RdXdX = get_d2RdXdX_sparsity_pattern ();
        const dealii::IndexSet &row_parallel_partitioning_d2RdXdX = high_order_grid->locally_owned_dofs_grid;
        const dealii::IndexSet &col_parallel_partitioning_d2RdXdX = high_order_grid->locally_owned_dofs_grid;
        d2RdXdX.reinit(row_parallel_partitioning_d2RdXdX, col_parallel_partitioning_d2RdXdX, sparsity_pattern_d2RdXdX, mpi_communicator);
    }
}

template <int dim, typename real, typename MeshType>
void DGBase<dim,real,MeshType>::allocate_dRdX ()
{
    // dRdXv matrix allocation
    dealii::SparsityPattern dRdXv_sparsity_pattern = get_dRdX_sparsity_pattern ();
    const dealii::IndexSet &row_parallel_partitioning = locally_owned_dofs;
    const dealii::IndexSet &col_parallel_partitioning = high_order_grid->locally_owned_dofs_grid;
    dRdXv.reinit(row_parallel_partitioning, col_parallel_partitioning, dRdXv_sparsity_pattern, MPI_COMM_WORLD);
}

template <int dim, typename real, typename MeshType>
void DGBase<dim,real,MeshType>::evaluate_mass_matrices (bool do_inverse_mass_matrix)
{
    // Mass matrix sparsity pattern
    //dealii::SparsityPattern dsp(dof_handler.n_dofs(), dof_handler.n_dofs(), dof_handler.get_fe_collection().max_dofs_per_cell());
    //dealii::SparsityPattern dsp(dof_handler.n_dofs(), dof_handler.n_dofs(), dof_handler.get_fe_collection().max_dofs_per_cell());
    //dealii::DynamicSparsityPattern dsp(dof_handler.n_locally_owned_dofs(), dof_handler.n_locally_owned_dofs(), dof_handler.get_fe_collection().max_dofs_per_cell());
    dealii::DynamicSparsityPattern dsp(dof_handler.n_dofs());
    std::vector<dealii::types::global_dof_index> dofs_indices;
    for (auto cell = dof_handler.begin_active(); cell!=dof_handler.end(); ++cell) {

        if (!cell->is_locally_owned()) continue;

        const unsigned int fe_index_curr_cell = cell->active_fe_index();

        // Current reference element related to this physical cell
        const dealii::FESystem<dim,dim> &current_fe_ref = fe_collection[fe_index_curr_cell];
        const unsigned int n_dofs_cell = current_fe_ref.n_dofs_per_cell();

        dofs_indices.resize(n_dofs_cell);
        cell->get_dof_indices (dofs_indices);
        for (unsigned int itest=0; itest<n_dofs_cell; ++itest) {
            for (unsigned int itrial=0; itrial<n_dofs_cell; ++itrial) {
                dsp.add(dofs_indices[itest], dofs_indices[itrial]);
            }
        }
    }
    dealii::SparsityTools::distribute_sparsity_pattern(dsp, dof_handler.locally_owned_dofs(), mpi_communicator, locally_owned_dofs);
    mass_sparsity_pattern.copy_from(dsp);
    if (do_inverse_mass_matrix == true) {
        global_inverse_mass_matrix.reinit(locally_owned_dofs, mass_sparsity_pattern);
    } else {
        global_mass_matrix.reinit(locally_owned_dofs, mass_sparsity_pattern);
    }

    //dealii::TrilinosWrappers::SparseMatrix
    //    matrix_with_correct_size(locally_owned_dofs,
    //            mpi_communicator,
    //            dof_handler.get_fe_collection().max_dofs_per_cell());
    //pcout << "Before compress" << std::endl;
    //matrix_with_correct_size.compress(dealii::VectorOperation::unknown);
    //if (do_inverse_mass_matrix == true) {
    //    global_inverse_mass_matrix.reinit(matrix_with_correct_size);
    //} else {
    //    global_mass_matrix.reinit(matrix_with_correct_size);
    //}
    //pcout << "AFter reinit" << std::endl;

    //const dealii::MappingManifold<dim,dim> mapping;
    //const dealii::MappingQ<dim,dim> mapping(max_degree+1);
    //const dealii::MappingQ<dim,dim> mapping(high_order_grid->max_degree);
    // std::cout << "Grid degree: " << high_order_grid->max_degree << std::endl;
    //const dealii::MappingQGeneric<dim,dim> mapping(high_order_grid->max_degree);
    const auto mapping = (*(high_order_grid->mapping_fe_field));

    dealii::hp::MappingCollection<dim> mapping_collection(mapping);

    dealii::hp::FEValues<dim,dim> fe_values_collection_volume (mapping_collection, fe_collection, volume_quadrature_collection, this->volume_update_flags); ///< FEValues of volume.
    for (auto cell = dof_handler.begin_active(); cell!=dof_handler.end(); ++cell) {

        if (!cell->is_locally_owned()) continue;

        const unsigned int mapping_index = 0;
        const unsigned int fe_index_curr_cell = cell->active_fe_index();
        const unsigned int quad_index = fe_index_curr_cell;

        // Current reference element related to this physical cell
        const dealii::FESystem<dim,dim> &current_fe_ref = fe_collection[fe_index_curr_cell];
        const unsigned int n_dofs_cell = current_fe_ref.n_dofs_per_cell();
        const unsigned int n_quad_pts = volume_quadrature_collection[fe_index_curr_cell].size();

        dealii::FullMatrix<real> local_mass_matrix(n_dofs_cell);

        fe_values_collection_volume.reinit (cell, quad_index, mapping_index, fe_index_curr_cell);
        const dealii::FEValues<dim,dim> &fe_values_volume = fe_values_collection_volume.get_present_fe_values();

        for (unsigned int itest=0; itest<n_dofs_cell; ++itest) {

            const unsigned int istate_test = fe_values_volume.get_fe().system_to_component_index(itest).first;

            for (unsigned int itrial=itest; itrial<n_dofs_cell; ++itrial) {

                const unsigned int istate_trial = fe_values_volume.get_fe().system_to_component_index(itrial).first;

                real value = 0.0;
                for (unsigned int iquad=0; iquad<n_quad_pts; ++iquad) {
                    value +=
                        fe_values_volume.shape_value_component(itest,iquad,istate_test)
                        * fe_values_volume.shape_value_component(itrial,iquad,istate_trial)
                        * fe_values_volume.JxW(iquad);
                }
                local_mass_matrix[itrial][itest] = 0.0;
                local_mass_matrix[itest][itrial] = 0.0;
                if(istate_test==istate_trial) {
                    local_mass_matrix[itrial][itest] = value;
                    local_mass_matrix[itest][itrial] = value;
                }
            }
        }

        dofs_indices.resize(n_dofs_cell);
        cell->get_dof_indices (dofs_indices);
        if (do_inverse_mass_matrix == true) {
            dealii::FullMatrix<real> local_inverse_mass_matrix(n_dofs_cell);
            local_inverse_mass_matrix.invert(local_mass_matrix);
            global_inverse_mass_matrix.set (dofs_indices, local_inverse_mass_matrix);
        } else {
            global_mass_matrix.set (dofs_indices, local_mass_matrix);
        }
    }

    if (do_inverse_mass_matrix == true) {
        global_inverse_mass_matrix.compress(dealii::VectorOperation::insert);
    } else {
        global_mass_matrix.compress(dealii::VectorOperation::insert);
        //std::cout << " global_mass_matrix "  << std::endl;
        //std::cout << std::setprecision(std::numeric_limits<long double>::digits10 + 1);
        //global_mass_matrix.print(std::cout);
        ////std::abort();
    }

    return;
}

template<int dim, typename real, typename MeshType>
void DGBase<dim,real,MeshType>::add_mass_matrices(const real scale)
{
    system_matrix.add(scale, global_mass_matrix);
}
template<int dim, typename real, typename MeshType>
void DGBase<dim,real,MeshType>::add_time_scaled_mass_matrices()
{
    system_matrix.add(1.0, time_scaled_global_mass_matrix);
}
template<int dim, typename real, typename MeshType>
void DGBase<dim,real,MeshType>::time_scaled_mass_matrices(const real dt_scale)
{
    time_scaled_global_mass_matrix.reinit(system_matrix);
    time_scaled_global_mass_matrix = 0.0;
    std::vector<dealii::types::global_dof_index> dofs_indices;
    for (auto cell = dof_handler.begin_active(); cell!=dof_handler.end(); ++cell) {

        if (!cell->is_locally_owned()) continue;

        const unsigned int fe_index_curr_cell = cell->active_fe_index();

        // Current reference element related to this physical cell
        const dealii::FESystem<dim,dim> &current_fe_ref = fe_collection[fe_index_curr_cell];
        const unsigned int n_dofs_cell = current_fe_ref.n_dofs_per_cell();

        dofs_indices.resize(n_dofs_cell);
        cell->get_dof_indices (dofs_indices);

        const double max_dt = max_dt_cell[cell->active_cell_index()];

        for (unsigned int itest=0; itest<n_dofs_cell; ++itest) {
            const unsigned int istate_test = current_fe_ref.system_to_component_index(itest).first;
            for (unsigned int itrial=itest; itrial<n_dofs_cell; ++itrial) {
                const unsigned int istate_trial = current_fe_ref.system_to_component_index(itrial).first;

                if(istate_test==istate_trial) {
                    const unsigned int row = dofs_indices[itest];
                    const unsigned int col = dofs_indices[itrial];
                    const double value = global_mass_matrix.el(row, col);
                    const double new_val = value / (dt_scale * max_dt);
                    AssertIsFinite(new_val);
                    time_scaled_global_mass_matrix.set(row, col, new_val);
                    if (row!=col) time_scaled_global_mass_matrix.set(col, row, new_val);
                }
            }
        }
    }
    time_scaled_global_mass_matrix.compress(dealii::VectorOperation::insert);
}

template<int dim, typename real> // To be replaced with operators->projection_operator
std::vector< real > project_function(
    const std::vector< real > &function_coeff,
    const dealii::FESystem<dim,dim> &fe_input,
    const dealii::FESystem<dim,dim> &fe_output,
    const dealii::QGauss<dim> &projection_quadrature)
{
    const unsigned int nstate = fe_input.n_components();
    const unsigned int n_vector_dofs_in = fe_input.dofs_per_cell;
    const unsigned int n_vector_dofs_out = fe_output.dofs_per_cell;
    const unsigned int n_dofs_in = n_vector_dofs_in / nstate;
    const unsigned int n_dofs_out = n_vector_dofs_out / nstate;

    assert(n_vector_dofs_in == function_coeff.size());
    assert(nstate == fe_output.n_components());

    const unsigned int n_quad_pts = projection_quadrature.size();
    const std::vector<dealii::Point<dim,double>> &unit_quad_pts = projection_quadrature.get_points();

    std::vector< real > function_coeff_out(n_vector_dofs_out); // output function coefficients.
    for (unsigned istate = 0; istate < nstate; ++istate) {

        std::vector< real > function_at_quad(n_quad_pts);

        // Output interpolation_operator is V^T in the notes.
        dealii::FullMatrix<double> interpolation_operator(n_dofs_out,n_quad_pts);

        for (unsigned int iquad=0; iquad<n_quad_pts; ++iquad) {
            function_at_quad[iquad] = 0.0;
            for (unsigned int idof=0; idof<n_dofs_in; ++idof) {
                const unsigned int idof_vector = fe_input.component_to_system_index(istate,idof);
                function_at_quad[iquad] += function_coeff[idof_vector] * fe_input.shape_value_component(idof_vector,unit_quad_pts[iquad],istate);
            }
            function_at_quad[iquad] *= projection_quadrature.weight(iquad);

            for (unsigned int idof=0; idof<n_dofs_out; ++idof) {
                const unsigned int idof_vector = fe_output.component_to_system_index(istate,idof);
                interpolation_operator[idof][iquad] = fe_output.shape_value_component(idof_vector,unit_quad_pts[iquad],istate);
            }
        }

        std::vector< real > rhs(n_dofs_out);
        for (unsigned int idof=0; idof<n_dofs_out; ++idof) {
            rhs[idof] = 0.0;
            for (unsigned int iquad=0; iquad<n_quad_pts; ++iquad) {
                rhs[idof] += interpolation_operator[idof][iquad] * function_at_quad[iquad];
            }
        }

        dealii::FullMatrix<double> mass(n_dofs_out, n_dofs_out);
        for(unsigned int row=0; row<n_dofs_out; ++row) {
            for(unsigned int col=0; col<n_dofs_out; ++col) {
                mass[row][col] = 0;
            }
        }
        for(unsigned int row=0; row<n_dofs_out; ++row) {
            for(unsigned int col=0; col<n_dofs_out; ++col) {
                for(unsigned int iquad=0; iquad<n_quad_pts; ++iquad) {
                    mass[row][col] += interpolation_operator[row][iquad] * interpolation_operator[col][iquad] * projection_quadrature.weight(iquad);
                }
            }
        }
        dealii::FullMatrix<double> inverse_mass(n_dofs_out, n_dofs_out);
        inverse_mass.invert(mass);

        for(unsigned int row=0; row<n_dofs_out; ++row) {
            const unsigned int idof_vector = fe_output.component_to_system_index(istate,row);
            function_coeff_out[idof_vector] = 0.0;
            for(unsigned int col=0; col<n_dofs_out; ++col) {
                function_coeff_out[idof_vector] += inverse_mass[row][col] * rhs[col];
            }
        }
    }

    return function_coeff_out;
    //
    //int mpi_rank;
    //(void) MPI_Comm_rank(MPI_COMM_WORLD, &mpi_rank);
    //if (mpi_rank==0) mass.print(std::cout);

}

template <int dim, typename real,typename MeshType>
template <typename real2>
real2 DGBase<dim,real,MeshType>::discontinuity_sensor(
    const dealii::Quadrature<dim> &volume_quadrature,
    const std::vector< real2 > &soln_coeff_high,
    const dealii::FiniteElement<dim,dim> &fe_high,
    const std::vector<real2> &jac_det)
{
    const unsigned int degree = fe_high.tensor_degree();

    if (degree == 0) return 0;

    const unsigned int nstate = fe_high.components;
    const unsigned int n_dofs_high = fe_high.dofs_per_cell;

    // Lower degree basis.
    const unsigned int lower_degree = degree-1;
    const dealii::FE_DGQLegendre<dim> fe_dgq_lower(lower_degree);
    const dealii::FESystem<dim,dim> fe_lower(fe_dgq_lower, nstate);

    // Projection quadrature.
    const dealii::QGauss<dim> projection_quadrature(degree+5);
    std::vector< real2 > soln_coeff_lower = project_function<dim,real2>( soln_coeff_high, fe_high, fe_lower, projection_quadrature);

    // Quadrature used for solution difference.
    const std::vector<dealii::Point<dim,double>> &unit_quad_pts = volume_quadrature.get_points();

    const unsigned int n_quad_pts = volume_quadrature.size();
    const unsigned int n_dofs_lower = fe_lower.dofs_per_cell;

    real2 element_volume = 0.0;
    real2 error = 0.0;
    real2 soln_norm = 0.0;
    std::vector<real2> soln_high(nstate);
    std::vector<real2> soln_lower(nstate);
    for (unsigned int iquad=0; iquad<n_quad_pts; ++iquad) {
        for (unsigned int s=0; s<nstate; ++s) {
            soln_high[s] = 0.0;
            soln_lower[s] = 0.0;
        }
        // Interpolate solution
        for (unsigned int idof=0; idof<n_dofs_high; ++idof) {
              const unsigned int istate = fe_high.system_to_component_index(idof).first;
              soln_high[istate] += soln_coeff_high[idof] * fe_high.shape_value_component(idof,unit_quad_pts[iquad],istate);
        }
        // Interpolate low order solution
        for (unsigned int idof=0; idof<n_dofs_lower; ++idof) {
              const unsigned int istate = fe_lower.system_to_component_index(idof).first;
              soln_lower[istate] += soln_coeff_lower[idof] * fe_lower.shape_value_component(idof,unit_quad_pts[iquad],istate);
        }
        // Quadrature
        const real2 JxW = jac_det[iquad] * volume_quadrature.weight(iquad);
        element_volume += JxW;
        // Only integrate over the first state variable.
        // Persson and Peraire only did density.
        for (unsigned int s=0; s<1/*nstate*/; ++s) 
        {
            error += (soln_high[s] - soln_lower[s]) * (soln_high[s] - soln_lower[s]) * JxW;
            soln_norm += soln_high[s] * soln_high[s] * JxW;
        }
    }

    if (soln_norm < 1e-15) return 0;

    const real2 S_e = sqrt(error / soln_norm);
    const real2 s_e = log10(S_e);

    const double mu_scale = all_parameters->artificial_dissipation_param.mu_artificial_dissipation;
    const double s_0 = -0.00 - 4.00*log10(degree);
    const double kappa = all_parameters->artificial_dissipation_param.kappa_artificial_dissipation;
    const double low = s_0 - kappa;
    const double upp = s_0 + kappa;

    const real2 diameter = pow(element_volume, 1.0/dim);
    const real2 eps_0 = mu_scale * diameter / (double)degree;

    if ( s_e < low) return 0.0;

    if ( s_e > upp) 
    {
        return eps_0;
    }

    const double PI = 4*atan(1);
    real2 eps = 1.0 + sin(PI * (s_e - s_0) * 0.5 / kappa);
    eps *= eps_0 * 0.5;
    return eps;
}

// No support for anisotropic mesh refinement with parallel::distributed::Triangulation
// template<int dim, typename real>
// void DGBase<dim,real,MeshType>::set_anisotropic_flags()
// {
//     dealii::UpdateFlags face_update_flags = dealii::UpdateFlags(dealii::update_values | dealii::update_JxW_values);
//
//     const auto mapping = (*(high_order_grid->mapping_fe_field));
//
//     dealii::hp::MappingCollection<dim>   mapping_collection(mapping);
//     dealii::hp::FEFaceValues<dim,dim>    fe_values_collection_face_int (mapping_collection, fe_collection, face_quadrature_collection, face_update_flags);
//     dealii::hp::FEFaceValues<dim,dim>    fe_values_collection_face_ext (mapping_collection, fe_collection, face_quadrature_collection, face_update_flags);
//     dealii::hp::FESubfaceValues<dim,dim> fe_values_collection_subface  (mapping_collection, fe_collection, face_quadrature_collection, face_update_flags);
//
//     for (const auto &cell : dof_handler.active_cell_iterators()) {
//         if (!cell->is_locally_owned()) continue;
//         if (cell->refine_flag_set()) {
//             dealii::Point<dim> jump;
//             dealii::Point<dim> area;
//
//             // Current reference element related to this physical cell
//             const int i_fele = cell->active_fe_index();
//             const int i_quad = i_fele;
//             const int i_mapp = 0;
//
//             for (const auto face_no : cell->face_indices()) {
//
//                 const auto face = cell->face(face_no);
//
//                 if (!face->at_boundary()) {
//
//                     Assert(cell->neighbor(face_no).state() == dealii::IteratorState::valid, dealii::ExcInternalError());
//                     const auto neighbor = cell->neighbor(face_no);
//
//                     if (face->has_children()) {
//
//                         unsigned int neighbor_iface = cell->neighbor_face_no(face_no);
//                         for (unsigned int subface_no = 0; subface_no < face->number_of_children(); ++subface_no) {
//
//                             const auto neighbor_child = cell->neighbor_child_on_subface(face_no, subface_no);
//                             const int i_fele_n = neighbor_child->active_fe_index(), i_quad_n = i_fele_n, i_mapp_n = 0;
//                             Assert(!neighbor_child->has_children(), dealii::ExcInternalError());
//
//                             fe_values_collection_subface.reinit(cell, face_no, subface_no, i_fele, i_quad, i_mapp);
//                             fe_values_collection_face_ext.reinit(neighbor_child, neighbor_iface, i_fele_n, i_quad_n, i_mapp_n);
//
//                             const dealii::FESubfaceValues<dim,dim> &fe_values_face_int = fe_values_collection_subface.get_present_fe_values();
//                             const dealii::FEFaceValues<dim,dim>    &fe_values_face_ext = fe_values_collection_face_ext.get_present_fe_values();
//
//                             std::vector<dealii::Vector<double>> u(fe_values_face_int.n_quadrature_points);
//                             std::vector<dealii::Vector<double>> u_neighbor(fe_values_face_int.n_quadrature_points);
//                             std::fill(u.begin(), u.end(), dealii::Vector<double>(nstate));
//                             std::fill(u_neighbor.begin(), u_neighbor.end(), dealii::Vector<double>(nstate));
//
//                             fe_values_face_int.get_function_values(solution, u);
//                             fe_values_face_ext.get_function_values(solution, u_neighbor);
//
//                             const std::vector<double> &JxW = fe_values_face_int.get_JxW_values();
//
//                             for (unsigned int iquad = 0; iquad < fe_values_face_int.n_quadrature_points; ++iquad) {
//                                 u[iquad].add(-1.0, u_neighbor[iquad]);
//                                 const double diff_u = (u[iquad]).l2_norm();
//                                 jump[face_no / 2] += std::abs(diff_u) * JxW[iquad];
//                                 area[face_no / 2] += JxW[iquad];
//                             }
//                         }
//
//                     } else if (!cell->neighbor_is_coarser(face_no)) {
//                         unsigned int neighbor_iface = cell->neighbor_of_neighbor(face_no);
//                         const int i_fele_n = neighbor->active_fe_index(), i_quad_n = i_fele_n, i_mapp_n = 0;
//
//                         fe_values_collection_face_int.reinit(cell, face_no, i_fele, i_quad, i_mapp);
//                         fe_values_collection_face_ext.reinit(neighbor, neighbor_iface, i_fele_n, i_quad_n, i_mapp_n);
//
//                         const dealii::FEFaceValues<dim,dim>    &fe_values_face_int = fe_values_collection_face_int.get_present_fe_values();
//                         const dealii::FEFaceValues<dim,dim>    &fe_values_face_ext = fe_values_collection_face_ext.get_present_fe_values();
//
//                         std::vector<dealii::Vector<double>> u(fe_values_face_int.n_quadrature_points);
//                         std::vector<dealii::Vector<double>> u_neighbor(fe_values_face_int.n_quadrature_points);
//                         std::fill(u.begin(), u.end(), dealii::Vector<double>(nstate));
//                         std::fill(u_neighbor.begin(), u_neighbor.end(), dealii::Vector<double>(nstate));
//
//                         fe_values_face_int.get_function_values(solution, u);
//                         fe_values_face_ext.get_function_values(solution, u_neighbor);
//
//                         const std::vector<double> &JxW = fe_values_face_int.get_JxW_values();
//
//                         for (unsigned int iquad = 0; iquad < fe_values_face_int.n_quadrature_points; ++iquad) {
//                             u[iquad].add(-1.0, u_neighbor[iquad]);
//                             const double diff_u = (u[iquad]).l2_norm();
//                             jump[face_no / 2] += std::abs(diff_u) * JxW[iquad];
//                             area[face_no / 2] += JxW[iquad];
//                         }
//                     } else { // i.e. neighbor is coarser than cell
//                         std::pair<unsigned int, unsigned int> neighbor_face_subface = cell->neighbor_of_coarser_neighbor(face_no);
//                         Assert(neighbor_face_subface.first < cell->n_faces(), dealii::ExcInternalError());
//                         Assert(neighbor_face_subface.second < neighbor->face(neighbor_face_subface.first) ->number_of_children(), dealii::ExcInternalError());
//                         Assert(neighbor->neighbor_child_on_subface( neighbor_face_subface.first, neighbor_face_subface.second) == cell, dealii::ExcInternalError());
//
//                         const int i_fele_n = neighbor->active_fe_index(), i_quad_n = i_fele_n, i_mapp_n = 0;
//
//                         fe_values_collection_face_int.reinit(cell, face_no, i_fele, i_quad, i_mapp);
//                         fe_values_collection_subface.reinit(neighbor, neighbor_face_subface.first, neighbor_face_subface.second, i_fele_n, i_quad_n, i_mapp_n);
//
//                         const dealii::FEFaceValues<dim,dim>       &fe_values_face_int = fe_values_collection_face_int.get_present_fe_values();
//                         const dealii::FESubfaceValues<dim,dim>    &fe_values_face_ext = fe_values_collection_subface.get_present_fe_values();
//
//                         std::vector<dealii::Vector<double>> u(fe_values_face_int.n_quadrature_points);
//                         std::vector<dealii::Vector<double>> u_neighbor(fe_values_face_int.n_quadrature_points);
//                         std::fill(u.begin(), u.end(), dealii::Vector<double>(nstate));
//                         std::fill(u_neighbor.begin(), u_neighbor.end(), dealii::Vector<double>(nstate));
//
//                         fe_values_face_int.get_function_values(solution, u);
//                         fe_values_face_ext.get_function_values(solution, u_neighbor);
//
//                         const std::vector<double> &JxW = fe_values_face_int.get_JxW_values();
//
//                         for (unsigned int iquad = 0; iquad < fe_values_face_int.n_quadrature_points; ++iquad) {
//                             u[iquad].add(-1.0, u_neighbor[iquad]);
//                             const double diff_u = (u[iquad]).l2_norm();
//                             jump[face_no / 2] += std::abs(diff_u) * JxW[iquad];
//                             area[face_no / 2] += JxW[iquad];
//                         }
//                     }
//                 }
//             }
//             std::array<double, dim> average_jumps;
//             double                  sum_of_average_jumps = 0.;
//             for (unsigned int i = 0; i < dim; ++i) {
//                 average_jumps[i] = jump(i) / area(i);
//                 sum_of_average_jumps += average_jumps[i];
//             }
//
//             const double anisotropic_threshold_ratio = 3.0;
//             for (unsigned int i = 0; i < dim; ++i) {
//                 if (average_jumps[i] > anisotropic_threshold_ratio * (sum_of_average_jumps - average_jumps[i])) {
//                     cell->set_refine_flag(dealii::RefinementCase<dim>::cut_axis(i));
//                 }
//             }
//         }
//     }
// }

template class DGBase <PHILIP_DIM, double, dealii::Triangulation<PHILIP_DIM>>;
template class DGBase <PHILIP_DIM, double, dealii::parallel::shared::Triangulation<PHILIP_DIM>>;
template class DGBaseState <PHILIP_DIM, 1, double, dealii::Triangulation<PHILIP_DIM>>;
template class DGBaseState <PHILIP_DIM, 1, double, dealii::parallel::shared::Triangulation<PHILIP_DIM>>;
template class DGBaseState <PHILIP_DIM, 2, double, dealii::Triangulation<PHILIP_DIM>>;
template class DGBaseState <PHILIP_DIM, 2, double, dealii::parallel::shared::Triangulation<PHILIP_DIM>>;
template class DGBaseState <PHILIP_DIM, 3, double, dealii::Triangulation<PHILIP_DIM>>;
template class DGBaseState <PHILIP_DIM, 3, double, dealii::parallel::shared::Triangulation<PHILIP_DIM>>;
template class DGBaseState <PHILIP_DIM, 4, double, dealii::Triangulation<PHILIP_DIM>>;
template class DGBaseState <PHILIP_DIM, 4, double, dealii::parallel::shared::Triangulation<PHILIP_DIM>>;
template class DGBaseState <PHILIP_DIM, 5, double, dealii::Triangulation<PHILIP_DIM>>;
template class DGBaseState <PHILIP_DIM, 5, double, dealii::parallel::shared::Triangulation<PHILIP_DIM>>;
#if PHILIP_DIM!=1
template class DGBase <PHILIP_DIM, double, dealii::parallel::distributed::Triangulation<PHILIP_DIM>>;
template class DGBaseState <PHILIP_DIM, 1, double, dealii::parallel::distributed::Triangulation<PHILIP_DIM>>;
template class DGBaseState <PHILIP_DIM, 2, double, dealii::parallel::distributed::Triangulation<PHILIP_DIM>>;
template class DGBaseState <PHILIP_DIM, 3, double, dealii::parallel::distributed::Triangulation<PHILIP_DIM>>;
template class DGBaseState <PHILIP_DIM, 4, double, dealii::parallel::distributed::Triangulation<PHILIP_DIM>>;
template class DGBaseState <PHILIP_DIM, 5, double, dealii::parallel::distributed::Triangulation<PHILIP_DIM>>;
#endif

template double DGBase<PHILIP_DIM,double,dealii::Triangulation<PHILIP_DIM>>::discontinuity_sensor<double>(const dealii::Quadrature<PHILIP_DIM> &volume_quadrature, const std::vector< double > &soln_coeff_high, const dealii::FiniteElement<PHILIP_DIM,PHILIP_DIM> &fe_high, const std::vector<double>  &jac_det);
template FadType DGBase<PHILIP_DIM,double,dealii::Triangulation<PHILIP_DIM>>::discontinuity_sensor<FadType>(const dealii::Quadrature<PHILIP_DIM> &volume_quadrature, const std::vector< FadType > &soln_coeff_high, const dealii::FiniteElement<PHILIP_DIM,PHILIP_DIM> &fe_high, const std::vector<FadType>  &jac_det);
template RadType DGBase<PHILIP_DIM,double,dealii::Triangulation<PHILIP_DIM>>::discontinuity_sensor<RadType>(const dealii::Quadrature<PHILIP_DIM> &volume_quadrature, const std::vector< RadType > &soln_coeff_high, const dealii::FiniteElement<PHILIP_DIM,PHILIP_DIM> &fe_high, const std::vector<RadType>  &jac_det);
template FadFadType DGBase<PHILIP_DIM,double,dealii::Triangulation<PHILIP_DIM>>::discontinuity_sensor<FadFadType>(const dealii::Quadrature<PHILIP_DIM> &volume_quadrature, const std::vector< FadFadType > &soln_coeff_high, const dealii::FiniteElement<PHILIP_DIM,PHILIP_DIM> &fe_high, const std::vector<FadFadType>  &jac_det);
template RadFadType DGBase<PHILIP_DIM,double,dealii::Triangulation<PHILIP_DIM>>::discontinuity_sensor<RadFadType>(const dealii::Quadrature<PHILIP_DIM> &volume_quadrature, const std::vector< RadFadType > &soln_coeff_high, const dealii::FiniteElement<PHILIP_DIM,PHILIP_DIM> &fe_high, const std::vector<RadFadType>  &jac_det);


template double DGBase<PHILIP_DIM,double,dealii::parallel::distributed::Triangulation<PHILIP_DIM>>::discontinuity_sensor<double>(const dealii::Quadrature<PHILIP_DIM> &volume_quadrature, const std::vector< double > &soln_coeff_high, const dealii::FiniteElement<PHILIP_DIM,PHILIP_DIM> &fe_high, const std::vector<double>  &jac_det);
template FadType DGBase<PHILIP_DIM,double,dealii::parallel::distributed::Triangulation<PHILIP_DIM>>::discontinuity_sensor<FadType>(const dealii::Quadrature<PHILIP_DIM> &volume_quadrature, const std::vector< FadType > &soln_coeff_high, const dealii::FiniteElement<PHILIP_DIM,PHILIP_DIM> &fe_high, const std::vector<FadType>  &jac_det);
template RadType DGBase<PHILIP_DIM,double,dealii::parallel::distributed::Triangulation<PHILIP_DIM>>::discontinuity_sensor<RadType>(const dealii::Quadrature<PHILIP_DIM> &volume_quadrature, const std::vector< RadType > &soln_coeff_high, const dealii::FiniteElement<PHILIP_DIM,PHILIP_DIM> &fe_high, const std::vector<RadType>  &jac_det);
template FadFadType DGBase<PHILIP_DIM,double,dealii::parallel::distributed::Triangulation<PHILIP_DIM>>::discontinuity_sensor<FadFadType>(const dealii::Quadrature<PHILIP_DIM> &volume_quadrature, const std::vector< FadFadType > &soln_coeff_high, const dealii::FiniteElement<PHILIP_DIM,PHILIP_DIM> &fe_high, const std::vector<FadFadType>  &jac_det);
template RadFadType DGBase<PHILIP_DIM,double,dealii::parallel::distributed::Triangulation<PHILIP_DIM>>::discontinuity_sensor<RadFadType>(const dealii::Quadrature<PHILIP_DIM> &volume_quadrature, const std::vector< RadFadType > &soln_coeff_high, const dealii::FiniteElement<PHILIP_DIM,PHILIP_DIM> &fe_high, const std::vector<RadFadType>  &jac_det);


template double DGBase<PHILIP_DIM,double,dealii::parallel::shared::Triangulation<PHILIP_DIM>>::discontinuity_sensor<double>(const dealii::Quadrature<PHILIP_DIM> &volume_quadrature, const std::vector< double > &soln_coeff_high, const dealii::FiniteElement<PHILIP_DIM,PHILIP_DIM> &fe_high, const std::vector<double>  &jac_det);
template FadType DGBase<PHILIP_DIM,double,dealii::parallel::shared::Triangulation<PHILIP_DIM>>::discontinuity_sensor<FadType>(const dealii::Quadrature<PHILIP_DIM> &volume_quadrature, const std::vector< FadType > &soln_coeff_high, const dealii::FiniteElement<PHILIP_DIM,PHILIP_DIM> &fe_high, const std::vector<FadType>  &jac_det);
template RadType DGBase<PHILIP_DIM,double,dealii::parallel::shared::Triangulation<PHILIP_DIM>>::discontinuity_sensor<RadType>(const dealii::Quadrature<PHILIP_DIM> &volume_quadrature, const std::vector< RadType > &soln_coeff_high, const dealii::FiniteElement<PHILIP_DIM,PHILIP_DIM> &fe_high, const std::vector<RadType>  &jac_det);
template FadFadType DGBase<PHILIP_DIM,double,dealii::parallel::shared::Triangulation<PHILIP_DIM>>::discontinuity_sensor<FadFadType>(const dealii::Quadrature<PHILIP_DIM> &volume_quadrature, const std::vector< FadFadType > &soln_coeff_high, const dealii::FiniteElement<PHILIP_DIM,PHILIP_DIM> &fe_high, const std::vector<FadFadType>  &jac_det);
template RadFadType DGBase<PHILIP_DIM,double,dealii::parallel::shared::Triangulation<PHILIP_DIM>>::discontinuity_sensor<RadFadType>(const dealii::Quadrature<PHILIP_DIM> &volume_quadrature, const std::vector< RadFadType > &soln_coeff_high, const dealii::FiniteElement<PHILIP_DIM,PHILIP_DIM> &fe_high, const std::vector<RadFadType>  &jac_det);

} // PHiLiP namespace<|MERGE_RESOLUTION|>--- conflicted
+++ resolved
@@ -781,12 +781,7 @@
                 //if ( compute_dRdW || compute_dRdX || compute_d2R ) {
                     const auto metric_neighbor_cell = current_metric_cell->periodic_neighbor(iface);
                     metric_neighbor_cell->get_dof_indices(neighbor_metric_dofs_indices);
-<<<<<<< HEAD
-//                    const dealii::Quadrature<dim-1> &used_face_quadrature = face_quadrature_collection[i_quad_n]; // or i_quad
-                    const dealii::Quadrature<dim-1> &used_face_quadrature = face_quadrature_collection[(i_quad_n > i_quad) ? i_quad_n : i_quad]; // use larger quadrature order on the face
-=======
                     const dealii::Quadrature<dim-1> &used_face_quadrature = face_quadrature_collection[(i_quad_n > i_quad) ? i_quad_n : i_quad]; // Use larger quadrature order on the face
->>>>>>> fe54a591
 
                     std::pair<unsigned int, int> face_subface_int = std::make_pair(iface, -1);
                     std::pair<unsigned int, int> face_subface_ext = std::make_pair(neighbor_iface, -1);
@@ -891,12 +886,7 @@
                 const auto metric_neighbor_cell = current_metric_cell->neighbor(iface);
                 metric_neighbor_cell->get_dof_indices(neighbor_metric_dofs_indices);
 
-<<<<<<< HEAD
-//                const dealii::Quadrature<dim-1> &used_face_quadrature = face_quadrature_collection[i_quad_n]; // or i_quad
-                const dealii::Quadrature<dim-1> &used_face_quadrature = face_quadrature_collection[(i_quad_n > i_quad) ? i_quad_n : i_quad]; // use larger quadrature order on the face
-=======
                 const dealii::Quadrature<dim-1> &used_face_quadrature = face_quadrature_collection[(i_quad_n > i_quad) ? i_quad_n : i_quad]; // Use larger quadrature order on the face
->>>>>>> fe54a591
                 std::pair<unsigned int, int> face_subface_int = std::make_pair(iface, -1);
                 std::pair<unsigned int, int> face_subface_ext = std::make_pair(neighbor_iface, (int)neighbor_i_subface);
 
@@ -980,12 +970,8 @@
             //if ( compute_dRdW || compute_dRdX || compute_d2R ) {
                 const auto metric_neighbor_cell = current_metric_cell->neighbor_or_periodic_neighbor(iface);
                 metric_neighbor_cell->get_dof_indices(neighbor_metric_dofs_indices);
-<<<<<<< HEAD
-//                const dealii::Quadrature<dim-1> &used_face_quadrature = face_quadrature_collection[i_quad_n]; // or i_quad
-                const dealii::Quadrature<dim-1> &used_face_quadrature = face_quadrature_collection[(i_quad_n > i_quad) ? i_quad_n : i_quad]; // use larger quadrature order on the face
-=======
                 const dealii::Quadrature<dim-1> &used_face_quadrature = face_quadrature_collection[(i_quad_n > i_quad) ? i_quad_n : i_quad]; // Use larger quadrature order on the face
->>>>>>> fe54a591
+                
                 std::pair<unsigned int, int> face_subface_int = std::make_pair(iface, -1);
                 std::pair<unsigned int, int> face_subface_ext = std::make_pair(neighbor_iface, -1);
                 const auto face_data_set_int = dealii::QProjector<dim>::DataSetDescriptor::face (
