--- conflicted
+++ resolved
@@ -29,13 +29,6 @@
     /// Destructor
     ~NACA0012() {};
 
-<<<<<<< HEAD
-protected:
-    /// Displays the flow setup parameters
-    void display_flow_solver_setup() const override;
-
-=======
->>>>>>> 1bed06d4
     /// Function to generate the grid
     std::shared_ptr<Triangulation> generate_grid() const override;
 
@@ -47,7 +40,7 @@
 
 protected:
     /// Display additional more specific flow case parameters
-    void display_additional_flow_case_specific_parameters(std::shared_ptr<InitialConditionFunction<dim,nstate,double>> initial_condition) const override;
+    void display_additional_flow_case_specific_parameters() const override;
 };
 
 } // Tests namespace
