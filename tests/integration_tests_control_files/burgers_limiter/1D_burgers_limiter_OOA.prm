# -------------------
set test_type = burgers_limiter

# Number of dimensions
set dimension = 1

set use_weak_form = false
set flux_nodes_type = GLL

# Strong DG - LaxF
set use_split_form = false
set conv_num_flux = lax_friedrichs

# The PDE we want to solve
set pde_type = burgers_inviscid

subsection limiter
  set bound_preserving_limiter = maximum_principle
  set use_OOA = true
end

set do_renumber_dofs = false

subsection ODE solver

  set ode_output = verbose
  
  set nonlinear_max_iterations = 500000

  set print_iteration_modulo = 1000

  set ode_solver_type = runge_kutta

  set initial_time_step = 0.0001

  set runge_kutta_method = ssprk3_ex

  set output_solution_every_x_steps = 0

end

subsection flow_solver
  set flow_case_type = burgers_limiter
  set poly_degree = 4
  set final_time = 0.15
<<<<<<< HEAD
  set adaptive_time_step = true
=======
>>>>>>> 3f3e2850
  set unsteady_data_table_filename = burgers_energy
  set expected_order_at_final_time = 4.6207151133782
  subsection grid
    set grid_left_bound = 0.0
    set grid_right_bound = 2.0
    set number_of_mesh_refinements = 0
  end
end

subsection manufactured solution convergence study
  set use_manufactured_source_term = true
  set number_of_grids = 7
end<|MERGE_RESOLUTION|>--- conflicted
+++ resolved
@@ -43,10 +43,6 @@
   set flow_case_type = burgers_limiter
   set poly_degree = 4
   set final_time = 0.15
-<<<<<<< HEAD
-  set adaptive_time_step = true
-=======
->>>>>>> 3f3e2850
   set unsteady_data_table_filename = burgers_energy
   set expected_order_at_final_time = 4.6207151133782
   subsection grid
