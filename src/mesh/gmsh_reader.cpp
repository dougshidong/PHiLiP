--- conflicted
+++ resolved
@@ -256,10 +256,7 @@
                       for (unsigned int ix = 0; ix < n; ++ix)
                       {
                           unsigned int k = (ix * n * n) + (n - 1) + (iy * n) - (iz);
-<<<<<<< HEAD
-=======
                           //unsigned int k = ((1-ix) * n * n) + (n - 1) + (iy * n) - (1-iz);
->>>>>>> f3605e9e
                           numbers[k] = l++;
                           if(mesh_reader_verbose_output) pcout << "3D rotation matrix, physical node mapping, Y-axis : " << k << std::endl;
                       }
@@ -271,10 +268,7 @@
                       for (unsigned int ix = 0; ix < n; ++ix)
                       {
                           unsigned int k = (n * (n - 1)) + ix - (iy * n) + (n * n * iz);
-<<<<<<< HEAD
-=======
                           //unsigned int k = (1-ix) * n + n - (iy + 1) + (n * n * (1-iz));
->>>>>>> f3605e9e
                           numbers[k] = l++;
                           if(mesh_reader_verbose_output) pcout << "3D rotation matrix, physical node mapping, Flip-axis : " << k << std::endl;
                       }
@@ -1673,7 +1667,6 @@
                         high_order_vertices_id_rotated[i] = high_order_vertices_id_copy[flipZ[i]];
                     }
                     good_rotation = get_new_rotated_indices(*cell, all_vertices, deal_h2l, rotate_z90degree, high_order_vertices_id_rotated);
-<<<<<<< HEAD
                 }
 
                 if (!good_rotation) {
@@ -1697,31 +1690,6 @@
                     good_rotation = get_new_rotated_indices_3D(*cell, all_vertices, deal_h2l, rotate_x90degree_3D, rotate_y90degree_3D, rotate_z90degree_3D, high_order_vertices_id_rotated, mesh_reader_verbose_output);
                 }
 
-=======
-                }
-
-                if (!good_rotation) {
-                    std::cout << "Couldn't find rotation after flipping either... Aborting..." << std::endl;
-                    std::abort();
-                }
-
-            } else {    //3D case
-
-                bool good_rotation = get_new_rotated_indices_3D(*cell, all_vertices, deal_h2l, rotate_x90degree_3D, rotate_y90degree_3D, rotate_z90degree_3D, high_order_vertices_id_rotated, mesh_reader_verbose_output);
-                if (!good_rotation) {
-                    if(mesh_reader_verbose_output) pcout << "3D -- Couldn't find rotation... Flipping Z axis and doing it again" << std::endl;
-
-                    // Flip Z-axis and perform rotation again. 
-                    auto high_order_vertices_id_copy = high_order_vertices_id_rotated;
-                    for (unsigned int i=0; i<high_order_vertices_id_rotated.size(); ++i) {
-                        high_order_vertices_id_rotated[i] = high_order_vertices_id_copy[rotate_flip_z90degree_3D[i]];
-                    }
-
-                    //Flip boolean should be included inside this boolean if statement
-                    good_rotation = get_new_rotated_indices_3D(*cell, all_vertices, deal_h2l, rotate_x90degree_3D, rotate_y90degree_3D, rotate_z90degree_3D, high_order_vertices_id_rotated, mesh_reader_verbose_output);
-                }
-
->>>>>>> f3605e9e
                 if (!good_rotation) {
                     if(mesh_reader_verbose_output) pcout << "3D -- Couldn't find rotation after flipping 3D either... Aborting..." << std::endl;
                     std::abort();
@@ -1787,28 +1755,6 @@
     high_order_grid->update_mapping_fe_field();
     high_order_grid->reset_initial_nodes();
     
-<<<<<<< HEAD
-    //Check for periodic boundary conditions and apply
-    std::vector<dealii::GridTools::PeriodicFacePair<typename dealii::Triangulation<dim>::cell_iterator> > matched_pairs;
-
-    if (periodic_x) {
-        dealii::GridTools::collect_periodic_faces(*high_order_grid->triangulation, x_periodic_1, x_periodic_2, 0, matched_pairs);
-    }
-
-    if (periodic_y) {
-        dealii::GridTools::collect_periodic_faces(*high_order_grid->triangulation, y_periodic_1, y_periodic_2, 1, matched_pairs);
-    }
-
-    if (periodic_z) {
-        dealii::GridTools::collect_periodic_faces(*high_order_grid->triangulation, z_periodic_1, z_periodic_2, 2, matched_pairs);
-    }
-
-    if (periodic_x || periodic_y || periodic_z) {
-        high_order_grid->triangulation->add_periodicity(matched_pairs);
-    }
-
-=======
->>>>>>> f3605e9e
 
     if (requested_grid_order > 0) {
         auto grid = std::make_shared<HighOrderGrid<dim, double>>(requested_grid_order, triangulation,true,false);
@@ -1842,24 +1788,6 @@
         grid->update_mapping_fe_field();
         grid->reset_initial_nodes();
 
-        //Check for periodic boundary conditions and apply
-        std::vector<dealii::GridTools::PeriodicFacePair<typename dealii::Triangulation<dim>::cell_iterator> > matched_pairs;
-        
-        if (periodic_x) {
-            dealii::GridTools::collect_periodic_faces(*grid->triangulation, x_periodic_1, x_periodic_2, 0, matched_pairs);
-        }
-
-        if (periodic_y) {
-            dealii::GridTools::collect_periodic_faces(*grid->triangulation, y_periodic_1, y_periodic_2, 1, matched_pairs);
-        }
-
-        if (periodic_z) {
-            dealii::GridTools::collect_periodic_faces(*grid->triangulation, z_periodic_1, z_periodic_2, 2, matched_pairs);
-        }
-
-        if (periodic_x || periodic_y || periodic_z) {
-            grid->triangulation->add_periodicity(matched_pairs);
-        }
 
         return grid;
 
@@ -1873,24 +1801,15 @@
 read_gmsh(std::string filename, const bool do_renumber_dofs, int requested_grid_order, const bool use_mesh_smoothing)
 {
   // default parameters
-  const bool periodic_x = false;
-  const bool periodic_y = false;
-<<<<<<< HEAD
+  const bool periodic_x = true;
+  const bool periodic_y = true;
   const bool periodic_z = false;
-=======
-  const bool periodic_z = true;
->>>>>>> f3605e9e
-  const int x_periodic_1 = 0; 
-  const int x_periodic_2 = 0;
-  const int y_periodic_1 = 0; 
-  const int y_periodic_2 = 0;
-<<<<<<< HEAD
+  const int x_periodic_1 = 2001; 
+  const int x_periodic_2 = 2002;
+  const int y_periodic_1 = 2003; 
+  const int y_periodic_2 = 2004;
   const int z_periodic_1 = 0; 
   const int z_periodic_2 = 0;
-=======
-  const int z_periodic_1 = 2005; 
-  const int z_periodic_2 = 2006;
->>>>>>> f3605e9e
   const bool mesh_reader_verbose_output = true;
 
   return read_gmsh<dim,spacedim>(filename, 
