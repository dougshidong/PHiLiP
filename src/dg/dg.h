--- conflicted
+++ resolved
@@ -251,14 +251,9 @@
         dealii::Vector<real>          &neighbor_cell_rhs) = 0;
 
     // QGauss is Gauss-Legendre quadrature nodes
-    dealii::QGauss<1>     oned_quadrature; // For the strong form
-<<<<<<< HEAD
+    dealii::Quadrature<1>     oned_quadrature; // For the strong form
     dealii::Quadrature<dim>   volume_quadrature;
     dealii::Quadrature<dim-1> face_quadrature;
-=======
-    dealii::QGauss<dim>   volume_quadrature;
-    dealii::QGauss<dim-1> face_quadrature;
->>>>>>> efcb40cb
     // const dealii::QGaussLobatto<dim>   volume_quadrature;
     // const dealii::QGaussLobatto<dim-1> face_quadrature;
 
