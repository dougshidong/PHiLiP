--- conflicted
+++ resolved
@@ -1,62 +1,7 @@
-<<<<<<< HEAD
-set(TEST_SRC
-    advection_explicit_periodic.cpp
-    )
-
-foreach(dim RANGE 2 2)
-
-    
-    # Output executable
-    string(CONCAT TEST_TARGET ${dim}D_advection_explicit_periodic)
-    message("Adding executable " ${TEST_TARGET} " with files " ${TEST_SRC} "\n")
-    add_executable(${TEST_TARGET} ${TEST_SRC})
-    # Replace occurences of PHILIP_DIM with 1, 2, or 3 in the code
-    target_compile_definitions(${TEST_TARGET} PRIVATE PHILIP_DIM=${dim})
-
-    # Compile this executable when 'make unit_tests'
-    add_dependencies(unit_tests ${TEST_TARGET})
-    add_dependencies(${dim}D ${TEST_TARGET})
-
-    # Library dependency
-    set(ParameterLib ParametersLibrary)
-    string(CONCAT PhysicsLib Physics_${dim}D)
-    string(CONCAT NumericalFluxLib NumericalFlux_${dim}D)
-    string(CONCAT DiscontinuousGalerkinLib DiscontinuousGalerkin_${dim}D) 
-    string(CONCAT ODESolverLib ODESolver_${dim}D)
-
-    target_link_libraries(${TEST_TARGET} ${ParameterLib})
-    target_link_libraries(${TEST_TARGET} ${PhysicsLib})
-    target_link_libraries(${TEST_TARGET} ${NumericalFluxLib})
-    target_link_libraries(${TEST_TARGET} ${DiscontinuousGalerkinLib})
-    target_link_libraries(${TEST_TARGET} ${ODESolverLib})
-
-    #target_link_libraries(${TEST_TARGET} m mpi mpi_cxx)
-
-    # Setup target with deal.II
-    DEAL_II_SETUP_TARGET(${TEST_TARGET})
-    
-    configure_file(2D_advection_explicit_periodic.prm 2D_advection_explicit_periodic.prm COPYONLY)
-    add_test(
-      NAME ${TEST_TARGET}_LONG
-      COMMAND mpirun -np ${MPIMAX} ${EXECUTABLE_OUTPUT_PATH}/${TEST_TARGET} -i ${CMAKE_CURRENT_BINARY_DIR}/2D_advection_explicit_periodic.prm
-      WORKING_DIRECTORY ${TEST_OUTPUT_DIR}
-    )
-
-    unset(dim)
-    unset(TEST_TARGET)
-    unset(PhysicsLib)
-    unset(NumericalFluxLib)
-    unset(ParameterLib)
-    unset(DiscontinuousGalerkinLib)
-    unset(ODESolverLib)
-
-endforeach()
-=======
 set(TEST_OUTPUT_DIR ${CMAKE_CURRENT_BINARY_DIR})
 configure_file(2D_advection_explicit_periodic.prm 2D_advection_explicit_periodic.prm COPYONLY)
 add_test(
 	NAME MPI_2D_ADVECTION_EXPLICIT_PERIODIC
 COMMAND mpirun -n ${MPIMAX} ${EXECUTABLE_OUTPUT_PATH}/PHiLiP_2D -i ${CMAKE_CURRENT_BINARY_DIR}/2D_advection_explicit_periodic.prm
   WORKING_DIRECTORY ${TEST_OUTPUT_DIR}
-)
->>>>>>> acccccc4
+)