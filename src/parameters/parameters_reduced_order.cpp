#include "parameters/parameters_reduced_order.h"
namespace PHiLiP {
namespace Parameters {

void ReducedOrderModelParam::declare_parameters (dealii::ParameterHandler &prm)
{
    prm.enter_subsection("reduced order");
    {
        prm.declare_entry("adaptation_tolerance", "1",
                          dealii::Patterns::Double(0, dealii::Patterns::Double::max_double_value),
                          "Tolerance for POD adaptation");
        prm.declare_entry("path_to_search", ".",
                          dealii::Patterns::FileName(dealii::Patterns::FileName::FileType::input),
                          "Path to search for saved snapshots or POD basis.");
        prm.declare_entry("reduced_residual_tolerance", "1E-13",
                          dealii::Patterns::Double(0, dealii::Patterns::Double::max_double_value),
                          "Tolerance for nonlinear reduced residual");
        prm.declare_entry("num_halton", "0",
                          dealii::Patterns::Integer(0, dealii::Patterns::Integer::max_int_value),
                          "Number of Halton sequence points to add to initial snapshot set");
        prm.declare_entry("file_path_for_snapshot_locations", "",
                          dealii::Patterns::FileName(dealii::Patterns::FileName::FileType::input),
                          "Path to search for lhs snapshots (should contain snapshot_table)");
        prm.declare_entry("recomputation_coefficient", "5",
                          dealii::Patterns::Integer(0, dealii::Patterns::Integer::max_int_value),
                          "Number of Halton sequence points to add to initial snapshot set");
        prm.declare_entry("parameter_names", "mach, alpha",
                          dealii::Patterns::List(dealii::Patterns::Anything(), 0, 10, ","),
                          "Names of parameters for adaptive sampling");
        prm.declare_entry("parameter_min_values", "0.4, 0",
                          dealii::Patterns::List(dealii::Patterns::Double(), 0, 10, ","),
                          "Minimum values for parameters");
        prm.declare_entry("parameter_max_values", "0.7, 4",
                          dealii::Patterns::List(dealii::Patterns::Double(), 0, 10, ","),
                          "Maximum values for parameters");
        prm.declare_entry("number_modes", "0",
                          dealii::Patterns::Integer(0, dealii::Patterns::Integer::max_int_value),
                          "Number of modes used in the POD Basis");
        prm.declare_entry("singular_value_threshold", "1",
                          dealii::Patterns::Double(0, dealii::Patterns::Double::max_double_value),
                          "Threshold for the Singular Value cutoff");
        prm.declare_entry("output_snapshot_every_x_timesteps","0",
                          dealii::Patterns::Integer(0,dealii::Patterns::Integer::max_int_value),
                          "Number of Timesteps before snapshot is added");
<<<<<<< HEAD
        }
=======
        prm.declare_entry("FOM_error_linear_solver_type", "direct",
                          dealii::Patterns::Selection("direct|gmres"),
                          "Type of linear solver used for first adjoint problem (DWR between FOM and ROM)"
                          "Choices are <direct|gmres>.");
        prm.declare_entry("residual_error_bool", "false",
                          dealii::Patterns::Bool(),
                          "Use residual/reduced residual for error indicator instead of DWR. False by default.");
    }
>>>>>>> e679e79f
    prm.leave_subsection();
}

void ReducedOrderModelParam::parse_parameters (dealii::ParameterHandler &prm)
{
    prm.enter_subsection("reduced order");
    {
        adaptation_tolerance = prm.get_double("adaptation_tolerance");
        reduced_residual_tolerance = prm.get_double("reduced_residual_tolerance");
        singular_value_threshold = prm.get_double("singular_value_threshold");
        num_halton = prm.get_integer("num_halton");
        file_path_for_snapshot_locations = prm.get("file_path_for_snapshot_locations");
        recomputation_coefficient = prm.get_integer("recomputation_coefficient");
        number_modes = prm.get_integer("number_modes");
        output_snapshot_every_x_timesteps = prm.get_integer("output_snapshot_every_x_timesteps");
        path_to_search = prm.get("path_to_search");

        std::string parameter_names_string = prm.get("parameter_names");
        std::unique_ptr<dealii::Patterns::PatternBase> ListPatternNames(new dealii::Patterns::List(dealii::Patterns::Anything(), 0, 10, ",")); //Note, in a future version of dealii, this may change from a unique_ptr to simply the object. Will need to use std::move(ListPattern) in next line.
        parameter_names = dealii::Patterns::Tools::Convert<decltype(parameter_names)>::to_value(parameter_names_string, ListPatternNames);

        std::string parameter_min_string = prm.get("parameter_min_values");
        std::unique_ptr<dealii::Patterns::PatternBase> ListPatternMin(new dealii::Patterns::List(dealii::Patterns::Double(), 0, 10, ",")); //Note, in a future version of dealii, this may change from a unique_ptr to simply the object. Will need to use std::move(ListPattern) in next line.
        parameter_min_values = dealii::Patterns::Tools::Convert<decltype(parameter_min_values)>::to_value(parameter_min_string, ListPatternMin);

        std::string parameter_max_string = prm.get("parameter_max_values");
        std::unique_ptr<dealii::Patterns::PatternBase> ListPatternMax(new dealii::Patterns::List(dealii::Patterns::Double(), 0, 10, ",")); //Note, in a future version of dealii, this may change from a unique_ptr to simply the object. Will need to use std::move(ListPattern) in next line.
        parameter_max_values = dealii::Patterns::Tools::Convert<decltype(parameter_max_values)>::to_value(parameter_max_string, ListPatternMax);


        const std::string solver_string = prm.get("FOM_error_linear_solver_type");
        if (solver_string == "direct") FOM_error_linear_solver_type = LinearSolverEnum::direct;
        if (solver_string == "gmres") FOM_error_linear_solver_type = LinearSolverEnum::gmres;
        residual_error_bool = prm.get_bool("residual_error_bool");
    }
    prm.leave_subsection();
}

} // Parameters namespace
} // PHiLiP namespace<|MERGE_RESOLUTION|>--- conflicted
+++ resolved
@@ -42,9 +42,6 @@
         prm.declare_entry("output_snapshot_every_x_timesteps","0",
                           dealii::Patterns::Integer(0,dealii::Patterns::Integer::max_int_value),
                           "Number of Timesteps before snapshot is added");
-<<<<<<< HEAD
-        }
-=======
         prm.declare_entry("FOM_error_linear_solver_type", "direct",
                           dealii::Patterns::Selection("direct|gmres"),
                           "Type of linear solver used for first adjoint problem (DWR between FOM and ROM)"
@@ -53,7 +50,6 @@
                           dealii::Patterns::Bool(),
                           "Use residual/reduced residual for error indicator instead of DWR. False by default.");
     }
->>>>>>> e679e79f
     prm.leave_subsection();
 }
 
