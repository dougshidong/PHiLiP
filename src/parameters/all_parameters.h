#ifndef __ALL_PARAMETERS_H__
#define __ALL_PARAMETERS_H__

#include <deal.II/base/conditional_ostream.h>
#include <deal.II/base/parameter_handler.h>

#include "parameters.h"
#include "parameters/parameters_ode_solver.h"
#include "parameters/parameters_linear_solver.h"
#include "parameters/parameters_manufactured_convergence_study.h"

#include "parameters/parameters_euler.h"
#include "parameters/parameters_navier_stokes.h"
#include "parameters/parameters_physics_model.h"

#include "parameters/parameters_reduced_order.h"
#include "parameters/parameters_burgers.h"
#include "parameters/parameters_grid_refinement_study.h"
#include "parameters/parameters_grid_refinement.h"
#include "parameters/parameters_artificial_dissipation.h"
#include "parameters/parameters_flow_solver.h"
#include "parameters/parameters_mesh_adaptation.h"
#include "parameters/parameters_functional.h"
#include "parameters/parameters_time_refinement_study.h"

namespace PHiLiP {
namespace Parameters {

/// Main parameter class that contains the various other sub-parameter classes.
class AllParameters
{
public:
    /// Constructor
    AllParameters();

    /// Contains parameters for manufactured convergence study
    ManufacturedConvergenceStudyParam manufactured_convergence_study_param;
    /// Contains parameters for ODE solver
    ODESolverParam ode_solver_param;
    /// Contains parameters for linear solver
    LinearSolverParam linear_solver_param;
    /// Contains parameters for the Euler equations non-dimensionalization
    EulerParam euler_param;
    /// Contains parameters for the Navier-Stokes equations non-dimensionalization
    NavierStokesParam navier_stokes_param;
    /// Contains parameters for the Reduced-Order model
    ReducedOrderModelParam reduced_order_param;
    /// Contains parameters for Burgers equation
    BurgersParam burgers_param;
    /// Contains parameters for Physics Model
    PhysicsModelParam physics_model_param;
    /// Contains the parameters for grid refinement study
    GridRefinementStudyParam grid_refinement_study_param;
    /// Contains parameters for artificial dissipation
    ArtificialDissipationParam artificial_dissipation_param;
    /// Contains the parameters for simulation cases (flow solver test)
    FlowSolverParam flow_solver_param;
    /// Constains parameters for mesh adaptation
    MeshAdaptationParam mesh_adaptation_param;
    /// Contains parameters for functional
    FunctionalParam functional_param;
    /// Contains the parameters for time refinement study
    TimeRefinementStudyParam time_refinement_study_param;

    /// Number of dimensions. Note that it has to match the executable PHiLiP_xD
    unsigned int dimension;

    /// Run type
    enum RunType {
        integration_test,
        flow_simulation
        };
    RunType run_type; ///< Selected RunType from the input file

    /// Mesh type to be used in defining the triangulation
    enum MeshType {
        default_triangulation,
        triangulation,
        parallel_shared_triangulation,
        parallel_distributed_triangulation,
        };
    /// Store selected MeshType from the input file
    MeshType mesh_type;
    
    /// Number of additional quadrature points to use.
    /** overintegration = 0 leads to number_quad_points = dg_solution_degree + 1
     */
    int overintegration;

    /// Flag to use weak or strong form of DG
    bool use_weak_form;

    /// Flux nodes type
    enum FluxNodes { GL, GLL };
    /// Store selected FluxNodes from the input file
    FluxNodes flux_nodes_type;

    /// Flag for using collocated nodes; determined based on flux_nodes_type and overintegration input parameters
    bool use_collocated_nodes;

    /// Flag to use split form.
    bool use_split_form;

    /// Two point numerical flux type for split form
    enum TwoPointNumericalFlux { KG, IR, CH, Ra };
    /// Store selected TwoPointNumericalFlux from the input file
    TwoPointNumericalFlux two_point_num_flux_type;

    /// Flag to use curvilinear metric split form.
    bool use_curvilinear_split_form;

    /// Flag to use weight-adjusted Mass Matrix for curvilinear elements.
    bool use_weight_adjusted_mass;

    /// Flag to use periodic BC.
    /** Not fully tested.
     */
    bool use_periodic_bc;

    ///Flag to use an energy monotonicity test
    bool use_energy;

    ///Flag to use an L2 energy monotonicity test (for FR)
    bool use_L2_norm;

    ///Flag to use a Classical ESFR scheme where only the surface is reconstructed
    //The default ESFR scheme is the Nonlinearly Stable FR where the volume is also reconstructed
    bool use_classical_FR;

    ///Flag to store global mass matrix
    bool store_global_mass_matrix;

    /// Scaling of Symmetric Interior Penalty term to ensure coercivity.
    double sipg_penalty_factor;

    /// Flag to use invariant curl form for metric cofactor operator.
    bool use_invariant_curl_form;

    /// Flag to use inverse mass matrix on-the-fly for explicit solves.
    bool use_inverse_mass_on_the_fly;

    /// Energy file.
    std::string energy_file;

    /// Number of state variables. Will depend on PDE
    int nstate;

    /// Possible integration tests to run
    enum TestType {
        run_control,
        grid_refinement_study,
        burgers_energy_stability,
        diffusion_exact_adjoint,
        euler_gaussian_bump,
        euler_gaussian_bump_enthalpy,
        euler_gaussian_bump_adjoint,
        euler_cylinder,
        euler_cylinder_adjoint,
        euler_vortex,
        euler_entropy_waves,
        euler_split_taylor_green,
        burgers_split_form,
        optimization_inverse_manufactured,
        euler_bump_optimization,
        euler_naca_optimization,
        shock_1d,
        euler_naca0012,
        reduced_order,
        convection_diffusion_periodicity,
        POD_adaptation,
        POD_adaptive_sampling,
        adaptive_sampling_testing,
        finite_difference_sensitivity,
        advection_periodicity,
        dual_weighted_residual_mesh_adaptation,
        taylor_green_vortex_energy_check,
        taylor_green_vortex_restart_check,
        time_refinement_study,
        time_refinement_study_reference,
        h_refinement_study_isentropic_vortex,
        burgers_energy_conservation_rrk,
        euler_entropy_conserving_split_forms_check,
<<<<<<< HEAD
        khi_robustness,
=======
        homogeneous_isotropic_turbulence_initialization_check,
>>>>>>> 4d0ea5c6
    };
    /// Store selected TestType from the input file.
    TestType test_type;

    /// Possible Partial Differential Equations to solve
    enum PartialDifferentialEquation {
        advection,
        diffusion,
        convection_diffusion,
        advection_vector,
        burgers_inviscid,
        burgers_viscous,
        burgers_rewienski,
        euler,
        mhd,
        navier_stokes,
        physics_model,
    };
    /// Store the PDE type to be solved
    PartialDifferentialEquation pde_type;

    /// Types of models available.
    enum ModelType {
        large_eddy_simulation,
        reynolds_averaged_navier_stokes,
    };
    /// Store the model type
    ModelType model_type;

    /// Possible boundary types, NOT IMPLEMENTED YET
    enum BoundaryType {
        manufactured_dirichlet,
        manufactured_neumann,
        manufactured_inout_flow,
    };

    /// Possible source terms, NOT IMPLEMENTED YET
    enum SourceTerm {
        zero,
        manufactured,
    };

    /// Possible convective numerical flux types
    enum ConvectiveNumericalFlux { 
        lax_friedrichs, 
        roe, 
        l2roe, 
        central_flux,
        two_point_flux,
        two_point_flux_with_lax_friedrichs_dissipation,
        two_point_flux_with_roe_dissipation,
        two_point_flux_with_l2roe_dissipation
    };
    /// Store convective flux type
    ConvectiveNumericalFlux conv_num_flux_type;

    /// Possible dissipative numerical flux types
    enum DissipativeNumericalFlux { symm_internal_penalty, bassi_rebay_2, central_visc_flux };
    /// Store diffusive flux type
    DissipativeNumericalFlux diss_num_flux_type;

    /// Type of correction in Flux Reconstruction
    enum Flux_Reconstruction {cDG, cSD, cHU, cNegative, cNegative2, cPlus, c10Thousand, cHULumped};
    /// Store flux reconstruction type
    Flux_Reconstruction flux_reconstruction_type;

    /// Type of correction in Flux Reconstruction for the auxiliary variables
    enum Flux_Reconstruction_Aux {kDG, kSD, kHU, kNegative, kNegative2, kPlus, k10Thousand};
    /// Store flux reconstruction type for the auxiliary variables
    Flux_Reconstruction_Aux flux_reconstruction_aux_type;

    /// Name of directory for writing solution vtk files
    std::string solution_vtk_files_directory_name;

    /// Flag for outputting the high-order grid vtk files
    bool output_high_order_grid;

    /// Enable writing of higher-order vtk results
    bool enable_higher_order_vtk_output;
    /// Declare parameters that can be set as inputs and set up the default options
    /** This subroutine should call the sub-parameter classes static declare_parameters()
      * such that each sub-parameter class is responsible to declare their own parameters.
      */
    static void declare_parameters (dealii::ParameterHandler &prm);

    /// Retrieve parameters from dealii::ParameterHandler
    /** This subroutine should call the sub-parameter classes static parse_parameters()
      * such that each sub-parameter class is responsible to parse their own parameters.
      */
    void parse_parameters (dealii::ParameterHandler &prm);

    //FunctionParser<dim> initial_conditions;
    //BoundaryConditions  boundary_conditions[max_n_boundaries];
protected:
    dealii::ConditionalOStream pcout; ///< Parallel std::cout that only outputs on mpi_rank==0

};  

} // Parameters namespace
} // PHiLiP namespace

#endif
<|MERGE_RESOLUTION|>--- conflicted
+++ resolved
@@ -180,11 +180,8 @@
         h_refinement_study_isentropic_vortex,
         burgers_energy_conservation_rrk,
         euler_entropy_conserving_split_forms_check,
-<<<<<<< HEAD
+        homogeneous_isotropic_turbulence_initialization_check,
         khi_robustness,
-=======
-        homogeneous_isotropic_turbulence_initialization_check,
->>>>>>> 4d0ea5c6
     };
     /// Store selected TestType from the input file.
     TestType test_type;
