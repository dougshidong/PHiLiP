--- conflicted
+++ resolved
@@ -18,11 +18,8 @@
 # Note: this was added to turn off check_same_coords() -- has no other function when dim!=1
 set use_periodic_bc = true
 
-<<<<<<< HEAD
-=======
 # degree of freedom renumbering not necessary for explicit time advancement cases
 set do_renumber_dofs = false
->>>>>>> 96dd8177
 
 # numerical fluxes
 set two_point_num_flux_type = IR
