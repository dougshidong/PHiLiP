--- conflicted
+++ resolved
@@ -877,11 +877,6 @@
                     rhs_aux,
                     compute_Auxiliary_RHS,
                     compute_dRdW, compute_dRdX, compute_d2R);
-<<<<<<< HEAD
-=======
-
-
->>>>>>> b7f0bbe2
             }
         }
         // CASE 3: NEIGHBOUR IS FINER
@@ -2820,15 +2815,12 @@
                                                        false, 1.0 / metric_oper.det_Jac_vol[0]);
                 }
                 else{
-<<<<<<< HEAD
                     mass_inv.matrix_vector_mult_1D(local_input_vector, local_output_vector,
                                                    mass_inv.oneD_vol_operator,
                                                    false, 1.0 / metric_oper.det_Jac_vol[0]);
                 }
             }
             else{
-                pcout<<"Applying the inverse of the metrid dependent Mass Matrix on-the-fly does not yet work for unstructured/curvilinear grids."<<std::endl;
-                exit(1);
                 if(use_auxiliary_eq){
                     std::vector<real> projection_of_input(n_quad_pts);
                     projection_oper_aux.matrix_vector_mult_1D(local_input_vector, projection_of_input,
@@ -2837,20 +2829,6 @@
                     std::vector<real> JxW_inv(n_quad_pts);
                     for(unsigned int iquad=0; iquad<n_quad_pts; iquad++){
                         JxW_inv[iquad] = 1.0 / (quad_weights[iquad] * metric_oper.det_Jac_vol[iquad]);
-=======
-                    if(use_auxiliary_eq){
-                        std::vector<real> projection_of_input(n_quad_pts);
-                        projection_oper_aux.matrix_vector_mult_1D(local_input_vector, projection_of_input,
-                                                                  projection_oper_aux.oneD_transpose_vol_operator);
-                        const std::vector<double> &quad_weights = volume_quadrature_collection[poly_degree].get_weights();
-                        std::vector<real> JxW_inv(n_quad_pts);
-                        for(unsigned int iquad=0; iquad<n_quad_pts; iquad++){
-                            JxW_inv[iquad] = 1.0 / (quad_weights[iquad] * metric_oper.det_Jac_vol[iquad]);
-                        }
-                        projection_oper_aux.inner_product_1D(projection_of_input, JxW_inv,
-                                                             local_output_vector,
-                                                             projection_oper_aux.oneD_transpose_vol_operator);
->>>>>>> b7f0bbe2
                     }
                     projection_oper_aux.inner_product_1D(projection_of_input, JxW_inv,
                                                          local_output_vector,
@@ -3011,14 +2989,13 @@
                                                           proj_mass);
                     std::vector<real> JxW(n_quad_pts);
                     for(unsigned int iquad=0; iquad<n_quad_pts; iquad++){
-                        JxW[iquad] = (quad_weights[iquad] * metric_oper.det_Jac_vol[iquad]);
+                        JxW[iquad] = (metric_oper.det_Jac_vol[iquad] / quad_weights[iquad]);
                     }
                     projection_oper.inner_product_1D(projection_of_input, JxW,
                                                      local_output_vector,
                                                      proj_mass);
                 }
                 else{
-<<<<<<< HEAD
                     const std::vector<double> &quad_weights = volume_quadrature_collection[poly_degree].get_weights();
                     dealii::FullMatrix<double> proj_mass(n_quad_pts_1D, n_dofs_1D);
                     projection_oper.oneD_vol_operator.Tmmult(proj_mass, mass.oneD_vol_operator);
@@ -3028,42 +3005,7 @@
                                                           proj_mass);
                     std::vector<real> JxW(n_quad_pts);
                     for(unsigned int iquad=0; iquad<n_quad_pts; iquad++){
-                        JxW[iquad] = (quad_weights[iquad] * metric_oper.det_Jac_vol[iquad]);
-=======
-                    const unsigned int n_dofs_1D = projection_oper.oneD_vol_operator.n();
-                    const unsigned int n_quad_pts_1D = projection_oper.oneD_vol_operator.m();
-                    if(use_auxiliary_eq){
-                        const std::vector<double> &quad_weights = volume_quadrature_collection[poly_degree].get_weights();
-                        dealii::FullMatrix<double> proj_mass(n_quad_pts_1D, n_dofs_1D);
-                        projection_oper.oneD_vol_operator.Tmmult(proj_mass, mass_aux.oneD_vol_operator);
-                         
-                        std::vector<real> projection_of_input(n_quad_pts);
-                        projection_oper.matrix_vector_mult_1D(local_input_vector, projection_of_input,
-                                                              proj_mass);
-                        std::vector<real> JxW(n_quad_pts);
-                        for(unsigned int iquad=0; iquad<n_quad_pts; iquad++){
-                            JxW[iquad] = (metric_oper.det_Jac_vol[iquad] / quad_weights[iquad]);
-                        }
-                        projection_oper.inner_product_1D(projection_of_input, JxW,
-                                                         local_output_vector,
-                                                         proj_mass);
-                    }
-                    else{
-                        const std::vector<double> &quad_weights = volume_quadrature_collection[poly_degree].get_weights();
-                        dealii::FullMatrix<double> proj_mass(n_quad_pts_1D, n_dofs_1D);
-                        projection_oper.oneD_vol_operator.Tmmult(proj_mass, mass.oneD_vol_operator);
-                         
-                        std::vector<real> projection_of_input(n_quad_pts);
-                        projection_oper.matrix_vector_mult_1D(local_input_vector, projection_of_input,
-                                                              proj_mass);
-                        std::vector<real> JxW(n_quad_pts);
-                        for(unsigned int iquad=0; iquad<n_quad_pts; iquad++){
-                            JxW[iquad] = (metric_oper.det_Jac_vol[iquad] / quad_weights[iquad]);
-                        }
-                        projection_oper.inner_product_1D(projection_of_input, JxW,
-                                                         local_output_vector,
-                                                         proj_mass);
->>>>>>> b7f0bbe2
+                        JxW[iquad] = (metric_oper.det_Jac_vol[iquad] / quad_weights[iquad]);
                     }
                     projection_oper.inner_product_1D(projection_of_input, JxW,
                                                      local_output_vector,
