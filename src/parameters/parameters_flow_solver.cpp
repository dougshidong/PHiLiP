--- conflicted
+++ resolved
@@ -272,12 +272,8 @@
         else if (flow_case_type_string == "advection")                  {flow_case_type = advection;}
         else if (flow_case_type_string == "periodic_1D_unsteady")       {flow_case_type = periodic_1D_unsteady;}
         else if (flow_case_type_string == "gaussian_bump")              {flow_case_type = gaussian_bump;}
-<<<<<<< HEAD
         else if (flow_case_type_string == "channel_flow")               {flow_case_type = channel_flow;}
-        else if (flow_case_type_string == "sshock")                             {flow_case_type = sshock;}
-=======
         else if (flow_case_type_string == "sshock")                     {flow_case_type = sshock;}
->>>>>>> b2b44067
 
         poly_degree = prm.get_integer("poly_degree");
         
