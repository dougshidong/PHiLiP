#ifndef __LOW_STORAGE_RUNGE_KUTTA_ODESOLVER__
#define __LOW_STORAGE_RUNGE_KUTTA_ODESOLVER__

#include "JFNK_solver/JFNK_solver.h"
#include "dg/dg_base.hpp"
#include "runge_kutta_base.h"
#include "runge_kutta_methods/low_storage_rk_tableau_base.h"
#include "relaxation_runge_kutta/empty_RRK_base.h"

namespace PHiLiP {
namespace ODE {

/// Low-Storage Runge-Kutta three-register methods
/** see 
 *  Hedrik Ranocha, Lisandro Dalcin, Matteo Parsani, David Ketcheson. 
 *  "Optimized Runge-Kutta Methods with Automatic Step Size Control for Compressible Computational Fluid Dynamics" Communications on Applied Mathematics and Computation Volume 4 (2022): 1191-1228. 
 *  https://github.com/ranocha/Optimized-RK-CFD
 *  The correct coefficients for the [3S*+] method can be found here:
 *  https://github.com/SciML/OrdinaryDiffEq.jl/blob/e17f08ff3916dfc95aa436da037799b6ddbe4cca/lib/OrdinaryDiffEqLowStorageRK/src/low_storage_rk_caches.jl */

/// Initial Starting Step Size
/** see
 * Hairer, E., Wanner, G., & Norsett, S. (1993). Solving ordinary differential equations 1. Nonstiff problems E. Hairer ; G. Wanner (2nd ed.). Springer. 
 * Page 169
*/

/// Low-Storage Runge-Kutta ODE solver derived from ODESolver.
#if PHILIP_DIM==1
template <int dim, typename real, int n_rk_stages, typename MeshType = dealii::Triangulation<dim>>
#else
template <int dim, typename real, int n_rk_stages, typename MeshType = dealii::parallel::distributed::Triangulation<dim>>
#endif
class LowStorageRungeKuttaODESolver: public RungeKuttaBase <dim, real, n_rk_stages, MeshType>
{
public:
    LowStorageRungeKuttaODESolver(std::shared_ptr< DGBase<dim, real, MeshType> > dg_input,
            std::shared_ptr<LowStorageRKTableauBase<dim,real,MeshType>> rk_tableau_input,
            std::shared_ptr<EmptyRRKBase<dim,real,MeshType>> RRK_object_input); ///< Constructor.

    /// Function to evaluate automatic error adaptive time step
    double get_automatic_error_adaptive_step_size(real dt, const bool /*pseudotime*/);

    /// Function to evaluate automatic initial adaptive time step
    double get_automatic_initial_step_size(real dt, const bool /*pseudotime*/);

<<<<<<< HEAD
    /// Function to allocate the 
=======
    /// Function to allocate the Specific RK allocation
>>>>>>> e679e79f
    void allocate_runge_kutta_system () override;

    /// Function to calculate stage
    void calculate_stage_solution (int istage, real dt, const bool pseudotime) override;

    /// Function to obtain stage
    void calculate_stage_derivative (int istage, real dt) override;

    /// Function to sum stages and add to dg->solution
    void sum_stages (real dt, const bool pseudotime) override;

<<<<<<< HEAD
    /// Function to apply limiter
    void apply_limiter () override;

=======
>>>>>>> e679e79f
    /// Function to adjust time step size
    real adjust_time_step(real dt) override;

    /// Function to prepare the LSRK for a step in time
    void prep_for_step_in_time();
protected:
    /// Stores Butcher tableau a and b, which specify the RK method
    std::shared_ptr<LowStorageRKTableauBase<dim,real,MeshType>> butcher_tableau;

<<<<<<< HEAD
    /// Storage for the derivative at each Runge-Kutta stage
    std::vector<dealii::LinearAlgebra::distributed::Vector<double>> rk_stage;

=======
>>>>>>> e679e79f
    /// Storage of the solution for the first storage register
    dealii::LinearAlgebra::distributed::Vector<double> storage_register_1;

    /// Storage of the solution for the second storage register  
    dealii::LinearAlgebra::distributed::Vector<double> storage_register_2;

    /// Storage of the solution for the third storage register
    dealii::LinearAlgebra::distributed::Vector<double> storage_register_3;

    /// Storage of the solution for the fourth storage register
    dealii::LinearAlgebra::distributed::Vector<double> storage_register_4;

    /// Storage of the solution when calculating the right hand side
    dealii::LinearAlgebra::distributed::Vector<double> rhs;

    /// Storage for the weighted/relative error estimate
    real w;

    /// Size of all elements
    double global_size;

    /// Storage for the error estimate at step n-1, n, and n+1
    double epsilon[3];

    /// Storage for the absolute tolerance
    const double atol;

    /// Storage for the relative tolerance
    const double rtol;

    /// Storage for the order of the specified Runge-Kutta method
    const int rk_order;

    /// Storage for the algorithm to use
    const bool is_3Sstarplus;

    /// Storage for the number of delta values for a specified method
    const int num_delta;

    /// Storage for the first beta controller value
    const double beta1;

    /// Storage for the second beta controller value
    const double beta2;

    /// Storage for the third beta controller value
    const double beta3;

};

} // ODE namespace
} // PHiLiP namespace

#endif
<|MERGE_RESOLUTION|>--- conflicted
+++ resolved
@@ -43,11 +43,7 @@
     /// Function to evaluate automatic initial adaptive time step
     double get_automatic_initial_step_size(real dt, const bool /*pseudotime*/);
 
-<<<<<<< HEAD
-    /// Function to allocate the 
-=======
     /// Function to allocate the Specific RK allocation
->>>>>>> e679e79f
     void allocate_runge_kutta_system () override;
 
     /// Function to calculate stage
@@ -59,12 +55,6 @@
     /// Function to sum stages and add to dg->solution
     void sum_stages (real dt, const bool pseudotime) override;
 
-<<<<<<< HEAD
-    /// Function to apply limiter
-    void apply_limiter () override;
-
-=======
->>>>>>> e679e79f
     /// Function to adjust time step size
     real adjust_time_step(real dt) override;
 
@@ -74,12 +64,6 @@
     /// Stores Butcher tableau a and b, which specify the RK method
     std::shared_ptr<LowStorageRKTableauBase<dim,real,MeshType>> butcher_tableau;
 
-<<<<<<< HEAD
-    /// Storage for the derivative at each Runge-Kutta stage
-    std::vector<dealii::LinearAlgebra::distributed::Vector<double>> rk_stage;
-
-=======
->>>>>>> e679e79f
     /// Storage of the solution for the first storage register
     dealii::LinearAlgebra::distributed::Vector<double> storage_register_1;
 
