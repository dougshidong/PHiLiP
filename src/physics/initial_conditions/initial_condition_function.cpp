--- conflicted
+++ resolved
@@ -496,11 +496,8 @@
         if constexpr (dim==1 && nstate==1) return std::make_shared<InitialConditionFunction_BurgersRewienski<dim,nstate,real> > ();
     } else if (flow_type == FlowCaseEnum::burgers_viscous_snapshot) {
         if constexpr (dim==1 && nstate==1) return std::make_shared<InitialConditionFunction_BurgersViscous<dim,nstate,real> > ();
-<<<<<<< HEAD
     } else if (flow_type == FlowCaseEnum::naca0012 || flow_type == FlowCaseEnum::gaussian_bump || flow_type == FlowCaseEnum::caradonna_tung) {
-=======
     } else if (flow_type == FlowCaseEnum::naca0012 || flow_type == FlowCaseEnum::gaussian_bump) {
->>>>>>> be278a2d
         if constexpr ((dim==2 || dim==3) && nstate==dim+2) {
             Physics::Euler<dim,nstate,double> euler_physics_double = Physics::Euler<dim, nstate, double>(
                     param,
