--- conflicted
+++ resolved
@@ -34,20 +34,17 @@
                           " isentropic_vortex | "
                           " kelvin_helmholtz_instability | "
                           " non_periodic_cube_flow | "
-<<<<<<< HEAD
                           " sod_shock_tube | "
                           " low_density_2d | "
                           " leblanc_shock_tube | "
                           " shu_osher_problem | "
                           " advection_limiter | "
-                          " burgers_limiter "),
-=======
+                          " burgers_limiter |"
                           " sshock | "
                           " wall_distance_evaluation | "
                           " flat_plate_2D | "
                           " airfoil_2D | "
                           " naca0012_turbulence "),
->>>>>>> f3605e9e
                           "The type of flow we want to simulate. "
                           "Choices are "
                           " <taylor_green_vortex | "
@@ -63,22 +60,18 @@
                           " channel_flow | "
                           " isentropic_vortex | "
                           " kelvin_helmholtz_instability | "
-<<<<<<< HEAD
                           " non_periodic_cube_flow | "
                           " sod_shock_tube | "
                           " low_density_2d | "
                           " leblanc_shock_tube | "
                           " shu_osher_problem | "
                           " advection_limiter | "
-                          " burgers_limiter >. ");
-=======
-                          " non_periodic_cube_flow>. | "
+                          " burgers_limiter >. |"
                           " sshock | "
                           " wall_distance_evaluation | "
                           " flat_plate_2D | "
                           " airfoil_2D | "
                           " naca0012_turbulence ");
->>>>>>> f3605e9e
 
         prm.declare_entry("poly_degree", "1",
                           dealii::Patterns::Integer(0, dealii::Patterns::Integer::max_int_value),
@@ -378,9 +371,6 @@
             prm.declare_entry("do_calculate_numerical_entropy", "false",
                               dealii::Patterns::Bool(),
                               "Flag to calculate numerical entropy and write to file. By default, do not calculate.");
-<<<<<<< HEAD
-            
-=======
             prm.declare_entry("check_nonphysical_flow_case_behavior", "false",
                               dealii::Patterns::Bool(),
                               "Flag to check if non-physical case dependant behaviour is encounted. By default, false.");
@@ -440,7 +430,6 @@
             prm.declare_entry("relaxation_coefficient_for_turbulent_channel_flow_source_term", "0.0",
                               dealii::Patterns::Double(-dealii::Patterns::Double::max_double_value, dealii::Patterns::Double::max_double_value),
                               "Relaxation coefficient for the turbulent channel flow source term. Default is 0.");
->>>>>>> f3605e9e
         }
         prm.leave_subsection();
 
@@ -546,7 +535,6 @@
         else if (flow_case_type_string == "kelvin_helmholtz_instability")   
                                                                         {flow_case_type = kelvin_helmholtz_instability;}
         else if (flow_case_type_string == "non_periodic_cube_flow")     {flow_case_type = non_periodic_cube_flow;}
-<<<<<<< HEAD
         else if (flow_case_type_string == "sod_shock_tube")             {flow_case_type = sod_shock_tube;}
         else if (flow_case_type_string == "low_density_2d")             {flow_case_type = low_density_2d;}
         else if (flow_case_type_string == "leblanc_shock_tube")         {flow_case_type = leblanc_shock_tube;}
@@ -554,14 +542,12 @@
         else if (flow_case_type_string == "advection_limiter")          {flow_case_type = advection_limiter;}
         else if (flow_case_type_string == "burgers_limiter")            {flow_case_type = burgers_limiter;}
         
-=======
         else if (flow_case_type_string == "sshock")                     {flow_case_type = sshock;}
         else if (flow_case_type_string == "wall_distance_evaluation")   {flow_case_type = wall_distance_evaluation;}
         else if (flow_case_type_string == "flat_plate_2D")              {flow_case_type = flat_plate_2D;}
         else if (flow_case_type_string == "airfoil_2D")                 {flow_case_type = airfoil_2D;}
         else if (flow_case_type_string == "naca0012_turbulence")                   {flow_case_type = naca0012_turbulence;}
 
->>>>>>> f3605e9e
         poly_degree = prm.get_integer("poly_degree");
         
         // get max poly degree for adaptation
