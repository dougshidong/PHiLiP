set(TESTS_SOURCE
    tests.cpp
    grid_study.cpp
    grid_refinement_study.cpp
    burgers_stability.cpp
    diffusion_exact_adjoint.cpp
    euler_gaussian_bump.cpp
    euler_gaussian_bump_enthalpy_check.cpp
    euler_naca0012.cpp
    euler_bump_optimization.cpp
    euler_naca0012_optimization.cpp
    shock_1d.cpp
#euler_gaussian_bump_adjoint.cpp
    euler_cylinder.cpp
    euler_cylinder_adjoint.cpp
    euler_vortex.cpp
    euler_entropy_waves.cpp
    advection_explicit_periodic.cpp
    euler_split_inviscid_taylor_green_vortex.cpp
    optimization_inverse_manufactured/optimization_inverse_manufactured.cpp
    burgers_rewienski_snapshot.cpp
    reduced_order.cpp
<<<<<<< HEAD
    burgers_rewienski_ROM.cpp)
=======
    flow_solver.cpp)
>>>>>>> ea0dea2f

foreach(dim RANGE 1 3)
    # Output library
    string(CONCAT TestsLib Tests_${dim}D)
    add_library(${TestsLib} STATIC ${TESTS_SOURCE})
    # Replace occurences of PHILIP_DIM with 1, 2, or 3 in the code
    target_compile_definitions(${TestsLib} PRIVATE PHILIP_DIM=${dim})

    # Library dependency
    string(CONCAT GridsLib Grids_${dim}D)
    string(CONCAT NumericalFluxLib NumericalFlux_${dim}D)
    string(CONCAT PhysicsLib Physics_${dim}D)
    string(CONCAT DiscontinuousGalerkinLib DiscontinuousGalerkin_${dim}D)
    string(CONCAT FunctionalLib Functional_${dim}D)
    string(CONCAT ODESolverLib ODESolver_${dim}D)
    string(CONCAT OptimizationLib Optimization_${dim}D)
    string(CONCAT LinearSolverLib LinearSolver)
    string(CONCAT GridRefinementLib GridRefinement_${dim}D)
    string(CONCAT PODLib POD_${dim}D)
    string(CONCAT InitialConditionsLib InitialConditions_${dim}D)
    target_link_libraries(${TestsLib} ${GridsLib})
    target_link_libraries(${TestsLib} ${NumericalFluxLib})
    target_link_libraries(${TestsLib} ${PhysicsLib})
    target_link_libraries(${TestsLib} ${FunctionalLib})
    target_link_libraries(${TestsLib} ${DiscontinuousGalerkinLib})
    target_link_libraries(${TestsLib} ${ODESolverLib})
    target_link_libraries(${TestsLib} ${LinearSolverLib})
    target_link_libraries(${TestsLib} ${GridRefinementLib})
    target_link_libraries(${TestsLib} ${OptimizationLib})
    target_link_libraries(${TestsLib} ${PODLib})
    target_link_libraries(${TestsLib} ${InitialConditionsLib})
    # Setup target with deal.II
    if(NOT DOC_ONLY)
        DEAL_II_SETUP_TARGET(${TestsLib})
    endif()

    unset(GridsLib)
    unset(TestsLib)
    unset(DiscontinuousGalerkinLib)
    unset(FunctionalLib)
    unset(ODESolverLib)
    unset(NumericalFluxLib)
    unset(PhysicsLib)
    unset(LinearSolverLib)
    unset(GridRefinementLib)
    unset(OptimizationLib)
    unset(PODLib)
    unset(InitialConditionsLib)
endforeach()<|MERGE_RESOLUTION|>--- conflicted
+++ resolved
@@ -20,11 +20,8 @@
     optimization_inverse_manufactured/optimization_inverse_manufactured.cpp
     burgers_rewienski_snapshot.cpp
     reduced_order.cpp
-<<<<<<< HEAD
-    burgers_rewienski_ROM.cpp)
-=======
+    burgers_rewienski_ROM.cpp
     flow_solver.cpp)
->>>>>>> ea0dea2f
 
 foreach(dim RANGE 1 3)
     # Output library
