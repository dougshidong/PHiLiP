#include <deal.II/base/mpi.h>
#include <deal.II/base/utilities.h>

#include "parameters/all_parameters.h"

namespace PHiLiP {
namespace Parameters {

AllParameters::AllParameters ()
    : manufactured_convergence_study_param(ManufacturedConvergenceStudyParam())
    , ode_solver_param(ODESolverParam())
    , linear_solver_param(LinearSolverParam())
    , euler_param(EulerParam())
    , navier_stokes_param(NavierStokesParam())
    , reduced_order_param(ReducedOrderModelParam())
    , burgers_param(BurgersParam())
    , physics_model_param(PhysicsModelParam())
    , grid_refinement_study_param(GridRefinementStudyParam())
    , artificial_dissipation_param(ArtificialDissipationParam())
    , flow_solver_param(FlowSolverParam())
    , mesh_adaptation_param(MeshAdaptationParam())
    , functional_param(FunctionalParam())
    , time_refinement_study_param(TimeRefinementStudyParam())
    , pcout(std::cout, dealii::Utilities::MPI::this_mpi_process(MPI_COMM_WORLD)==0)
{ }

void AllParameters::declare_parameters (dealii::ParameterHandler &prm)
{
    const int mpi_rank = dealii::Utilities::MPI::this_mpi_process(MPI_COMM_WORLD);
    dealii::ConditionalOStream pcout(std::cout, mpi_rank==0);
    pcout << "Declaring inputs." << std::endl;
    prm.declare_entry("dimension", "-1",
                      dealii::Patterns::Integer(),
                      "Number of dimensions");

    prm.declare_entry("run_type", "integration_test",
                      dealii::Patterns::Selection(
                      " integration_test | "
                      " flow_simulation"),
                      "Type of run (default is integration_test). "
                      "Choices are  <integration_test | flow_simulation>.");

    prm.declare_entry("mesh_type", "default_triangulation",
                      dealii::Patterns::Selection(
                      " default_triangulation | "
                      " triangulation | "
                      " parallel_shared_triangulation | "
                      " parallel_distributed_triangulation"),
                      "Type of triangulation to be used."
                      "Note: parralel_distributed_triangulation not availible int 1D."
                      " <default_triangulation | "
                      "  triangulation | "
                      "  parallel_shared_triangulation |"
                      "  parallel_distributed_triangulation>.");
                      
    prm.declare_entry("overintegration", "0",
                      dealii::Patterns::Integer(),
                      "Number of extra quadrature points to use."
                      "If overintegration=0, then we use n_quad = soln_degree + 1.");

    prm.declare_entry("use_weak_form", "true",
                      dealii::Patterns::Bool(),
                      "Use weak form by default. If false, use strong form.");

    prm.declare_entry("flux_nodes_type", "GL",
                      dealii::Patterns::Selection(
                      "GL | GLL"),
                      "Flux nodes type, default is GL for uncollocated. NOTE: Solution nodes are type GLL."
                      "Choices are <GL | GLL>.");

    prm.declare_entry("use_split_form", "false",
                      dealii::Patterns::Bool(),
                      "Use original form by defualt. Otherwise, split the fluxes.");

    prm.declare_entry("two_point_num_flux_type", "KG",
                      dealii::Patterns::Selection(
                      "KG | IR | CH | Ra"),
                      "Two point flux type. "
                      "Choices are <KG | IR | CH | Ra>.");

    prm.declare_entry("use_curvilinear_split_form", "false",
                      dealii::Patterns::Bool(),
                      "Use original form by defualt. Otherwise, split the curvilinear fluxes.");

    prm.declare_entry("store_residual_cpu_time", "false",
                      dealii::Patterns::Bool(),
                      "Do not store the residual local processor cpu time by default. Store the residual cpu time if true.");

    prm.declare_entry("use_weight_adjusted_mass", "false",
                      dealii::Patterns::Bool(),
                      "Use original form by defualt. Otherwise, use the weight adjusted low storage mass matrix for curvilinear.");

    prm.declare_entry("use_periodic_bc", "false",
                      dealii::Patterns::Bool(),
                      "Use other boundary conditions by default. Otherwise use periodic (for 1d burgers only");

    prm.declare_entry("use_curvilinear_grid", "false",
                      dealii::Patterns::Bool(),
                      "Use straight grid by default. Curvilinear is true. Only used in taylor_green_scaling test.");

    prm.declare_entry("use_energy", "false",
                      dealii::Patterns::Bool(),
                      "Not calculate energy by default. Otherwise, get energy per iteration.");

    prm.declare_entry("use_L2_norm", "false",
                      dealii::Patterns::Bool(),
                      "Not calculate L2 norm by default (M+K). Otherwise, get L2 norm per iteration.");

    prm.declare_entry("use_classical_FR", "false",
                      dealii::Patterns::Bool(),
                      "Not use Classical Flux Reconstruction by default. Otherwise, use Classical Flux Reconstruction.");

    prm.declare_entry("flux_reconstruction", "cDG",
                      dealii::Patterns::Selection(
                      "cDG | cSD | cHU | cNegative | cNegative2 | cPlus | c10Thousand | cHULumped"),
                      "Flux Reconstruction. "
                      "Choices are "
                      " <cDG | cSD | cHU | cNegative | cNegative2 | cPlus | c10Thousand | cHULumped>.");

    prm.declare_entry("flux_reconstruction_aux", "kDG",
                      dealii::Patterns::Selection(
                      "kDG | kSD | kHU | kNegative | kNegative2 | kPlus | k10Thousand"),
                      "Flux Reconstruction for Auxiliary Equation. "
                      "Choices are <kDG | kSD | kHU | kNegative | kNegative2 | kPlus | k10Thousand>.");

    prm.declare_entry("sipg_penalty_factor", "1.0",
                      dealii::Patterns::Double(1.0,1e200),
                      "Scaling of Symmetric Interior Penalty term to ensure coercivity.");

    prm.declare_entry("use_invariant_curl_form", "false",
                      dealii::Patterns::Bool(),
                      "Use conservative curl form for metric cofactor by default. If true, then use invariant curl form.");

    prm.declare_entry("use_inverse_mass_on_the_fly", "false",
                      dealii::Patterns::Bool(),
                      "Build global mass inverse matrix and apply it. Otherwise, use inverse mass on-the-fly by default for explicit timestepping.");

    prm.declare_entry("check_valid_metric_Jacobian", "true",
                      dealii::Patterns::Bool(),
                      "Check validty of metric Jacobian when high-order grid is constructed by default. Do not check if false. Not checking is useful if the metric terms are built on the fly with operators, it reduces the memory cost for high polynomial grids. The metric Jacobian is never checked for strong form, regardless of the user input.");

    prm.declare_entry("energy_file", "energy_file",
                      dealii::Patterns::FileName(dealii::Patterns::FileName::FileType::input),
                      "Input file for energy test.");

    prm.declare_entry("test_type", "run_control",
                      dealii::Patterns::Selection(
                      " run_control | "
                      " grid_refinement_study | "
                      " burgers_energy_stability | "
                      " diffusion_exact_adjoint | "
                      " optimization_inverse_manufactured | "
                      " euler_gaussian_bump | "
                      " euler_gaussian_bump_enthalpy | "
                      " euler_gaussian_bump_adjoint | "
                      " euler_cylinder | "
                      " euler_cylinder_adjoint | "
                      " euler_vortex | "
                      " euler_entropy_waves | "
                      " euler_split_taylor_green | "
                      " taylor_green_scaling | "
                      " euler_bump_optimization | "
                      " euler_naca_optimization | "
                      " shock_1d | "
                      " euler_naca0012 | "
                      " reduced_order | "
                      " convection_diffusion_periodicity |"
                      " POD_adaptation | "
                      " POD_adaptive_sampling | "
                      " adaptive_sampling_testing | "
                      " finite_difference_sensitivity | "
                      " advection_periodicity | "
                      " dual_weighted_residual_mesh_adaptation | "
                      " anisotropic_mesh_adaptation | "
                      " taylor_green_vortex_energy_check | "
                      " taylor_green_vortex_restart_check | "
                      " homogeneous_isotropic_turbulence_initialization_check | "
                      " time_refinement_study | "
                      " time_refinement_study_reference | "
                      " h_refinement_study_isentropic_vortex | "
                      " burgers_energy_conservation_rrk | "
                      " euler_entropy_conserving_split_forms_check | "
                      " h_refinement_study_isentropic_vortex | "
                      " khi_robustness"),
                      "The type of test we want to solve. "
                      "Choices are " 
                      " <run_control | " 
                      "  grid_refinement_study | "
                      "  burgers_energy_stability | "
                      "  diffusion_exact_adjoint | "
                      "  optimization_inverse_manufactured | "
                      "  euler_gaussian_bump | "
                      "  euler_gaussian_bump_enthalpy | "
                      "  euler_gaussian_bump_adjoint | "
                      "  euler_cylinder | "
                      "  euler_cylinder_adjoint | "
                      "  euler_vortex | "
                      "  euler_entropy_waves | "
                      "  euler_split_taylor_green |"
                      " taylor_green_scaling | "
                      "  euler_bump_optimization | "
                      "  euler_naca_optimization | "
                      "  shock_1d | "
                      "  euler_naca0012 | "
                      "  convection_diffusion_periodicity |"
                      "  reduced_order | "
                      "  POD_adaptation | "
                      "  POD_adaptive_sampling | "
                      "  adaptive_sampling_testing | "
                      "  finite_difference_sensitivity | "
                      "  advection_periodicity | "
                      "  dual_weighted_residual_mesh_adaptation | "
                      "  anisotropic_mesh_adaptation | "
                      "  taylor_green_vortex_energy_check | "
                      "  taylor_green_vortex_restart_check | "
                      "  homogeneous_isotropic_turbulence_initialization_check | "
                      "  time_refinement_study | "
                      "  time_refinement_study_reference | "
                      "  h_refinement_study_isentropic_vortex | "
                      "  burgers_energy_conservation_rrk | "
                      "  euler_entropy_conserving_split_forms_check | "
                      "  h_refinement_study_isentropic_vortex | "
                      "  khi_robustness>.");

    prm.declare_entry("pde_type", "advection",
                      dealii::Patterns::Selection(
                      " advection | "
                      " diffusion | "
                      " convection_diffusion | "
                      " advection_vector | "
                      " burgers_inviscid | "
                      " burgers_viscous | "
                      " burgers_rewienski | "
                      " euler |"
                      " mhd |"
                      " navier_stokes |"
                      " physics_model"),
                      "The PDE we want to solve. "
                      "Choices are " 
                      " <advection | " 
                      "  diffusion | "
                      "  convection_diffusion | "
                      "  advection_vector | "
                      "  burgers_inviscid | "
                      "  burgers_viscous | "
                      "  burgers_rewienski | "
                      "  euler | "
                      "  mhd |"
                      "  navier_stokes |"
                      "  physics_model>.");

    prm.declare_entry("model_type", "large_eddy_simulation",
                      dealii::Patterns::Selection(
                      "large_eddy_simulation | reynolds_averaged_navier_stokes"),
                      "Enum of physics models "
                      "(i.e. model equations and/or terms additional to Navier-Stokes or a chosen underlying baseline physics)."
                      "Choices are "
                      " <large_eddy_simulation | reynolds_averaged_navier_stokes>.");

    prm.declare_entry("conv_num_flux", "lax_friedrichs",
                      dealii::Patterns::Selection(
                      " lax_friedrichs | "
                      " roe | "
                      " l2roe | "
                      " central_flux | "
                      " two_point_flux | "
                      " two_point_flux_with_lax_friedrichs_dissipation | "
                      " two_point_flux_with_roe_dissipation | "
                      " two_point_flux_with_l2roe_dissipation"),
                      "Convective numerical flux. "
                      "Choices are "
                      " <lax_friedrichs | "
                      " roe | "
                      " l2roe | "
                      " central_flux | "
                      " two_point_flux | "
                      " two_point_flux_with_lax_friedrichs_dissipation | "
                      " two_point_flux_with_roe_dissipation | "
                      " two_point_flux_with_l2roe_dissipation>.");

    prm.declare_entry("diss_num_flux", "symm_internal_penalty",
                      dealii::Patterns::Selection("symm_internal_penalty | bassi_rebay_2 | central_visc_flux"),
                      "Dissipative numerical flux. "
                      "Choices are <symm_internal_penalty | bassi_rebay_2 | central_visc_flux>.");

    prm.declare_entry("non_physical_behavior", "return_big_number",
                      dealii::Patterns::Selection("return_big_number | abort_run | print_warning"),
                      "Behavior when a nonphysical result is detected in physics, "
                      "For example negative density or NaN. "
                      "return_big_number will set the quantity to BIG_NUMBER without any warnings "
                      "abort_run will std::abort() "
                      "print_warning will return BIG_NUMBER and print a warning to console. "
                      "Choices are <return_big_number | abort_run | print_warning>.");

    prm.declare_entry("solution_vtk_files_directory_name", ".",
                      dealii::Patterns::FileName(dealii::Patterns::FileName::FileType::input),
                      "Name of directory for writing solution vtk files. Current directory by default.");

    prm.declare_entry("output_high_order_grid", "false",
                      dealii::Patterns::Bool(),
                      "Outputs the high-order mesh vtu files. False by default");

    prm.declare_entry("enable_higher_order_vtk_output", "true",
                      dealii::Patterns::Bool(),
                      "Enable writing of higher-order vtk files. True by default; "
                      "number of subdivisions is chosen according to the max of grid_degree and poly_degree.");

    prm.declare_entry("output_face_results_vtk", "false",
                      dealii::Patterns::Bool(),
                      "Outputs the surface solution vtk files. False by default");

    prm.declare_entry("do_renumber_dofs", "true",
                      dealii::Patterns::Bool(),
                      "Flag for renumbering DOFs using Cuthill-McKee renumbering. True by default. Set to false if doing 3D unsteady flow simulations.");

<<<<<<< HEAD
=======
    prm.declare_entry("renumber_dofs_type", "CuthillMckee",
                      dealii::Patterns::Selection(
                      "CuthillMckee"),
                      "Renumber the dof handler type. Currently the only choice is Cuthill-Mckee.");

    prm.declare_entry("matching_surface_jac_det_tolerance", "1.3e-11",
                      dealii::Patterns::Double(0, dealii::Patterns::Double::max_double_value),
                      "Tolerance for checking that the determinant of surface jacobians at element faces matches. "
                      "Note: Currently only used in weak dg.");

>>>>>>> 474544d8
    Parameters::LinearSolverParam::declare_parameters (prm);
    Parameters::ManufacturedConvergenceStudyParam::declare_parameters (prm);
    Parameters::ODESolverParam::declare_parameters (prm);
    Parameters::EulerParam::declare_parameters (prm);
    Parameters::NavierStokesParam::declare_parameters (prm);
    Parameters::PhysicsModelParam::declare_parameters (prm);
    Parameters::ReducedOrderModelParam::declare_parameters (prm);
    Parameters::BurgersParam::declare_parameters (prm);
    Parameters::GridRefinementStudyParam::declare_parameters (prm);
    Parameters::ArtificialDissipationParam::declare_parameters (prm);
    Parameters::MeshAdaptationParam::declare_parameters (prm);
    Parameters::FlowSolverParam::declare_parameters (prm);
    Parameters::FunctionalParam::declare_parameters (prm);
    Parameters::TimeRefinementStudyParam::declare_parameters (prm);

    pcout << "Done declaring inputs." << std::endl;
}

void AllParameters::parse_parameters (dealii::ParameterHandler &prm)
{
    pcout << "Parsing main input..." << std::endl;

    dimension = prm.get_integer("dimension");

    const std::string run_type_string = prm.get("run_type");
    if      (run_type_string == "integration_test") { run_type = integration_test; }
    else if (run_type_string == "flow_simulation")  { run_type = flow_simulation; }

    const std::string mesh_type_string = prm.get("mesh_type");
    if      (mesh_type_string == "default_triangulation")              { mesh_type = default_triangulation; }
    else if (mesh_type_string == "triangulation")                      { mesh_type = triangulation; }
    else if (mesh_type_string == "parallel_shared_triangulation")      { mesh_type = parallel_shared_triangulation; }
    else if (mesh_type_string == "parallel_distributed_triangulation") { mesh_type = parallel_distributed_triangulation; }

    const std::string test_string = prm.get("test_type");
    if      (test_string == "run_control")                              { test_type = run_control; }
    else if (test_string == "grid_refinement_study")                    { test_type = grid_refinement_study; }
    else if (test_string == "burgers_energy_stability")                 { test_type = burgers_energy_stability; }
    else if (test_string == "diffusion_exact_adjoint")                  { test_type = diffusion_exact_adjoint; }
    else if (test_string == "euler_gaussian_bump")                      { test_type = euler_gaussian_bump; }
    else if (test_string == "euler_gaussian_bump_enthalpy")             { test_type = euler_gaussian_bump_enthalpy; }
    else if (test_string == "euler_gaussian_bump_adjoint")              { test_type = euler_gaussian_bump_adjoint; }
    else if (test_string == "euler_cylinder")                           { test_type = euler_cylinder; }
    else if (test_string == "euler_cylinder_adjoint")                   { test_type = euler_cylinder_adjoint; }
    else if (test_string == "euler_vortex")                             { test_type = euler_vortex; }
    else if (test_string == "euler_entropy_waves")                      { test_type = euler_entropy_waves; }
    else if (test_string == "advection_periodicity")                    { test_type = advection_periodicity; }
    else if (test_string == "convection_diffusion_periodicity")         { test_type = convection_diffusion_periodicity; }
    else if (test_string == "euler_split_taylor_green")                 { test_type = euler_split_taylor_green; }
    else if (test_string == "taylor_green_scaling")                     { test_type = taylor_green_scaling; }
    else if (test_string == "euler_bump_optimization")                  { test_type = euler_bump_optimization; }
    else if (test_string == "euler_naca_optimization")                  { test_type = euler_naca_optimization; }
    else if (test_string == "shock_1d")                                 { test_type = shock_1d; }
    else if (test_string == "reduced_order")                            { test_type = reduced_order; }
    else if (test_string == "POD_adaptation")                           { test_type = POD_adaptation; }
    else if (test_string == "POD_adaptive_sampling")                    { test_type = POD_adaptive_sampling; }
    else if (test_string == "adaptive_sampling_testing")                { test_type = adaptive_sampling_testing; }
    else if (test_string == "finite_difference_sensitivity")            { test_type = finite_difference_sensitivity; }
    else if (test_string == "euler_naca0012")                           { test_type = euler_naca0012; }
    else if (test_string == "optimization_inverse_manufactured")        { test_type = optimization_inverse_manufactured; }
    else if (test_string == "dual_weighted_residual_mesh_adaptation")   { test_type = dual_weighted_residual_mesh_adaptation; }
    else if (test_string == "anisotropic_mesh_adaptation")              { test_type = anisotropic_mesh_adaptation; }
    else if (test_string == "taylor_green_vortex_energy_check")         { test_type = taylor_green_vortex_energy_check; }
    else if (test_string == "taylor_green_vortex_restart_check")        { test_type = taylor_green_vortex_restart_check; }
    else if (test_string == "homogeneous_isotropic_turbulence_initialization_check")
                                                                        { test_type = homogeneous_isotropic_turbulence_initialization_check; }
    else if (test_string == "time_refinement_study")                    { test_type = time_refinement_study; }
    else if (test_string == "time_refinement_study_reference")          { test_type = time_refinement_study_reference; }
    else if (test_string == "h_refinement_study_isentropic_vortex")     { test_type = h_refinement_study_isentropic_vortex; }
    else if (test_string == "burgers_energy_conservation_rrk")          { test_type = burgers_energy_conservation_rrk; }
    else if (test_string == "euler_entropy_conserving_split_forms_check") 
                                                                        { test_type = euler_entropy_conserving_split_forms_check; }
    else if (test_string == "h_refinement_study_isentropic_vortex")     { test_type = h_refinement_study_isentropic_vortex; }
    else if (test_string == "khi_robustness")                           { test_type = khi_robustness; }
    
    overintegration = prm.get_integer("overintegration");

    use_weak_form = prm.get_bool("use_weak_form");
    
    const std::string flux_nodes_string = prm.get("flux_nodes_type");
    if (flux_nodes_string == "GL") { flux_nodes_type = FluxNodes::GL; }
    if (flux_nodes_string == "GLL") { flux_nodes_type = FluxNodes::GLL; }

    use_collocated_nodes = (flux_nodes_type==FluxNodes::GLL) && (overintegration==0);

    use_split_form = prm.get_bool("use_split_form");

    const std::string two_point_num_flux_string = prm.get("two_point_num_flux_type");
    if (two_point_num_flux_string == "KG") { two_point_num_flux_type = TwoPointNumericalFlux::KG; }
    if (two_point_num_flux_string == "IR") { two_point_num_flux_type = TwoPointNumericalFlux::IR; }
    if (two_point_num_flux_string == "CH") { two_point_num_flux_type = TwoPointNumericalFlux::CH; }
    if (two_point_num_flux_string == "Ra") { two_point_num_flux_type = TwoPointNumericalFlux::Ra; }

    use_curvilinear_split_form = prm.get_bool("use_curvilinear_split_form");
    use_curvilinear_grid = prm.get_bool("use_curvilinear_grid");
    store_residual_cpu_time = prm.get_bool("store_residual_cpu_time");
    use_weight_adjusted_mass = prm.get_bool("use_weight_adjusted_mass");
    use_periodic_bc = prm.get_bool("use_periodic_bc");
    use_energy = prm.get_bool("use_energy");
    use_L2_norm = prm.get_bool("use_L2_norm");
    use_classical_FR = prm.get_bool("use_classical_FR");
    sipg_penalty_factor = prm.get_double("sipg_penalty_factor");
    use_invariant_curl_form = prm.get_bool("use_invariant_curl_form");
    use_inverse_mass_on_the_fly = prm.get_bool("use_inverse_mass_on_the_fly");
    check_valid_metric_Jacobian = prm.get_bool("check_valid_metric_Jacobian");
    if(!use_weak_form){
        check_valid_metric_Jacobian = false;
    }

    energy_file = prm.get("energy_file");

    const std::string conv_num_flux_string = prm.get("conv_num_flux");
    if (conv_num_flux_string == "lax_friedrichs")                                          { conv_num_flux_type = ConvectiveNumericalFlux::lax_friedrichs; }
    if (conv_num_flux_string == "roe")                                                     { conv_num_flux_type = ConvectiveNumericalFlux::roe; }
    if (conv_num_flux_string == "l2roe")                                                   { conv_num_flux_type = ConvectiveNumericalFlux::l2roe; }
    if (conv_num_flux_string == "central_flux")                                            { conv_num_flux_type = ConvectiveNumericalFlux::central_flux; }
    if (conv_num_flux_string == "two_point_flux")                                 { conv_num_flux_type = ConvectiveNumericalFlux::two_point_flux; }
    if (conv_num_flux_string == "two_point_flux_with_lax_friedrichs_dissipation") { conv_num_flux_type = ConvectiveNumericalFlux::two_point_flux_with_lax_friedrichs_dissipation; }
    if (conv_num_flux_string == "two_point_flux_with_roe_dissipation")            { conv_num_flux_type = ConvectiveNumericalFlux::two_point_flux_with_roe_dissipation; }
    if (conv_num_flux_string == "two_point_flux_with_l2roe_dissipation")          { conv_num_flux_type = ConvectiveNumericalFlux::two_point_flux_with_l2roe_dissipation; }

    const std::string diss_num_flux_string = prm.get("diss_num_flux");
    if (diss_num_flux_string == "symm_internal_penalty") { diss_num_flux_type = symm_internal_penalty; }
    if (diss_num_flux_string == "bassi_rebay_2") {
        diss_num_flux_type = bassi_rebay_2;
        sipg_penalty_factor = 0.0;
    }
    if (diss_num_flux_string == "central_visc_flux") diss_num_flux_type = central_visc_flux;

    const std::string flux_reconstruction_string = prm.get("flux_reconstruction");
    if (flux_reconstruction_string == "cDG")         { flux_reconstruction_type = cDG; }
    if (flux_reconstruction_string == "cSD")         { flux_reconstruction_type = cSD; }
    if (flux_reconstruction_string == "cHU")         { flux_reconstruction_type = cHU; }
    if (flux_reconstruction_string == "cNegative")   { flux_reconstruction_type = cNegative; }
    if (flux_reconstruction_string == "cNegative2")  { flux_reconstruction_type = cNegative2; }
    if (flux_reconstruction_string == "cPlus")       { flux_reconstruction_type = cPlus; }
    if (flux_reconstruction_string == "c10Thousand") { flux_reconstruction_type = c10Thousand; }
    if (flux_reconstruction_string == "cHULumped")   { flux_reconstruction_type = cHULumped; }

    const std::string flux_reconstruction_aux_string = prm.get("flux_reconstruction_aux");
    if (flux_reconstruction_aux_string == "kDG")         { flux_reconstruction_aux_type = kDG; }
    if (flux_reconstruction_aux_string == "kSD")         { flux_reconstruction_aux_type = kSD; }
    if (flux_reconstruction_aux_string == "kHU")         { flux_reconstruction_aux_type = kHU; }
    if (flux_reconstruction_aux_string == "kNegative")   { flux_reconstruction_aux_type = kNegative; }
    if (flux_reconstruction_aux_string == "kNegative2")  { flux_reconstruction_aux_type = kNegative2; }
    if (flux_reconstruction_aux_string == "kPlus")       { flux_reconstruction_aux_type = kPlus; }
    if (flux_reconstruction_aux_string == "k10Thousand") { flux_reconstruction_aux_type = k10Thousand; }

    const std::string non_physical_behavior_string = prm.get("non_physical_behavior");
    if (non_physical_behavior_string == "return_big_number") { non_physical_behavior_type = NonPhysicalBehaviorEnum::return_big_number;}
    if (non_physical_behavior_string == "abort_run")         { non_physical_behavior_type = NonPhysicalBehaviorEnum::abort_run;}
    if (non_physical_behavior_string == "print_warning")     { non_physical_behavior_type = NonPhysicalBehaviorEnum::print_warning;}

    solution_vtk_files_directory_name = prm.get("solution_vtk_files_directory_name");
    output_high_order_grid = prm.get_bool("output_high_order_grid");
    enable_higher_order_vtk_output = prm.get_bool("enable_higher_order_vtk_output");
    output_face_results_vtk = prm.get_bool("output_face_results_vtk");
    do_renumber_dofs = prm.get_bool("do_renumber_dofs");

    const std::string renumber_dofs_type_string = prm.get("renumber_dofs_type");
    if (renumber_dofs_type_string == "CuthillMckee") { renumber_dofs_type = RenumberDofsType::CuthillMckee; }

    matching_surface_jac_det_tolerance = prm.get_double("matching_surface_jac_det_tolerance");

    pcout << "Parsing linear solver subsection..." << std::endl;
    linear_solver_param.parse_parameters (prm);

    pcout << "Parsing ODE solver subsection..." << std::endl;
    ode_solver_param.parse_parameters (prm);

    pcout << "Parsing manufactured convergence study subsection..." << std::endl;
    manufactured_convergence_study_param.parse_parameters (prm);

    pcout << "Parsing euler subsection..." << std::endl;
    euler_param.parse_parameters (prm);

    pcout << "Parsing navier stokes subsection..." << std::endl;
    navier_stokes_param.parse_parameters (prm);

    pcout << "Parsing reduced order subsection..." << std::endl;
    reduced_order_param.parse_parameters (prm);

    pcout << "Parsing Burgers subsection..." << std::endl;
    burgers_param.parse_parameters (prm);

    pcout << "Parsing physics model subsection..." << std::endl;
    physics_model_param.parse_parameters (prm);

    pcout << "Parsing grid refinement study subsection..." << std::endl;
    grid_refinement_study_param.parse_parameters (prm);

    pcout << "Parsing artificial dissipation subsection..." << std::endl;
    artificial_dissipation_param.parse_parameters (prm);
    
    pcout << "Parsing flow solver subsection..." << std::endl;
    flow_solver_param.parse_parameters (prm);

    pcout << "Parsing mesh adaptation subsection..." << std::endl;
    mesh_adaptation_param.parse_parameters (prm);
    
    pcout << "Parsing functional subsection..." << std::endl;
    functional_param.parse_parameters (prm);

    // WARNING: Must assign model_type before pde_type
    const std::string model_string = prm.get("model_type");
    if (model_string == "large_eddy_simulation") { model_type = large_eddy_simulation; }
    else if (model_string == "reynolds_averaged_navier_stokes") { model_type = reynolds_averaged_navier_stokes; }

    const std::string pde_string = prm.get("pde_type");
    if (pde_string == "advection") {
        pde_type = advection;
        nstate = 1;
    } else if (pde_string == "advection_vector") {
        pde_type = advection_vector;
        nstate = 2;
    } else if (pde_string == "diffusion") {
        pde_type = diffusion;
        nstate = 1;
    } else if (pde_string == "convection_diffusion") {
        pde_type = convection_diffusion;
        nstate = 1;
    } else if (pde_string == "burgers_inviscid") {
        pde_type = burgers_inviscid;
        nstate = dimension;
    } else if (pde_string == "burgers_viscous") {
        pde_type = burgers_viscous;
        nstate = dimension;
    } else if (pde_string == "burgers_rewienski") {
        pde_type = burgers_rewienski;
        nstate = dimension;
    } else if (pde_string == "euler") {
        pde_type = euler;
        nstate = dimension+2;
    }
    else if (pde_string == "navier_stokes") {
        pde_type = navier_stokes;
        nstate = dimension+2;
    }
    else if (pde_string == "physics_model") {
        pde_type = physics_model;
        if (model_type == large_eddy_simulation)
        {
            nstate = dimension+2;
        }
        else if (model_type == reynolds_averaged_navier_stokes)
        {
            if(physics_model_param.RANS_model_type == Parameters::PhysicsModelParam::ReynoldsAveragedNavierStokesModel::SA_negative)
              nstate = dimension+3;
        }
    }
    
    pcout << "Parsing time refinement study subsection..." << std::endl;
    time_refinement_study_param.parse_parameters (prm);
    
    pcout << "Done parsing." << std::endl;
}

} // Parameters namespace
} // PHiLiP namespace<|MERGE_RESOLUTION|>--- conflicted
+++ resolved
@@ -313,8 +313,6 @@
                       dealii::Patterns::Bool(),
                       "Flag for renumbering DOFs using Cuthill-McKee renumbering. True by default. Set to false if doing 3D unsteady flow simulations.");
 
-<<<<<<< HEAD
-=======
     prm.declare_entry("renumber_dofs_type", "CuthillMckee",
                       dealii::Patterns::Selection(
                       "CuthillMckee"),
@@ -325,7 +323,6 @@
                       "Tolerance for checking that the determinant of surface jacobians at element faces matches. "
                       "Note: Currently only used in weak dg.");
 
->>>>>>> 474544d8
     Parameters::LinearSolverParam::declare_parameters (prm);
     Parameters::ManufacturedConvergenceStudyParam::declare_parameters (prm);
     Parameters::ODESolverParam::declare_parameters (prm);
