#include <deal.II/base/mpi.h>
#include <deal.II/base/utilities.h>
#include <deal.II/base/patterns.h>

#include "parameters/all_parameters.h"

//for checking output directories
#include <sys/types.h>
#include <sys/stat.h>

namespace PHiLiP {
namespace Parameters {

AllParameters::AllParameters ()
    : manufactured_convergence_study_param(ManufacturedConvergenceStudyParam())
    , ode_solver_param(ODESolverParam())
    , linear_solver_param(LinearSolverParam())
    , euler_param(EulerParam())
    , navier_stokes_param(NavierStokesParam())
    , reduced_order_param(ReducedOrderModelParam())
    , burgers_param(BurgersParam())
    , physics_model_param(PhysicsModelParam())
    , grid_refinement_study_param(GridRefinementStudyParam())
    , artificial_dissipation_param(ArtificialDissipationParam())
    , limiter_param(LimiterParam())
    , flow_solver_param(FlowSolverParam())
    , mesh_adaptation_param(MeshAdaptationParam())
    , functional_param(FunctionalParam())
    , time_refinement_study_param(TimeRefinementStudyParam())
    , pcout(std::cout, dealii::Utilities::MPI::this_mpi_process(MPI_COMM_WORLD)==0)
{ }

void AllParameters::declare_parameters (dealii::ParameterHandler &prm)
{
    const int mpi_rank = dealii::Utilities::MPI::this_mpi_process(MPI_COMM_WORLD);
    dealii::ConditionalOStream pcout(std::cout, mpi_rank==0);
    pcout << "Declaring inputs." << std::endl;
    prm.declare_entry("dimension", "-1",
                      dealii::Patterns::Integer(),
                      "Number of dimensions");

    prm.declare_entry("run_type", "integration_test",
                      dealii::Patterns::Selection(
                      " integration_test | "
                      " flow_simulation"),
                      "Type of run (default is integration_test). "
                      "Choices are  <integration_test | flow_simulation>.");

    prm.declare_entry("mesh_type", "default_triangulation",
                      dealii::Patterns::Selection(
                      " default_triangulation | "
                      " triangulation | "
                      " parallel_shared_triangulation | "
                      " parallel_distributed_triangulation"),
                      "Type of triangulation to be used."
                      "Note: parralel_distributed_triangulation not availible int 1D."
                      " <default_triangulation | "
                      "  triangulation | "
                      "  parallel_shared_triangulation |"
                      "  parallel_distributed_triangulation>.");
                      
    prm.declare_entry("overintegration", "0",
                      dealii::Patterns::Integer(),
                      "Number of extra quadrature points to use."
                      "If overintegration=0, then we use n_quad = soln_degree + 1.");

    prm.declare_entry("embedded_pde", "false",
                      dealii::Patterns::Bool(),
                      "No embedded PDEs included by default. If true, include embedded PDEs.");

    prm.declare_entry("use_weak_form", "true",
                      dealii::Patterns::Bool(),
                      "Use weak form by default. If false, use strong form.");

    prm.declare_entry("flux_nodes_type", "GL",
                      dealii::Patterns::Selection(
                      "GL | GLL"),
                      "Flux nodes type, default is GL for uncollocated. NOTE: Solution nodes are type GLL."
                      "Choices are <GL | GLL>.");

    prm.declare_entry("use_split_form", "false",
                      dealii::Patterns::Bool(),
                      "Use original form by defualt. Otherwise, split the fluxes.");

    prm.declare_entry("two_point_num_flux_type", "KG",
                      dealii::Patterns::Selection(
                      "KG | IR | CH | Ra"),
                      "Two point flux type. "
                      "Choices are <KG | IR | CH | Ra>.");

    prm.declare_entry("use_curvilinear_split_form", "false",
                      dealii::Patterns::Bool(),
                      "Use original form by defualt. Otherwise, split the curvilinear fluxes.");

    prm.declare_entry("store_residual_cpu_time", "false",
                      dealii::Patterns::Bool(),
                      "Do not store the residual local processor cpu time by default. Store the residual cpu time if true.");

    prm.declare_entry("use_weight_adjusted_mass", "false",
                      dealii::Patterns::Bool(),
                      "Use original form by defualt. Otherwise, use the weight adjusted low storage mass matrix for curvilinear.");

    prm.declare_entry("use_periodic_bc", "false",
                      dealii::Patterns::Bool(),
                      "Use other boundary conditions by default. Otherwise use periodic (for 1d burgers only");

    prm.declare_entry("use_curvilinear_grid", "false",
                      dealii::Patterns::Bool(),
                      "Use straight grid by default. Curvilinear is true. Only used in taylor_green_scaling test.");

    prm.declare_entry("use_energy", "false",
                      dealii::Patterns::Bool(),
                      "Not calculate energy by default. Otherwise, get energy per iteration.");

    prm.declare_entry("use_L2_norm", "false",
                      dealii::Patterns::Bool(),
                      "Not calculate L2 norm by default (M+K). Otherwise, get L2 norm per iteration.");

    prm.declare_entry("use_classical_FR", "false",
                      dealii::Patterns::Bool(),
                      "Not use Classical Flux Reconstruction by default. Otherwise, use Classical Flux Reconstruction.");

    prm.declare_entry("flux_reconstruction", "cDG",
                      dealii::Patterns::Selection(
                      "cDG | cSD | cHU | cNegative | cNegative2 | cPlus | c10Thousand | cHULumped"),
                      "Flux Reconstruction. "
                      "Choices are "
                      " <cDG | cSD | cHU | cNegative | cNegative2 | cPlus | c10Thousand | cHULumped>.");

    prm.declare_entry("flux_reconstruction_aux", "kDG",
                      dealii::Patterns::Selection(
                      "kDG | kSD | kHU | kNegative | kNegative2 | kPlus | k10Thousand"),
                      "Flux Reconstruction for Auxiliary Equation. "
                      "Choices are <kDG | kSD | kHU | kNegative | kNegative2 | kPlus | k10Thousand>.");

    prm.declare_entry("sipg_penalty_factor", "1.0",
                      dealii::Patterns::Double(1.0,1e200),
                      "Scaling of Symmetric Interior Penalty term to ensure coercivity.");

    prm.declare_entry("use_invariant_curl_form", "false",
                      dealii::Patterns::Bool(),
                      "Use conservative curl form for metric cofactor by default. If true, then use invariant curl form.");

    prm.declare_entry("use_inverse_mass_on_the_fly", "false",
                      dealii::Patterns::Bool(),
                      "Build global mass inverse matrix and apply it. Otherwise, use inverse mass on-the-fly by default for explicit timestepping.");

    prm.declare_entry("check_valid_metric_Jacobian", "true",
                      dealii::Patterns::Bool(),
                      "Check validty of metric Jacobian when high-order grid is constructed by default. Do not check if false. Not checking is useful if the metric terms are built on the fly with operators, it reduces the memory cost for high polynomial grids. The metric Jacobian is never checked for strong form, regardless of the user input.");

    prm.declare_entry("energy_file", "energy_file",
                      dealii::Patterns::FileName(dealii::Patterns::FileName::FileType::input),
                      "Input file for energy test.");

    prm.declare_entry("test_type", "run_control",
                      dealii::Patterns::Selection(
                      " run_control | "
                      " grid_refinement_study | "
                      " advection_limiter | "
                      " burgers_limiter | "
                      " burgers_energy_stability | "
                      " diffusion_exact_adjoint | "
                      " optimization_inverse_manufactured | "
                      " euler_gaussian_bump | "
                      " euler_gaussian_bump_enthalpy | "
                      " euler_gaussian_bump_adjoint | "
                      " euler_cylinder | "
                      " euler_cylinder_adjoint | "
                      " euler_vortex | "
                      " euler_entropy_waves | "
                      " euler_split_taylor_green | "
                      " taylor_green_scaling | "
                      " euler_bump_optimization | "
                      " euler_naca_optimization | "
                      " shock_1d | "
                      " euler_naca0012 | "
                      " reduced_order | "
                      " convection_diffusion_periodicity |"
                      " POD_adaptation | "
                      " POD_adaptive_sampling | "
                      " adaptive_sampling_testing | "
                      " finite_difference_sensitivity | "
                      " advection_periodicity | "
                      " dual_weighted_residual_mesh_adaptation | "
                      " anisotropic_mesh_adaptation | "
                      " taylor_green_vortex_energy_check | "
                      " taylor_green_vortex_restart_check | "
                      " homogeneous_isotropic_turbulence_initialization_check | "
                      " time_refinement_study | "
                      " time_refinement_study_reference | "
                      " rrk_numerical_entropy_conservation_check | "
                      " euler_entropy_conserving_split_forms_check | "
                      " h_refinement_study_isentropic_vortex | "
                      " naca0012_unsteady_check_quick | "
                      " khi_robustness | "
                      " low_density "),
                      "The type of test we want to solve. "
                      "Choices are " 
                      " <run_control | " 
                      "  grid_refinement_study | "
                      "  advection_limiter | "
                      "  burgers_limiter | "
                      "  burgers_energy_stability | "
                      "  diffusion_exact_adjoint | "
                      "  optimization_inverse_manufactured | "
                      "  euler_gaussian_bump | "
                      "  euler_gaussian_bump_enthalpy | "
                      "  euler_gaussian_bump_adjoint | "
                      "  euler_cylinder | "
                      "  euler_cylinder_adjoint | "
                      "  euler_vortex | "
                      "  euler_entropy_waves | "
                      "  euler_split_taylor_green |"
                      " taylor_green_scaling | "
                      "  euler_bump_optimization | "
                      "  euler_naca_optimization | "
                      "  shock_1d | "
                      "  euler_naca0012 | "
                      "  convection_diffusion_periodicity |"
                      "  reduced_order | "
                      "  POD_adaptation | "
                      "  POD_adaptive_sampling | "
                      "  adaptive_sampling_testing | "
                      "  finite_difference_sensitivity | "
                      "  advection_periodicity | "
                      "  dual_weighted_residual_mesh_adaptation | "
                      "  anisotropic_mesh_adaptation | "
                      "  taylor_green_vortex_energy_check | "
                      "  taylor_green_vortex_restart_check | "
                      "  homogeneous_isotropic_turbulence_initialization_check | "
                      "  time_refinement_study | "
                      "  time_refinement_study_reference | "
                      "  rrk_numerical_entropy_conservation_check | "
                      "  euler_entropy_conserving_split_forms_check | "
                      "  h_refinement_study_isentropic_vortex | "
                      "  naca0012_unsteady_check_quick | "
                      "  khi_robustness | "
                      "  low_density>.");

    prm.declare_entry("pde_type", "advection",
                      dealii::Patterns::Selection(
                      " advection | "
                      " diffusion | "
                      " convection_diffusion | "
                      " advection_vector | "
                      " burgers_inviscid | "
                      " burgers_viscous | "
                      " burgers_rewienski | "
                      " euler |"
                      " mhd |"
                      " navier_stokes |"
                      " physics_model |"
                      " p_poisson"),
                      "The PDE we want to solve. "
                      "Choices are " 
                      " <advection | " 
                      "  diffusion | "
                      "  convection_diffusion | "
                      "  advection_vector | "
                      "  burgers_inviscid | "
                      "  burgers_viscous | "
                      "  burgers_rewienski | "
                      "  euler | "
                      "  mhd |"
                      "  navier_stokes |"
                      "  physics_model |"
                      "  p_poisson>.");

    prm.declare_entry("model_type", "large_eddy_simulation",
                      dealii::Patterns::Selection(
                      "large_eddy_simulation | reynolds_averaged_navier_stokes"),
                      "Enum of physics models "
                      "(i.e. model equations and/or terms additional to Navier-Stokes or a chosen underlying baseline physics)."
                      "Choices are "
                      " <large_eddy_simulation | reynolds_averaged_navier_stokes>.");

    prm.declare_entry("conv_num_flux", "lax_friedrichs",
                      dealii::Patterns::Selection(
                      " lax_friedrichs | "
                      " roe | "
                      " l2roe | "
                      " central_flux | "
                      " two_point_flux | "
                      " two_point_flux_with_lax_friedrichs_dissipation | "
                      " two_point_flux_with_roe_dissipation | "
                      " two_point_flux_with_l2roe_dissipation"),
                      "Convective numerical flux. "
                      "Choices are "
                      " <lax_friedrichs | "
                      " roe | "
                      " l2roe | "
                      " central_flux | "
                      " two_point_flux | "
                      " two_point_flux_with_lax_friedrichs_dissipation | "
                      " two_point_flux_with_roe_dissipation | "
                      " two_point_flux_with_l2roe_dissipation>.");

    prm.declare_entry("diss_num_flux", "symm_internal_penalty",
                      dealii::Patterns::Selection("symm_internal_penalty | bassi_rebay_2 | central_visc_flux"),
                      "Dissipative numerical flux. "
                      "Choices are <symm_internal_penalty | bassi_rebay_2 | central_visc_flux>.");

    prm.declare_entry("non_physical_behavior", "return_big_number",
                      dealii::Patterns::Selection("return_big_number | abort_run | print_warning"),
                      "Behavior when a nonphysical result is detected in physics, "
                      "For example negative density or NaN. "
                      "return_big_number will set the quantity to BIG_NUMBER without any warnings "
                      "abort_run will std::abort() "
                      "print_warning will return BIG_NUMBER and print a warning to console. "
                      "Choices are <return_big_number | abort_run | print_warning>.");

    prm.declare_entry("solution_vtk_files_directory_name", ".",
                      dealii::Patterns::FileName(dealii::Patterns::FileName::FileType::input),
                      "Name of directory for writing solution vtk files. Current directory by default.");

    prm.declare_entry("output_high_order_grid", "false",
                      dealii::Patterns::Bool(),
                      "Outputs the high-order mesh vtu files. False by default");

    prm.declare_entry("enable_higher_order_vtk_output", "true",
                      dealii::Patterns::Bool(),
                      "Enable writing of higher-order vtk files. True by default; "
                      "number of subdivisions is chosen according to the max of grid_degree and poly_degree.");

    prm.declare_entry("output_face_results_vtk", "false",
                      dealii::Patterns::Bool(),
                      "Outputs the surface solution vtk files. False by default");

    prm.declare_entry("do_renumber_dofs", "true",
                      dealii::Patterns::Bool(),
                      "Flag for renumbering DOFs using Cuthill-McKee renumbering. True by default. Set to false if doing 3D unsteady flow simulations.");

    prm.declare_entry("renumber_dofs_type", "CuthillMckee",
                      dealii::Patterns::Selection(
                      "CuthillMckee"),
                      "Renumber the dof handler type. Currently the only choice is Cuthill-Mckee.");

    prm.declare_entry("matching_surface_jac_det_tolerance", "1.3e-11",
                      dealii::Patterns::Double(0, dealii::Patterns::Double::max_double_value),
                      "Tolerance for checking that the determinant of surface jacobians at element faces matches. "
                      "Note: Currently only used in weak dg.");

    Parameters::LinearSolverParam::declare_parameters (prm);
    Parameters::ManufacturedConvergenceStudyParam::declare_parameters (prm);
    Parameters::ODESolverParam::declare_parameters (prm);
    Parameters::EulerParam::declare_parameters (prm);
    Parameters::NavierStokesParam::declare_parameters (prm);
    Parameters::PhysicsModelParam::declare_parameters (prm);
    Parameters::ReducedOrderModelParam::declare_parameters (prm);
    Parameters::BurgersParam::declare_parameters (prm);
    Parameters::GridRefinementStudyParam::declare_parameters (prm);
    Parameters::ArtificialDissipationParam::declare_parameters (prm);
    Parameters::LimiterParam::declare_parameters(prm);
    Parameters::MeshAdaptationParam::declare_parameters (prm);
    Parameters::FlowSolverParam::declare_parameters (prm);
    Parameters::FunctionalParam::declare_parameters (prm);
    Parameters::TimeRefinementStudyParam::declare_parameters (prm);
    Parameters::PPoissonParam::declare_parameters (prm);
    Parameters::BoundaryLayerExtractionParam::declare_parameters (prm);
    Parameters::AmietParam::declare_parameters (prm);

    pcout << "Done declaring inputs." << std::endl;
}

void AllParameters::parse_parameters (dealii::ParameterHandler &prm)
{
    pcout << "Parsing main input..." << std::endl;

    dimension = prm.get_integer("dimension");

    const std::string run_type_string = prm.get("run_type");
    if      (run_type_string == "integration_test") { run_type = integration_test; }
    else if (run_type_string == "flow_simulation")  { run_type = flow_simulation; }

    const std::string mesh_type_string = prm.get("mesh_type");
    if      (mesh_type_string == "default_triangulation")              { mesh_type = default_triangulation; }
    else if (mesh_type_string == "triangulation")                      { mesh_type = triangulation; }
    else if (mesh_type_string == "parallel_shared_triangulation")      { mesh_type = parallel_shared_triangulation; }
    else if (mesh_type_string == "parallel_distributed_triangulation") { mesh_type = parallel_distributed_triangulation; }

const std::string test_string = prm.get("test_type");
    if      (test_string == "run_control")                              { test_type = run_control; }
    else if (test_string == "grid_refinement_study")                    { test_type = grid_refinement_study; }
    else if (test_string == "advection_limiter")                        { test_type = advection_limiter; }
    else if (test_string == "burgers_limiter")                          { test_type = burgers_limiter; }
    else if (test_string == "burgers_energy_stability")                 { test_type = burgers_energy_stability; }
    else if (test_string == "diffusion_exact_adjoint")                  { test_type = diffusion_exact_adjoint; }
    else if (test_string == "euler_gaussian_bump")                      { test_type = euler_gaussian_bump; }
    else if (test_string == "euler_gaussian_bump_enthalpy")             { test_type = euler_gaussian_bump_enthalpy; }
    else if (test_string == "euler_gaussian_bump_adjoint")              { test_type = euler_gaussian_bump_adjoint; }
    else if (test_string == "euler_cylinder")                           { test_type = euler_cylinder; }
    else if (test_string == "euler_cylinder_adjoint")                   { test_type = euler_cylinder_adjoint; }
    else if (test_string == "euler_vortex")                             { test_type = euler_vortex; }
    else if (test_string == "euler_entropy_waves")                      { test_type = euler_entropy_waves; }
    else if (test_string == "advection_periodicity")                    { test_type = advection_periodicity; }
    else if (test_string == "convection_diffusion_periodicity")         { test_type = convection_diffusion_periodicity; }
    else if (test_string == "euler_split_taylor_green")                 { test_type = euler_split_taylor_green; }
    else if (test_string == "taylor_green_scaling")                     { test_type = taylor_green_scaling; }
    else if (test_string == "euler_bump_optimization")                  { test_type = euler_bump_optimization; }
    else if (test_string == "euler_naca_optimization")                  { test_type = euler_naca_optimization; }
    else if (test_string == "shock_1d")                                 { test_type = shock_1d; }
    else if (test_string == "reduced_order")                            { test_type = reduced_order; }
    else if (test_string == "POD_adaptation")                           { test_type = POD_adaptation; }
    else if (test_string == "POD_adaptive_sampling")                    { test_type = POD_adaptive_sampling; }
    else if (test_string == "adaptive_sampling_testing")                { test_type = adaptive_sampling_testing; }
    else if (test_string == "finite_difference_sensitivity")            { test_type = finite_difference_sensitivity; }
    else if (test_string == "euler_naca0012")                           { test_type = euler_naca0012; }
    else if (test_string == "optimization_inverse_manufactured")        { test_type = optimization_inverse_manufactured; }
    else if (test_string == "dual_weighted_residual_mesh_adaptation")   { test_type = dual_weighted_residual_mesh_adaptation; }
    else if (test_string == "anisotropic_mesh_adaptation")              { test_type = anisotropic_mesh_adaptation; }
    else if (test_string == "taylor_green_vortex_energy_check")         { test_type = taylor_green_vortex_energy_check; }
    else if (test_string == "taylor_green_vortex_restart_check")        { test_type = taylor_green_vortex_restart_check; }
    else if (test_string == "homogeneous_isotropic_turbulence_initialization_check")
                                                                        { test_type = homogeneous_isotropic_turbulence_initialization_check; }
    else if (test_string == "time_refinement_study")                    { test_type = time_refinement_study; }
    else if (test_string == "time_refinement_study_reference")          { test_type = time_refinement_study_reference; }
    else if (test_string == "h_refinement_study_isentropic_vortex")     { test_type = h_refinement_study_isentropic_vortex; }
    else if (test_string == "rrk_numerical_entropy_conservation_check") { test_type = rrk_numerical_entropy_conservation_check; }
    else if (test_string == "euler_entropy_conserving_split_forms_check") 
                                                                        { test_type = euler_entropy_conserving_split_forms_check; }
    else if (test_string == "h_refinement_study_isentropic_vortex")     { test_type = h_refinement_study_isentropic_vortex; }
    else if (test_string == "khi_robustness")                           { test_type = khi_robustness; }
    else if (test_string == "low_density")                              { test_type = low_density; }
    else if (test_string == "naca0012_unsteady_check_quick")            { test_type = naca0012_unsteady_check_quick; }
    
    overintegration = prm.get_integer("overintegration");

    use_weak_form = prm.get_bool("use_weak_form");
<<<<<<< HEAD
    embedded_pde = prm.get_bool("embedded_pde");
    use_collocated_nodes = prm.get_bool("use_collocated_nodes");
=======
    
    const std::string flux_nodes_string = prm.get("flux_nodes_type");
    if (flux_nodes_string == "GL") { flux_nodes_type = FluxNodes::GL; }
    if (flux_nodes_string == "GLL") { flux_nodes_type = FluxNodes::GLL; }

    use_collocated_nodes = (flux_nodes_type==FluxNodes::GLL) && (overintegration==0);

>>>>>>> 47253214
    use_split_form = prm.get_bool("use_split_form");

    const std::string two_point_num_flux_string = prm.get("two_point_num_flux_type");
    if (two_point_num_flux_string == "KG") { two_point_num_flux_type = TwoPointNumericalFlux::KG; }
    if (two_point_num_flux_string == "IR") { two_point_num_flux_type = TwoPointNumericalFlux::IR; }
    if (two_point_num_flux_string == "CH") { two_point_num_flux_type = TwoPointNumericalFlux::CH; }
    if (two_point_num_flux_string == "Ra") { two_point_num_flux_type = TwoPointNumericalFlux::Ra; }

    use_curvilinear_split_form = prm.get_bool("use_curvilinear_split_form");
    use_curvilinear_grid = prm.get_bool("use_curvilinear_grid");
    store_residual_cpu_time = prm.get_bool("store_residual_cpu_time");
    use_weight_adjusted_mass = prm.get_bool("use_weight_adjusted_mass");
    use_periodic_bc = prm.get_bool("use_periodic_bc");
    use_energy = prm.get_bool("use_energy");
    use_L2_norm = prm.get_bool("use_L2_norm");
    use_classical_FR = prm.get_bool("use_classical_FR");
    sipg_penalty_factor = prm.get_double("sipg_penalty_factor");
    use_invariant_curl_form = prm.get_bool("use_invariant_curl_form");
    use_inverse_mass_on_the_fly = prm.get_bool("use_inverse_mass_on_the_fly");
    check_valid_metric_Jacobian = prm.get_bool("check_valid_metric_Jacobian");
    if(!use_weak_form){
        check_valid_metric_Jacobian = false;
    }

    energy_file = prm.get("energy_file");

    const std::string conv_num_flux_string = prm.get("conv_num_flux");
    if (conv_num_flux_string == "lax_friedrichs")                                          { conv_num_flux_type = ConvectiveNumericalFlux::lax_friedrichs; }
    if (conv_num_flux_string == "roe")                                                     { conv_num_flux_type = ConvectiveNumericalFlux::roe; }
    if (conv_num_flux_string == "l2roe")                                                   { conv_num_flux_type = ConvectiveNumericalFlux::l2roe; }
    if (conv_num_flux_string == "central_flux")                                            { conv_num_flux_type = ConvectiveNumericalFlux::central_flux; }
    if (conv_num_flux_string == "two_point_flux")                                 { conv_num_flux_type = ConvectiveNumericalFlux::two_point_flux; }
    if (conv_num_flux_string == "two_point_flux_with_lax_friedrichs_dissipation") { conv_num_flux_type = ConvectiveNumericalFlux::two_point_flux_with_lax_friedrichs_dissipation; }
    if (conv_num_flux_string == "two_point_flux_with_roe_dissipation")            { conv_num_flux_type = ConvectiveNumericalFlux::two_point_flux_with_roe_dissipation; }
    if (conv_num_flux_string == "two_point_flux_with_l2roe_dissipation")          { conv_num_flux_type = ConvectiveNumericalFlux::two_point_flux_with_l2roe_dissipation; }

    const std::string diss_num_flux_string = prm.get("diss_num_flux");
    if (diss_num_flux_string == "symm_internal_penalty") { diss_num_flux_type = symm_internal_penalty; }
    if (diss_num_flux_string == "bassi_rebay_2") {
        diss_num_flux_type = bassi_rebay_2;
        sipg_penalty_factor = 0.0;
    }
    if (diss_num_flux_string == "central_visc_flux") diss_num_flux_type = central_visc_flux;

    const std::string flux_reconstruction_string = prm.get("flux_reconstruction");
    if (flux_reconstruction_string == "cDG")         { flux_reconstruction_type = cDG; }
    if (flux_reconstruction_string == "cSD")         { flux_reconstruction_type = cSD; }
    if (flux_reconstruction_string == "cHU")         { flux_reconstruction_type = cHU; }
    if (flux_reconstruction_string == "cNegative")   { flux_reconstruction_type = cNegative; }
    if (flux_reconstruction_string == "cNegative2")  { flux_reconstruction_type = cNegative2; }
    if (flux_reconstruction_string == "cPlus")       { flux_reconstruction_type = cPlus; }
    if (flux_reconstruction_string == "c10Thousand") { flux_reconstruction_type = c10Thousand; }
    if (flux_reconstruction_string == "cHULumped")   { flux_reconstruction_type = cHULumped; }

    const std::string flux_reconstruction_aux_string = prm.get("flux_reconstruction_aux");
    if (flux_reconstruction_aux_string == "kDG")         { flux_reconstruction_aux_type = kDG; }
    if (flux_reconstruction_aux_string == "kSD")         { flux_reconstruction_aux_type = kSD; }
    if (flux_reconstruction_aux_string == "kHU")         { flux_reconstruction_aux_type = kHU; }
    if (flux_reconstruction_aux_string == "kNegative")   { flux_reconstruction_aux_type = kNegative; }
    if (flux_reconstruction_aux_string == "kNegative2")  { flux_reconstruction_aux_type = kNegative2; }
    if (flux_reconstruction_aux_string == "kPlus")       { flux_reconstruction_aux_type = kPlus; }
    if (flux_reconstruction_aux_string == "k10Thousand") { flux_reconstruction_aux_type = k10Thousand; }

    const std::string non_physical_behavior_string = prm.get("non_physical_behavior");
    if (non_physical_behavior_string == "return_big_number") { non_physical_behavior_type = NonPhysicalBehaviorEnum::return_big_number;}
    if (non_physical_behavior_string == "abort_run")         { non_physical_behavior_type = NonPhysicalBehaviorEnum::abort_run;}
    if (non_physical_behavior_string == "print_warning")     { non_physical_behavior_type = NonPhysicalBehaviorEnum::print_warning;}

    solution_vtk_files_directory_name = prm.get("solution_vtk_files_directory_name");
    // Check if directory exists - see https://stackoverflow.com/a/18101042
    struct stat info_vtk;
    if( stat( solution_vtk_files_directory_name.c_str(), &info_vtk ) != 0 ){
        pcout << "Error: No solution vtk files directory named " << solution_vtk_files_directory_name << " exists." << std::endl
                  << "Please create the directory and restart. Aborting..." << std::endl;
        std::abort();
    }
    output_high_order_grid = prm.get_bool("output_high_order_grid");
    enable_higher_order_vtk_output = prm.get_bool("enable_higher_order_vtk_output");
    output_face_results_vtk = prm.get_bool("output_face_results_vtk");
    do_renumber_dofs = prm.get_bool("do_renumber_dofs");

    const std::string renumber_dofs_type_string = prm.get("renumber_dofs_type");
    if (renumber_dofs_type_string == "CuthillMckee") { renumber_dofs_type = RenumberDofsType::CuthillMckee; }

    matching_surface_jac_det_tolerance = prm.get_double("matching_surface_jac_det_tolerance");

    pcout << "Parsing linear solver subsection..." << std::endl;
    linear_solver_param.parse_parameters (prm);

    pcout << "Parsing ODE solver subsection..." << std::endl;
    ode_solver_param.parse_parameters (prm);

    pcout << "Parsing manufactured convergence study subsection..." << std::endl;
    manufactured_convergence_study_param.parse_parameters (prm);

    pcout << "Parsing euler subsection..." << std::endl;
    euler_param.parse_parameters (prm);

    pcout << "Parsing navier stokes subsection..." << std::endl;
    navier_stokes_param.parse_parameters (prm);

    pcout << "Parsing reduced order subsection..." << std::endl;
    reduced_order_param.parse_parameters (prm);

    pcout << "Parsing Burgers subsection..." << std::endl;
    burgers_param.parse_parameters (prm);

    pcout << "Parsing physics model subsection..." << std::endl;
    physics_model_param.parse_parameters (prm);

    pcout << "Parsing grid refinement study subsection..." << std::endl;
    grid_refinement_study_param.parse_parameters (prm);

    pcout << "Parsing artificial dissipation subsection..." << std::endl;
    artificial_dissipation_param.parse_parameters (prm);

    pcout << "Parsing limiter subsection..." << std::endl;
    limiter_param.parse_parameters(prm);
    
    pcout << "Parsing flow solver subsection..." << std::endl;
    flow_solver_param.parse_parameters (prm);

    pcout << "Parsing mesh adaptation subsection..." << std::endl;
    mesh_adaptation_param.parse_parameters (prm);
    
    pcout << "Parsing functional subsection..." << std::endl;
    functional_param.parse_parameters (prm);

    // WARNING: Must assign model_type before pde_type
    const std::string model_string = prm.get("model_type");
    if (model_string == "large_eddy_simulation") { model_type = large_eddy_simulation; }
    else if (model_string == "reynolds_averaged_navier_stokes") { model_type = reynolds_averaged_navier_stokes; }

    const std::string pde_string = prm.get("pde_type");
    if (pde_string == "advection") {
        pde_type = advection;
        nstate = 1;
    } else if (pde_string == "advection_vector") {
        pde_type = advection_vector;
        nstate = 2;
    } else if (pde_string == "diffusion") {
        pde_type = diffusion;
        nstate = 1;
    } else if (pde_string == "convection_diffusion") {
        pde_type = convection_diffusion;
        nstate = 1;
    } else if (pde_string == "burgers_inviscid") {
        pde_type = burgers_inviscid;
        nstate = dimension;
    } else if (pde_string == "burgers_viscous") {
        pde_type = burgers_viscous;
        nstate = dimension;
    } else if (pde_string == "burgers_rewienski") {
        pde_type = burgers_rewienski;
        nstate = dimension;
    } else if (pde_string == "euler") {
        pde_type = euler;
        nstate = dimension+2;
    }
    else if (pde_string == "navier_stokes") {
        pde_type = navier_stokes;
        nstate = dimension+2;
    }
    else if (pde_string == "physics_model") {
        pde_type = physics_model;
        if (model_type == large_eddy_simulation)
        {
            nstate = dimension+2;
        }
        else if (model_type == reynolds_averaged_navier_stokes)
        {
            if(physics_model_param.RANS_model_type == Parameters::PhysicsModelParam::ReynoldsAveragedNavierStokesModel::SA_negative)
              nstate = dimension+3;
        }
    } else if (pde_string == "p_poisson") {
        pde_type = p_poisson;
        nstate = 1;
    }
    
    pcout << "Parsing time refinement study subsection..." << std::endl;
    time_refinement_study_param.parse_parameters (prm);

    pcout << "Parsing p-Poisson subsection..." << std::endl;
    p_poisson_param.parse_parameters (prm);

    pcout << "Parsing boundary layer extraction subsection..." << std::endl;
    boundary_layer_extraction_param.parse_parameters (prm);

    pcout << "Parsing amiet model subsection..." << std::endl;
    amiet_param.parse_parameters (prm);
    
    pcout << "Done parsing." << std::endl;
}

} // Parameters namespace
} // PHiLiP namespace<|MERGE_RESOLUTION|>--- conflicted
+++ resolved
@@ -427,10 +427,8 @@
     overintegration = prm.get_integer("overintegration");
 
     use_weak_form = prm.get_bool("use_weak_form");
-<<<<<<< HEAD
+
     embedded_pde = prm.get_bool("embedded_pde");
-    use_collocated_nodes = prm.get_bool("use_collocated_nodes");
-=======
     
     const std::string flux_nodes_string = prm.get("flux_nodes_type");
     if (flux_nodes_string == "GL") { flux_nodes_type = FluxNodes::GL; }
@@ -438,7 +436,6 @@
 
     use_collocated_nodes = (flux_nodes_type==FluxNodes::GLL) && (overintegration==0);
 
->>>>>>> 47253214
     use_split_form = prm.get_bool("use_split_form");
 
     const std::string two_point_num_flux_string = prm.get("two_point_num_flux_type");
