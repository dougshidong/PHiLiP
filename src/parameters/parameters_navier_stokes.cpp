#include "parameters/parameters_navier_stokes.h"

namespace PHiLiP {
namespace Parameters {
    
// NavierStokes inputs
NavierStokesParam::NavierStokesParam () {}

void NavierStokesParam::declare_parameters (dealii::ParameterHandler &prm)
{
    prm.enter_subsection("navier_stokes");
    {
        prm.declare_entry("prandtl_number", "0.72",
                          dealii::Patterns::Double(1e-15, dealii::Patterns::Double::max_double_value),
                          "Prandlt number");
        prm.declare_entry("reynolds_number_inf", "10000000.0",
                          dealii::Patterns::Double(1e-15, dealii::Patterns::Double::max_double_value),
                          "Farfield Reynolds number");
<<<<<<< HEAD
        prm.declare_entry("isothermal_wall_temperature", "1.0",
                          dealii::Patterns::Double(1e-15, 10000000),
                          "Isothermal wall temperature.");
        prm.declare_entry("wall_temperature_boundary_condition_type", "adiabatic",
                          dealii::Patterns::Selection("adiabatic|isothermal"),
                          "Type of wall temperature boundary conditions to be imposed. "
=======
        prm.declare_entry("nondimensionalized_isothermal_wall_temperature", "1.0",
                          dealii::Patterns::Double(1e-15, dealii::Patterns::Double::max_double_value),
                          "Nondimensionalized isothermal wall temperature.");
        prm.declare_entry("thermal_boundary_condition_type", "adiabatic",
                          dealii::Patterns::Selection("adiabatic|isothermal"),
                          "Type of thermal boundary conditions to be imposed. "
>>>>>>> 18f8ae4f
                          "Choices are <adiabatic|isothermal>.");
    }
    prm.leave_subsection();
}

void NavierStokesParam::parse_parameters (dealii::ParameterHandler &prm)
{
    prm.enter_subsection("navier_stokes");
    {
        prandtl_number              = prm.get_double("prandtl_number");
        reynolds_number_inf         = prm.get_double("reynolds_number_inf");
<<<<<<< HEAD
        isothermal_wall_temperature = prm.get_double("isothermal_wall_temperature");

        const std::string wall_temperature_boundary_condition_type_string = prm.get("wall_temperature_boundary_condition_type");
        if (wall_temperature_boundary_condition_type_string == "adiabatic")  wall_temperature_boundary_condition_type = WallTemperatureBoundaryConditionEnum::adiabatic;
        if (wall_temperature_boundary_condition_type_string == "isothermal") wall_temperature_boundary_condition_type = WallTemperatureBoundaryConditionEnum::isothermal;
=======
        nondimensionalized_isothermal_wall_temperature = prm.get_double("nondimensionalized_isothermal_wall_temperature");

        const std::string thermal_boundary_condition_type_string = prm.get("thermal_boundary_condition_type");
        if (thermal_boundary_condition_type_string == "adiabatic")  thermal_boundary_condition_type = ThermalBoundaryCondition::adiabatic;
        if (thermal_boundary_condition_type_string == "isothermal") thermal_boundary_condition_type = ThermalBoundaryCondition::isothermal;
>>>>>>> 18f8ae4f
    }
    prm.leave_subsection();
}

} // Parameters namespace
} // PHiLiP namespace<|MERGE_RESOLUTION|>--- conflicted
+++ resolved
@@ -16,21 +16,12 @@
         prm.declare_entry("reynolds_number_inf", "10000000.0",
                           dealii::Patterns::Double(1e-15, dealii::Patterns::Double::max_double_value),
                           "Farfield Reynolds number");
-<<<<<<< HEAD
-        prm.declare_entry("isothermal_wall_temperature", "1.0",
-                          dealii::Patterns::Double(1e-15, 10000000),
-                          "Isothermal wall temperature.");
-        prm.declare_entry("wall_temperature_boundary_condition_type", "adiabatic",
-                          dealii::Patterns::Selection("adiabatic|isothermal"),
-                          "Type of wall temperature boundary conditions to be imposed. "
-=======
         prm.declare_entry("nondimensionalized_isothermal_wall_temperature", "1.0",
                           dealii::Patterns::Double(1e-15, dealii::Patterns::Double::max_double_value),
                           "Nondimensionalized isothermal wall temperature.");
         prm.declare_entry("thermal_boundary_condition_type", "adiabatic",
                           dealii::Patterns::Selection("adiabatic|isothermal"),
                           "Type of thermal boundary conditions to be imposed. "
->>>>>>> 18f8ae4f
                           "Choices are <adiabatic|isothermal>.");
     }
     prm.leave_subsection();
@@ -42,19 +33,11 @@
     {
         prandtl_number              = prm.get_double("prandtl_number");
         reynolds_number_inf         = prm.get_double("reynolds_number_inf");
-<<<<<<< HEAD
-        isothermal_wall_temperature = prm.get_double("isothermal_wall_temperature");
-
-        const std::string wall_temperature_boundary_condition_type_string = prm.get("wall_temperature_boundary_condition_type");
-        if (wall_temperature_boundary_condition_type_string == "adiabatic")  wall_temperature_boundary_condition_type = WallTemperatureBoundaryConditionEnum::adiabatic;
-        if (wall_temperature_boundary_condition_type_string == "isothermal") wall_temperature_boundary_condition_type = WallTemperatureBoundaryConditionEnum::isothermal;
-=======
         nondimensionalized_isothermal_wall_temperature = prm.get_double("nondimensionalized_isothermal_wall_temperature");
 
         const std::string thermal_boundary_condition_type_string = prm.get("thermal_boundary_condition_type");
         if (thermal_boundary_condition_type_string == "adiabatic")  thermal_boundary_condition_type = ThermalBoundaryCondition::adiabatic;
         if (thermal_boundary_condition_type_string == "isothermal") thermal_boundary_condition_type = ThermalBoundaryCondition::isothermal;
->>>>>>> 18f8ae4f
     }
     prm.leave_subsection();
 }
