--- conflicted
+++ resolved
@@ -35,21 +35,15 @@
 public:
     /// Default constructor that will set the constants.
     PhysicsBase(
-<<<<<<< HEAD
+        const bool                                                has_nonzero_diffusion_input,
         const bool                                                has_nonzero_physical_source_input,
-=======
-        const bool                                                has_nonzero_diffusion_input,
->>>>>>> ee3bdb4a
         const dealii::Tensor<2,3,double>                          input_diffusion_tensor = Parameters::ManufacturedSolutionParam::get_default_diffusion_tensor(),
         std::shared_ptr< ManufacturedSolutionFunction<dim,real> > manufactured_solution_function_input = nullptr);
 
     /// Constructor that will call default constructor.
     PhysicsBase(
-<<<<<<< HEAD
+        const bool                                                has_nonzero_diffusion_input,
         const bool                                                has_nonzero_physical_source_input,
-=======
-        const bool                                                has_nonzero_diffusion_input,
->>>>>>> ee3bdb4a
         std::shared_ptr< ManufacturedSolutionFunction<dim,real> > manufactured_solution_function_input = nullptr);
 
     /// Virtual destructor required for abstract classes.
