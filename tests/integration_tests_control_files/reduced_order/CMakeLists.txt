set(TEST_OUTPUT_DIR ${CMAKE_CURRENT_BINARY_DIR})

# =======================================
# Test Burgers Rewienski Galerkin and Petrov-Galerkin reduced-order solvers
# =======================================
#Be careful when using bash in cmake, the test will pass if the only last command executed successfully (i.e. if the last command is rm *.txt, the test will always pass)
configure_file(1d_burgers_rewienski_reduced_order_consistency_snapshots.sh 1d_burgers_rewienski_reduced_order_consistency_snapshots.sh COPYONLY)
configure_file(1d_burgers_rewienski_reduced_order_consistency.prm 1d_burgers_rewienski_reduced_order_consistency.prm COPYONLY)
add_test(
        NAME 1D_BURGERS_REWIENSKI_REDUCED_ORDER_CONSISTENCY
        COMMAND bash -c
        "rm *.txt ;
        ./1d_burgers_rewienski_reduced_order_consistency_snapshots.sh ${EXECUTABLE_OUTPUT_PATH}
        return_val1=$? ;
        mpirun -np 1 ${EXECUTABLE_OUTPUT_PATH}/PHiLiP_1D -i ${CMAKE_CURRENT_BINARY_DIR}/1d_burgers_rewienski_reduced_order_consistency.prm ;
        return_val2=$? ;
        rm *.txt ;
        if [ $return_val1 -ne 0 ] || [ $return_val2 -ne 0 ]; then exit 1; else exit 0; fi"
        WORKING_DIRECTORY ${TEST_OUTPUT_DIR}
)
set_tests_labels(1D_BURGERS_REWIENSKI_REDUCED_ORDER_CONSISTENCY REDUCED_ORDER
                                                                1D
                                                                SERIAL
                                                                BURGERS_REWIENSKI
                                                                IMPLICIT
                                                                WEAK
                                                                UNCOLLOCATED
                                                                MODERATE
                                                                INTEGRATION_TEST)
# =======================================
# Burgers Rewienski Adaptive Sampling (Two Parameters)
# =======================================
configure_file(1d_burgers_rewienski_adaptive_sampling.prm 1d_burgers_rewienski_adaptive_sampling.prm COPYONLY)
add_test(
        NAME 1D_BURGERS_REWIENSKI_ADAPTIVE_SAMPLING
        COMMAND mpirun -np 1 ${EXECUTABLE_OUTPUT_PATH}/PHiLiP_1D -i ${CMAKE_CURRENT_BINARY_DIR}/1d_burgers_rewienski_adaptive_sampling.prm
        WORKING_DIRECTORY ${TEST_OUTPUT_DIR}
)
set_tests_labels(1D_BURGERS_REWIENSKI_ADAPTIVE_SAMPLING REDUCED_ORDER
                                                        1D
                                                        SERIAL
                                                        BURGERS_REWIENSKI
                                                        IMPLICIT
                                                        WEAK
                                                        UNCOLLOCATED
                                                        LONG
                                                        INTEGRATION_TEST)

# =======================================
# Burgers Rewienski Adaptive Sampling (One Parameter - generates results for hyperreduction)
# =======================================
configure_file(1d_burgers_rewienski_one_param_adaptive_sampling.prm 1d_burgers_rewienski_one_param_adaptive_sampling.prm COPYONLY)
add_test(
        NAME 1D_BURGERS_REWIENSKI_ONE_PARAM_ADAPTIVE_SAMPLING
        COMMAND bash -c
        "mpirun -np 1 ${EXECUTABLE_OUTPUT_PATH}/PHiLiP_1D -i ${CMAKE_CURRENT_BINARY_DIR}/1d_burgers_rewienski_one_param_adaptive_sampling.prm
        mkdir -p 1d_burgers_one_param ;
        mv rom_table_iteration_final.txt ./1d_burgers_one_param ;
        mv snapshot_table_iteration_final.txt ./1d_burgers_one_param ;
        mv solution_snapshots_iteration_final.txt ./1d_burgers_one_param ; "
        WORKING_DIRECTORY ${TEST_OUTPUT_DIR}
)
set_tests_labels(1D_BURGERS_REWIENSKI_ONE_PARAM_ADAPTIVE_SAMPLING   REDUCED_ORDER
                                                                    1D
                                                                    SERIAL
                                                                    BURGERS_REWIENSKI
                                                                    IMPLICIT
                                                                    WEAK
                                                                    UNCOLLOCATED
                                                                    MODERATE
                                                                    INTEGRATION_TEST)

# =======================================
# Burgers Rewienski Adaptive Sampling Testing
# =======================================
#configure_file(1d_burgers_rewienski_adaptive_sampling_testing.prm 1d_burgers_rewienski_adaptive_sampling_testing.prm COPYONLY)
#add_test(
#        NAME 1D_BURGERS_REWIENSKI_ADAPTIVE_SAMPLING_TESTING
#        COMMAND mpirun -np 1 ${EXECUTABLE_OUTPUT_PATH}/PHiLiP_1D -i ${CMAKE_CURRENT_BINARY_DIR}/1d_burgers_rewienski_adaptive_sampling_testing.prm
#        WORKING_DIRECTORY ${TEST_OUTPUT_DIR}
#)

# =======================================
# Burgers Rewienski Snapshot Generator
# =======================================
#configure_file(burgers_rewienski_snapshot_generator.sh burgers_rewienski_snapshot_generator.sh COPYONLY)
#add_test(
#        NAME 1D_BURGERS_REWIENSKI_GENERATE_SNAPSHOTS
#        COMMAND bash -c
#        "./burgers_rewienski_snapshot_generator.sh ${EXECUTABLE_OUTPUT_PATH}"
#        WORKING_DIRECTORY ${TEST_OUTPUT_DIR}
#)

# =======================================
# Test Inviscid NACA0012 Galerkin and Petrov-Galerkin reduced-order solvers
# =======================================
#Be careful when using bash in cmake, the test will pass if the only last command executed successfully (i.e. if the last command is rm *.txt, the test will always pass)
configure_file(inviscid_naca0012_reduced_order_consistency_snapshots.sh inviscid_naca0012_reduced_order_consistency_snapshots.sh COPYONLY)
configure_file(inviscid_naca0012_reduced_order_consistency.prm inviscid_naca0012_reduced_order_consistency.prm COPYONLY)
add_test(
        NAME INVISCID_NACA0012_REDUCED_ORDER_CONSISTENCY
        COMMAND bash -c
        "rm *.txt ;
        ./inviscid_naca0012_reduced_order_consistency_snapshots.sh ${EXECUTABLE_OUTPUT_PATH} ${MPIMAX}
        return_val1=$? ;
        mpirun -np ${MPIMAX} ${EXECUTABLE_OUTPUT_PATH}/PHiLiP_2D -i ${CMAKE_CURRENT_BINARY_DIR}/inviscid_naca0012_reduced_order_consistency.prm
        return_val2=$? ;
        rm *.txt ;
        if [ $return_val1 -ne 0 ] || [ $return_val2 -ne 0 ]; then exit 1; else exit 0; fi"
        WORKING_DIRECTORY ${TEST_OUTPUT_DIR}
)
set_tests_labels(INVISCID_NACA0012_REDUCED_ORDER_CONSISTENCY    REDUCED_ORDER
                                                                2D
                                                                PARALLEL
                                                                EULER
                                                                IMPLICIT
                                                                WEAK
                                                                UNCOLLOCATED
                                                                QUICK
                                                                INTEGRATION_TEST)
# =======================================
# Inviscid NACA0012 Adaptive Sampling
# =======================================
configure_file(inviscid_naca0012_adaptive_sampling.prm inviscid_naca0012_adaptive_sampling.prm COPYONLY)
add_test(
        NAME INVISCID_NACA0012_ADAPTIVE_SAMPLING
        COMMAND bash -c
        " 
        mpirun -np 1 ${EXECUTABLE_OUTPUT_PATH}/PHiLiP_2D -i ${CMAKE_CURRENT_BINARY_DIR}/inviscid_naca0012_adaptive_sampling.prm;
        mkdir -p NACA_rom_adapt_results;
        mv rom_table_iteration_final.txt ./NACA_rom_adapt_results ;
        mv snapshot_table_iteration_final.txt ./NACA_rom_adapt_results ;
        mv solution_snapshots_iteration_final.txt ./NACA_rom_adapt_results ; "
        WORKING_DIRECTORY ${TEST_OUTPUT_DIR}
)
set_tests_labels(INVISCID_NACA0012_ADAPTIVE_SAMPLING    REDUCED_ORDER
                                                        2D
                                                        PARALLEL
                                                        EULER
                                                        IMPLICIT
                                                        WEAK
                                                        UNCOLLOCATED
<<<<<<< HEAD
                                                        LONG
=======
                                                        EXTRA-LONG
>>>>>>> bdb11cd1
                                                        INTEGRATION_TEST)

# =======================================
# Inviscid NACA0012 Adaptive Sampling Testing
# =======================================
#configure_file(inviscid_naca0012_adaptive_sampling_testing.prm inviscid_naca0012_adaptive_sampling_testing.prm COPYONLY)
#add_test(
#        NAME INVISCID_NACA0012_ADAPTIVE_SAMPLING_TESTING
#        COMMAND mpirun -np ${MPIMAX} ${EXECUTABLE_OUTPUT_PATH}/PHiLiP_2D -i ${CMAKE_CURRENT_BINARY_DIR}/inviscid_naca0012_adaptive_sampling_testing.prm
#        WORKING_DIRECTORY ${TEST_OUTPUT_DIR}
#)

# =======================================
# Inviscid NACA0012 Snapshot Generator
# =======================================
#configure_file(inviscid_naca0012_snapshot_generator.sh inviscid_naca0012_snapshot_generator.sh COPYONLY)
#add_test(
#        NAME INVISCID_NACA0012_GENERATE_SNAPSHOTS
#        COMMAND bash -c
#        "./inviscid_naca0012_snapshot_generator.sh ${EXECUTABLE_OUTPUT_PATH}"
#        WORKING_DIRECTORY ${TEST_OUTPUT_DIR}
#)

# =======================================
# Burgers Rewienski manufactured solution
# =======================================
configure_file(1d_burgers_rewienski_manufactured.prm 1d_burgers_rewienski_manufactured.prm COPYONLY)
add_test(
        NAME 1D_BURGERS_REWIENSKI_MANUFACTURED_SOLUTION
        COMMAND mpirun -np 1 ${EXECUTABLE_OUTPUT_PATH}/PHiLiP_1D -i ${CMAKE_CURRENT_BINARY_DIR}/1d_burgers_rewienski_manufactured.prm
        WORKING_DIRECTORY ${TEST_OUTPUT_DIR}
)
set_tests_labels(1D_BURGERS_REWIENSKI_MANUFACTURED_SOLUTION REDUCED_ORDER
                                                            1D
                                                            SERIAL
                                                            BURGERS_REWIENSKI
                                                            IMPLICIT
                                                            WEAK
                                                            UNCOLLOCATED
                                                            CONVERGENCE
                                                            MODERATE
<<<<<<< HEAD
                                                            INTEGRATION_TEST)
# =======================================
# Unsteady Galerkin POD Runge-Kutta
# =======================================
# Estimated run time: 125s
configure_file(unsteady_reduced_order_testing.prm unsteady_reduced_order_testing.prm COPYONLY)
add_test(
        NAME 2D_UNSTEADY_GALERKIN_RK
        COMMAND 
        bash -c
        "
        rm -f *.txt;
        mpirun -np ${MPIMAX} ${EXECUTABLE_OUTPUT_PATH}/PHiLiP_2D -i ${CMAKE_CURRENT_BINARY_DIR}/unsteady_reduced_order_testing.prm
        "
        WORKING_DIRECTORY ${TEST_OUTPUT_DIR}
)
set_tests_labels(2D_UNSTEADY_GALERKIN_RK        REDUCED_ORDER
                                                2D
                                                PARALLEL
                                                EULER
                                                RUNGE-KUTTA
                                                STRONG-SPLIT
                                                COLLOCATED
                                                MODERATE
                                                INTEGRATION_TEST)
                                          


=======
                                                            INTEGRATION_TEST)
>>>>>>> bdb11cd1
<|MERGE_RESOLUTION|>--- conflicted
+++ resolved
@@ -140,11 +140,7 @@
                                                         IMPLICIT
                                                         WEAK
                                                         UNCOLLOCATED
-<<<<<<< HEAD
-                                                        LONG
-=======
                                                         EXTRA-LONG
->>>>>>> bdb11cd1
                                                         INTEGRATION_TEST)
 
 # =======================================
@@ -186,7 +182,6 @@
                                                             UNCOLLOCATED
                                                             CONVERGENCE
                                                             MODERATE
-<<<<<<< HEAD
                                                             INTEGRATION_TEST)
 # =======================================
 # Unsteady Galerkin POD Runge-Kutta
@@ -195,7 +190,7 @@
 configure_file(unsteady_reduced_order_testing.prm unsteady_reduced_order_testing.prm COPYONLY)
 add_test(
         NAME 2D_UNSTEADY_GALERKIN_RK
-        COMMAND 
+        COMMAND
         bash -c
         "
         rm -f *.txt;
@@ -211,10 +206,4 @@
                                                 STRONG-SPLIT
                                                 COLLOCATED
                                                 MODERATE
-                                                INTEGRATION_TEST)
-                                          
-
-
-=======
-                                                            INTEGRATION_TEST)
->>>>>>> bdb11cd1
+                                                INTEGRATION_TEST)