--- conflicted
+++ resolved
@@ -45,14 +45,9 @@
     real y = point[1]; // y-coordinate of position
     real dist_from_wall = half_channel_height; // represents distance normal to top/bottom wall (which ever is closer); y-domain bounds are [-half_channel_height, half_channel_height]
     if(y > 0.0){
-        // top wall
         dist_from_wall -= y; // distance from top wall
     } else if(y < 0.0) {
-<<<<<<< HEAD
         dist_from_wall += y; // distance from bottom wall
-=======
-        dist_from_wall = half_channel_height + y; // distance from bottom wall
->>>>>>> d4a56217
     }
     return dist_from_wall;
 }
