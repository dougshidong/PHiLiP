--- conflicted
+++ resolved
@@ -9,9 +9,9 @@
 {
     prm.enter_subsection("mesh adaptation");
     {
-<<<<<<< HEAD
         prm.declare_entry("total_mesh_adaptation_cycles","0",
-=======
+                           dealii::Patterns::Integer(),
+                          "Maximum adaptation steps for a problem.");
 
         prm.declare_entry("mesh_adaptation_type", "h_adaptation",
                           dealii::Patterns::Selection(
@@ -24,11 +24,6 @@
                           " <h_adaptation | "
                           "  p_adaptation | "
                           "  hp_adaptation>.");
-
-        prm.declare_entry("total_refinement_cycles","0",
->>>>>>> a28d69bc
-                          dealii::Patterns::Integer(),
-                          "Maximum adaptation steps for a problem.");
         
         prm.declare_entry("use_goal_oriented_mesh_adaptation","false",
                           dealii::Patterns::Bool(),
@@ -54,17 +49,12 @@
 {
     prm.enter_subsection("mesh adaptation");
     {
-<<<<<<< HEAD
         total_mesh_adaptation_cycles = prm.get_integer("total_mesh_adaptation_cycles");
-=======
         const std::string mesh_adaptation_string = prm.get("mesh_adaptation_type");
         if(mesh_adaptation_string == "h_adaptation")       {mesh_adaptation_type = MeshAdaptationType::h_adaptation;}
         else if(mesh_adaptation_string == "p_adaptation")  {mesh_adaptation_type = MeshAdaptationType::p_adaptation;}
         else if(mesh_adaptation_string == "hp_adaptation") {mesh_adaptation_type = MeshAdaptationType::hp_adaptation;}
         
-        total_refinement_cycles = prm.get_integer("total_refinement_cycles");
-        critical_residual = prm.get_double("critical_residual");
->>>>>>> a28d69bc
         use_goal_oriented_mesh_adaptation = prm.get_bool("use_goal_oriented_mesh_adaptation");
         h_refine_fraction = prm.get_double("h_refine_fraction");
         h_coarsen_fraction = prm.get_double("h_coarsen_fraction");
