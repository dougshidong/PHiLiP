#include <deal.II/base/function.h>
#include "initial_condition_function.h"
// For initial conditions which need to refer to physics
#include "physics/physics_factory.h"

namespace PHiLiP {

// =========================================================
// Initial Condition Base Class
// =========================================================
template <int dim, int nstate, typename real>
InitialConditionFunction<dim,nstate,real>
::InitialConditionFunction ()
    : dealii::Function<dim,real>(nstate)//,0.0) // 0.0 denotes initial time (t=0)
{
    // Nothing to do here yet
}

// ========================================================
// TAYLOR GREEN VORTEX -- Initial Condition (Uniform density)
// ========================================================
template <int dim, int nstate, typename real>
InitialConditionFunction_TaylorGreenVortex<dim,nstate,real>
::InitialConditionFunction_TaylorGreenVortex (
        Parameters::AllParameters const *const param)
    : InitialConditionFunction_EulerBase<dim, nstate, real>(param)
    , gamma_gas(param->euler_param.gamma_gas)
    , mach_inf(param->euler_param.mach_inf)
    , mach_inf_sqr(mach_inf*mach_inf)
{}
template <int dim, int nstate, typename real>
real InitialConditionFunction_TaylorGreenVortex<dim,nstate,real>
::primitive_value(const dealii::Point<dim,real> &point, const unsigned int istate) const
{
    // Note: This is in non-dimensional form (free-stream values as reference)
    real value = 0.;
    if constexpr(dim == 3) {
        const real x = point[0], y = point[1], z = point[2];

        if(istate==0) {
            // density
            value = this->density(point);
        }
        if(istate==1) {
            // x-velocity
            value = sin(x)*cos(y)*cos(z);
        }
        if(istate==2) {
            // y-velocity
            value = -cos(x)*sin(y)*cos(z);
        }
        if(istate==3) {
            // z-velocity
            value = 0.0;
        }
        if(istate==4) {
            // pressure
            value = 1.0/(this->gamma_gas*this->mach_inf_sqr) + (1.0/16.0)*(cos(2.0*x)+cos(2.0*y))*(cos(2.0*z)+2.0);
        }
    }
    return value;
}

template <int dim, int nstate, typename real>
real InitialConditionFunction_TaylorGreenVortex<dim,nstate,real>
::density(const dealii::Point<dim,real> &/*point*/) const
{
    // Note: This is in non-dimensional form (free-stream values as reference)
    real value = 0.;
    // density
    value = 1.0;
    return value;
}

// ========================================================
// TAYLOR GREEN VORTEX -- Initial Condition (Isothermal density)
// ========================================================
template <int dim, int nstate, typename real>
InitialConditionFunction_TaylorGreenVortex_Isothermal<dim,nstate,real>
::InitialConditionFunction_TaylorGreenVortex_Isothermal (
        Parameters::AllParameters const *const param)
    : InitialConditionFunction_TaylorGreenVortex<dim,nstate,real>(param)
{}

template <int dim, int nstate, typename real>
real InitialConditionFunction_TaylorGreenVortex_Isothermal<dim,nstate,real>
::density(const dealii::Point<dim,real> &point) const
{
    // Note: This is in non-dimensional form (free-stream values as reference)
    real value = 0.;
    // density
    value = this->primitive_value(point, 4); // get pressure
    value *= this->gamma_gas*this->mach_inf_sqr;
    return value;
}

// ========================================================
// 1D BURGERS REWIENSKI -- Initial Condition
// ========================================================
template <int dim, int nstate, typename real>
InitialConditionFunction_BurgersRewienski<dim, nstate, real>
::InitialConditionFunction_BurgersRewienski ()
        : InitialConditionFunction<dim,nstate,real>()
{
    // Nothing to do here yet
}

template <int dim, int nstate, typename real>
inline real InitialConditionFunction_BurgersRewienski<dim,nstate,real>
::value(const dealii::Point<dim,real> &/*point*/, const unsigned int /*istate*/) const
{
    real value = 1.0;
    return value;
}

// ========================================================
// 1D BURGERS VISCOUS -- Initial Condition
// ========================================================
template <int dim, int nstate, typename real>
InitialConditionFunction_BurgersViscous<dim,nstate,real>
::InitialConditionFunction_BurgersViscous ()
        : InitialConditionFunction<dim,nstate,real>()
{
    // Nothing to do here yet
}

template <int dim, int nstate, typename real>
inline real InitialConditionFunction_BurgersViscous<dim,nstate,real>
::value(const dealii::Point<dim,real> &point, const unsigned int /*istate*/) const
{
    real value = 0;
    if(point[0] >= 0 && point[0] <= 0.25){
        value = sin(4*dealii::numbers::PI*point[0]);
    }
    return value;

}

// ========================================================
// 1D BURGERS Inviscid -- Initial Condition
// ========================================================
template <int dim, int nstate, typename real>
InitialConditionFunction_BurgersInviscid<dim,nstate,real>
::InitialConditionFunction_BurgersInviscid ()
        : InitialConditionFunction<dim,nstate,real>()
{
    // Nothing to do here yet
}

template <int dim, int nstate, typename real>
inline real InitialConditionFunction_BurgersInviscid<dim,nstate,real>
::value(const dealii::Point<dim,real> &point, const unsigned int /*istate*/) const
{
    real value = 1.0;
    if constexpr(dim >= 1)
        value *= cos(dealii::numbers::PI*point[0]);
    if constexpr(dim >= 2)
        value *= cos(dealii::numbers::PI*point[1]);
    if constexpr(dim == 3)
        value *= cos(dealii::numbers::PI*point[2]);

    return value;
}

// ========================================================
// 1D BURGERS Inviscid Energy-- Initial Condition
// ========================================================
template <int dim, int nstate, typename real>
InitialConditionFunction_BurgersInviscidEnergy<dim,nstate,real>
::InitialConditionFunction_BurgersInviscidEnergy ()
        : InitialConditionFunction<dim,nstate,real>()
{
    // Nothing to do here yet
}

template <int dim, int nstate, typename real>
inline real InitialConditionFunction_BurgersInviscidEnergy<dim,nstate,real>
::value(const dealii::Point<dim,real> &point, const unsigned int /*istate*/) const
{
    real value = 1.0;
    if constexpr(dim >= 1)
        value *= sin(dealii::numbers::PI*point[0]);
    if constexpr(dim >= 2)
        value *= sin(dealii::numbers::PI*point[1]);
    if constexpr(dim == 3)
        value *= sin(dealii::numbers::PI*point[2]);

    value += 0.01;
    return value;
}

// ========================================================
// Advection -- Initial Condition
// ========================================================
template <int dim, int nstate, typename real>
InitialConditionFunction_AdvectionEnergy<dim,nstate,real>
::InitialConditionFunction_AdvectionEnergy ()
        : InitialConditionFunction<dim,nstate,real>()
{
    // Nothing to do here yet
}

template <int dim, int nstate, typename real>
inline real InitialConditionFunction_AdvectionEnergy<dim,nstate,real>
::value(const dealii::Point<dim,real> &point, const unsigned int /*istate*/) const
{
    real value = 1.0;
    if constexpr(dim >= 1)
        value *= exp(-20.0*point[0]*point[0]);
    if constexpr(dim >= 2)
        value *= exp(-20.0*point[1]*point[1]);
    if constexpr(dim == 3)
        value *= exp(-20.0*point[2]*point[2]);

    return value;
}

// ========================================================
// Advection OOA -- Initial Condition
// ========================================================
template <int dim, int nstate, typename real>
InitialConditionFunction_Advection<dim,nstate,real>
::InitialConditionFunction_Advection()
        : InitialConditionFunction<dim,nstate,real>()
{
    // Nothing to do here yet
}

template <int dim, int nstate, typename real>
inline real InitialConditionFunction_Advection<dim,nstate,real>
::value(const dealii::Point<dim,real> &point, const unsigned int /*istate*/) const
{
    real value = 1.0;
    if constexpr(dim >= 1)
        value *= sin(2.0*dealii::numbers::PI*point[0]);
    if constexpr(dim >= 2)
        value *= sin(2.0*dealii::numbers::PI*point[1]);
    if constexpr(dim == 3)
        value *= sin(2.0*dealii::numbers::PI*point[2]);

    return value;
}

// ========================================================
// Convection_diffusion -- Initial Condition
// ========================================================
template <int dim, int nstate, typename real>
InitialConditionFunction_ConvDiff<dim,nstate,real>
::InitialConditionFunction_ConvDiff ()
        : InitialConditionFunction<dim,nstate,real>()
{
    // Nothing to do here yet
}

template <int dim, int nstate, typename real>
inline real InitialConditionFunction_ConvDiff<dim,nstate,real>
::value(const dealii::Point<dim,real> &point, const unsigned int /*istate*/) const
{
    real value = 1.0;
    if constexpr(dim >= 1)
        value *= sin(dealii::numbers::PI*point[0]);
    if constexpr(dim >= 2)
        value *= sin(dealii::numbers::PI*point[1]);
    if constexpr(dim == 3)
        value *= sin(dealii::numbers::PI*point[2]);

    return value;
}

// ========================================================
// Convection_diffusion Energy -- Initial Condition
// ========================================================
template <int dim, int nstate, typename real>
InitialConditionFunction_ConvDiffEnergy<dim,nstate,real>
::InitialConditionFunction_ConvDiffEnergy ()
        : InitialConditionFunction<dim,nstate,real>()
{
    // Nothing to do here yet
}

template <int dim, int nstate, typename real>
inline real InitialConditionFunction_ConvDiffEnergy<dim,nstate,real>
::value(const dealii::Point<dim,real> &point, const unsigned int /*istate*/) const
{
    real value = 1.0;
    if constexpr(dim >= 1)
        value *= sin(dealii::numbers::PI*point[0]);
    if constexpr(dim >= 2)
        value *= sin(dealii::numbers::PI*point[1]);
    if constexpr(dim == 3)
        value *= sin(dealii::numbers::PI*point[2]);

    value += 0.1;

    return value;
}

// ========================================================
// 1D SINE -- Initial Condition for advection_explicit_time_study
// ========================================================
template <int dim, int nstate, typename real>
InitialConditionFunction_1DSine<dim,nstate,real>
::InitialConditionFunction_1DSine ()
        : InitialConditionFunction<dim,nstate,real>()
{
    // Nothing to do here yet
}

template <int dim, int nstate, typename real>
inline real InitialConditionFunction_1DSine<dim,nstate,real>
::value(const dealii::Point<dim,real> &point, const unsigned int /*istate*/) const
{
    real value = 0;
    real pi = dealii::numbers::PI;
    if(point[0] >= 0.0 && point[0] <= 2.0){
        value = sin(2*pi*point[0]/2.0);
    }
    return value;
}

// ========================================================
// Inviscid Isentropic Vortex
// ========================================================
template <int dim, int nstate, typename real>
InitialConditionFunction_IsentropicVortex<dim,nstate,real>
::InitialConditionFunction_IsentropicVortex(
        Parameters::AllParameters const *const param)
        : InitialConditionFunction<dim,nstate,real>()
{
    // Euler object; create using dynamic_pointer_cast and the create_Physics factory
    // This test should only be used for Euler
    this->euler_physics = std::dynamic_pointer_cast<Physics::Euler<dim,dim+2,double>>(
                Physics::PhysicsFactory<dim,dim+2,double>::create_Physics(param));
}

template <int dim, int nstate, typename real>
inline real InitialConditionFunction_IsentropicVortex<dim,nstate,real>
::value(const dealii::Point<dim,real> &point, const unsigned int istate) const
{
    // Setting constants
    const double pi = dealii::numbers::PI;
    const double gam = 1.4;
    const double M_infty = sqrt(2/gam);
    const double R = 1;
    const double sigma = 1;
    const double beta = M_infty * 5 * sqrt(2.0)/4.0/pi * exp(1.0/2.0);
    const double alpha = pi/4; //rad

    // Centre of the vortex  at t=0
    const double x0 = 0.0;
    const double y0 = 0.0;
    const double x = point[0] - x0;
    const double y = point[1] - y0;

    const double Omega = beta * exp(-0.5/sigma/sigma* (x/R * x/R + y/R * y/R));
    const double delta_Ux = -y/R * Omega;
    const double delta_Uy =  x/R * Omega;
    const double delta_T  = -(gam-1.0)/2.0 * Omega * Omega;

    // Primitive
    std::array<real,nstate> soln_primitive;
    soln_primitive[0] = pow((1 + delta_T), 1.0/(gam-1.0));
    soln_primitive[1] = M_infty * cos(alpha) + delta_Ux;
    soln_primitive[2] = M_infty * sin(alpha) + delta_Uy;
    #if PHILIP_DIM==3
    soln_primitive[3] = 0;
    #endif
    soln_primitive[nstate-1] = 1.0/gam*pow(1+delta_T, gam/(gam-1.0));

    const std::array<real,nstate> soln_conservative = this->euler_physics->convert_primitive_to_conservative(soln_primitive);
    return soln_conservative[istate];
}

// ========================================================
// KELVIN-HELMHOLTZ INSTABILITY
// See Chan et al., On the entropy projection..., 2022, Pg. 15
//     Note that some equations are not typed correctly
//     See github.com/trixi-framework/paper-2022-robustness-entropy-projection
//     for initial condition which is implemented herein
// ========================================================
template <int dim, int nstate, typename real>
InitialConditionFunction_KHI<dim,nstate,real>
::InitialConditionFunction_KHI (
        Parameters::AllParameters const *const param)
    : InitialConditionFunction<dim,nstate,real>()
    , atwood_number(param->flow_solver_param.atwood_number)
{
    // Euler object; create using dynamic_pointer_cast and the create_Physics factory
    // This test should only be used for Euler
    this->euler_physics = std::dynamic_pointer_cast<Physics::Euler<dim,dim+2,double>>(
                Physics::PhysicsFactory<dim,dim+2,double>::create_Physics(param));
}

template <int dim, int nstate, typename real>
inline real InitialConditionFunction_KHI<dim,nstate,real>
::value(const dealii::Point<dim,real> &point, const unsigned int istate) const
{
    const double pi = dealii::numbers::PI;
    
    const double B = 0.5 * (tanh(15*point[1] + 7.5) - tanh(15*point[1] - 7.5));

    const double rho1 = 0.5;
    const double rho2 = rho1 * (1 + atwood_number) / (1 - atwood_number);

    std::array<real,nstate> soln_primitive;
    soln_primitive[0] = rho1 + B * (rho2-rho1);
    soln_primitive[nstate-1] = 1;
    soln_primitive[1] = B - 0.5;
    soln_primitive[2] = 0.1 * sin(2 * pi * point[0]);

    const std::array<real,nstate> soln_conservative = this->euler_physics->convert_primitive_to_conservative(soln_primitive);
    return soln_conservative[istate];
}

// ========================================================
// Initial Condition - Euler Base
// ========================================================
template <int dim, int nstate, typename real>
InitialConditionFunction_EulerBase<dim, nstate, real>
::InitialConditionFunction_EulerBase(
    Parameters::AllParameters const* const param)
    : InitialConditionFunction<dim, nstate, real>()
{
    // Euler object; create using dynamic_pointer_cast and the create_Physics factory
    // Note that Euler primitive/conservative vars are the same as NS
    PHiLiP::Parameters::AllParameters parameters_euler = *param;
    parameters_euler.pde_type = Parameters::AllParameters::PartialDifferentialEquation::euler;
    this->euler_physics = std::dynamic_pointer_cast<Physics::Euler<dim,dim+2,double>>(
                Physics::PhysicsFactory<dim,dim+2,double>::create_Physics(&parameters_euler));
}

template <int dim, int nstate, typename real>
real InitialConditionFunction_EulerBase<dim, nstate, real>
::convert_primitive_to_conversative_value(
    const dealii::Point<dim, real>& point, const unsigned int istate) const
{
    real value = 0.0;
    std::array<real, nstate> soln_primitive;

    soln_primitive[0] = primitive_value(point, 0);
    soln_primitive[1] = primitive_value(point, 1);
    soln_primitive[2] = primitive_value(point, 2);
    
    if constexpr (dim > 1)
        soln_primitive[3] = primitive_value(point, 3);
    if constexpr (dim > 2)
        soln_primitive[4] = primitive_value(point, 4);

    const std::array<real, nstate> soln_conservative = this->euler_physics->convert_primitive_to_conservative(soln_primitive);
    value = soln_conservative[istate];

    return value;
}

template <int dim, int nstate, typename real>
inline real InitialConditionFunction_EulerBase<dim, nstate, real>
::value(const dealii::Point<dim, real>& point, const unsigned int istate) const
{
    real value = 0.0;
    value = convert_primitive_to_conversative_value(point, istate);
    return value;
}

// ========================================================
// 1D Sod Shock tube -- Initial Condition
// See Chen & Shu, Entropy stable high order..., 2017, Pg. 25
// ========================================================
template <int dim, int nstate, typename real>
InitialConditionFunction_SodShockTube<dim,nstate,real>
::InitialConditionFunction_SodShockTube (
        Parameters::AllParameters const* const param)
        : InitialConditionFunction_EulerBase<dim,nstate,real>(param)
{}

template <int dim, int nstate, typename real>
real InitialConditionFunction_SodShockTube<dim, nstate, real>
::primitive_value(const dealii::Point<dim, real>& point, const unsigned int istate) const
{
    real value = 0.0;
    if constexpr (dim == 1 && nstate == (dim+2)) {
        const real x = point[0];
        if (x < 0) {
            if (istate == 0) {
                // density
                value = 1.0;
            }
            if (istate == 1) {
                // x-velocity
                value = 0.0;
            }
            if (istate == 2) {
                // pressure
                value = 1.0;
            }
        } else {
            if (istate == 0) {
                // density
                value = 0.125;
            }
            if (istate == 1) {
                // x-velocity
                value = 0.0;
            }
            if (istate == 2) {
                // pressure
                value = 0.1;
            }
        } 
    }
    return value;
}

// ========================================================
// 2D Low Density Euler -- Initial Condition
// See Zhang & Shu, On positivity-preserving..., 2010 Pg. 10
// ========================================================
template <int dim, int nstate, typename real>
InitialConditionFunction_LowDensity2D<dim,nstate,real>
::InitialConditionFunction_LowDensity2D(
    Parameters::AllParameters const* const param)
    : InitialConditionFunction_EulerBase<dim, nstate, real>(param)
{}

template <int dim, int nstate, typename real>
real InitialConditionFunction_LowDensity2D<dim, nstate, real>
::primitive_value(const dealii::Point<dim, real>& point, const unsigned int istate) const
{
    real value = 0.0;
    if constexpr (dim == 2 && nstate == (dim + 2)) {
        const real x = point[0];
        const real y = point[1];
        if (istate == 0) {
            // density
            value = 1 + 0.99 * sin(x + y);
        }
        if (istate == 1) {
            // x-velocity
            value = 1.0;
        }
        if (istate == 2) {
            // y-velocity
            value = 1.0;
        }
        if (istate == 3) {
            // pressure
            value = 1.0;
        }
    }
    return value;
}

// ========================================================
// 1D Leblanc Shock tube -- Initial Condition
// See Zhang & Shu, On positivity-preserving..., 2010 Pg. 14
// ========================================================
template <int dim, int nstate, typename real>
InitialConditionFunction_LeblancShockTube<dim,nstate,real>
::InitialConditionFunction_LeblancShockTube(
    Parameters::AllParameters const* const param)
    : InitialConditionFunction_EulerBase<dim, nstate, real>(param)
{}

template <int dim, int nstate, typename real>
real InitialConditionFunction_LeblancShockTube<dim, nstate, real>
::primitive_value(const dealii::Point<dim, real>& point, const unsigned int istate) const
{
    real value = 0.0;
    if constexpr (dim == 1 && nstate == (dim + 2)) {
        const real x = point[0];
        if (x < 0) {
            if (istate == 0) {
                // density
                value = 2.0;
            }
            if (istate == 1) {
                // x-velocity
                value = 0.0;
            }
            if (istate == 2) {
                // pressure
                value = pow(10.0, 9.0);
            }
        }
        else {
            if (istate == 0) {
                // density
                value = 0.001;
            }
            if (istate == 1) {
                // x-velocity
                value = 0.0;
            }
            if (istate == 2) {
                // pressure
                value = 1.0;
            }
        }
    }
    return value;
}

// ========================================================
// 1D Shu-Osher Problem -- Initial Condition
// See Johnsen et al., Assessment of high-resolution..., 2010 Pg. 7
// ========================================================
template <int dim, int nstate, typename real>
InitialConditionFunction_ShuOsherProblem<dim, nstate, real>
::InitialConditionFunction_ShuOsherProblem(
    Parameters::AllParameters const* const param)
    : InitialConditionFunction_EulerBase<dim, nstate, real>(param)
{}

template <int dim, int nstate, typename real>
real InitialConditionFunction_ShuOsherProblem<dim, nstate, real>
::primitive_value(const dealii::Point<dim, real>& point, const unsigned int istate) const
{
    real value = 0.0;
    if constexpr (dim == 1 && nstate == (dim + 2)) {
        const real x = point[0];
        if (x < -4.0) {
            if (istate == 0) {
                // density
                value = 3.857143;
            }
            else if (istate == 1) {
                // x-velocity
                value = 2.629369;
            }
            else if (istate == 2) {
                // pressure
                value = 10.33333;
            }
        }
        else {
            if (istate == 0) {
                // density
                value = 1 + 0.2 * sin(5 * x);
            }
            else if (istate == 1) {
                // x-velocity
                value = 0.0;
            }
            else if (istate == 2) {
                // pressure
                value = 1.0;
            }
        }
    }
    return value;
}

// ========================================================
// ZERO INITIAL CONDITION
// ========================================================
template <int dim, int nstate, typename real>
InitialConditionFunction_Zero<dim,nstate,real>
::InitialConditionFunction_Zero()
    : InitialConditionFunction<dim,nstate,real>()
{
    // Nothing to do here yet
}

template <int dim, int nstate, typename real>
real InitialConditionFunction_Zero<dim, nstate, real>
::value(const dealii::Point<dim,real> &/*point*/, const unsigned int /*istate*/) const
{
    return 0.0;
}

// ========================================================
// POSITIVE CONSTANT INITIAL CONDITION
// ========================================================
template <int dim, int nstate, typename real>
InitialConditionFunction_PositiveConstant<dim,nstate,real>
::InitialConditionFunction_PositiveConstant()
    : InitialConditionFunction<dim,nstate,real>()
{
    // Nothing to do here yet
}

template <int dim, int nstate, typename real>
real InitialConditionFunction_PositiveConstant<dim, nstate, real>
::value(const dealii::Point<dim,real> &/*point*/, const unsigned int /*istate*/) const
{
    //real value;
    //if(point[0]>=0.0){
    //    value = point[1];
    //}else{
    //    value = sqrt(point[0]*point[0]+point[1]*point[1]);
    //}
    //return value;
    return 0.01;
}

// =========================================================
// Initial Condition Factory
// =========================================================
template <int dim, int nstate, typename real>
std::shared_ptr<InitialConditionFunction<dim, nstate, real>>
InitialConditionFactory<dim,nstate, real>::create_InitialConditionFunction(
    Parameters::AllParameters const *const param)
{
    // Get the flow case type
    const FlowCaseEnum flow_type = param->flow_solver_param.flow_case_type;
    if (flow_type == FlowCaseEnum::taylor_green_vortex) {
        if constexpr (dim==3 && nstate==dim+2){ 
            // Get the density initial condition type
            const DensityInitialConditionEnum density_initial_condition_type = param->flow_solver_param.density_initial_condition_type;
            if(density_initial_condition_type == DensityInitialConditionEnum::uniform) {
                return std::make_shared<InitialConditionFunction_TaylorGreenVortex<dim,nstate,real> >(
                        param);
            } else if (density_initial_condition_type == DensityInitialConditionEnum::isothermal) {
                return std::make_shared<InitialConditionFunction_TaylorGreenVortex_Isothermal<dim,nstate,real> >(
                        param);
            }
        }
    } else if (flow_type == FlowCaseEnum::decaying_homogeneous_isotropic_turbulence) {
        if constexpr (dim==3 && nstate==dim+2) return nullptr; // nullptr since DHIT case initializes values from file
    } else if (flow_type == FlowCaseEnum::burgers_rewienski_snapshot) {
        if constexpr (dim==1 && nstate==1) return std::make_shared<InitialConditionFunction_BurgersRewienski<dim,nstate,real> > ();
    } else if (flow_type == FlowCaseEnum::burgers_viscous_snapshot) {
        if constexpr (dim==1 && nstate==1) return std::make_shared<InitialConditionFunction_BurgersViscous<dim,nstate,real> > ();
    } else if (flow_type == FlowCaseEnum::naca0012 || flow_type == FlowCaseEnum::gaussian_bump) {
        if constexpr ((dim==2 || dim==3) && nstate==dim+2) {
            Physics::Euler<dim,nstate,double> euler_physics_double = Physics::Euler<dim, nstate, double>(
                    param,
                    param->euler_param.ref_length,
                    param->euler_param.gamma_gas,
                    param->euler_param.mach_inf,
                    param->euler_param.angle_of_attack,
                    param->euler_param.side_slip_angle);
            return std::make_shared<FreeStreamInitialConditions<dim,nstate,real>>(euler_physics_double);
        }
    } else if (flow_type == FlowCaseEnum::burgers_inviscid && param->use_energy==false) {
        if constexpr (nstate==dim && dim<3) return std::make_shared<InitialConditionFunction_BurgersInviscid<dim, nstate, real> >();
    } else if (flow_type == FlowCaseEnum::burgers_inviscid && param->use_energy==true) {
        if constexpr (dim==1 && nstate==1) return std::make_shared<InitialConditionFunction_BurgersInviscidEnergy<dim,nstate,real> > ();
    } else if (flow_type == FlowCaseEnum::advection && param->use_energy==true) {
        if constexpr (nstate==1) return std::make_shared<InitialConditionFunction_AdvectionEnergy<dim,nstate,real> > ();
    } else if (flow_type == FlowCaseEnum::advection && param->use_energy==false) {
        if constexpr (nstate==1) return std::make_shared<InitialConditionFunction_Advection<dim,nstate,real> > ();
    } else if (flow_type == FlowCaseEnum::convection_diffusion && !param->use_energy) {
        if constexpr (nstate==1) return std::make_shared<InitialConditionFunction_ConvDiff<dim,nstate,real> > ();
    } else if (flow_type == FlowCaseEnum::convection_diffusion && param->use_energy) {
        return std::make_shared<InitialConditionFunction_ConvDiffEnergy<dim,nstate,real> > ();
    } else if (flow_type == FlowCaseEnum::periodic_1D_unsteady) {
        if constexpr (dim==1 && nstate==1) return std::make_shared<InitialConditionFunction_1DSine<dim,nstate,real> > ();
    } else if (flow_type == FlowCaseEnum::isentropic_vortex) {
        if constexpr (dim>1 && nstate==dim+2) return std::make_shared<InitialConditionFunction_IsentropicVortex<dim,nstate,real> > (param);
    } else if (flow_type == FlowCaseEnum::kelvin_helmholtz_instability) {
        if constexpr (dim>1 && nstate==dim+2) return std::make_shared<InitialConditionFunction_KHI<dim,nstate,real> > (param);
    } else if (flow_type == FlowCaseEnum::non_periodic_cube_flow) {
        if constexpr (dim==2 && nstate==1)  return std::make_shared<InitialConditionFunction_Zero<dim,nstate,real> > ();
<<<<<<< HEAD
    } else if (flow_type == FlowCaseEnum::wall_distance_evaluation) {
        if constexpr (dim==2 && nstate==1)  return std::make_shared<InitialConditionFunction_Zero<dim,nstate,real> > ();
    } else if (flow_type == FlowCaseEnum::flat_plate_2D) {
        if constexpr (dim==2 && nstate==1)  return std::make_shared<InitialConditionFunction_PositiveConstant<dim,nstate,real> > ();
        if constexpr (dim==2 && nstate==dim+2) {
            Physics::Euler<dim,nstate,double> euler_physics_double = Physics::Euler<dim, nstate, double>(
                    param->euler_param.ref_length,
                    param->euler_param.gamma_gas,
                    param->euler_param.mach_inf,
                    param->euler_param.angle_of_attack,
                    param->euler_param.side_slip_angle);
            return std::make_shared<FreeStreamInitialConditions<dim,nstate,real>>(euler_physics_double);
        }
        if constexpr (dim==2 && nstate==dim+3) {
            Physics::NavierStokes<dim,dim+2,double> rans_double = Physics::NavierStokes<dim, dim+2, double>(
                    param->euler_param.ref_length,
                    param->euler_param.gamma_gas,
                    param->euler_param.mach_inf,
                    param->euler_param.angle_of_attack,
                    param->euler_param.side_slip_angle,
                    param->navier_stokes_param.prandtl_number,
                    param->navier_stokes_param.reynolds_number_inf);
            return std::make_shared<FreeStreamInitialConditions_RANS_SA_negative<dim,nstate,real> > (rans_double);
        }
    } else if (flow_type == FlowCaseEnum::airfoil_2D) {
        if constexpr (dim==2 && nstate==1)  return std::make_shared<InitialConditionFunction_PositiveConstant<dim,nstate,real> > ();
        if constexpr (dim==2 && nstate==dim+2) {
            Physics::Euler<dim,nstate,double> euler_physics_double = Physics::Euler<dim, nstate, double>(
                    param->euler_param.ref_length,
                    param->euler_param.gamma_gas,
                    param->euler_param.mach_inf,
                    param->euler_param.angle_of_attack,
                    param->euler_param.side_slip_angle);
            return std::make_shared<FreeStreamInitialConditions<dim,nstate,real>>(euler_physics_double);
        }
        if constexpr (dim==2 && nstate==dim+3) {
            Physics::NavierStokes<dim,dim+2,double> rans_double = Physics::NavierStokes<dim, dim+2, double>(
                    param->euler_param.ref_length,
                    param->euler_param.gamma_gas,
                    param->euler_param.mach_inf,
                    param->euler_param.angle_of_attack,
                    param->euler_param.side_slip_angle,
                    param->navier_stokes_param.prandtl_number,
                    param->navier_stokes_param.reynolds_number_inf);
            return std::make_shared<FreeStreamInitialConditions_RANS_SA_negative<dim,nstate,real> > (rans_double);
        }
    } else {
=======
    } else if (flow_type == FlowCaseEnum::sod_shock_tube) {
        if constexpr (dim==1 && nstate==dim+2)  return std::make_shared<InitialConditionFunction_SodShockTube<dim,nstate,real> > (param);
    } else if (flow_type == FlowCaseEnum::low_density_2d) {
        if constexpr (dim==2 && nstate==dim+2)  return std::make_shared<InitialConditionFunction_LowDensity2D<dim,nstate,real> > (param);
    } else if (flow_type == FlowCaseEnum::leblanc_shock_tube) {
        if constexpr (dim==1 && nstate==dim+2)  return std::make_shared<InitialConditionFunction_LeblancShockTube<dim,nstate,real> > (param);
    } else if (flow_type == FlowCaseEnum::shu_osher_problem) {
        if constexpr (dim == 1 && nstate == dim + 2)  return std::make_shared<InitialConditionFunction_ShuOsherProblem<dim, nstate, real> >(param);
    } else if (flow_type == FlowCaseEnum::advection_limiter) {
        if constexpr (dim < 3 && nstate == 1)  return std::make_shared<InitialConditionFunction_Advection<dim, nstate, real> >();
    } else if (flow_type == FlowCaseEnum::burgers_limiter) {
        if constexpr (nstate==dim && dim<3) return std::make_shared<InitialConditionFunction_BurgersInviscid<dim, nstate, real> >();
    }else {
>>>>>>> 47253214
        std::cout << "Invalid Flow Case Type. You probably forgot to add it to the list of flow cases in initial_condition_function.cpp" << std::endl;
        std::abort();
    }
    return nullptr;
}

template class InitialConditionFunction <PHILIP_DIM, 1, double>;
template class InitialConditionFunction <PHILIP_DIM, 2, double>;
template class InitialConditionFunction <PHILIP_DIM, 3, double>;
template class InitialConditionFunction <PHILIP_DIM, 4, double>;
template class InitialConditionFunction <PHILIP_DIM, 5, double>;
template class InitialConditionFunction <PHILIP_DIM, 6, double>;
template class InitialConditionFactory <PHILIP_DIM, 1, double>;
template class InitialConditionFactory <PHILIP_DIM, 2, double>;
template class InitialConditionFactory <PHILIP_DIM, 3, double>;
template class InitialConditionFactory <PHILIP_DIM, 4, double>;
template class InitialConditionFactory <PHILIP_DIM, 5, double>;
template class InitialConditionFactory <PHILIP_DIM, 6, double>;
#if PHILIP_DIM==1
template class InitialConditionFunction_BurgersViscous <PHILIP_DIM, 1, double>;
template class InitialConditionFunction_BurgersRewienski <PHILIP_DIM, 1, double>;
template class InitialConditionFunction_BurgersInviscidEnergy <PHILIP_DIM, 1, double>;
template class InitialConditionFunction_EulerBase <PHILIP_DIM,PHILIP_DIM+2,double>;
template class InitialConditionFunction_SodShockTube <PHILIP_DIM,PHILIP_DIM+2,double>;
template class InitialConditionFunction_LeblancShockTube <PHILIP_DIM,PHILIP_DIM+2,double>;
template class InitialConditionFunction_ShuOsherProblem <PHILIP_DIM, PHILIP_DIM + 2, double>;
#endif
#if PHILIP_DIM==3
template class InitialConditionFunction_TaylorGreenVortex <PHILIP_DIM, PHILIP_DIM+2, double>;
template class InitialConditionFunction_TaylorGreenVortex_Isothermal <PHILIP_DIM, PHILIP_DIM+2, double>;
#endif
#if PHILIP_DIM>1
template class InitialConditionFunction_IsentropicVortex <PHILIP_DIM, PHILIP_DIM+2, double>;
#endif
#if PHILIP_DIM==2
template class InitialConditionFunction_KHI <PHILIP_DIM, PHILIP_DIM+2, double>;
template class InitialConditionFunction_EulerBase <PHILIP_DIM, PHILIP_DIM + 2, double>;
template class InitialConditionFunction_LowDensity2D <PHILIP_DIM, PHILIP_DIM+2, double>;
#endif
// functions instantiated for all dim
template class InitialConditionFunction_Zero <PHILIP_DIM,1, double>;
template class InitialConditionFunction_Zero <PHILIP_DIM,2, double>;
template class InitialConditionFunction_Zero <PHILIP_DIM,3, double>;
template class InitialConditionFunction_Zero <PHILIP_DIM,4, double>;
template class InitialConditionFunction_Zero <PHILIP_DIM,5, double>;
template class InitialConditionFunction_Zero <PHILIP_DIM,6, double>;
template class InitialConditionFunction_Advection <PHILIP_DIM, 1, double>;
template class InitialConditionFunction_BurgersInviscid <PHILIP_DIM, PHILIP_DIM, double>;
template class InitialConditionFunction_AdvectionEnergy <PHILIP_DIM, 1, double>;
template class InitialConditionFunction_ConvDiff <PHILIP_DIM, 1, double>;
template class InitialConditionFunction_ConvDiffEnergy <PHILIP_DIM,1,double>;

} // PHiLiP namespace<|MERGE_RESOLUTION|>--- conflicted
+++ resolved
@@ -751,55 +751,6 @@
         if constexpr (dim>1 && nstate==dim+2) return std::make_shared<InitialConditionFunction_KHI<dim,nstate,real> > (param);
     } else if (flow_type == FlowCaseEnum::non_periodic_cube_flow) {
         if constexpr (dim==2 && nstate==1)  return std::make_shared<InitialConditionFunction_Zero<dim,nstate,real> > ();
-<<<<<<< HEAD
-    } else if (flow_type == FlowCaseEnum::wall_distance_evaluation) {
-        if constexpr (dim==2 && nstate==1)  return std::make_shared<InitialConditionFunction_Zero<dim,nstate,real> > ();
-    } else if (flow_type == FlowCaseEnum::flat_plate_2D) {
-        if constexpr (dim==2 && nstate==1)  return std::make_shared<InitialConditionFunction_PositiveConstant<dim,nstate,real> > ();
-        if constexpr (dim==2 && nstate==dim+2) {
-            Physics::Euler<dim,nstate,double> euler_physics_double = Physics::Euler<dim, nstate, double>(
-                    param->euler_param.ref_length,
-                    param->euler_param.gamma_gas,
-                    param->euler_param.mach_inf,
-                    param->euler_param.angle_of_attack,
-                    param->euler_param.side_slip_angle);
-            return std::make_shared<FreeStreamInitialConditions<dim,nstate,real>>(euler_physics_double);
-        }
-        if constexpr (dim==2 && nstate==dim+3) {
-            Physics::NavierStokes<dim,dim+2,double> rans_double = Physics::NavierStokes<dim, dim+2, double>(
-                    param->euler_param.ref_length,
-                    param->euler_param.gamma_gas,
-                    param->euler_param.mach_inf,
-                    param->euler_param.angle_of_attack,
-                    param->euler_param.side_slip_angle,
-                    param->navier_stokes_param.prandtl_number,
-                    param->navier_stokes_param.reynolds_number_inf);
-            return std::make_shared<FreeStreamInitialConditions_RANS_SA_negative<dim,nstate,real> > (rans_double);
-        }
-    } else if (flow_type == FlowCaseEnum::airfoil_2D) {
-        if constexpr (dim==2 && nstate==1)  return std::make_shared<InitialConditionFunction_PositiveConstant<dim,nstate,real> > ();
-        if constexpr (dim==2 && nstate==dim+2) {
-            Physics::Euler<dim,nstate,double> euler_physics_double = Physics::Euler<dim, nstate, double>(
-                    param->euler_param.ref_length,
-                    param->euler_param.gamma_gas,
-                    param->euler_param.mach_inf,
-                    param->euler_param.angle_of_attack,
-                    param->euler_param.side_slip_angle);
-            return std::make_shared<FreeStreamInitialConditions<dim,nstate,real>>(euler_physics_double);
-        }
-        if constexpr (dim==2 && nstate==dim+3) {
-            Physics::NavierStokes<dim,dim+2,double> rans_double = Physics::NavierStokes<dim, dim+2, double>(
-                    param->euler_param.ref_length,
-                    param->euler_param.gamma_gas,
-                    param->euler_param.mach_inf,
-                    param->euler_param.angle_of_attack,
-                    param->euler_param.side_slip_angle,
-                    param->navier_stokes_param.prandtl_number,
-                    param->navier_stokes_param.reynolds_number_inf);
-            return std::make_shared<FreeStreamInitialConditions_RANS_SA_negative<dim,nstate,real> > (rans_double);
-        }
-    } else {
-=======
     } else if (flow_type == FlowCaseEnum::sod_shock_tube) {
         if constexpr (dim==1 && nstate==dim+2)  return std::make_shared<InitialConditionFunction_SodShockTube<dim,nstate,real> > (param);
     } else if (flow_type == FlowCaseEnum::low_density_2d) {
@@ -812,8 +763,61 @@
         if constexpr (dim < 3 && nstate == 1)  return std::make_shared<InitialConditionFunction_Advection<dim, nstate, real> >();
     } else if (flow_type == FlowCaseEnum::burgers_limiter) {
         if constexpr (nstate==dim && dim<3) return std::make_shared<InitialConditionFunction_BurgersInviscid<dim, nstate, real> >();
-    }else {
->>>>>>> 47253214
+    } else if (flow_type == FlowCaseEnum::wall_distance_evaluation) {
+        if constexpr (dim==2 && nstate==1)  return std::make_shared<InitialConditionFunction_Zero<dim,nstate,real> > ();
+    } else if (flow_type == FlowCaseEnum::flat_plate_2D) {
+        if constexpr (dim==2 && nstate==1)  return std::make_shared<InitialConditionFunction_PositiveConstant<dim,nstate,real> > ();
+        if constexpr (dim==2 && nstate==dim+2) {
+            Physics::Euler<dim,nstate,double> euler_physics_double = Physics::Euler<dim, nstate, double>(
+                    param,
+                    param->euler_param.ref_length,
+                    param->euler_param.gamma_gas,
+                    param->euler_param.mach_inf,
+                    param->euler_param.angle_of_attack,
+                    param->euler_param.side_slip_angle);
+            return std::make_shared<FreeStreamInitialConditions<dim,nstate,real>>(euler_physics_double);
+        }
+        if constexpr (dim==2 && nstate==dim+3) {
+            Physics::NavierStokes<dim,dim+2,double> rans_double = Physics::NavierStokes<dim, dim+2, double>(
+                    param,
+                    param->euler_param.ref_length,
+                    param->euler_param.gamma_gas,
+                    param->euler_param.mach_inf,
+                    param->euler_param.angle_of_attack,
+                    param->euler_param.side_slip_angle,
+                    param->navier_stokes_param.prandtl_number,
+                    param->navier_stokes_param.reynolds_number_inf,
+                    param->navier_stokes_param.use_constant_viscosity,
+                    param->navier_stokes_param.nondimensionalized_constant_viscosity);
+            return std::make_shared<FreeStreamInitialConditions_RANS_SA_negative<dim,nstate,real> > (rans_double);
+        }
+    } else if (flow_type == FlowCaseEnum::airfoil_2D) {
+        if constexpr (dim==2 && nstate==1)  return std::make_shared<InitialConditionFunction_PositiveConstant<dim,nstate,real> > ();
+        if constexpr (dim==2 && nstate==dim+2) {
+            Physics::Euler<dim,nstate,double> euler_physics_double = Physics::Euler<dim, nstate, double>(
+                    param,
+                    param->euler_param.ref_length,
+                    param->euler_param.gamma_gas,
+                    param->euler_param.mach_inf,
+                    param->euler_param.angle_of_attack,
+                    param->euler_param.side_slip_angle);
+            return std::make_shared<FreeStreamInitialConditions<dim,nstate,real>>(euler_physics_double);
+        }
+        if constexpr (dim==2 && nstate==dim+3) {
+            Physics::NavierStokes<dim,dim+2,double> rans_double = Physics::NavierStokes<dim, dim+2, double>(
+                    param,
+                    param->euler_param.ref_length,
+                    param->euler_param.gamma_gas,
+                    param->euler_param.mach_inf,
+                    param->euler_param.angle_of_attack,
+                    param->euler_param.side_slip_angle,
+                    param->navier_stokes_param.prandtl_number,
+                    param->navier_stokes_param.reynolds_number_inf,
+                    param->navier_stokes_param.use_constant_viscosity,
+                    param->navier_stokes_param.nondimensionalized_constant_viscosity);
+            return std::make_shared<FreeStreamInitialConditions_RANS_SA_negative<dim,nstate,real> > (rans_double);
+        }
+    } else {
         std::cout << "Invalid Flow Case Type. You probably forgot to add it to the list of flow cases in initial_condition_function.cpp" << std::endl;
         std::abort();
     }
