#include "naca0012.h"
#include <deal.II/base/function.h>
#include <deal.II/grid/grid_generator.h>
#include <deal.II/grid/grid_refinement.h>
#include <deal.II/grid/grid_tools.h>
#include <stdlib.h>
#include <iostream>
#include <deal.II/dofs/dof_tools.h>
#include <deal.II/grid/grid_tools.h>
#include <deal.II/numerics/vector_tools.h>
#include <deal.II/fe/fe_values.h>
#include "physics/physics_factory.h"
#include "dg/dg.h"
#include <deal.II/base/table_handler.h>
#include "mesh/grids/naca_airfoil_grid.hpp"
#include "mesh/gmsh_reader.hpp"
#include "functional/lift_drag.hpp"

namespace PHiLiP {
namespace Tests {
//=========================================================
// NACA0012
//=========================================================
template <int dim, int nstate>
NACA0012<dim, nstate>::NACA0012(const PHiLiP::Parameters::AllParameters *const parameters_input)
        : FlowSolverCaseBase<dim, nstate>(parameters_input)
{
}

template <int dim, int nstate>
<<<<<<< HEAD
void NACA0012<dim,nstate>::display_flow_solver_setup() const
=======
void NACA0012<dim,nstate>::display_additional_flow_case_specific_parameters(std::shared_ptr<InitialConditionFunction<dim,nstate,double>> initial_condition) const
>>>>>>> 1bed06d4
{
    using PDE_enum = Parameters::AllParameters::PartialDifferentialEquation;
    const PDE_enum pde_type = this->all_param.pde_type;
    if (pde_type == PDE_enum::navier_stokes){
        this->pcout << "- - Freestream Reynolds number: " << this->all_param.navier_stokes_param.reynolds_number_inf << std::endl;
    }
    this->pcout << "- - Courant-Friedrich-Lewy number: " << this->all_param.flow_solver_param.courant_friedrich_lewy_number << std::endl;
    this->pcout << "- - Freestream Mach number: " << this->all_param.euler_param.mach_inf << std::endl;
    const double pi = atan(1.0) * 4.0;
    this->pcout << "- - Angle of attack [deg]: " << this->all_param.euler_param.angle_of_attack*180/pi << std::endl;
    this->pcout << "- - Side-slip angle [deg]: " << this->all_param.euler_param.side_slip_angle*180/pi << std::endl;
    this->pcout << "- - Farfield conditions: " << std::endl;
    const dealii::Point<dim> dummy_point;
    for (int s=0;s<nstate;s++) {
<<<<<<< HEAD
        this->pcout << "  - State " << s << "; Value: " << this->initial_condition_function->value(dummy_point, s) << std::endl;
=======
        this->pcout << "- - - State " << s << "; Value: " << initial_condition->value(dummy_point, s) << std::endl;
>>>>>>> 1bed06d4
    }
}

template <int dim, int nstate>
std::shared_ptr<Triangulation> NACA0012<dim,nstate>::generate_grid() const
{
    //Dummy triangulation
    std::shared_ptr<Triangulation> grid = std::make_shared<Triangulation>(
#if PHILIP_DIM!=1
            this->mpi_communicator
#endif
    );
    dealii::GridGenerator::Airfoil::AdditionalData airfoil_data;
    dealii::GridGenerator::Airfoil::create_triangulation(*grid, airfoil_data);
    grid->refine_global();
    return grid;
}

template <int dim, int nstate>
void NACA0012<dim,nstate>::set_higher_order_grid(std::shared_ptr<DGBase<dim, double>> dg) const
{
    const std::string mesh_filename = this->all_param.flow_solver_param.input_mesh_filename+std::string(".msh");
    std::shared_ptr<HighOrderGrid<dim,double>> naca0012_mesh = read_gmsh<dim, dim> (mesh_filename);
    dg->set_high_order_grid(naca0012_mesh);
    for (unsigned int i=0; i<this->all_param.grid_refinement_study_param.num_refinements; ++i) {
        dg->high_order_grid->refine_global();
    }
    this->pcout << "Dimension: " << dim << "\t Polynomial degree p: " << this->all_param.grid_refinement_study_param.poly_degree << std::endl
          << ". Number of active cells: " << dg->triangulation->n_global_active_cells()
          << ". Number of degrees of freedom: " << dg->dof_handler.n_dofs()
          << std::endl;
}

template <int dim, int nstate>
void NACA0012<dim,nstate>::steady_state_postprocessing(std::shared_ptr<DGBase<dim, double>> dg) const
{
    LiftDragFunctional<dim,dim+2,double> lift_functional(dg, LiftDragFunctional<dim,dim+2,double>::Functional_types::lift);
    double lift = lift_functional.evaluate_functional();

    LiftDragFunctional<dim,dim+2,double> drag_functional(dg, LiftDragFunctional<dim,dim+2,double>::Functional_types::drag);
    double drag = drag_functional.evaluate_functional();

    this->pcout << " Resulting lift : " << lift << std::endl;
    this->pcout << " Resulting drag : " << drag << std::endl;
}

#if PHILIP_DIM==2
    template class NACA0012<PHILIP_DIM,PHILIP_DIM+2>;
#endif

} // Tests namespace
} // PHiLiP namespace
<|MERGE_RESOLUTION|>--- conflicted
+++ resolved
@@ -28,11 +28,7 @@
 }
 
 template <int dim, int nstate>
-<<<<<<< HEAD
-void NACA0012<dim,nstate>::display_flow_solver_setup() const
-=======
-void NACA0012<dim,nstate>::display_additional_flow_case_specific_parameters(std::shared_ptr<InitialConditionFunction<dim,nstate,double>> initial_condition) const
->>>>>>> 1bed06d4
+void NACA0012<dim,nstate>::display_additional_flow_case_specific_parameters() const
 {
     using PDE_enum = Parameters::AllParameters::PartialDifferentialEquation;
     const PDE_enum pde_type = this->all_param.pde_type;
@@ -47,11 +43,7 @@
     this->pcout << "- - Farfield conditions: " << std::endl;
     const dealii::Point<dim> dummy_point;
     for (int s=0;s<nstate;s++) {
-<<<<<<< HEAD
-        this->pcout << "  - State " << s << "; Value: " << this->initial_condition_function->value(dummy_point, s) << std::endl;
-=======
-        this->pcout << "- - - State " << s << "; Value: " << initial_condition->value(dummy_point, s) << std::endl;
->>>>>>> 1bed06d4
+        this->pcout << "- - - State " << s << "; Value: " << this->initial_condition_function->value(dummy_point, s) << std::endl;
     }
 }
 
