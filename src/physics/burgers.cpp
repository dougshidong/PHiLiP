--- conflicted
+++ resolved
@@ -212,11 +212,8 @@
 
     using TestType = Parameters::AllParameters::TestType;
 
-<<<<<<< HEAD
-    if(this->test_type == TestType::burgers_energy_stability || this->test_type == TestType::stability_fr_parameter_range){
-=======
-    if(this->test_type == TestType::burgers_energy_stability || this->test_type == TestType::burgers_limiter){
->>>>>>> e11a9e7c
+    if(this->test_type == TestType::burgers_energy_stability || this->test_type == TestType::burgers_limiter
+            || this->test_type == TestType::stability_fr_parameter_range){
         for(int istate =0; istate<nstate; istate++){
             source[istate] = 0.0;
             const double pi = atan(1)*4.0;
