--- conflicted
+++ resolved
@@ -43,6 +43,7 @@
 , do_compute_unsteady_data_and_write_to_table(flow_solver_param.do_compute_unsteady_data_and_write_to_table)
 , dg(DGFactory<dim,double>::create_discontinuous_galerkin(&all_param, poly_degree, flow_solver_param.max_poly_degree_for_adaptation, grid_degree, flow_solver_case->generate_grid()))
 {
+    pcout << "IN FLOW_SOLVER." << std::endl;
     flow_solver_case->set_higher_order_grid(dg);
     if (ode_param.allocate_matrix_dRdW) {
         pcout << "Note: Allocating DG with AD matrix dRdW only." << std::endl;
@@ -584,7 +585,7 @@
             }
         }
         flow_solver_case->set_time_step(time_step);
-        dg->set_unsteady_model_time_step(time_step);
+        //dg->set_unsteady_model_time_step(time_step);
         pcout << "done." << std::endl;
         //----------------------------------------------------
         // dealii::TableHandler and data at initial time
@@ -598,17 +599,11 @@
             pcout << "done." << std::endl;
         } else {
             // no restart:
-<<<<<<< HEAD
-            pcout << "Writing unsteady data computed at initial time... " << std::endl;
-            flow_solver_case->compute_unsteady_data_and_write_to_table(ode_solver, dg, unsteady_data_table);
-            pcout << "done." << std::endl;
-=======
             if(do_compute_unsteady_data_and_write_to_table){
                 pcout << "Writing unsteady data computed at initial time... " << std::endl;
                 flow_solver_case->compute_unsteady_data_and_write_to_table(ode_solver->current_iteration, ode_solver->current_time, dg, unsteady_data_table, true);
                 pcout << "done." << std::endl;
             }
->>>>>>> f3605e9e
         }
         //----------------------------------------------------
         // Time advancement loop with on-the-fly post-processing
@@ -637,14 +632,7 @@
 
             // update time step in flow_solver_case
             flow_solver_case->set_time_step(time_step);
-<<<<<<< HEAD
-
-            ode_solver->step_in_time(time_step,false);
-
-            // Compute the unsteady quantities, write to the dealii table, and output to file
-            flow_solver_case->compute_unsteady_data_and_write_to_table(ode_solver, dg, unsteady_data_table);
-=======
-            dg->set_unsteady_model_time_step(time_step);
+            //dg->set_unsteady_model_time_step(time_step);
             // advance solution
             ode_solver->step_in_time(time_step,false); // pseudotime==false
             if constexpr (nstate==dim+2){
@@ -680,7 +668,7 @@
                         dealii::Quadrature<1> vol_quad_equidistant_1D = dealii::QIterated<1>(dealii::QTrapez<1>(),poly_degree);
                         const unsigned int n_quad_pts = pow(vol_quad_equidistant_1D.size(),dim);
                         const unsigned int init_grid_degree = dg->high_order_grid->fe_system.tensor_degree();
-                        OPERATOR::basis_functions<dim,2*dim> soln_basis(1, dg->max_degree, init_grid_degree); 
+                        OPERATOR::basis_functions<dim,2*dim,double> soln_basis(1, dg->max_degree, init_grid_degree); 
                         soln_basis.build_1D_volume_operator(dg->oneD_fe_collection_1state[dg->max_degree], vol_quad_equidistant_1D);
                         soln_basis.build_1D_gradient_operator(dg->oneD_fe_collection_1state[dg->max_degree], vol_quad_equidistant_1D);                
                         // Store solution coeffs for time-averaged flutuating quantitites
@@ -773,7 +761,7 @@
                         dealii::Quadrature<1> vol_quad_equidistant_1D = dealii::QIterated<1>(dealii::QTrapez<1>(),poly_degree);
                         const unsigned int n_quad_pts = pow(vol_quad_equidistant_1D.size(),dim);
                         const unsigned int init_grid_degree = dg->high_order_grid->fe_system.tensor_degree();
-                        OPERATOR::basis_functions<dim,2*dim> soln_basis(1, dg->max_degree, init_grid_degree); 
+                        OPERATOR::basis_functions<dim,2*dim,double> soln_basis(1, dg->max_degree, init_grid_degree); 
                         soln_basis.build_1D_volume_operator(dg->oneD_fe_collection_1state[dg->max_degree], vol_quad_equidistant_1D);
                         soln_basis.build_1D_gradient_operator(dg->oneD_fe_collection_1state[dg->max_degree], vol_quad_equidistant_1D);                
                         // Store solution coeffs for time-averaged flutuating quantitites
@@ -875,7 +863,6 @@
             if(do_compute_unsteady_data_and_write_to_table){
                 flow_solver_case->compute_unsteady_data_and_write_to_table(ode_solver->current_iteration, ode_solver->current_time, dg, unsteady_data_table, do_write_unsteady_data_table_file);
             }
->>>>>>> f3605e9e
             // update next time step
                        
             if(flow_solver_param.adaptive_time_step == true) {
@@ -896,12 +883,7 @@
                                                  ((ode_solver->current_time + next_time_step) > current_desired_time_for_output_restart_files_every_dt_time_intervals)) 
                                                 || (ode_solver->current_time > current_desired_time_for_output_restart_files_every_dt_time_intervals);
                     if (is_output_time) {
-<<<<<<< HEAD
-                        const unsigned int file_number = int(round(current_desired_time_for_output_restart_files_every_dt_time_intervals / flow_solver_param.output_restart_files_every_dt_time_intervals));
-                        output_restart_files(file_number, next_time_step, unsteady_data_table);
-=======
                         output_restart_files(current_restart_file_number, next_time_step, unsteady_data_table);
->>>>>>> f3605e9e
                         current_desired_time_for_output_restart_files_every_dt_time_intervals += flow_solver_param.output_restart_files_every_dt_time_intervals;
                         current_restart_file_number += 1;
                     }
