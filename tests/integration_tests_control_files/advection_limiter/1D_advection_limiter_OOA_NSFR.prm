# -------------------
set test_type = advection_limiter

# Number of dimensions
set dimension = 1

set use_weak_form = false
set flux_nodes_type = GLL

# NSFR - Ra
set use_split_form = true
set two_point_num_flux_type = Ra
set conv_num_flux = two_point_flux_with_lax_friedrichs_dissipation

# The PDE we want to solve
set pde_type = advection

subsection limiter
  set bound_preserving_limiter = maximum_principle
  set use_OOA = true
end

set do_renumber_dofs = false

subsection ODE solver

  set ode_output = verbose
  
  set nonlinear_max_iterations = 500000

  set print_iteration_modulo = 1000

  set ode_solver_type = runge_kutta

  set initial_time_step = 0.0001

  set runge_kutta_method = ssprk3_ex

  set output_solution_every_x_steps = 0

end

subsection flow_solver
  set flow_case_type = advection_limiter
  set poly_degree = 4
  set final_time = 0.1
<<<<<<< HEAD
  set adaptive_time_step = true
=======
>>>>>>> 3f3e2850
  set unsteady_data_table_filename = advection_shock_energy
  set expected_order_at_final_time = 4.9314675462114
  subsection grid
    set grid_left_bound = -1.0
    set grid_right_bound = 1.0
  end
end

subsection manufactured solution convergence study
  set use_manufactured_source_term = false
  set number_of_grids = 6
end
<|MERGE_RESOLUTION|>--- conflicted
+++ resolved
@@ -44,10 +44,6 @@
   set flow_case_type = advection_limiter
   set poly_degree = 4
   set final_time = 0.1
-<<<<<<< HEAD
-  set adaptive_time_step = true
-=======
->>>>>>> 3f3e2850
   set unsteady_data_table_filename = advection_shock_energy
   set expected_order_at_final_time = 4.9314675462114
   subsection grid
