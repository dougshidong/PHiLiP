# Listing of Parameters
# ---------------------
# Number of dimensions

set dimension = 1 
set test_type = time_refinement_study
set pde_type = advection

# Note: this was added to turn off check_same_coords() -- has no other function when dim!=1
set use_periodic_bc = true

# ODE solver
subsection ODE solver
  set ode_solver_type = explicit
  set output_solution_every_dt_time_intervals = 0.1
  set initial_time_step = 2.5E-3
  subsection explicit solver options
    set runge_kutta_order = 3
  end
end

subsection manufactured solution convergence study 
  # advection speed 
  set advection_0 = 1.0
  set advection_1 = 0.0
end

<<<<<<< HEAD
subsection time_refinement_study
  set number_of_times_to_solve = 4
  set refinement_ratio = 0.5
end

=======
>>>>>>> 0056e059
subsection flow_solver
  set flow_case_type = advection_periodic
  set poly_degree = 5 
  set final_time = 1.0
<<<<<<< HEAD
  set poly_degree = 5
=======
>>>>>>> 0056e059
  subsection grid
    set grid_left_bound = 0.0
    set grid_right_bound = 2.0
    set number_of_grid_elements_per_dimension = 32
<<<<<<< HEAD
=======
  end
  subsection time_refinement_study
    set number_of_times_to_solve = 4
    set refinement_ratio = 0.5
>>>>>>> 0056e059
  end
end<|MERGE_RESOLUTION|>--- conflicted
+++ resolved
@@ -25,32 +25,20 @@
   set advection_1 = 0.0
 end
 
-<<<<<<< HEAD
+
 subsection time_refinement_study
   set number_of_times_to_solve = 4
   set refinement_ratio = 0.5
 end
 
-=======
->>>>>>> 0056e059
 subsection flow_solver
   set flow_case_type = advection_periodic
   set poly_degree = 5 
   set final_time = 1.0
-<<<<<<< HEAD
   set poly_degree = 5
-=======
->>>>>>> 0056e059
   subsection grid
     set grid_left_bound = 0.0
     set grid_right_bound = 2.0
     set number_of_grid_elements_per_dimension = 32
-<<<<<<< HEAD
-=======
-  end
-  subsection time_refinement_study
-    set number_of_times_to_solve = 4
-    set refinement_ratio = 0.5
->>>>>>> 0056e059
   end
 end