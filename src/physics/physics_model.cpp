--- conflicted
+++ resolved
@@ -21,13 +21,9 @@
     Parameters::AllParameters::PartialDifferentialEquation       baseline_physics_type,
     std::shared_ptr< ModelBase<dim,nstate,real> >                model_input,
     std::shared_ptr< ManufacturedSolutionFunction<dim,real> >    manufactured_solution_function,
-<<<<<<< HEAD
+    const bool                                                   has_nonzero_diffusion,
     const bool                                                   has_nonzero_physical_source)
-    : PhysicsBase<dim,nstate,real>(has_nonzero_physical_source,manufactured_solution_function)
-=======
-    const bool                                                   has_nonzero_diffusion)
-    : PhysicsBase<dim,nstate,real>(has_nonzero_diffusion, manufactured_solution_function)
->>>>>>> ee3bdb4a
+    : PhysicsBase<dim,nstate,real>(has_nonzero_diffusion, has_nonzero_physical_source, manufactured_solution_function)
     , n_model_equations(nstate-nstate_baseline_physics)
     , physics_baseline(PhysicsFactory<dim,nstate_baseline_physics,real>::create_Physics(parameters_input, baseline_physics_type))
     , model(model_input)
@@ -196,7 +192,7 @@
 {
     // TO DO: Update for when nstate > nstate_baseline_physics
     real conv_surf_num_split_flux;
-    if(nstate==nstate_baseline_physics) {
+    if constexpr(nstate==nstate_baseline_physics) {
         conv_surf_num_split_flux = physics_baseline->convective_surface_numerical_split_flux(surface_flux,flux_interp_to_surface);
     } else {
         // TO DO, make use of the physics_model object for nstate>nstate_baseline_physics
@@ -211,7 +207,7 @@
     const std::array<real,nstate> &conservative_soln) const
 {
     std::array<real,nstate> entropy_var;
-    if(nstate==nstate_baseline_physics) {
+    if constexpr(nstate==nstate_baseline_physics) {
         entropy_var = physics_baseline->compute_entropy_variables(conservative_soln);
     } else {
         // TO DO, make use of the physics_model object for nstate>nstate_baseline_physics
@@ -226,7 +222,7 @@
     const std::array<real,nstate> &entropy_var) const
 {
     std::array<real,nstate> conservative_soln;
-    if(nstate==nstate_baseline_physics) {
+    if constexpr(nstate==nstate_baseline_physics) {
         conservative_soln = physics_baseline->compute_conservative_variables_from_entropy_variables(entropy_var);
     } else {
         // TO DO, make use of the physics_model object for nstate>nstate_baseline_physics
