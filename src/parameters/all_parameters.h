#ifndef __ALL_PARAMETERS_H__
#define __ALL_PARAMETERS_H__

#include <deal.II/base/conditional_ostream.h>
#include <deal.II/base/parameter_handler.h>

#include "parameters.h"
#include "parameters/parameters_ode_solver.h"
#include "parameters/parameters_linear_solver.h"
#include "parameters/parameters_manufactured_convergence_study.h"

#include "parameters/parameters_euler.h"
#include "parameters/parameters_navier_stokes.h"
#include "parameters/parameters_physics_model.h"

#include "parameters/parameters_reduced_order.h"
#include "parameters/parameters_burgers.h"
#include "parameters/parameters_grid_refinement_study.h"
#include "parameters/parameters_grid_refinement.h"
#include "parameters/parameters_artificial_dissipation.h"
#include "parameters/parameters_flow_solver.h"
#include "parameters/parameters_mesh_adaptation.h"
#include "parameters/parameters_functional.h"
#include "parameters/parameters_time_refinement_study.h"

namespace PHiLiP {
namespace Parameters {

/// Main parameter class that contains the various other sub-parameter classes.
class AllParameters
{
public:
    /// Constructor
    AllParameters();

    /// Contains parameters for manufactured convergence study
    ManufacturedConvergenceStudyParam manufactured_convergence_study_param;
    /// Contains parameters for ODE solver
    ODESolverParam ode_solver_param;
    /// Contains parameters for linear solver
    LinearSolverParam linear_solver_param;
    /// Contains parameters for the Euler equations non-dimensionalization
    EulerParam euler_param;
    /// Contains parameters for the Navier-Stokes equations non-dimensionalization
    NavierStokesParam navier_stokes_param;
    /// Contains parameters for the Reduced-Order model
    ReducedOrderModelParam reduced_order_param;
    /// Contains parameters for Burgers equation
    BurgersParam burgers_param;
    /// Contains parameters for Physics Model
    PhysicsModelParam physics_model_param;
    /// Contains the parameters for grid refinement study
    GridRefinementStudyParam grid_refinement_study_param;
    /// Contains parameters for artificial dissipation
    ArtificialDissipationParam artificial_dissipation_param;
    /// Contains the parameters for simulation cases (flow solver test)
    FlowSolverParam flow_solver_param;
    /// Constains parameters for mesh adaptation
    MeshAdaptationParam mesh_adaptation_param;
    /// Contains parameters for functional
    FunctionalParam functional_param;
    /// Contains the parameters for time refinement study
    TimeRefinementStudyParam time_refinement_study_param;

    /// Number of dimensions. Note that it has to match the executable PHiLiP_xD
    unsigned int dimension;

    /// Run type
    enum RunType {
        integration_test,
        flow_simulation
        };
    RunType run_type; ///< Selected RunType from the input file

    /// Mesh type to be used in defining the triangulation
    enum MeshType {
        default_triangulation,
        triangulation,
        parallel_shared_triangulation,
        parallel_distributed_triangulation,
        };
    /// Store selected MeshType from the input file
    MeshType mesh_type;
    
    /// Number of additional quadrature points to use.
    /** overintegration = 0 leads to number_quad_points = dg_solution_degree + 1
     */
    int overintegration;

    /// Flag to use weak or strong form of DG
    bool use_weak_form;

    /// Flux nodes type
    enum FluxNodes { GL, GLL };
    /// Store selected FluxNodes from the input file
    FluxNodes flux_nodes_type;

    /// Flag for using collocated nodes; determined based on flux_nodes_type and overintegration input parameters
    bool use_collocated_nodes;

    /// Flag to use split form.
    bool use_split_form;

    /// Two point numerical flux type for split form
    enum TwoPointNumericalFlux { KG, IR, CH, Ra };
    /// Store selected TwoPointNumericalFlux from the input file
    TwoPointNumericalFlux two_point_num_flux_type;

    /// Flag to use curvilinear metric split form.
    bool use_curvilinear_split_form;

    /// Flag to use weight-adjusted Mass Matrix for curvilinear elements.
    bool use_weight_adjusted_mass;

    /// Flag to store the residual local processor cput time.
    bool store_residual_cpu_time;

    /// Flag to use periodic BC.
    /** Not fully tested.
     */
    bool use_periodic_bc;

    /// Flag to use curvilinear grid.
    bool use_curvilinear_grid;

    ///Flag to use an energy monotonicity test
    bool use_energy;

    ///Flag to use an L2 energy monotonicity test (for FR)
    bool use_L2_norm;

    ///Flag to use a Classical ESFR scheme where only the surface is reconstructed
    //The default ESFR scheme is the Nonlinearly Stable FR where the volume is also reconstructed
    bool use_classical_FR;

    ///Flag to store global mass matrix
    bool store_global_mass_matrix;

    /// Scaling of Symmetric Interior Penalty term to ensure coercivity.
    double sipg_penalty_factor;

    /// Flag to use invariant curl form for metric cofactor operator.
    bool use_invariant_curl_form;

    /// Flag to use inverse mass matrix on-the-fly for explicit solves.
    bool use_inverse_mass_on_the_fly;

    /// Flag to check if the metric Jacobian is valid when high-order grid is constructed.
    bool check_valid_metric_Jacobian;

    /// Energy file.
    std::string energy_file;

    /// Number of state variables. Will depend on PDE
    int nstate;

    /// Possible integration tests to run
    enum TestType {
        run_control,
        grid_refinement_study,
        burgers_energy_stability,
        diffusion_exact_adjoint,
        euler_gaussian_bump,
        euler_gaussian_bump_enthalpy,
        euler_gaussian_bump_adjoint,
        euler_cylinder,
        euler_cylinder_adjoint,
        euler_vortex,
        euler_entropy_waves,
        euler_split_taylor_green,
        taylor_green_scaling,
        burgers_split_form,
        optimization_inverse_manufactured,
        euler_bump_optimization,
        euler_naca_optimization,
        shock_1d,
        euler_naca0012,
        reduced_order,
        convection_diffusion_periodicity,
        POD_adaptation,
        POD_adaptive_sampling,
        adaptive_sampling_testing,
        finite_difference_sensitivity,
        advection_periodicity,
        dual_weighted_residual_mesh_adaptation,
        anisotropic_mesh_adaptation,
        taylor_green_vortex_energy_check,
        taylor_green_vortex_restart_check,
        time_refinement_study,
        time_refinement_study_reference,
        burgers_energy_conservation_rrk,
        euler_entropy_conserving_split_forms_check,
        h_refinement_study_isentropic_vortex,
        khi_robustness,
        homogeneous_isotropic_turbulence_initialization_check,
    };
    /// Store selected TestType from the input file.
    TestType test_type;

    /// Possible Partial Differential Equations to solve
    enum PartialDifferentialEquation {
        advection,
        diffusion,
        convection_diffusion,
        advection_vector,
        burgers_inviscid,
        burgers_viscous,
        burgers_rewienski,
        euler,
        mhd,
        navier_stokes,
        physics_model,
    };
    /// Store the PDE type to be solved
    PartialDifferentialEquation pde_type;

    /// Types of models available.
    enum ModelType {
        large_eddy_simulation,
        reynolds_averaged_navier_stokes,
    };
    /// Store the model type
    ModelType model_type;

    /// Possible boundary types, NOT IMPLEMENTED YET
    enum BoundaryType {
        manufactured_dirichlet,
        manufactured_neumann,
        manufactured_inout_flow,
    };

    /// Possible source terms, NOT IMPLEMENTED YET
    enum SourceTerm {
        zero,
        manufactured,
    };

    /// Possible convective numerical flux types
    enum ConvectiveNumericalFlux { 
        lax_friedrichs, 
        roe, 
        l2roe, 
        central_flux,
        two_point_flux,
        two_point_flux_with_lax_friedrichs_dissipation,
        two_point_flux_with_roe_dissipation,
        two_point_flux_with_l2roe_dissipation
    };
    /// Store convective flux type
    ConvectiveNumericalFlux conv_num_flux_type;

    /// Possible dissipative numerical flux types
    enum DissipativeNumericalFlux { symm_internal_penalty, bassi_rebay_2, central_visc_flux };
    /// Store diffusive flux type
    DissipativeNumericalFlux diss_num_flux_type;

    /// Type of correction in Flux Reconstruction
    enum Flux_Reconstruction {cDG, cSD, cHU, cNegative, cNegative2, cPlus, c10Thousand, cHULumped};
    /// Store flux reconstruction type
    Flux_Reconstruction flux_reconstruction_type;

    /// Type of correction in Flux Reconstruction for the auxiliary variables
    enum Flux_Reconstruction_Aux {kDG, kSD, kHU, kNegative, kNegative2, kPlus, k10Thousand};
    /// Store flux reconstruction type for the auxiliary variables
    Flux_Reconstruction_Aux flux_reconstruction_aux_type;

    /// Enum of nonphysical behavior
    enum NonPhysicalBehaviorEnum {return_big_number, abort_run, print_warning};
    /// Specify behavior on nonphysical results
    NonPhysicalBehaviorEnum non_physical_behavior_type;

    /// Name of directory for writing solution vtk files
    std::string solution_vtk_files_directory_name;

    /// Flag for outputting the high-order grid vtk files
    bool output_high_order_grid;

    /// Enable writing of higher-order vtk results
    bool enable_higher_order_vtk_output;

    /// Flag for outputting the surface solution vtk files
    bool output_face_results_vtk;

    /// Flag for renumbering DOFs
    bool do_renumber_dofs;
<<<<<<< HEAD
=======
    /// Renumber dofs type.
    enum RenumberDofsType { CuthillMckee };
    /// Store selected RenumberDofsType from the input file.
    RenumberDofsType renumber_dofs_type;
>>>>>>> fd0a1612
    
    /// Declare parameters that can be set as inputs and set up the default options
    /** This subroutine should call the sub-parameter classes static declare_parameters()
      * such that each sub-parameter class is responsible to declare their own parameters.
      */
    static void declare_parameters (dealii::ParameterHandler &prm);

    /// Retrieve parameters from dealii::ParameterHandler
    /** This subroutine should call the sub-parameter classes static parse_parameters()
      * such that each sub-parameter class is responsible to parse their own parameters.
      */
    void parse_parameters (dealii::ParameterHandler &prm);

    //FunctionParser<dim> initial_conditions;
    //BoundaryConditions  boundary_conditions[max_n_boundaries];
protected:
    dealii::ConditionalOStream pcout; ///< Parallel std::cout that only outputs on mpi_rank==0

};  

} // Parameters namespace
} // PHiLiP namespace

#endif
<|MERGE_RESOLUTION|>--- conflicted
+++ resolved
@@ -283,13 +283,12 @@
 
     /// Flag for renumbering DOFs
     bool do_renumber_dofs;
-<<<<<<< HEAD
-=======
+    
     /// Renumber dofs type.
     enum RenumberDofsType { CuthillMckee };
+    
     /// Store selected RenumberDofsType from the input file.
     RenumberDofsType renumber_dofs_type;
->>>>>>> fd0a1612
     
     /// Declare parameters that can be set as inputs and set up the default options
     /** This subroutine should call the sub-parameter classes static declare_parameters()
