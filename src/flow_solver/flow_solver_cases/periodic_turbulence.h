--- conflicted
+++ resolved
@@ -16,27 +16,17 @@
     /** Number of different computed quantities
      *  Corresponds to the number of items in IntegratedQuantitiesEnum
      * */
-<<<<<<< HEAD
-    static const int NUMBER_OF_INTEGRATED_QUANTITIES = 5;
-=======
     static const int NUMBER_OF_INTEGRATED_QUANTITIES = 9;
 
->>>>>>> 5b5e4eb9
 public:
     /// Constructor.
     explicit PeriodicTurbulence(const Parameters::AllParameters *const parameters_input);
-
-<<<<<<< HEAD
-=======
-    /// Destructor
-    ~PeriodicTurbulence() {};
 
     /// Outputs the velocity field if the current time is an output time for the velocity field
     void output_velocity_field_if_current_time_is_output_time(
         const double current_time,
         const std::shared_ptr <DGBase<dim, double>> dg);
     
->>>>>>> 5b5e4eb9
     /** Computes the integrated quantities over the domain simultaneously and updates the array storing them
      *  Note: For efficiency, this also simultaneously updates the local maximum wave speed
      * */
@@ -188,17 +178,12 @@
         kinetic_energy,
         enstrophy,
         pressure_dilatation,
-<<<<<<< HEAD
         viscosity_times_deviatoric_strain_rate_tensor_magnitude_sqr,
-        viscosity_times_strain_rate_tensor_magnitude_sqr
-=======
-        deviatoric_strain_rate_tensor_magnitude_sqr,
-        strain_rate_tensor_magnitude_sqr,
+        viscosity_times_strain_rate_tensor_magnitude_sqr,
         incompressible_kinetic_energy,
         incompressible_enstrophy,
         incompressible_palinstrophy,
         angular_momentum
->>>>>>> 5b5e4eb9
     };
     /// Array for storing the integrated quantities; done for computational efficiency
     std::array<double,NUMBER_OF_INTEGRATED_QUANTITIES> integrated_quantities;
