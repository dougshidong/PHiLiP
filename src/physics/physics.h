#ifndef __PHYSICS__
#define __PHYSICS__

#include <deal.II/base/tensor.h>
#include <deal.II/numerics/data_component_interpretation.h>
#include <deal.II/fe/fe_update_flags.h>
#include <deal.II/base/types.h>

#include "parameters/all_parameters.h"
#include "parameters/parameters_manufactured_solution.h"
#include "physics/manufactured_solution.h"


namespace PHiLiP {
namespace Physics {

/// Base class from which Advection, Diffusion, ConvectionDiffusion, and Euler is derived.
/**
 *  Main interface for all the convective and diffusive terms.
 *
 *  LinearAdvection, Diffusion, ConvectionDiffusion, Euler are derived from this class.
 *
 *  Partial differential equation is given by the divergence of the convective and
 *  diffusive flux equal to the source term
 *
 *  \f[ \boldsymbol{\nabla} \cdot
 *         (  \mathbf{F}_{conv}( u ) 
 *          + \mathbf{F}_{diss}( u, \boldsymbol{\nabla}(u) )
 *      = s(\mathbf{x})
 *  \f]
 */
template <int dim, int nstate, typename real>
class PhysicsBase
{
public:
    /// Default constructor that will set the constants.
    PhysicsBase(
        const dealii::Tensor<2,3,double>                          input_diffusion_tensor = Parameters::ManufacturedSolutionParam::get_default_diffusion_tensor(),
        std::shared_ptr< ManufacturedSolutionFunction<dim,real> > manufactured_solution_function_input = nullptr);

    /// Constructor that will call default constructor.
    PhysicsBase(std::shared_ptr< ManufacturedSolutionFunction<dim,real> > manufactured_solution_function_input = nullptr);

    /// Virtual destructor required for abstract classes.
    virtual ~PhysicsBase() = 0;

    /// Manufactured solution function
    std::shared_ptr< ManufacturedSolutionFunction<dim,real> > manufactured_solution_function;

    /// Convective fluxes that will be differentiated once in space.
    virtual std::array<dealii::Tensor<1,dim,real>,nstate> convective_flux (
        const std::array<real,nstate> &solution) const = 0;

    /// Convective Numerical Split Flux for split form
    virtual std::array<dealii::Tensor<1,dim,real>,nstate> convective_numerical_split_flux (
        const std::array<real,nstate> &soln_const, const std::array<real,nstate> &soln_loop) const = 0;

/// Convective Numerical Split Flux for split form
    virtual real convective_surface_numerical_split_flux (
                const real &surface_flux,
                const real &flux_interp_to_surface) const = 0;

    /// Spectral radius of convective term Jacobian.
    /** Used for scalar dissipation
     */
    virtual std::array<real,nstate> convective_eigenvalues (
        const std::array<real,nstate> &/*solution*/,
        const dealii::Tensor<1,dim,real> &/*normal*/) const = 0;

    /// Maximum convective eigenvalue used in Lax-Friedrichs
    virtual real max_convective_eigenvalue (const std::array<real,nstate> &soln) const = 0;

    // /// Evaluate the diffusion matrix \f$ A \f$ such that \f$F_v = A \nabla u\f$.
    // virtual std::array<dealii::Tensor<1,dim,real>,nstate> apply_diffusion_matrix (
    //     const std::array<real,nstate> &solution,
    //     const std::array<dealii::Tensor<1,dim,real>,nstate> &solution_grad) const = 0;

    /// Dissipative fluxes that will be differentiated ONCE in space.
    virtual std::array<dealii::Tensor<1,dim,real>,nstate> dissipative_flux (
        const std::array<real,nstate> &solution,
        const std::array<dealii::Tensor<1,dim,real>,nstate> &solution_gradient,
        const dealii::types::global_dof_index cell_index) const = 0;

    /// Artificial dissipative fluxes that will be differentiated ONCE in space.
    /** Stems from the Persson2006 paper on subcell shock capturing */
/*    virtual std::array<dealii::Tensor<1,dim,real>,nstate> artificial_dissipative_flux (
        const real viscosity_coefficient,
        const std::array<real,nstate> &solution,
        const std::array<dealii::Tensor<1,dim,real>,nstate> &solution_gradient) const;
*/ 
    /// Source term that does not require differentiation.
    virtual std::array<real,nstate> source_term (
        const dealii::Point<dim,real> &pos,
        const std::array<real,nstate> &solution,
<<<<<<< HEAD
        const real /*current_time*/) const = 0;
=======
        const dealii::types::global_dof_index cell_index) const = 0;
>>>>>>> 02a1cfcf

    /// Artificial source term that does not require differentiation stemming from artificial dissipation.
    virtual std::array<real,nstate> artificial_source_term (
        const real viscosity_coefficient,
        const dealii::Point<dim,real> &pos,
        const std::array<real,nstate> &solution) const;

    /// Evaluates boundary values and gradients on the other side of the face.
    virtual void boundary_face_values (
        const int /*boundary_type*/,
        const dealii::Point<dim, real> &/*pos*/,
        const dealii::Tensor<1,dim,real> &/*normal*/,
        const std::array<real,nstate> &/*soln_int*/,
        const std::array<dealii::Tensor<1,dim,real>,nstate> &/*soln_grad_int*/,
        std::array<real,nstate> &/*soln_bc*/,
        std::array<dealii::Tensor<1,dim,real>,nstate> &/*soln_grad_bc*/) const;

    /// Returns current vector solution to be used by PhysicsPostprocessor to output current solution.
    /** The implementation in this Physics base class simply returns the stored solution.
     */
    virtual dealii::Vector<double> post_compute_derived_quantities_vector (
        const dealii::Vector<double>              &uh,
        const std::vector<dealii::Tensor<1,dim> > &/*duh*/,
        const std::vector<dealii::Tensor<2,dim> > &/*dduh*/,
        const dealii::Tensor<1,dim>               &/*normals*/,
        const dealii::Point<dim>                  &/*evaluation_points*/) const;

    /// Returns current scalar solution to be used by PhysicsPostprocessor to output current solution.
    /** The implementation in this Physics base class simply returns the stored solution.
     */
    virtual dealii::Vector<double> post_compute_derived_quantities_scalar (
        const double                &uh,
        const dealii::Tensor<1,dim> &/*duh*/,
        const dealii::Tensor<2,dim> &/*dduh*/,
        const dealii::Tensor<1,dim> &/*normals*/,
        const dealii::Point<dim>    &/*evaluation_points*/) const;
    /// Returns names of the solution to be used by PhysicsPostprocessor to output current solution.
    /** The implementation in this Physics base class simply returns "state0, state1, etc.".
     */
    virtual std::vector<std::string> post_get_names () const;
    /// Returns DataComponentInterpretation of the solution to be used by PhysicsPostprocessor to output current solution.
    /** Treats every solution state as an independent scalar.
     */
    virtual std::vector<dealii::DataComponentInterpretation::DataComponentInterpretation> post_get_data_component_interpretation () const;
    /// Returns required update flags of the solution to be used by PhysicsPostprocessor to output current solution.
    /** Only update the solution at the output points.
     */
    virtual dealii::UpdateFlags post_get_needed_update_flags () const;
protected:
    /// Anisotropic diffusion matrix
    /** As long as the diagonal components are positive and diagonally dominant
     *  we should have a stable diffusive system
     */
    dealii::Tensor<2,dim,double> diffusion_tensor;

};
} // Physics namespace
} // PHiLiP namespace

#endif<|MERGE_RESOLUTION|>--- conflicted
+++ resolved
@@ -92,11 +92,8 @@
     virtual std::array<real,nstate> source_term (
         const dealii::Point<dim,real> &pos,
         const std::array<real,nstate> &solution,
-<<<<<<< HEAD
+        const dealii::types::global_dof_index cell_index,
         const real /*current_time*/) const = 0;
-=======
-        const dealii::types::global_dof_index cell_index) const = 0;
->>>>>>> 02a1cfcf
 
     /// Artificial source term that does not require differentiation stemming from artificial dissipation.
     virtual std::array<real,nstate> artificial_source_term (
