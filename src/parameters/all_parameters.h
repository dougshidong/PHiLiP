#ifndef __ALL_PARAMETERS_H__
#define __ALL_PARAMETERS_H__

#include <deal.II/base/conditional_ostream.h>
#include <deal.II/base/parameter_handler.h>

#include "parameters.h"
#include "parameters/parameters_ode_solver.h"
#include "parameters/parameters_linear_solver.h"
#include "parameters/parameters_manufactured_convergence_study.h"

#include "parameters/parameters_euler.h"
#include "parameters/parameters_navier_stokes.h"
#include "parameters/parameters_physics_model.h"

#include "parameters/parameters_reduced_order.h"
#include "parameters/parameters_burgers.h"
#include "parameters/parameters_grid_refinement_study.h"
#include "parameters/parameters_grid_refinement.h"
#include "parameters/parameters_artificial_dissipation.h"
#include "parameters/parameters_flow_solver.h"
#include "parameters/parameters_mesh_adaptation.h"
#include "parameters/parameters_functional.h"
#include "parameters/parameters_time_refinement_study.h"

namespace PHiLiP {
namespace Parameters {

/// Main parameter class that contains the various other sub-parameter classes.
class AllParameters
{
public:
    /// Constructor
    AllParameters();

    /// Contains parameters for manufactured convergence study
    ManufacturedConvergenceStudyParam manufactured_convergence_study_param;
    /// Contains parameters for ODE solver
    ODESolverParam ode_solver_param;
    /// Contains parameters for linear solver
    LinearSolverParam linear_solver_param;
    /// Contains parameters for the Euler equations non-dimensionalization
    EulerParam euler_param;
    /// Contains parameters for the Navier-Stokes equations non-dimensionalization
    NavierStokesParam navier_stokes_param;
    /// Contains parameters for the Reduced-Order model
    ReducedOrderModelParam reduced_order_param;
    /// Contains parameters for Burgers equation
    BurgersParam burgers_param;
    /// Contains parameters for Physics Model
    PhysicsModelParam physics_model_param;
    /// Contains the parameters for grid refinement study
    GridRefinementStudyParam grid_refinement_study_param;
    /// Contains parameters for artificial dissipation
    ArtificialDissipationParam artificial_dissipation_param;
    /// Contains the parameters for simulation cases (flow solver test)
    FlowSolverParam flow_solver_param;
    /// Constains parameters for mesh adaptation
    MeshAdaptationParam mesh_adaptation_param;
    /// Contains parameters for functional
    FunctionalParam functional_param;
    /// Contains the parameters for time refinement study
    TimeRefinementStudyParam time_refinement_study_param;

    /// Number of dimensions. Note that it has to match the executable PHiLiP_xD
    unsigned int dimension;

    /// Run type
    enum RunType {
        integration_test,
        flow_simulation
        };
    RunType run_type; ///< Selected RunType from the input file

    /// Mesh type to be used in defining the triangulation
    enum MeshType {
        default_triangulation,
        triangulation,
        parallel_shared_triangulation,
        parallel_distributed_triangulation,
        };
    /// Store selected MeshType from the input file
    MeshType mesh_type;
    
    /// Number of additional quadrature points to use.
    /** overintegration = 0 leads to number_quad_points = dg_solution_degree + 1
     */
    int overintegration;

    /// Flag to use weak or strong form of DG
    bool use_weak_form;

    /// Flag to use Gauss-Lobatto Nodes;
    bool use_collocated_nodes;

    /// Flag to use split form.
    bool use_split_form;

    /// Two point numerical flux type for split form
    enum TwoPointNumericalFlux { KG, IR, CH, Ra };
    /// Store selected TwoPointNumericalFlux from the input file
    TwoPointNumericalFlux two_point_num_flux_type;

    /// Flag to use curvilinear metric split form.
    bool use_curvilinear_split_form;

    /// Flag to use weight-adjusted Mass Matrix for curvilinear elements.
    bool use_weight_adjusted_mass;

    /// Flag to use periodic BC.
    /** Not fully tested.
     */
    bool use_periodic_bc;

    ///Flag to use an energy monotonicity test
    bool use_energy;

    ///Flag to use an L2 energy monotonicity test (for FR)
    bool use_L2_norm;

    ///Flag to use a Classical ESFR scheme where only the surface is reconstructed
    //The default ESFR scheme is the Nonlinearly Stable FR where the volume is also reconstructed
    bool use_classical_FR;

    ///Flag to store global mass matrix
    bool store_global_mass_matrix;

    /// Scaling of Symmetric Interior Penalty term to ensure coercivity.
    double sipg_penalty_factor;

    /// Flag to use invariant curl form for metric cofactor operator.
    bool use_invariant_curl_form;

    /// Flag to use inverse mass matrix on-the-fly for explicit solves.
    bool use_inverse_mass_on_the_fly;

    /// Energy file.
    std::string energy_file;

    /// Number of state variables. Will depend on PDE
    int nstate;

    /// Possible integration tests to run
    enum TestType {
        run_control,
        grid_refinement_study,
        burgers_energy_stability,
        diffusion_exact_adjoint,
        euler_gaussian_bump,
        euler_gaussian_bump_enthalpy,
        euler_gaussian_bump_adjoint,
        euler_cylinder,
        euler_cylinder_adjoint,
        euler_vortex,
        euler_entropy_waves,
        euler_split_taylor_green,
        burgers_split_form,
        optimization_inverse_manufactured,
        euler_bump_optimization,
        euler_naca_optimization,
        shock_1d,
        euler_naca0012,
        reduced_order,
        convection_diffusion_periodicity,
        POD_adaptation,
        POD_adaptive_sampling,
        adaptive_sampling_testing,
        finite_difference_sensitivity,
        advection_periodicity,
        dual_weighted_residual_mesh_adaptation,
        taylor_green_vortex_energy_check,
        taylor_green_vortex_restart_check,
        time_refinement_study,
        time_refinement_study_reference,
        burgers_energy_conservation_rrk,
        euler_ismail_roe_entropy_check,
    };
    /// Store selected TestType from the input file.
    TestType test_type;

    /// Possible Partial Differential Equations to solve
    enum PartialDifferentialEquation {
        advection,
        diffusion,
        convection_diffusion,
        advection_vector,
        burgers_inviscid,
        burgers_viscous,
        burgers_rewienski,
        euler,
        mhd,
        navier_stokes,
        physics_model,
    };
    /// Store the PDE type to be solved
    PartialDifferentialEquation pde_type;

    /// Types of models available.
    enum ModelType {
        large_eddy_simulation,
        //reynolds_averaged_navier_stokes,
    };
    /// Store the model type
    ModelType model_type;

    /// Possible boundary types, NOT IMPLEMENTED YET
    enum BoundaryType {
        manufactured_dirichlet,
        manufactured_neumann,
        manufactured_inout_flow,
    };

    /// Possible source terms, NOT IMPLEMENTED YET
    enum SourceTerm {
        zero,
        manufactured,
    };

    /// Possible convective numerical flux types
    enum ConvectiveNumericalFlux { 
        lax_friedrichs, 
        roe, 
        l2roe, 
        central_flux,
        two_point_flux,
        two_point_flux_with_lax_friedrichs_dissipation,
        two_point_flux_with_roe_dissipation,
        two_point_flux_with_l2roe_dissipation
    };
    /// Store convective flux type
    ConvectiveNumericalFlux conv_num_flux_type;

    /// Possible dissipative numerical flux types
    enum DissipativeNumericalFlux { symm_internal_penalty, bassi_rebay_2, central_visc_flux };
    /// Store diffusive flux type
    DissipativeNumericalFlux diss_num_flux_type;

    /// Type of correction in Flux Reconstruction
    enum Flux_Reconstruction {cDG, cSD, cHU, cNegative, cNegative2, cPlus, c10Thousand, cHULumped};
    /// Store flux reconstruction type
    Flux_Reconstruction flux_reconstruction_type;

    /// Type of correction in Flux Reconstruction for the auxiliary variables
    enum Flux_Reconstruction_Aux {kDG, kSD, kHU, kNegative, kNegative2, kPlus, k10Thousand};
    /// Store flux reconstruction type for the auxiliary variables
    Flux_Reconstruction_Aux flux_reconstruction_aux_type;

    /// Name of directory for writing solution vtk files
    std::string solution_vtk_files_directory_name;

<<<<<<< HEAD
    /// Flag for outputting the high-order grid vtk files
    bool output_high_order_grid;
=======
    /// Enable writing of higher-order vtk results
    bool enable_higher_order_vtk_output;
>>>>>>> 6272309f

    /// Declare parameters that can be set as inputs and set up the default options
    /** This subroutine should call the sub-parameter classes static declare_parameters()
      * such that each sub-parameter class is responsible to declare their own parameters.
      */
    static void declare_parameters (dealii::ParameterHandler &prm);

    /// Retrieve parameters from dealii::ParameterHandler
    /** This subroutine should call the sub-parameter classes static parse_parameters()
      * such that each sub-parameter class is responsible to parse their own parameters.
      */
    void parse_parameters (dealii::ParameterHandler &prm);

    //FunctionParser<dim> initial_conditions;
    //BoundaryConditions  boundary_conditions[max_n_boundaries];
protected:
    dealii::ConditionalOStream pcout; ///< Parallel std::cout that only outputs on mpi_rank==0

};  

} // Parameters namespace
} // PHiLiP namespace

#endif
<|MERGE_RESOLUTION|>--- conflicted
+++ resolved
@@ -248,13 +248,11 @@
     /// Name of directory for writing solution vtk files
     std::string solution_vtk_files_directory_name;
 
-<<<<<<< HEAD
     /// Flag for outputting the high-order grid vtk files
     bool output_high_order_grid;
-=======
+
     /// Enable writing of higher-order vtk results
     bool enable_higher_order_vtk_output;
->>>>>>> 6272309f
 
     /// Declare parameters that can be set as inputs and set up the default options
     /** This subroutine should call the sub-parameter classes static declare_parameters()
