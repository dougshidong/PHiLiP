#include "ADTypes.hpp"

#include "burgers.h"

namespace PHiLiP {
namespace Physics {

template <int dim, int nstate, typename real>
void Burgers<dim,nstate,real>
::boundary_face_values (
   const int /*boundary_type*/,
   const dealii::Point<dim, real> &pos,
   const dealii::Tensor<1,dim,real> &normal_int,
   const std::array<real,nstate> &soln_int,
   const std::array<dealii::Tensor<1,dim,real>,nstate> &soln_grad_int,
   std::array<real,nstate> &soln_bc,
   std::array<dealii::Tensor<1,dim,real>,nstate> &soln_grad_bc) const
{
    std::array<real,nstate> boundary_values;
    std::array<dealii::Tensor<1,dim,real>,nstate> boundary_gradients;
    for (int i=0; i<nstate; i++) {
        boundary_values[i] = this->manufactured_solution_function->value (pos, i);
        boundary_gradients[i] = this->manufactured_solution_function->gradient (pos, i);
    }

    for (int istate=0; istate<nstate; ++istate) {

        std::array<real,nstate> characteristic_dot_n = convective_eigenvalues(boundary_values, normal_int);
        const bool inflow = (characteristic_dot_n[istate] <= 0.);

        if (inflow || hasDiffusion) { // Dirichlet boundary condition
            // soln_bc[istate] = boundary_values[istate];
            // soln_grad_bc[istate] = soln_grad_int[istate];

            soln_bc[istate] = boundary_values[istate];
            soln_grad_bc[istate] = soln_grad_int[istate];

        } else { // Neumann boundary condition
            // //soln_bc[istate] = soln_int[istate];
            // //soln_bc[istate] = boundary_values[istate];
            //soln_bc[istate] = -soln_int[istate]+2*boundary_values[istate];
            soln_bc[istate] = soln_int[istate];

            // **************************************************************************************************************
            // Note I don't know how to properly impose the soln_grad_bc to obtain an adjoint consistent scheme
            // Currently, Neumann boundary conditions are only imposed for the linear advection
            // Therefore, soln_grad_bc does not affect the solution
            // **************************************************************************************************************
            soln_grad_bc[istate] = soln_grad_int[istate];
            //soln_grad_bc[istate] = boundary_gradients[istate];
            //soln_grad_bc[istate] = -soln_grad_int[istate]+2*boundary_gradients[istate];
        }
    }
}

template <int dim, int nstate, typename real>
std::array<dealii::Tensor<1,dim,real>,nstate> Burgers<dim,nstate,real>
::convective_flux (const std::array<real,nstate> &solution) const
{
    std::array<dealii::Tensor<1,dim,real>,nstate> conv_flux;
    for (int flux_dim=0; flux_dim<dim; ++flux_dim) {
        for (int s=0; s<nstate; ++s) {
            conv_flux[s][flux_dim] = 0.5*solution[flux_dim]*solution[s];
        }
    }
    return conv_flux;
}

template <int dim, int nstate, typename real>
std::array<dealii::Tensor<1,dim,real>,nstate> Burgers<dim,nstate,real>::convective_numerical_split_flux (
                const std::array<real,nstate> &conservative_soln1,
                const std::array<real,nstate> &conservative_soln2) const
{
    std::array<dealii::Tensor<1,dim,real>,nstate> conv_flux;
        for (int flux_dim=0; flux_dim<dim; ++flux_dim) {
            for (int s=0; s<nstate; ++s) {
                conv_flux[s][flux_dim] = 1./6. * (conservative_soln1[flux_dim]*conservative_soln1[flux_dim] + conservative_soln1[flux_dim]*conservative_soln2[s] + conservative_soln2[s]*conservative_soln2[s]);
            }
        }
        return conv_flux;
}

template <int dim, int nstate, typename real>
real Burgers<dim,nstate,real>::convective_surface_numerical_split_flux (
                const real &surface_flux,
                const real &flux_interp_to_surface) const
{
    real surface_split_flux;
    surface_split_flux = 2.0/3.0 * flux_interp_to_surface + 1.0/3.0 * surface_flux;
    return surface_split_flux;
}

template <int dim, int nstate, typename real>
<<<<<<< HEAD
=======
std::array<real,nstate> Burgers<dim, nstate, real>
::compute_entropy_variables (
    const std::array<real,nstate> &conservative_soln) const
{
    return conservative_soln;
}

template <int dim, int nstate, typename real>
std::array<real,nstate> Burgers<dim, nstate, real>
::compute_conservative_variables_from_entropy_variables (
    const std::array<real,nstate> &entropy_var) const
{
    return entropy_var;
}

template <int dim, int nstate, typename real>
>>>>>>> ee3bdb4a
real Burgers<dim,nstate,real>
::diffusion_coefficient () const
{
    if(hasDiffusion) return this->diffusion_scaling_coeff;
    const real zero = 0.0;
    return zero;
}

template <int dim, int nstate, typename real>
std::array<real,nstate> Burgers<dim,nstate,real>
::convective_eigenvalues (
    const std::array<real,nstate> &solution,
    const dealii::Tensor<1,dim,real> &normal) const
{
    std::array<real,nstate> eig;
    for (int i=0; i<nstate; i++) {
        eig[i] = 0.0;
        for (int d=0;d<dim;++d) {
            eig[i] += solution[d]*normal[d];
        }
    }
    return eig;
}

template <int dim, int nstate, typename real>
real Burgers<dim,nstate,real>
::max_convective_eigenvalue (const std::array<real,nstate> &soln) const
{
    real max_eig = 0;
    for (int i=0; i<dim; i++) {
        //max_eig = std::max(max_eig,std::abs(soln[i]));
        const real abs_soln = abs(soln[i]);
        max_eig = std::max(max_eig, abs_soln);
        //max_eig += soln[i] * soln[i];
    }
    return max_eig;
}

template <int dim, int nstate, typename real>
real Burgers<dim,nstate,real>
::max_viscous_eigenvalue (const std::array<real,nstate> &/*conservative_soln*/) const
{
    return 0.0;
}

template <int dim, int nstate, typename real>
std::array<dealii::Tensor<1,dim,real>,nstate> Burgers<dim,nstate,real>
::dissipative_flux (
    const std::array<real,nstate> &solution,
    const std::array<dealii::Tensor<1,dim,real>,nstate> &solution_gradient,
    const dealii::types::global_dof_index /*cell_index*/) const
{
    return dissipative_flux(solution, solution_gradient);
}

template <int dim, int nstate, typename real>
std::array<dealii::Tensor<1,dim,real>,nstate> Burgers<dim,nstate,real>
::dissipative_flux (
    const std::array<real,nstate> &/*solution*/,
    const std::array<dealii::Tensor<1,dim,real>,nstate> &solution_gradient) const
{
    std::array<dealii::Tensor<1,dim,real>,nstate> diss_flux;
    const real diff_coeff = diffusion_coefficient();
    for (int i=0; i<nstate; i++) {
        for (int d1=0; d1<dim; d1++) {
            diss_flux[i][d1] = 0.0;
            for (int d2=0; d2<dim; d2++) {
                diss_flux[i][d1] += -diff_coeff*((this->diffusion_tensor[d1][d2])*solution_gradient[i][d2]);
            }
        }
    }
    return diss_flux;
}

template <int dim, int nstate, typename real>
std::array<real,nstate> Burgers<dim,nstate,real>
::source_term (
    const dealii::Point<dim,real> &pos,
    const std::array<real,nstate> &solution,
    const real current_time,
    const dealii::types::global_dof_index /*cell_index*/) const
{
    return source_term(pos,solution,current_time);
}

template <int dim, int nstate, typename real>
std::array<real,nstate> Burgers<dim,nstate,real>
::source_term (
    const dealii::Point<dim,real> &pos,
    const std::array<real,nstate> &/*solution*/,
    const real current_time) const
{
    std::array<real,nstate> source;

    using TestType = Parameters::AllParameters::TestType;

    if(this->test_type == TestType::burgers_energy_stability){
        for(int istate =0; istate<nstate; istate++){
            source[istate] = 0.0;
            const double pi = atan(1)*4.0;
            for(int idim=0; idim< dim; idim++){
              // source[istate] += pi * cos(pi*(pos[idim] - current_time))
              //                     *(-0.99 + sin(pi * (pos[idim] - current_time)));
               source[istate] += pi * sin(pi*(pos[idim] - current_time))
                                   *(1.0 - cos(pi * (pos[idim] - current_time)));
            }
        }
    }
    else{
    const real diff_coeff = diffusion_coefficient();
    // for (int istate=0; istate<nstate; istate++) {
    //     dealii::Tensor<1,dim,real> manufactured_gradient = this->manufactured_solution_function.gradient (pos, istate);
    //     dealii::SymmetricTensor<2,dim,real> manufactured_hessian = this->manufactured_solution_function.hessian (pos, istate);
    //     source[istate] = 0.0;
    //     for (int d=0;d<dim;++d) {
    //         real manufactured_solution = this->manufactured_solution_function.value (pos, d);
    //         source[istate] += manufactured_solution*manufactured_gradient[d];
    //     }
    //     source[istate] += -diff_coeff*scalar_product((this->diffusion_tensor),manufactured_hessian);
    // }
    for (int istate=0; istate<nstate; istate++) {
        source[istate] = 0.0;
        dealii::Tensor<1,dim,real> manufactured_gradient = this->manufactured_solution_function->gradient (pos, istate);
        dealii::SymmetricTensor<2,dim,real> manufactured_hessian = this->manufactured_solution_function->hessian (pos, istate);
        for (int d=0;d<dim;++d) {
            real manufactured_solution = this->manufactured_solution_function->value (pos, d);
            source[istate] += 0.5*manufactured_solution*manufactured_gradient[d];
        }
        //source[istate] += -diff_coeff*scalar_product((this->diffusion_tensor),manufactured_hessian);
        real hess = 0.0;
        for (int dr=0; dr<dim; ++dr) {
            for (int dc=0; dc<dim; ++dc) {
                hess += (this->diffusion_tensor)[dr][dc] * manufactured_hessian[dr][dc];
            }
        }
        source[istate] += -diff_coeff*hess;
    }
    for (int istate=0; istate<nstate; istate++) {
        real manufactured_solution = this->manufactured_solution_function->value (pos, istate);
        real divergence = 0.0;
        for (int d=0;d<dim;++d) {
            dealii::Tensor<1,dim,real> manufactured_gradient = this->manufactured_solution_function->gradient (pos, d);
            divergence += manufactured_gradient[d];
        }
        source[istate] += 0.5*manufactured_solution*divergence;
    }

    }
    // for (int istate=0; istate<nstate; istate++) {
    //     source[istate] = 0.0;
    //     for (int d=0;d<dim;++d) {
    //         dealii::Point<dim,real> posp = pos;
    //         dealii::Point<dim,real> posm = pos;
    //         posp[d] += 1e-8;
    //         posm[d] -= 1e-8;
    //         std::array<real,nstate> solp,solm;
    //         for (int s=0; s<nstate; s++) { 
    //             solp[s] = this->manufactured_solution_function.value (posp, s);
    //             solm[s] = this->manufactured_solution_function.value (posm, s);
    //         }
    //         std::array<dealii::Tensor<1,dim,real>,nstate> convp = convective_flux (solp);
    //         std::array<dealii::Tensor<1,dim,real>,nstate> convm = convective_flux (solm);
    //         source[istate] += (convp[istate][d] - convm[istate][d]) / 2e-8;
    //     }
    // }
    return source;
}

template class Burgers < PHILIP_DIM, PHILIP_DIM, double >;
template class Burgers < PHILIP_DIM, PHILIP_DIM, FadType  >;
template class Burgers < PHILIP_DIM, PHILIP_DIM, RadType  >;
template class Burgers < PHILIP_DIM, PHILIP_DIM, FadFadType >;
template class Burgers < PHILIP_DIM, PHILIP_DIM, RadFadType >;

} // Physics namespace
} // PHiLiP namespace



<|MERGE_RESOLUTION|>--- conflicted
+++ resolved
@@ -91,8 +91,6 @@
 }
 
 template <int dim, int nstate, typename real>
-<<<<<<< HEAD
-=======
 std::array<real,nstate> Burgers<dim, nstate, real>
 ::compute_entropy_variables (
     const std::array<real,nstate> &conservative_soln) const
@@ -109,7 +107,6 @@
 }
 
 template <int dim, int nstate, typename real>
->>>>>>> ee3bdb4a
 real Burgers<dim,nstate,real>
 ::diffusion_coefficient () const
 {
