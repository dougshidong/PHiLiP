#ifndef __PHILIP_GMSH_READER_H__
#define __PHILIP_GMSH_READER_H__

// Gmsh - Copyright (C) 1997-2020 C. Geuzaine, J.-F. Remacle
//
// See the LICENSE.txt file for license information. Please report all
// issues on https://gitlab.onelab.info/gmsh/gmsh/issues.

#ifndef GMSH_DEFINES_H
#define GMSH_DEFINES_H

// Element types in .msh file format (numbers should not be changed)
//
// POINT
#define MSH_PNT      15
// LINE
#define MSH_LIN_2    1
#define MSH_LIN_3    8
#define MSH_LIN_4    26
#define MSH_LIN_5    27
#define MSH_LIN_6    28
#define MSH_LIN_7    62
#define MSH_LIN_8    63
#define MSH_LIN_9    64
#define MSH_LIN_10   65
#define MSH_LIN_11   66
// QUAD
#define MSH_QUA_4    3
#define MSH_QUA_9    10
#define MSH_QUA_16   36
#define MSH_QUA_25   37
#define MSH_QUA_36   38
#define MSH_QUA_49   47
#define MSH_QUA_64   48
#define MSH_QUA_81   49
#define MSH_QUA_100  50
#define MSH_QUA_121  51
// HEXES COMPLETE (3->9)
#define MSH_HEX_8    5
#define MSH_HEX_27   12
#define MSH_HEX_64   92
#define MSH_HEX_125  93
#define MSH_HEX_216  94
#define MSH_HEX_343  95
#define MSH_HEX_512  96
#define MSH_HEX_729  97
#define MSH_HEX_1000 98

#endif

#include <deal.II/base/exceptions.h>
#include "high_order_grid.h"
#include "parameters/all_parameters.h"

namespace PHiLiP {
    /// Reads Gmsh grid.
    /** Can request to convert the input grid's order to the 
      * requested_grid_order, which will simply interpolate
      * the high-order nodes. Dealii's mesh smoothing can be set to none
      * while using goal oriented mesh adaptation.
      */
    template <int dim, int spacedim>
    std::shared_ptr< HighOrderGrid<dim, double> >
<<<<<<< HEAD
    read_gmsh(std::string filename, const bool periodic_x = false, 
              const bool periodic_y = false, const bool periodic_z = false, 
              const int x_periodic_1 = 0, const int x_periodic_2 = 0, 
              const int y_periodic_1 = 0, const int y_periodic_2 = 0, 
              const int z_periodic_1 = 0, const int z_periodic_2 = 0, 
              const bool mesh_reader_verbose_output = true,
              int requested_grid_order = 0);
=======
    read_gmsh(std::string filename, int requested_grid_order = 0, const bool use_mesh_smoothing = true);
>>>>>>> 4724dbad
} // namespace PHiLiP
#endif
<|MERGE_RESOLUTION|>--- conflicted
+++ resolved
@@ -61,16 +61,18 @@
       */
     template <int dim, int spacedim>
     std::shared_ptr< HighOrderGrid<dim, double> >
-<<<<<<< HEAD
     read_gmsh(std::string filename, const bool periodic_x = false, 
               const bool periodic_y = false, const bool periodic_z = false, 
               const int x_periodic_1 = 0, const int x_periodic_2 = 0, 
               const int y_periodic_1 = 0, const int y_periodic_2 = 0, 
               const int z_periodic_1 = 0, const int z_periodic_2 = 0, 
               const bool mesh_reader_verbose_output = true,
-              int requested_grid_order = 0);
-=======
+              int requested_grid_order = 0,
+              const bool use_mesh_smoothing = true);
+
+    /// Overload
+    template <int dim, int spacedim>
+    std::shared_ptr< HighOrderGrid<dim, double> >
     read_gmsh(std::string filename, int requested_grid_order = 0, const bool use_mesh_smoothing = true);
->>>>>>> 4724dbad
 } // namespace PHiLiP
 #endif
