#include <stdlib.h>     /* srand, rand */
#include <iostream>
#include "dual_weighted_residual_mesh_adaptation.h"
#include "flow_solver/flow_solver_factory.h"

namespace PHiLiP {
namespace Tests {

template <int dim, int nstate>
DualWeightedResidualMeshAdaptation<dim, nstate> :: DualWeightedResidualMeshAdaptation(
    const Parameters::AllParameters *const parameters_input,
    const dealii::ParameterHandler &parameter_handler_input)
    : TestsBase::TestsBase(parameters_input)
    , parameter_handler(parameter_handler_input)
{}

template <int dim, int nstate>
int DualWeightedResidualMeshAdaptation<dim, nstate> :: run_test () const
{
    const Parameters::AllParameters param = *(TestsBase::all_parameters);
<<<<<<< HEAD
    bool use_mesh_adaptation = param.mesh_adaptation_param.total_mesh_adaptation_cycles > 0;
=======
    using ManParam = Parameters::ManufacturedConvergenceStudyParam;
    ManParam manu_grid_conv_param = param.manufactured_convergence_study_param;
    bool check_for_p_refined_cell = false;
    using MeshAdaptationTypeEnum = Parameters::MeshAdaptationParam::MeshAdaptationType;
    MeshAdaptationTypeEnum mesh_adaptation_type = param.mesh_adaptation_param.mesh_adaptation_type;
    if(mesh_adaptation_type == MeshAdaptationTypeEnum::p_adaptation)
    {
        check_for_p_refined_cell = true;
    }

    const unsigned int p_start             = manu_grid_conv_param.degree_start;
    const unsigned int p_end               = manu_grid_conv_param.degree_end;
    const unsigned int n_grids       = manu_grid_conv_param.number_of_grids;
    const unsigned int initial_grid_size           = manu_grid_conv_param.initial_grid_size;
>>>>>>> a28d69bc
    
    if(!use_mesh_adaptation)
    {
        pcout<<"This test case checks mesh adaptation. However, total mesh adaptation cycles have been set to 0 in the parameters file. Aborting..."<<std::endl; 
        std::abort();
    }

    bool check_for_p_refined_cell = (param.mesh_adaptation_param.p_refine_fraction > 0);
    
    std::unique_ptr<FlowSolver::FlowSolver<dim,nstate>> flow_solver = FlowSolver::FlowSolverFactory<dim,nstate>::select_flow_case(&param, parameter_handler);
    flow_solver->run();

    // Check location of the most refined cell
    dealii::Point<dim> refined_cell_coord = flow_solver->dg->coordinates_of_highest_refined_cell(check_for_p_refined_cell);
    pcout<<" Coordinates of the most refined cell (x,y) = ("<<refined_cell_coord[0]<<", "<<refined_cell_coord[1]<<")"<<std::endl;
    // Check if the mesh is refined near the shock i.e x,y in [0.3,0.6].
    if ((refined_cell_coord[0] > 0.3) && (refined_cell_coord[0] < 0.6) && (refined_cell_coord[1] > 0.3) && (refined_cell_coord[1] < 0.6))
    {
        pcout<<"Mesh is refined near the shock. Test passed!"<<std::endl;
        return 0; // Mesh adaptation test passed.
    }
    else
    {
        pcout<<"Mesh Adaptation has failed."<<std::endl;
        return 1; // Mesh adaptation failed.
    }
}

#if PHILIP_DIM==2
template class DualWeightedResidualMeshAdaptation <PHILIP_DIM, 1>;
#endif

} // namespace Tests
} // namespace PHiLiP 
    <|MERGE_RESOLUTION|>--- conflicted
+++ resolved
@@ -18,12 +18,12 @@
 int DualWeightedResidualMeshAdaptation<dim, nstate> :: run_test () const
 {
     const Parameters::AllParameters param = *(TestsBase::all_parameters);
-<<<<<<< HEAD
     bool use_mesh_adaptation = param.mesh_adaptation_param.total_mesh_adaptation_cycles > 0;
-=======
     using ManParam = Parameters::ManufacturedConvergenceStudyParam;
     ManParam manu_grid_conv_param = param.manufactured_convergence_study_param;
+   
     bool check_for_p_refined_cell = false;
+    
     using MeshAdaptationTypeEnum = Parameters::MeshAdaptationParam::MeshAdaptationType;
     MeshAdaptationTypeEnum mesh_adaptation_type = param.mesh_adaptation_param.mesh_adaptation_type;
     if(mesh_adaptation_type == MeshAdaptationTypeEnum::p_adaptation)
@@ -31,19 +31,11 @@
         check_for_p_refined_cell = true;
     }
 
-    const unsigned int p_start             = manu_grid_conv_param.degree_start;
-    const unsigned int p_end               = manu_grid_conv_param.degree_end;
-    const unsigned int n_grids       = manu_grid_conv_param.number_of_grids;
-    const unsigned int initial_grid_size           = manu_grid_conv_param.initial_grid_size;
->>>>>>> a28d69bc
-    
     if(!use_mesh_adaptation)
     {
         pcout<<"This test case checks mesh adaptation. However, total mesh adaptation cycles have been set to 0 in the parameters file. Aborting..."<<std::endl; 
         std::abort();
     }
-
-    bool check_for_p_refined_cell = (param.mesh_adaptation_param.p_refine_fraction > 0);
     
     std::unique_ptr<FlowSolver::FlowSolver<dim,nstate>> flow_solver = FlowSolver::FlowSolverFactory<dim,nstate>::select_flow_case(&param, parameter_handler);
     flow_solver->run();
