#include <deal.II/base/mpi.h>
#include <deal.II/base/utilities.h>

#include "parameters/all_parameters.h"

namespace PHiLiP {
namespace Parameters {

AllParameters::AllParameters ()
    : manufactured_convergence_study_param(ManufacturedConvergenceStudyParam())
    , ode_solver_param(ODESolverParam())
    , linear_solver_param(LinearSolverParam())
    , euler_param(EulerParam())
    , navier_stokes_param(NavierStokesParam())
    , reduced_order_param(ReducedOrderModelParam())
    , grid_refinement_study_param(GridRefinementStudyParam())
    , artificial_dissipation_param(ArtificialDissipationParam())
    , pcout(std::cout, dealii::Utilities::MPI::this_mpi_process(MPI_COMM_WORLD)==0)
{ }
void AllParameters::declare_parameters (dealii::ParameterHandler &prm)
{
    const int mpi_rank = dealii::Utilities::MPI::this_mpi_process(MPI_COMM_WORLD);
    dealii::ConditionalOStream pcout(std::cout, mpi_rank==0);
    pcout << "Declaring inputs." << std::endl;
    prm.declare_entry("dimension", "-1",
                      dealii::Patterns::Integer(),
                      "Number of dimensions");


    prm.declare_entry("mesh_type", "default_triangulation",
                      dealii::Patterns::Selection(
                      " default_triangulation | "
                      " triangulation | "
                      " parallel_shared_triangulation | "
                      " parallel_distributed_triangulation"),
                      "Type of triangulation to be used."
                      "Note: parralel_distributed_triangulation not availible int 1D."
                      " <default_triangulation | "
                      "  triangulation | "
                      "  parallel_shared_triangulation |"
                      "  parallel_distributed_triangulation>.");
                      
    prm.declare_entry("overintegration", "0",
                      dealii::Patterns::Integer(),
                      "Number of extra quadrature points to use."
                      "If overintegration=0, then we use n_quad = soln_degree + 1.");

    prm.declare_entry("use_weak_form", "true",
                      dealii::Patterns::Bool(),
                      "Use weak form by default. If false, use strong form.");

    prm.declare_entry("use_collocated_nodes", "false",
                      dealii::Patterns::Bool(),
                      "Use Gauss-Legendre by default. Otherwise, use Gauss-Lobatto to collocate.");

    prm.declare_entry("use_split_form", "false",
                      dealii::Patterns::Bool(),
                      "Use original form by defualt. Otherwise, split the fluxes.");

    prm.declare_entry("use_curvilinear_split_form", "false",
                      dealii::Patterns::Bool(),
                      "Use original form by defualt. Otherwise, split the curvilinear fluxes.");

    prm.declare_entry("use_weight_adjusted_mass", "false",
                      dealii::Patterns::Bool(),
                      "Use original form by defualt. Otherwise, use the weight adjusted low storage mass matrix for curvilinear.");

    prm.declare_entry("use_periodic_bc", "false",
                      dealii::Patterns::Bool(),
                      "Use other boundary conditions by default. Otherwise use periodic (for 1d burgers only");

    prm.declare_entry("use_energy", "false",
                      dealii::Patterns::Bool(),
                      "Not calculate energy by default. Otherwise, get energy per iteration.");

    prm.declare_entry("use_L2_norm", "false",
                      dealii::Patterns::Bool(),
                      "Not calculate L2 norm by default (M+K). Otherwise, get L2 norm per iteration.");

    prm.declare_entry("use_classical_FR", "false",
                      dealii::Patterns::Bool(),
                      "Not use Classical Flux Reconstruction by default. Otherwise, use Classical Flux Reconstruction.");

    prm.declare_entry("flux_reconstruction", "cDG",
                      dealii::Patterns::Selection("cDG | cSD | cHU | cNegative | cNegative2 | cPlus | cPlus1D |c10Thousand | cHULumped"),
                      "Flux Reconstruction. "
                      "Choices are <cDG | cSD | cHU | cNegative | cNegative2 | cPlus | cPlus1D | c10Thousand | cHULumped>.");

    prm.declare_entry("flux_reconstruction_aux", "kDG",
                      dealii::Patterns::Selection("kDG | kSD | kHU | kNegative | kNegative2 | kPlus | k10Thousand"),
                      "Flux Reconstruction for Auxiliary Equation. "
                      "Choices are <kDG | kSD | kHU | kNegative | kNegative2 | kPlus | k10Thousand>.");

    prm.declare_entry("sipg_penalty_factor", "1.0",
                      dealii::Patterns::Double(1.0,1e200),
                      "Scaling of Symmetric Interior Penalty term to ensure coercivity.");

    prm.declare_entry("rk_order", "3",
                      dealii::Patterns::Integer(),
                      "Runge-Kutta order for explicit timestep.");

    prm.declare_entry("test_type", "run_control",
                      dealii::Patterns::Selection(
                      " run_control | "
                      " grid_refinement_study | "
                      " burgers_energy_stability | "
                      " diffusion_exact_adjoint | "
                      " optimization_inverse_manufactured | "
                      " euler_gaussian_bump | "
                      " euler_gaussian_bump_enthalpy | "
                      " euler_gaussian_bump_adjoint | "
                      " euler_cylinder | "
                      " euler_cylinder_adjoint | "
                      " euler_vortex | "
                      " euler_entropy_waves | "
                      " euler_split_taylor_green | "
                      " euler_bump_optimization | "
                      " euler_naca_optimization | "
                      " shock_1d | "
                      " euler_naca0012 | "
                      " reduced_order | "
                      " burgers_rewienski_snapshot |"
                      " convection_diffusion_periodicity |"
                      " advection_periodicity"),
                      "The type of test we want to solve. "
                      "Choices are (only run control has been coded up for now)" 
                      " <run_control | " 
                      "  grid_refinement_study | "
                      "  burgers_energy_stability | "
                      "  diffusion_exact_adjoint | "
                      "  optimization_inverse_manufactured | "
                      "  euler_gaussian_bump | "
                      "  euler_gaussian_bump_enthalpy | "
                      "  euler_gaussian_bump_adjoint | "
                      "  euler_cylinder | "
                      "  euler_cylinder_adjoint | "
                      "  euler_vortex | "
                      "  euler_entropy_waves | "
                      "  euler_split_taylor_green |"
                      "  euler_bump_optimization | "
                      "  euler_naca_optimization | "
                      "  shock_1d | "
                      "  euler_naca0012 | "
                      "  reduced_order |"
                      "  burgers_rewienski_snapshot |"
                      " convection_diffusion_periodicity |"
                      "  advection_periodicity >.");

    prm.declare_entry("pde_type", "advection",
                      dealii::Patterns::Selection(
                          " advection | "
                          " diffusion | "
                          " convection_diffusion | "
                          " advection_vector | "
                          " burgers_inviscid | "
                          " burgers_rewienski | "
                          " euler |"
                          " mhd |"
                          " navier_stokes"),
                      "The PDE we want to solve. "
                      "Choices are " 
                      " <advection | " 
                      "  diffusion | "
                      "  convection_diffusion | "
                      "  advection_vector | "
                      "  burgers_inviscid | "
                      "  burgers_rewienski | "
                      "  euler | "
                      "  mhd |"
                      "  navier_stokes>.");
    
    prm.declare_entry("conv_num_flux", "lax_friedrichs",

                      dealii::Patterns::Selection("lax_friedrichs | roe | l2roe | split_form | central_flux | entropy_conserving_flux"),
                      "Convective numerical flux. "
                      "Choices are <lax_friedrichs | roe | l2roe | split_form | central_flux | entropy_conserving_flux>.");


    prm.declare_entry("diss_num_flux", "symm_internal_penalty",
                      dealii::Patterns::Selection("symm_internal_penalty | bassi_rebay_2"),
                      "Dissipative numerical flux. "
                      "Choices are <symm_internal_penalty | bassi_rebay_2>.");

    Parameters::LinearSolverParam::declare_parameters (prm);
    Parameters::ManufacturedConvergenceStudyParam::declare_parameters (prm);
    Parameters::ODESolverParam::declare_parameters (prm);

    Parameters::EulerParam::declare_parameters (prm);
    Parameters::NavierStokesParam::declare_parameters (prm);

    Parameters::ReducedOrderModelParam::declare_parameters (prm);
    Parameters::GridRefinementStudyParam::declare_parameters (prm);
   
    Parameters::ArtificialDissipationParam::declare_parameters (prm);

    pcout << "Done declaring inputs." << std::endl;
}

void AllParameters::parse_parameters (dealii::ParameterHandler &prm)
{
    pcout << "Parsing main input..." << std::endl;

    dimension = prm.get_integer("dimension");

    const std::string mesh_type_string = prm.get("mesh_type");
    if (mesh_type_string == "default_triangulation")                   { mesh_type = default_triangulation; }
    else if (mesh_type_string == "triangulation")                      { mesh_type = triangulation; }
    else if (mesh_type_string == "parallel_shared_triangulation")      { mesh_type = parallel_shared_triangulation; }
    else if (mesh_type_string == "parallel_distributed_triangulation") { mesh_type = parallel_distributed_triangulation; }

    const std::string test_string = prm.get("test_type");
    if (test_string == "run_control")                            { test_type = run_control; }
    else if (test_string == "grid_refinement_study")             { test_type = grid_refinement_study; }
    else if (test_string == "burgers_energy_stability")          { test_type = burgers_energy_stability; }
    else if (test_string == "diffusion_exact_adjoint")           { test_type = diffusion_exact_adjoint; }
    else if (test_string == "euler_gaussian_bump")               { test_type = euler_gaussian_bump; }
    else if (test_string == "euler_gaussian_bump_enthalpy")      { test_type = euler_gaussian_bump_enthalpy; }
    else if (test_string == "euler_gaussian_bump_adjoint")       { test_type = euler_gaussian_bump_adjoint; }
    else if (test_string == "euler_cylinder")                    { test_type = euler_cylinder; }
    else if (test_string == "euler_cylinder_adjoint")            { test_type = euler_cylinder_adjoint; }
    else if (test_string == "euler_vortex")                      { test_type = euler_vortex; }
    else if (test_string == "euler_entropy_waves")               { test_type = euler_entropy_waves; }
    else if (test_string == "advection_periodicity")             { test_type = advection_periodicity; }
    else if (test_string == "convection_diffusion_periodicity")  { test_type = convection_diffusion_periodicity; }
    else if (test_string == "euler_split_taylor_green")          { test_type = euler_split_taylor_green; }
    else if (test_string == "euler_bump_optimization")           { test_type = euler_bump_optimization; }
    else if (test_string == "euler_naca_optimization")           { test_type = euler_naca_optimization; }
    else if (test_string == "shock_1d")                          { test_type = shock_1d; }
    else if (test_string == "reduced_order")                     { test_type = reduced_order; }
    else if (test_string == "burgers_rewienski_snapshot")        { test_type = burgers_rewienski_snapshot; }
    else if (test_string == "euler_naca0012")                    { test_type = euler_naca0012; }
    else if (test_string == "optimization_inverse_manufactured") {test_type = optimization_inverse_manufactured; }
    
    const std::string pde_string = prm.get("pde_type");
    if (pde_string == "advection") {
        pde_type = advection;
        nstate = 1;
    } else if (pde_string == "advection_vector") {
        pde_type = advection_vector;
        nstate = 2;
    } else if (pde_string == "diffusion") {
        pde_type = diffusion;
        nstate = 1;
    } else if (pde_string == "convection_diffusion") {
        pde_type = convection_diffusion;
        nstate = 1;
    } else if (pde_string == "burgers_inviscid") {
        pde_type = burgers_inviscid;
        nstate = dimension;
    } else if (pde_string == "burgers_rewienski") {
        pde_type = burgers_rewienski;
        nstate = dimension;
    } else if (pde_string == "euler") {
        pde_type = euler;
        nstate = dimension+2;
    }
    else if (pde_string == "navier_stokes") {
        pde_type = navier_stokes;
        nstate = dimension+2;
    }
    overintegration = prm.get_integer("overintegration");

    use_weak_form = prm.get_bool("use_weak_form");
    use_collocated_nodes = prm.get_bool("use_collocated_nodes");
    use_split_form = prm.get_bool("use_split_form");
    use_curvilinear_split_form = prm.get_bool("use_curvilinear_split_form");
    use_weight_adjusted_mass = prm.get_bool("use_weight_adjusted_mass");
    use_periodic_bc = prm.get_bool("use_periodic_bc");
    use_energy = prm.get_bool("use_energy");
    use_L2_norm = prm.get_bool("use_L2_norm");
<<<<<<< HEAD
    use_classical_FR = prm.get_bool("use_classical_FR");
    add_artificial_dissipation = prm.get_bool("add_artificial_dissipation");
=======
    use_classical_FR = prm.get_bool("use_classical_Flux_Reconstruction");
>>>>>>> 1dd07b0f
    sipg_penalty_factor = prm.get_double("sipg_penalty_factor");
    rk_order = prm.get_integer("rk_order");

    const std::string conv_num_flux_string = prm.get("conv_num_flux");
    if (conv_num_flux_string == "lax_friedrichs") conv_num_flux_type = lax_friedrichs;
    if (conv_num_flux_string == "split_form")     conv_num_flux_type = split_form;
    if (conv_num_flux_string == "roe")            conv_num_flux_type = roe;

    if (conv_num_flux_string == "l2roe")   conv_num_flux_type = l2roe;
    if (conv_num_flux_string == "central_flux")   conv_num_flux_type = central_flux;
    if (conv_num_flux_string == "entropy_conserving_flux")   conv_num_flux_type = entropy_cons_flux;


    const std::string diss_num_flux_string = prm.get("diss_num_flux");
    if (diss_num_flux_string == "symm_internal_penalty") diss_num_flux_type = symm_internal_penalty;
    if (diss_num_flux_string == "bassi_rebay_2") {
        diss_num_flux_type = bassi_rebay_2;
        sipg_penalty_factor = 0.0;
    }

    const std::string flux_reconstruction_string = prm.get("flux_reconstruction");
    if (flux_reconstruction_string == "cDG") flux_reconstruction_type = cDG;
    if (flux_reconstruction_string == "cSD") flux_reconstruction_type = cSD;
    if (flux_reconstruction_string == "cHU") flux_reconstruction_type = cHU;
    if (flux_reconstruction_string == "cNegative") flux_reconstruction_type = cNegative;
    if (flux_reconstruction_string == "cNegative2") flux_reconstruction_type = cNegative2;
    if (flux_reconstruction_string == "cPlus") flux_reconstruction_type = cPlus;
    if (flux_reconstruction_string == "cPlus1D") flux_reconstruction_type = cPlus1D;
    if (flux_reconstruction_string == "c10Thousand") flux_reconstruction_type = c10Thousand;
    if (flux_reconstruction_string == "cHULumped") flux_reconstruction_type = cHULumped;

    const std::string flux_reconstruction_aux_string = prm.get("flux_reconstruction_aux");
    if (flux_reconstruction_aux_string == "kDG") flux_reconstruction_aux_type = kDG;
    if (flux_reconstruction_aux_string == "kSD") flux_reconstruction_aux_type = kSD;
    if (flux_reconstruction_aux_string == "kHU") flux_reconstruction_aux_type = kHU;
    if (flux_reconstruction_aux_string == "kNegative") flux_reconstruction_aux_type = kNegative;
    if (flux_reconstruction_aux_string == "kNegative2") flux_reconstruction_aux_type = kNegative2;
    if (flux_reconstruction_aux_string == "kPlus") flux_reconstruction_aux_type = kPlus;
    if (flux_reconstruction_aux_string == "k10Thousand") flux_reconstruction_aux_type = k10Thousand;


    pcout << "Parsing linear solver subsection..." << std::endl;
    linear_solver_param.parse_parameters (prm);

    pcout << "Parsing ODE solver subsection..." << std::endl;
    ode_solver_param.parse_parameters (prm);

    pcout << "Parsing manufactured convergence study subsection..." << std::endl;
    manufactured_convergence_study_param.parse_parameters (prm);

    pcout << "Parsing euler subsection..." << std::endl;
    euler_param.parse_parameters (prm);

    pcout << "Parsing navier stokes subsection..." << std::endl;
    navier_stokes_param.parse_parameters (prm);

    pcout << "Parsing reduced order subsection..." << std::endl;
    reduced_order_param.parse_parameters (prm);

    pcout << "Parsing grid refinement study subsection..." << std::endl;
    grid_refinement_study_param.parse_parameters (prm);

    pcout << "Parsing artificial dissipation subsection..." << std::endl;
    artificial_dissipation_param.parse_parameters (prm);
    
    pcout << "Done parsing." << std::endl;
}

} // Parameters namespace
} // PHiLiP namespace<|MERGE_RESOLUTION|>--- conflicted
+++ resolved
@@ -268,12 +268,7 @@
     use_periodic_bc = prm.get_bool("use_periodic_bc");
     use_energy = prm.get_bool("use_energy");
     use_L2_norm = prm.get_bool("use_L2_norm");
-<<<<<<< HEAD
     use_classical_FR = prm.get_bool("use_classical_FR");
-    add_artificial_dissipation = prm.get_bool("add_artificial_dissipation");
-=======
-    use_classical_FR = prm.get_bool("use_classical_Flux_Reconstruction");
->>>>>>> 1dd07b0f
     sipg_penalty_factor = prm.get_double("sipg_penalty_factor");
     rk_order = prm.get_integer("rk_order");
 
