#include <deal.II/base/mpi.h>
#include <deal.II/base/utilities.h>
#include <deal.II/base/patterns.h>

#include "parameters/all_parameters.h"

//for checking output directories
#include <sys/types.h>
#include <sys/stat.h>

namespace PHiLiP {
namespace Parameters {

AllParameters::AllParameters ()
    : manufactured_convergence_study_param(ManufacturedConvergenceStudyParam())
    , ode_solver_param(ODESolverParam())
    , linear_solver_param(LinearSolverParam())
    , euler_param(EulerParam())
    , navier_stokes_param(NavierStokesParam())
    , reduced_order_param(ReducedOrderModelParam())
    , burgers_param(BurgersParam())
    , physics_model_param(PhysicsModelParam())
    , grid_refinement_study_param(GridRefinementStudyParam())
    , artificial_dissipation_param(ArtificialDissipationParam())
    , limiter_param(LimiterParam())
    , flow_solver_param(FlowSolverParam())
    , mesh_adaptation_param(MeshAdaptationParam())
    , functional_param(FunctionalParam())
    , time_refinement_study_param(TimeRefinementStudyParam())
    , pcout(std::cout, dealii::Utilities::MPI::this_mpi_process(MPI_COMM_WORLD)==0)
{ }

void AllParameters::declare_parameters (dealii::ParameterHandler &prm)
{
    const int mpi_rank = dealii::Utilities::MPI::this_mpi_process(MPI_COMM_WORLD);
    dealii::ConditionalOStream pcout(std::cout, mpi_rank==0);
    pcout << "Declaring inputs." << std::endl;
    prm.declare_entry("dimension", "-1",
                      dealii::Patterns::Integer(),
                      "Number of dimensions");

    prm.declare_entry("run_type", "integration_test",
                      dealii::Patterns::Selection(
                      " integration_test | "
                      " flow_simulation"),
                      "Type of run (default is integration_test). "
                      "Choices are  <integration_test | flow_simulation>.");

    prm.declare_entry("mesh_type", "default_triangulation",
                      dealii::Patterns::Selection(
                      " default_triangulation | "
                      " triangulation | "
                      " parallel_shared_triangulation | "
                      " parallel_distributed_triangulation"),
                      "Type of triangulation to be used."
                      "Note: parralel_distributed_triangulation not availible int 1D."
                      " <default_triangulation | "
                      "  triangulation | "
                      "  parallel_shared_triangulation |"
                      "  parallel_distributed_triangulation>.");
                      
    prm.declare_entry("overintegration", "0",
                      dealii::Patterns::Integer(),
                      "Number of extra quadrature points to use."
                      "If overintegration=0, then we use n_quad = soln_degree + 1.");

    prm.declare_entry("use_weak_form", "true",
                      dealii::Patterns::Bool(),
                      "Use weak form by default. If false, use strong form.");

    prm.declare_entry("flux_nodes_type", "GL",
                      dealii::Patterns::Selection(
                      "GL | GLL"),
                      "Flux nodes type, default is GL for uncollocated. NOTE: Solution nodes are type GLL."
                      "Choices are <GL | GLL>.");

    prm.declare_entry("use_split_form", "false",
                      dealii::Patterns::Bool(),
                      "Use original form by defualt. Otherwise, split the fluxes.");

    prm.declare_entry("two_point_num_flux_type", "KG",
                      dealii::Patterns::Selection(
                      "KG | IR | CH | Ra"),
                      "Two point flux type. "
                      "Choices are <KG | IR | CH | Ra>.");

    prm.declare_entry("use_curvilinear_split_form", "false",
                      dealii::Patterns::Bool(),
                      "Use original form by defualt. Otherwise, split the curvilinear fluxes.");

    prm.declare_entry("store_residual_cpu_time", "false",
                      dealii::Patterns::Bool(),
                      "Do not store the residual local processor cpu time by default. Store the residual cpu time if true.");

    prm.declare_entry("use_weight_adjusted_mass", "false",
                      dealii::Patterns::Bool(),
                      "Use original form by defualt. Otherwise, use the weight adjusted low storage mass matrix for curvilinear.");

    prm.declare_entry("use_periodic_bc", "false",
                      dealii::Patterns::Bool(),
                      "Use other boundary conditions by default. Otherwise use periodic (for 1d burgers only");

    prm.declare_entry("use_curvilinear_grid", "false",
                      dealii::Patterns::Bool(),
                      "Use straight grid by default. Curvilinear is true. Only used in taylor_green_scaling test.");

    prm.declare_entry("use_energy", "false",
                      dealii::Patterns::Bool(),
                      "Not calculate energy by default. Otherwise, get energy per iteration.");

    prm.declare_entry("use_L2_norm", "false",
                      dealii::Patterns::Bool(),
                      "Not calculate L2 norm by default (M+K). Otherwise, get L2 norm per iteration.");

    prm.declare_entry("use_classical_FR", "false",
                      dealii::Patterns::Bool(),
                      "Not use Classical Flux Reconstruction by default. Otherwise, use Classical Flux Reconstruction.");

    prm.declare_entry("flux_reconstruction", "cDG",
                      dealii::Patterns::Selection(
                      "cDG | cSD | cHU | cNegative | cNegative2 | cPlus | c10Thousand | cHULumped"),
                      "Flux Reconstruction. "
                      "Choices are "
                      " <cDG | cSD | cHU | cNegative | cNegative2 | cPlus | c10Thousand | cHULumped>.");

    prm.declare_entry("flux_reconstruction_aux", "kDG",
                      dealii::Patterns::Selection(
                      "kDG | kSD | kHU | kNegative | kNegative2 | kPlus | k10Thousand"),
                      "Flux Reconstruction for Auxiliary Equation. "
                      "Choices are <kDG | kSD | kHU | kNegative | kNegative2 | kPlus | k10Thousand>.");

    prm.declare_entry("sipg_penalty_factor", "1.0",
                      dealii::Patterns::Double(1.0,1e200),
                      "Scaling of Symmetric Interior Penalty term to ensure coercivity.");

    prm.declare_entry("use_invariant_curl_form", "false",
                      dealii::Patterns::Bool(),
                      "Use conservative curl form for metric cofactor by default. If true, then use invariant curl form.");

    prm.declare_entry("use_inverse_mass_on_the_fly", "false",
                      dealii::Patterns::Bool(),
                      "Build global mass inverse matrix and apply it. Otherwise, use inverse mass on-the-fly by default for explicit timestepping.");

    prm.declare_entry("check_valid_metric_Jacobian", "true",
                      dealii::Patterns::Bool(),
                      "Check validty of metric Jacobian when high-order grid is constructed by default. Do not check if false. Not checking is useful if the metric terms are built on the fly with operators, it reduces the memory cost for high polynomial grids. The metric Jacobian is never checked for strong form, regardless of the user input.");

    prm.declare_entry("energy_file", "energy_file",
                      dealii::Patterns::FileName(dealii::Patterns::FileName::FileType::input),
                      "Input file for energy test.");

    prm.declare_entry("test_type", "run_control",
                      dealii::Patterns::Selection(
                      " run_control | "
                      " grid_refinement_study | "
                      " advection_limiter | "
                      " burgers_limiter | "
                      " burgers_energy_stability | "
                      " diffusion_exact_adjoint | "
                      " optimization_inverse_manufactured | "
                      " euler_gaussian_bump | "
                      " euler_gaussian_bump_enthalpy | "
                      " euler_gaussian_bump_adjoint | "
                      " euler_cylinder | "
                      " euler_cylinder_adjoint | "
                      " euler_vortex | "
                      " euler_entropy_waves | "
                      " euler_split_taylor_green | "
                      " taylor_green_scaling | "
                      " euler_bump_optimization | "
                      " euler_naca_optimization | "
                      " shock_1d | "
                      " euler_naca0012 | "
                      " reduced_order | "
                      " convection_diffusion_periodicity |"
                      " POD_adaptation | "
                      " POD_adaptive_sampling | "
                      " adaptive_sampling_testing | "
                      " finite_difference_sensitivity | "
                      " advection_periodicity | "
                      " dual_weighted_residual_mesh_adaptation | "
                      " anisotropic_mesh_adaptation | "
                      " taylor_green_vortex_energy_check | "
                      " taylor_green_vortex_restart_check | "
                      " homogeneous_isotropic_turbulence_initialization_check | "
                      " time_refinement_study | "
                      " time_refinement_study_reference | "
                      " burgers_energy_conservation_rrk | "
                      " euler_entropy_conserving_split_forms_check | "
                      " h_refinement_study_isentropic_vortex | "
<<<<<<< HEAD
                      " khi_robustness | "
                      " low_density "),
=======
                      " naca0012_unsteady_check_quick | "
                      " khi_robustness"),
>>>>>>> 7f37e7a4
                      "The type of test we want to solve. "
                      "Choices are " 
                      " <run_control | " 
                      "  grid_refinement_study | "
                      "  advection_limiter | "
                      "  burgers_limiter | "
                      "  burgers_energy_stability | "
                      "  diffusion_exact_adjoint | "
                      "  optimization_inverse_manufactured | "
                      "  euler_gaussian_bump | "
                      "  euler_gaussian_bump_enthalpy | "
                      "  euler_gaussian_bump_adjoint | "
                      "  euler_cylinder | "
                      "  euler_cylinder_adjoint | "
                      "  euler_vortex | "
                      "  euler_entropy_waves | "
                      "  euler_split_taylor_green |"
                      " taylor_green_scaling | "
                      "  euler_bump_optimization | "
                      "  euler_naca_optimization | "
                      "  shock_1d | "
                      "  euler_naca0012 | "
                      "  convection_diffusion_periodicity |"
                      "  reduced_order | "
                      "  POD_adaptation | "
                      "  POD_adaptive_sampling | "
                      "  adaptive_sampling_testing | "
                      "  finite_difference_sensitivity | "
                      "  advection_periodicity | "
                      "  dual_weighted_residual_mesh_adaptation | "
                      "  anisotropic_mesh_adaptation | "
                      "  taylor_green_vortex_energy_check | "
                      "  taylor_green_vortex_restart_check | "
                      "  homogeneous_isotropic_turbulence_initialization_check | "
                      "  time_refinement_study | "
                      "  time_refinement_study_reference | "
                      "  burgers_energy_conservation_rrk | "
                      "  euler_entropy_conserving_split_forms_check | "
                      "  h_refinement_study_isentropic_vortex | "
<<<<<<< HEAD
                      "  khi_robustness | "
                      "  low_density>.");
=======
                      "  naca0012_unsteady_check_quick | "
                      "  khi_robustness>.");
>>>>>>> 7f37e7a4

    prm.declare_entry("pde_type", "advection",
                      dealii::Patterns::Selection(
                      " advection | "
                      " diffusion | "
                      " convection_diffusion | "
                      " advection_vector | "
                      " burgers_inviscid | "
                      " burgers_viscous | "
                      " burgers_rewienski | "
                      " euler |"
                      " mhd |"
                      " navier_stokes |"
                      " physics_model"),
                      "The PDE we want to solve. "
                      "Choices are " 
                      " <advection | " 
                      "  diffusion | "
                      "  convection_diffusion | "
                      "  advection_vector | "
                      "  burgers_inviscid | "
                      "  burgers_viscous | "
                      "  burgers_rewienski | "
                      "  euler | "
                      "  mhd |"
                      "  navier_stokes |"
                      "  physics_model>.");

    prm.declare_entry("model_type", "large_eddy_simulation",
                      dealii::Patterns::Selection(
                      "large_eddy_simulation | reynolds_averaged_navier_stokes"),
                      "Enum of physics models "
                      "(i.e. model equations and/or terms additional to Navier-Stokes or a chosen underlying baseline physics)."
                      "Choices are "
                      " <large_eddy_simulation | reynolds_averaged_navier_stokes>.");

    prm.declare_entry("conv_num_flux", "lax_friedrichs",
                      dealii::Patterns::Selection(
                      " lax_friedrichs | "
                      " roe | "
                      " l2roe | "
                      " central_flux | "
                      " two_point_flux | "
                      " two_point_flux_with_lax_friedrichs_dissipation | "
                      " two_point_flux_with_roe_dissipation | "
                      " two_point_flux_with_l2roe_dissipation"),
                      "Convective numerical flux. "
                      "Choices are "
                      " <lax_friedrichs | "
                      " roe | "
                      " l2roe | "
                      " central_flux | "
                      " two_point_flux | "
                      " two_point_flux_with_lax_friedrichs_dissipation | "
                      " two_point_flux_with_roe_dissipation | "
                      " two_point_flux_with_l2roe_dissipation>.");

    prm.declare_entry("diss_num_flux", "symm_internal_penalty",
                      dealii::Patterns::Selection("symm_internal_penalty | bassi_rebay_2 | central_visc_flux"),
                      "Dissipative numerical flux. "
                      "Choices are <symm_internal_penalty | bassi_rebay_2 | central_visc_flux>.");

    prm.declare_entry("non_physical_behavior", "return_big_number",
                      dealii::Patterns::Selection("return_big_number | abort_run | print_warning"),
                      "Behavior when a nonphysical result is detected in physics, "
                      "For example negative density or NaN. "
                      "return_big_number will set the quantity to BIG_NUMBER without any warnings "
                      "abort_run will std::abort() "
                      "print_warning will return BIG_NUMBER and print a warning to console. "
                      "Choices are <return_big_number | abort_run | print_warning>.");

    prm.declare_entry("solution_vtk_files_directory_name", ".",
                      dealii::Patterns::FileName(dealii::Patterns::FileName::FileType::input),
                      "Name of directory for writing solution vtk files. Current directory by default.");

    prm.declare_entry("output_high_order_grid", "false",
                      dealii::Patterns::Bool(),
                      "Outputs the high-order mesh vtu files. False by default");

    prm.declare_entry("enable_higher_order_vtk_output", "true",
                      dealii::Patterns::Bool(),
                      "Enable writing of higher-order vtk files. True by default; "
                      "number of subdivisions is chosen according to the max of grid_degree and poly_degree.");

    prm.declare_entry("output_face_results_vtk", "false",
                      dealii::Patterns::Bool(),
                      "Outputs the surface solution vtk files. False by default");

    prm.declare_entry("do_renumber_dofs", "true",
                      dealii::Patterns::Bool(),
                      "Flag for renumbering DOFs using Cuthill-McKee renumbering. True by default. Set to false if doing 3D unsteady flow simulations.");

    prm.declare_entry("renumber_dofs_type", "CuthillMckee",
                      dealii::Patterns::Selection(
                      "CuthillMckee"),
                      "Renumber the dof handler type. Currently the only choice is Cuthill-Mckee.");

    prm.declare_entry("matching_surface_jac_det_tolerance", "1.3e-11",
                      dealii::Patterns::Double(0, dealii::Patterns::Double::max_double_value),
                      "Tolerance for checking that the determinant of surface jacobians at element faces matches. "
                      "Note: Currently only used in weak dg.");

    Parameters::LinearSolverParam::declare_parameters (prm);
    Parameters::ManufacturedConvergenceStudyParam::declare_parameters (prm);
    Parameters::ODESolverParam::declare_parameters (prm);
    Parameters::EulerParam::declare_parameters (prm);
    Parameters::NavierStokesParam::declare_parameters (prm);
    Parameters::PhysicsModelParam::declare_parameters (prm);
    Parameters::ReducedOrderModelParam::declare_parameters (prm);
    Parameters::BurgersParam::declare_parameters (prm);
    Parameters::GridRefinementStudyParam::declare_parameters (prm);
    Parameters::ArtificialDissipationParam::declare_parameters (prm);
    Parameters::LimiterParam::declare_parameters(prm);
    Parameters::MeshAdaptationParam::declare_parameters (prm);
    Parameters::FlowSolverParam::declare_parameters (prm);
    Parameters::FunctionalParam::declare_parameters (prm);
    Parameters::TimeRefinementStudyParam::declare_parameters (prm);

    pcout << "Done declaring inputs." << std::endl;
}

void AllParameters::parse_parameters (dealii::ParameterHandler &prm)
{
    pcout << "Parsing main input..." << std::endl;

    dimension = prm.get_integer("dimension");

    const std::string run_type_string = prm.get("run_type");
    if      (run_type_string == "integration_test") { run_type = integration_test; }
    else if (run_type_string == "flow_simulation")  { run_type = flow_simulation; }

    const std::string mesh_type_string = prm.get("mesh_type");
    if      (mesh_type_string == "default_triangulation")              { mesh_type = default_triangulation; }
    else if (mesh_type_string == "triangulation")                      { mesh_type = triangulation; }
    else if (mesh_type_string == "parallel_shared_triangulation")      { mesh_type = parallel_shared_triangulation; }
    else if (mesh_type_string == "parallel_distributed_triangulation") { mesh_type = parallel_distributed_triangulation; }

const std::string test_string = prm.get("test_type");
    if      (test_string == "run_control")                              { test_type = run_control; }
    else if (test_string == "grid_refinement_study")                    { test_type = grid_refinement_study; }
    else if (test_string == "advection_limiter")                        { test_type = advection_limiter; }
    else if (test_string == "burgers_limiter")                          { test_type = burgers_limiter; }
    else if (test_string == "burgers_energy_stability")                 { test_type = burgers_energy_stability; }
    else if (test_string == "diffusion_exact_adjoint")                  { test_type = diffusion_exact_adjoint; }
    else if (test_string == "euler_gaussian_bump")                      { test_type = euler_gaussian_bump; }
    else if (test_string == "euler_gaussian_bump_enthalpy")             { test_type = euler_gaussian_bump_enthalpy; }
    else if (test_string == "euler_gaussian_bump_adjoint")              { test_type = euler_gaussian_bump_adjoint; }
    else if (test_string == "euler_cylinder")                           { test_type = euler_cylinder; }
    else if (test_string == "euler_cylinder_adjoint")                   { test_type = euler_cylinder_adjoint; }
    else if (test_string == "euler_vortex")                             { test_type = euler_vortex; }
    else if (test_string == "euler_entropy_waves")                      { test_type = euler_entropy_waves; }
    else if (test_string == "advection_periodicity")                    { test_type = advection_periodicity; }
    else if (test_string == "convection_diffusion_periodicity")         { test_type = convection_diffusion_periodicity; }
    else if (test_string == "euler_split_taylor_green")                 { test_type = euler_split_taylor_green; }
    else if (test_string == "taylor_green_scaling")                     { test_type = taylor_green_scaling; }
    else if (test_string == "euler_bump_optimization")                  { test_type = euler_bump_optimization; }
    else if (test_string == "euler_naca_optimization")                  { test_type = euler_naca_optimization; }
    else if (test_string == "shock_1d")                                 { test_type = shock_1d; }
    else if (test_string == "reduced_order")                            { test_type = reduced_order; }
    else if (test_string == "POD_adaptation")                           { test_type = POD_adaptation; }
    else if (test_string == "POD_adaptive_sampling")                    { test_type = POD_adaptive_sampling; }
    else if (test_string == "adaptive_sampling_testing")                { test_type = adaptive_sampling_testing; }
    else if (test_string == "finite_difference_sensitivity")            { test_type = finite_difference_sensitivity; }
    else if (test_string == "euler_naca0012")                           { test_type = euler_naca0012; }
    else if (test_string == "optimization_inverse_manufactured")        { test_type = optimization_inverse_manufactured; }
    else if (test_string == "dual_weighted_residual_mesh_adaptation")   { test_type = dual_weighted_residual_mesh_adaptation; }
    else if (test_string == "anisotropic_mesh_adaptation")              { test_type = anisotropic_mesh_adaptation; }
    else if (test_string == "taylor_green_vortex_energy_check")         { test_type = taylor_green_vortex_energy_check; }
    else if (test_string == "taylor_green_vortex_restart_check")        { test_type = taylor_green_vortex_restart_check; }
    else if (test_string == "homogeneous_isotropic_turbulence_initialization_check")
                                                                        { test_type = homogeneous_isotropic_turbulence_initialization_check; }
    else if (test_string == "time_refinement_study")                    { test_type = time_refinement_study; }
    else if (test_string == "time_refinement_study_reference")          { test_type = time_refinement_study_reference; }
    else if (test_string == "burgers_energy_conservation_rrk")          { test_type = burgers_energy_conservation_rrk; }
    else if (test_string == "euler_entropy_conserving_split_forms_check") 
                                                                        { test_type = euler_entropy_conserving_split_forms_check; }
    else if (test_string == "h_refinement_study_isentropic_vortex")     { test_type = h_refinement_study_isentropic_vortex; }
    else if (test_string == "khi_robustness")                           { test_type = khi_robustness; }
<<<<<<< HEAD
    else if (test_string == "low_density")                              { test_type = low_density; }
=======
    else if (test_string == "naca0012_unsteady_check_quick")            { test_type = naca0012_unsteady_check_quick; }
>>>>>>> 7f37e7a4
    
    overintegration = prm.get_integer("overintegration");

    use_weak_form = prm.get_bool("use_weak_form");
    
    const std::string flux_nodes_string = prm.get("flux_nodes_type");
    if (flux_nodes_string == "GL") { flux_nodes_type = FluxNodes::GL; }
    if (flux_nodes_string == "GLL") { flux_nodes_type = FluxNodes::GLL; }

    use_collocated_nodes = (flux_nodes_type==FluxNodes::GLL) && (overintegration==0);

    use_split_form = prm.get_bool("use_split_form");

    const std::string two_point_num_flux_string = prm.get("two_point_num_flux_type");
    if (two_point_num_flux_string == "KG") { two_point_num_flux_type = TwoPointNumericalFlux::KG; }
    if (two_point_num_flux_string == "IR") { two_point_num_flux_type = TwoPointNumericalFlux::IR; }
    if (two_point_num_flux_string == "CH") { two_point_num_flux_type = TwoPointNumericalFlux::CH; }
    if (two_point_num_flux_string == "Ra") { two_point_num_flux_type = TwoPointNumericalFlux::Ra; }

    use_curvilinear_split_form = prm.get_bool("use_curvilinear_split_form");
    use_curvilinear_grid = prm.get_bool("use_curvilinear_grid");
    store_residual_cpu_time = prm.get_bool("store_residual_cpu_time");
    use_weight_adjusted_mass = prm.get_bool("use_weight_adjusted_mass");
    use_periodic_bc = prm.get_bool("use_periodic_bc");
    use_energy = prm.get_bool("use_energy");
    use_L2_norm = prm.get_bool("use_L2_norm");
    use_classical_FR = prm.get_bool("use_classical_FR");
    sipg_penalty_factor = prm.get_double("sipg_penalty_factor");
    use_invariant_curl_form = prm.get_bool("use_invariant_curl_form");
    use_inverse_mass_on_the_fly = prm.get_bool("use_inverse_mass_on_the_fly");
    check_valid_metric_Jacobian = prm.get_bool("check_valid_metric_Jacobian");
    if(!use_weak_form){
        check_valid_metric_Jacobian = false;
    }

    energy_file = prm.get("energy_file");

    const std::string conv_num_flux_string = prm.get("conv_num_flux");
    if (conv_num_flux_string == "lax_friedrichs")                                          { conv_num_flux_type = ConvectiveNumericalFlux::lax_friedrichs; }
    if (conv_num_flux_string == "roe")                                                     { conv_num_flux_type = ConvectiveNumericalFlux::roe; }
    if (conv_num_flux_string == "l2roe")                                                   { conv_num_flux_type = ConvectiveNumericalFlux::l2roe; }
    if (conv_num_flux_string == "central_flux")                                            { conv_num_flux_type = ConvectiveNumericalFlux::central_flux; }
    if (conv_num_flux_string == "two_point_flux")                                 { conv_num_flux_type = ConvectiveNumericalFlux::two_point_flux; }
    if (conv_num_flux_string == "two_point_flux_with_lax_friedrichs_dissipation") { conv_num_flux_type = ConvectiveNumericalFlux::two_point_flux_with_lax_friedrichs_dissipation; }
    if (conv_num_flux_string == "two_point_flux_with_roe_dissipation")            { conv_num_flux_type = ConvectiveNumericalFlux::two_point_flux_with_roe_dissipation; }
    if (conv_num_flux_string == "two_point_flux_with_l2roe_dissipation")          { conv_num_flux_type = ConvectiveNumericalFlux::two_point_flux_with_l2roe_dissipation; }

    const std::string diss_num_flux_string = prm.get("diss_num_flux");
    if (diss_num_flux_string == "symm_internal_penalty") { diss_num_flux_type = symm_internal_penalty; }
    if (diss_num_flux_string == "bassi_rebay_2") {
        diss_num_flux_type = bassi_rebay_2;
        sipg_penalty_factor = 0.0;
    }
    if (diss_num_flux_string == "central_visc_flux") diss_num_flux_type = central_visc_flux;

    const std::string flux_reconstruction_string = prm.get("flux_reconstruction");
    if (flux_reconstruction_string == "cDG")         { flux_reconstruction_type = cDG; }
    if (flux_reconstruction_string == "cSD")         { flux_reconstruction_type = cSD; }
    if (flux_reconstruction_string == "cHU")         { flux_reconstruction_type = cHU; }
    if (flux_reconstruction_string == "cNegative")   { flux_reconstruction_type = cNegative; }
    if (flux_reconstruction_string == "cNegative2")  { flux_reconstruction_type = cNegative2; }
    if (flux_reconstruction_string == "cPlus")       { flux_reconstruction_type = cPlus; }
    if (flux_reconstruction_string == "c10Thousand") { flux_reconstruction_type = c10Thousand; }
    if (flux_reconstruction_string == "cHULumped")   { flux_reconstruction_type = cHULumped; }

    const std::string flux_reconstruction_aux_string = prm.get("flux_reconstruction_aux");
    if (flux_reconstruction_aux_string == "kDG")         { flux_reconstruction_aux_type = kDG; }
    if (flux_reconstruction_aux_string == "kSD")         { flux_reconstruction_aux_type = kSD; }
    if (flux_reconstruction_aux_string == "kHU")         { flux_reconstruction_aux_type = kHU; }
    if (flux_reconstruction_aux_string == "kNegative")   { flux_reconstruction_aux_type = kNegative; }
    if (flux_reconstruction_aux_string == "kNegative2")  { flux_reconstruction_aux_type = kNegative2; }
    if (flux_reconstruction_aux_string == "kPlus")       { flux_reconstruction_aux_type = kPlus; }
    if (flux_reconstruction_aux_string == "k10Thousand") { flux_reconstruction_aux_type = k10Thousand; }

    const std::string non_physical_behavior_string = prm.get("non_physical_behavior");
    if (non_physical_behavior_string == "return_big_number") { non_physical_behavior_type = NonPhysicalBehaviorEnum::return_big_number;}
    if (non_physical_behavior_string == "abort_run")         { non_physical_behavior_type = NonPhysicalBehaviorEnum::abort_run;}
    if (non_physical_behavior_string == "print_warning")     { non_physical_behavior_type = NonPhysicalBehaviorEnum::print_warning;}

    solution_vtk_files_directory_name = prm.get("solution_vtk_files_directory_name");
    // Check if directory exists - see https://stackoverflow.com/a/18101042
    struct stat info_vtk;
    if( stat( solution_vtk_files_directory_name.c_str(), &info_vtk ) != 0 ){
        pcout << "Error: No solution vtk files directory named " << solution_vtk_files_directory_name << " exists." << std::endl
                  << "Please create the directory and restart. Aborting..." << std::endl;
        std::abort();
    }
    output_high_order_grid = prm.get_bool("output_high_order_grid");
    enable_higher_order_vtk_output = prm.get_bool("enable_higher_order_vtk_output");
    output_face_results_vtk = prm.get_bool("output_face_results_vtk");
    do_renumber_dofs = prm.get_bool("do_renumber_dofs");

    const std::string renumber_dofs_type_string = prm.get("renumber_dofs_type");
    if (renumber_dofs_type_string == "CuthillMckee") { renumber_dofs_type = RenumberDofsType::CuthillMckee; }

    matching_surface_jac_det_tolerance = prm.get_double("matching_surface_jac_det_tolerance");

    pcout << "Parsing linear solver subsection..." << std::endl;
    linear_solver_param.parse_parameters (prm);

    pcout << "Parsing ODE solver subsection..." << std::endl;
    ode_solver_param.parse_parameters (prm);

    pcout << "Parsing manufactured convergence study subsection..." << std::endl;
    manufactured_convergence_study_param.parse_parameters (prm);

    pcout << "Parsing euler subsection..." << std::endl;
    euler_param.parse_parameters (prm);

    pcout << "Parsing navier stokes subsection..." << std::endl;
    navier_stokes_param.parse_parameters (prm);

    pcout << "Parsing reduced order subsection..." << std::endl;
    reduced_order_param.parse_parameters (prm);

    pcout << "Parsing Burgers subsection..." << std::endl;
    burgers_param.parse_parameters (prm);

    pcout << "Parsing physics model subsection..." << std::endl;
    physics_model_param.parse_parameters (prm);

    pcout << "Parsing grid refinement study subsection..." << std::endl;
    grid_refinement_study_param.parse_parameters (prm);

    pcout << "Parsing artificial dissipation subsection..." << std::endl;
    artificial_dissipation_param.parse_parameters (prm);

    pcout << "Parsing limiter subsection..." << std::endl;
    limiter_param.parse_parameters(prm);
    
    pcout << "Parsing flow solver subsection..." << std::endl;
    flow_solver_param.parse_parameters (prm);

    pcout << "Parsing mesh adaptation subsection..." << std::endl;
    mesh_adaptation_param.parse_parameters (prm);
    
    pcout << "Parsing functional subsection..." << std::endl;
    functional_param.parse_parameters (prm);

    // WARNING: Must assign model_type before pde_type
    const std::string model_string = prm.get("model_type");
    if (model_string == "large_eddy_simulation") { model_type = large_eddy_simulation; }
    else if (model_string == "reynolds_averaged_navier_stokes") { model_type = reynolds_averaged_navier_stokes; }

    const std::string pde_string = prm.get("pde_type");
    if (pde_string == "advection") {
        pde_type = advection;
        nstate = 1;
    } else if (pde_string == "advection_vector") {
        pde_type = advection_vector;
        nstate = 2;
    } else if (pde_string == "diffusion") {
        pde_type = diffusion;
        nstate = 1;
    } else if (pde_string == "convection_diffusion") {
        pde_type = convection_diffusion;
        nstate = 1;
    } else if (pde_string == "burgers_inviscid") {
        pde_type = burgers_inviscid;
        nstate = dimension;
    } else if (pde_string == "burgers_viscous") {
        pde_type = burgers_viscous;
        nstate = dimension;
    } else if (pde_string == "burgers_rewienski") {
        pde_type = burgers_rewienski;
        nstate = dimension;
    } else if (pde_string == "euler") {
        pde_type = euler;
        nstate = dimension+2;
    }
    else if (pde_string == "navier_stokes") {
        pde_type = navier_stokes;
        nstate = dimension+2;
    }
    else if (pde_string == "physics_model") {
        pde_type = physics_model;
        if (model_type == large_eddy_simulation)
        {
            nstate = dimension+2;
        }
        else if (model_type == reynolds_averaged_navier_stokes)
        {
            if(physics_model_param.RANS_model_type == Parameters::PhysicsModelParam::ReynoldsAveragedNavierStokesModel::SA_negative)
              nstate = dimension+3;
        }
    }
    
    pcout << "Parsing time refinement study subsection..." << std::endl;
    time_refinement_study_param.parse_parameters (prm);
    
    pcout << "Done parsing." << std::endl;
}

} // Parameters namespace
} // PHiLiP namespace<|MERGE_RESOLUTION|>--- conflicted
+++ resolved
@@ -188,13 +188,9 @@
                       " burgers_energy_conservation_rrk | "
                       " euler_entropy_conserving_split_forms_check | "
                       " h_refinement_study_isentropic_vortex | "
-<<<<<<< HEAD
+                      " naca0012_unsteady_check_quick | "
                       " khi_robustness | "
                       " low_density "),
-=======
-                      " naca0012_unsteady_check_quick | "
-                      " khi_robustness"),
->>>>>>> 7f37e7a4
                       "The type of test we want to solve. "
                       "Choices are " 
                       " <run_control | " 
@@ -234,13 +230,9 @@
                       "  burgers_energy_conservation_rrk | "
                       "  euler_entropy_conserving_split_forms_check | "
                       "  h_refinement_study_isentropic_vortex | "
-<<<<<<< HEAD
+                      "  naca0012_unsteady_check_quick | "
                       "  khi_robustness | "
                       "  low_density>.");
-=======
-                      "  naca0012_unsteady_check_quick | "
-                      "  khi_robustness>.");
->>>>>>> 7f37e7a4
 
     prm.declare_entry("pde_type", "advection",
                       dealii::Patterns::Selection(
@@ -419,11 +411,8 @@
                                                                         { test_type = euler_entropy_conserving_split_forms_check; }
     else if (test_string == "h_refinement_study_isentropic_vortex")     { test_type = h_refinement_study_isentropic_vortex; }
     else if (test_string == "khi_robustness")                           { test_type = khi_robustness; }
-<<<<<<< HEAD
     else if (test_string == "low_density")                              { test_type = low_density; }
-=======
     else if (test_string == "naca0012_unsteady_check_quick")            { test_type = naca0012_unsteady_check_quick; }
->>>>>>> 7f37e7a4
     
     overintegration = prm.get_integer("overintegration");
 
