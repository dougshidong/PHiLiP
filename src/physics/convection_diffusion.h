#ifndef __CONVECTION_DIFFUSION__
#define __CONVECTION_DIFFUSION__

#include <deal.II/base/tensor.h>

#include "parameters/all_parameters.h"
#include "physics.h"
#include "parameters/parameters_manufactured_solution.h"

namespace PHiLiP {
namespace Physics {
/// Convection-diffusion with linear advective and diffusive term.  Derived from PhysicsBase.
/** State variable: \f$ u \f$
 *  
 *  Convective flux \f$ \mathbf{F}_{conv} =  u \f$
 *
 *  Dissipative flux \f$ \mathbf{F}_{diss} = -\boldsymbol\nabla u \f$
 *
 *  Source term \f$ s(\mathbf{x}) \f$
 *
 *  Equation:
 *  \f[ \boldsymbol{\nabla} \cdot
 *         (  \mathbf{F}_{conv}( u ) 
 *          + \mathbf{F}_{diss}( u, \boldsymbol{\nabla}(u) )
 *      = s(\mathbf{x})
 *  \f]
 */
template <int dim, int nstate, typename real>
class ConvectionDiffusion : public PhysicsBase <dim, nstate, real>
{
protected:
    // For overloading the virtual functions defined in PhysicsBase
    /** Once you overload a function from Base class in Derived class,
     *  all functions with the same name in the Base class get hidden in Derived class.  
     *  
     *  Solution: In order to make the hidden function visible in derived class, 
     *  we need to add the following:
    */
    using PhysicsBase<dim,nstate,real>::dissipative_flux;
    using PhysicsBase<dim,nstate,real>::source_term;
protected:
    /// Linear advection velocity in x, y, and z directions.
    double linear_advection_velocity[3] = { 1.1, -atan(1)*4.0 / exp(1), exp(1)/(atan(1)*4.0) };
    /// Diffusion scaling coefficient in front of the diffusion tensor.
    double diffusion_scaling_coeff = 0.1*atan(1)*4.0/exp(1);
public:
    const bool hasConvection; ///< Turns ON/OFF convection term.

    const bool hasDiffusion; ///< Turns ON/OFF diffusion term.
    ///Allows convection diffusion to distinguish between different unsteady test types.
    const Parameters::AllParameters::TestType test_type; ///< Pointer to all parameters

    /// Constructor
    ConvectionDiffusion (
        const bool                                                convection = true, 
        const bool                                                diffusion = true, 
        const dealii::Tensor<2,3,double>                          input_diffusion_tensor = Parameters::ManufacturedSolutionParam::get_default_diffusion_tensor(),
        const dealii::Tensor<1,3,double>                          input_advection_vector = Parameters::ManufacturedSolutionParam::get_default_advection_vector(),
        const double                                              input_diffusion_coefficient = Parameters::ManufacturedSolutionParam::get_default_diffusion_coefficient(),
        std::shared_ptr< ManufacturedSolutionFunction<dim,real> > manufactured_solution_function = nullptr,
        const Parameters::AllParameters::TestType parameters_test = Parameters::AllParameters::TestType::run_control) : 
            PhysicsBase<dim,nstate,real>(input_diffusion_tensor, manufactured_solution_function), 
            linear_advection_velocity{input_advection_vector[0], input_advection_vector[1], input_advection_vector[2]},
            diffusion_scaling_coeff(input_diffusion_coefficient),
            hasConvection(convection), 
            hasDiffusion(diffusion),
            test_type(parameters_test)
    {
        static_assert(nstate<=5, "Physics::ConvectionDiffusion() should be created with nstate<=5");
    };

    /// Destructor
    ~ConvectionDiffusion () {};
    /// Convective flux: \f$ \mathbf{F}_{conv} =  u \f$
    std::array<dealii::Tensor<1,dim,real>,nstate> convective_flux (const std::array<real,nstate> &solution) const;

    std::array<dealii::Tensor<1,dim,real>,nstate> convective_numerical_split_flux (
        const std::array<real,nstate> &soln1,
        const std::array<real,nstate> &soln2) const;

    /// Convective Numerical Split Flux for split form
<<<<<<< HEAD
    std::array<dealii::Tensor<1,dim,real>,nstate> convective_surface_numerical_split_flux (
                const std::array< dealii::Tensor<1,dim,real>, nstate > &surface_flux,
                const std::array< dealii::Tensor<1,dim,real>, nstate > &flux_interp_to_surface) const;
=======
    real convective_surface_numerical_split_flux (
                const real &surface_flux,
                const real &flux_interp_to_surface) const;
>>>>>>> 07751fc2

    /// Spectral radius of convective term Jacobian is 'c'
    std::array<real,nstate> convective_eigenvalues (
        const std::array<real,nstate> &/*solution*/,
        const dealii::Tensor<1,dim,real> &/*normal*/) const;

    /// Maximum convective eigenvalue used in Lax-Friedrichs
    real max_convective_eigenvalue (const std::array<real,nstate> &soln) const;

    //  /// Diffusion matrix is identity
    //  std::array<dealii::Tensor<1,dim,real>,nstate> apply_diffusion_matrix (
    //      const std::array<real,nstate> &solution,
    //      const std::array<dealii::Tensor<1,dim,real>,nstate> &solution_grad) const;

    /// Dissipative flux: u
    std::array<dealii::Tensor<1,dim,real>,nstate> dissipative_flux (
        const std::array<real,nstate> &solution,
        const std::array<dealii::Tensor<1,dim,real>,nstate> &solution_gradient,
        const dealii::types::global_dof_index cell_index) const;

    /// (function overload) Dissipative flux: u
    std::array<dealii::Tensor<1,dim,real>,nstate> dissipative_flux (
        const std::array<real,nstate> &solution,
        const std::array<dealii::Tensor<1,dim,real>,nstate> &solution_gradient) const;

    /// Source term is zero or depends on manufactured solution
    std::array<real,nstate> source_term (
        const dealii::Point<dim,real> &pos,
        const std::array<real,nstate> &solution,
<<<<<<< HEAD
        const real current_time,
        const dealii::types::global_dof_index cell_index) const;
=======
        const dealii::types::global_dof_index cell_index,
        const real current_time) const;
>>>>>>> 07751fc2

    /// (function overload) Source term is zero or depends on manufactured solution
    std::array<real,nstate> source_term (
        const dealii::Point<dim,real> &pos,
        const std::array<real,nstate> &solution,
        const real current_time) const;

    /// If diffusion is present, assign Dirichlet boundary condition
    /** Using Neumann boundary conditions might need to modify the functional
     *  in order to obtain the optimal 2p convergence of the functional error
     */
    void boundary_face_values (
        const int /*boundary_type*/,
        const dealii::Point<dim, real> &/*pos*/,
        const dealii::Tensor<1,dim,real> &/*normal*/,
        const std::array<real,nstate> &/*soln_int*/,
        const std::array<dealii::Tensor<1,dim,real>,nstate> &/*soln_grad_int*/,
        std::array<real,nstate> &/*soln_bc*/,
        std::array<dealii::Tensor<1,dim,real>,nstate> &/*soln_grad_bc*/) const;

protected:
    /// Linear advection speed:  c
    dealii::Tensor<1,dim,real> advection_speed () const;
    /// Diffusion coefficient
    real diffusion_coefficient () const;
};


} // Physics namespace
} // PHiLiP namespace

#endif<|MERGE_RESOLUTION|>--- conflicted
+++ resolved
@@ -74,20 +74,15 @@
     /// Convective flux: \f$ \mathbf{F}_{conv} =  u \f$
     std::array<dealii::Tensor<1,dim,real>,nstate> convective_flux (const std::array<real,nstate> &solution) const;
 
+    /// Convective numerical split flux for split form
     std::array<dealii::Tensor<1,dim,real>,nstate> convective_numerical_split_flux (
         const std::array<real,nstate> &soln1,
         const std::array<real,nstate> &soln2) const;
 
-    /// Convective Numerical Split Flux for split form
-<<<<<<< HEAD
-    std::array<dealii::Tensor<1,dim,real>,nstate> convective_surface_numerical_split_flux (
-                const std::array< dealii::Tensor<1,dim,real>, nstate > &surface_flux,
-                const std::array< dealii::Tensor<1,dim,real>, nstate > &flux_interp_to_surface) const;
-=======
+    /// Convective surface numerical split flux for split form
     real convective_surface_numerical_split_flux (
                 const real &surface_flux,
                 const real &flux_interp_to_surface) const;
->>>>>>> 07751fc2
 
     /// Spectral radius of convective term Jacobian is 'c'
     std::array<real,nstate> convective_eigenvalues (
@@ -117,13 +112,8 @@
     std::array<real,nstate> source_term (
         const dealii::Point<dim,real> &pos,
         const std::array<real,nstate> &solution,
-<<<<<<< HEAD
         const real current_time,
         const dealii::types::global_dof_index cell_index) const;
-=======
-        const dealii::types::global_dof_index cell_index,
-        const real current_time) const;
->>>>>>> 07751fc2
 
     /// (function overload) Source term is zero or depends on manufactured solution
     std::array<real,nstate> source_term (
