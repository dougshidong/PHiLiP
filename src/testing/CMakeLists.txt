
set(TESTS_SOURCE
    tests.cpp
    grid_study.cpp
    grid_refinement_study.cpp
    burgers_stability.cpp
    diffusion_exact_adjoint.cpp
    euler_gaussian_bump.cpp
    euler_gaussian_bump_enthalpy_check.cpp
    euler_naca0012.cpp
    euler_bump_optimization.cpp
    euler_naca0012_optimization.cpp
    shock_1d.cpp
#euler_gaussian_bump_adjoint.cpp
    euler_cylinder.cpp
    euler_cylinder_adjoint.cpp
    euler_vortex.cpp
    euler_entropy_waves.cpp
    advection_explicit_periodic.cpp
    euler_split_inviscid_taylor_green_vortex.cpp
    optimization_inverse_manufactured/optimization_inverse_manufactured.cpp
    reduced_order.cpp
    reduced_order_pod_adaptation.cpp
    fd_state_sensitivity_wrt_parameter.cpp
    dual_weighted_residual_mesh_adaptation.cpp
    taylor_green_vortex_energy_check.cpp
    taylor_green_vortex_restart_check.cpp
<<<<<<< HEAD
    flow_solver_cases/naca0012.cpp
    time_refinement_study.cpp
    flow_solver_cases/gaussian_bump.cpp)
=======
    time_refinement_study.cpp)
>>>>>>> 18f8ae4f

foreach(dim RANGE 1 3)
    # Output library
    string(CONCAT TestsLib Tests_${dim}D)
    add_library(${TestsLib} STATIC ${TESTS_SOURCE})
    # Replace occurences of PHILIP_DIM with 1, 2, or 3 in the code
    target_compile_definitions(${TestsLib} PRIVATE PHILIP_DIM=${dim})

    # Library dependency
    string(CONCAT GridsLib Grids_${dim}D)
    string(CONCAT NumericalFluxLib NumericalFlux_${dim}D)
    string(CONCAT PhysicsLib Physics_${dim}D)
    string(CONCAT DiscontinuousGalerkinLib DiscontinuousGalerkin_${dim}D)
    string(CONCAT FunctionalLib Functional_${dim}D)
    string(CONCAT ODESolverLib ODESolver_${dim}D)
    string(CONCAT OptimizationLib Optimization_${dim}D)
    string(CONCAT LinearSolverLib LinearSolver)
    string(CONCAT GridRefinementLib GridRefinement_${dim}D)
    string(CONCAT PODLib POD_${dim}D)
    string(CONCAT InitialConditionsLib InitialConditions_${dim}D)
    string(CONCAT FlowSolverLib FlowSolver_${dim}D)
    string(CONCAT ExactSolutionsLib ExactSolutions_${dim}D)
    target_link_libraries(${TestsLib} ${GridsLib})
    target_link_libraries(${TestsLib} ${NumericalFluxLib})
    target_link_libraries(${TestsLib} ${PhysicsLib})
    target_link_libraries(${TestsLib} ${FunctionalLib})
    target_link_libraries(${TestsLib} ${DiscontinuousGalerkinLib})
    target_link_libraries(${TestsLib} ${ODESolverLib})
    target_link_libraries(${TestsLib} ${LinearSolverLib})
    target_link_libraries(${TestsLib} ${GridRefinementLib})
    target_link_libraries(${TestsLib} ${OptimizationLib})
    target_link_libraries(${TestsLib} ${PODLib})
    target_link_libraries(${TestsLib} ${InitialConditionsLib})
    target_link_libraries(${TestsLib} ${FlowSolverLib})
    target_link_libraries(${TestsLib} ${ExactSolutionsLib})
    # Setup target with deal.II
    if(NOT DOC_ONLY)
        DEAL_II_SETUP_TARGET(${TestsLib})
    endif()

    unset(GridsLib)
    unset(TestsLib)
    unset(DiscontinuousGalerkinLib)
    unset(FunctionalLib)
    unset(ODESolverLib)
    unset(NumericalFluxLib)
    unset(PhysicsLib)
    unset(LinearSolverLib)
    unset(GridRefinementLib)
    unset(OptimizationLib)
    unset(PODLib)
    unset(InitialConditionsLib)
    unset(FlowSolverLib)
    unset(ExactSolutionsLib)
endforeach()<|MERGE_RESOLUTION|>--- conflicted
+++ resolved
@@ -25,13 +25,7 @@
     dual_weighted_residual_mesh_adaptation.cpp
     taylor_green_vortex_energy_check.cpp
     taylor_green_vortex_restart_check.cpp
-<<<<<<< HEAD
-    flow_solver_cases/naca0012.cpp
-    time_refinement_study.cpp
-    flow_solver_cases/gaussian_bump.cpp)
-=======
     time_refinement_study.cpp)
->>>>>>> 18f8ae4f
 
 foreach(dim RANGE 1 3)
     # Output library
