--- conflicted
+++ resolved
@@ -2,11 +2,7 @@
 
 #include "convective_numerical_flux.hpp"
 #include "ADTypes.hpp"
-<<<<<<< HEAD
-=======
-#include "split_form_numerical_flux.hpp"
 #include "physics/physics_model.h"
->>>>>>> 18f8ae4f
 
 namespace PHiLiP {
 namespace NumericalFlux {
@@ -31,26 +27,20 @@
     } else if(is_euler_based_flux) {
         if constexpr (dim+2==nstate) return create_euler_based_convective_numerical_flux(conv_num_flux_type, pde_type, model_type, physics_input);
     } else if (conv_num_flux_type == AllParam::split_form) {
-<<<<<<< HEAD
         return std::make_unique< SplitFormNumericalFlux<dim, nstate, real> > (physics_input);
     } else if (conv_num_flux_type == AllParam::central_flux) {
         return std::make_unique< CentralNumericalFlux<dim, nstate, real> > (physics_input);
     } else if (conv_num_flux_type == AllParam::entropy_conserving_flux) {
         return std::make_unique< EntropyConservingNumericalFlux<dim, nstate, real> > (physics_input);
-=======
-        return std::make_unique< SplitFormNumFlux<dim, nstate, real> > (physics_input);
     } else {
         (void) pde_type;
         (void) model_type;
->>>>>>> 18f8ae4f
     }
 
     std::cout << "Invalid convective numerical flux" << std::endl;
     return nullptr;
 }
 
-<<<<<<< HEAD
-=======
 template <int dim, int nstate, typename real>
 std::unique_ptr< NumericalFluxConvective<dim,nstate,real> >
 NumericalFluxFactory<dim, nstate, real>
@@ -95,7 +85,6 @@
     return nullptr;
 }
 
->>>>>>> 18f8ae4f
 template <int dim, int nstate, typename real>
 std::unique_ptr< NumericalFluxDissipative<dim,nstate,real> >
 NumericalFluxFactory<dim, nstate, real>
