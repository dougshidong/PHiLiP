--- conflicted
+++ resolved
@@ -66,8 +66,6 @@
     virtual real convective_surface_numerical_split_flux (
                 const real &surface_flux,
                 const real &flux_interp_to_surface) const = 0;
-<<<<<<< HEAD
-=======
 
     /// Computes the entropy variables.
     virtual std::array<real,nstate> compute_entropy_variables (
@@ -76,7 +74,6 @@
     /// Computes the conservative variables from the entropy variables.
     virtual std::array<real,nstate> compute_conservative_variables_from_entropy_variables (
                 const std::array<real,nstate> &entropy_var) const = 0;
->>>>>>> ee3bdb4a
 
     /// Spectral radius of convective term Jacobian.
     /** Used for scalar dissipation
