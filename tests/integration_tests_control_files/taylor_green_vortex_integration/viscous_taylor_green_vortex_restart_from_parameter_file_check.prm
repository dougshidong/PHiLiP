# Listing of Parameters
# ---------------------
# Convective numerical flux. Choices are  <lax_friedrichs |  roe |  l2roe |
# split_form |  central_flux |  entropy_conserving_flux>.
set conv_num_flux                     = roe                               # default: lax_friedrichs

# Number of dimensions
set dimension                         = 3                                 # default: -1

# Dissipative numerical flux. Choices are <symm_internal_penalty |
# bassi_rebay_2>.
set diss_num_flux                     = symm_internal_penalty

# Flux Reconstruction. Choices are  <cDG | cSD | cHU | cNegative | cNegative2
# | cPlus | c10Thousand | cHULumped>.
set flux_reconstruction               = cDG

# Flux Reconstruction for Auxiliary Equation. Choices are <kDG | kSD | kHU |
# kNegative | kNegative2 | kPlus | k10Thousand>.
set flux_reconstruction_aux           = kDG

# Type of triangulation to be used.Note: parralel_distributed_triangulation
# not availible int 1D. <default_triangulation |   triangulation |
# parallel_shared_triangulation |  parallel_distributed_triangulation>.
set mesh_type                         = default_triangulation

# Enum of physics models (i.e. model equations and/or terms additional to
# Navier-Stokes or a chosen underlying baseline physics).Choices are
# <large_eddy_simulation>.
set model_type                        = large_eddy_simulation

# Number of extra quadrature points to use.If overintegration=0, then we use
# n_quad = soln_degree + 1.
set overintegration                   = 0

# The PDE we want to solve. Choices are  <advection |   diffusion |
# convection_diffusion |   advection_vector |   burgers_inviscid |
# burgers_viscous |   burgers_rewienski |   euler |   mhd |  navier_stokes |
# physics_model>.
set pde_type                          = navier_stokes                     # default: advection

# Type of run (default is integration_test). Choices are  <integration_test |
# flow_simulation>.
set run_type                          = integration_test

# Scaling of Symmetric Interior Penalty term to ensure coercivity.
set sipg_penalty_factor               = 1.0

# Name of directory for writing solution vtk files. Current directory by
# default.
set solution_vtk_files_directory_name = .

# The type of test we want to solve. Choices are  <run_control |
# grid_refinement_study |   burgers_energy_stability |
# diffusion_exact_adjoint |   optimization_inverse_manufactured |
# euler_gaussian_bump |   euler_gaussian_bump_enthalpy |
# euler_gaussian_bump_adjoint |   euler_cylinder |   euler_cylinder_adjoint |
# euler_vortex |   euler_entropy_waves |   euler_split_taylor_green |
# euler_bump_optimization |   euler_naca_optimization |   shock_1d |
<<<<<<< HEAD
# euler_naca0012 |   reduced_order |  convection_diffusion_periodicity |
# POD_adaptation |  finite_difference_sensitivity |   advection_periodicity |
=======
# euler_naca0012 |   reduced_order |  POD_adaptation |
# finite_difference_sensitivity |   advection_periodicity |
>>>>>>> 64cfe81b
# dual_weighted_residual_mesh_adaptation |   taylor_green_vortex_energy_check
# |   taylor_green_vortex_restart_check |   time_refinement_study>.
set test_type                         = taylor_green_vortex_energy_check # default: run_control

# Not calculate L2 norm by default (M+K). Otherwise, get L2 norm per
# iteration.
set use_L2_norm                       = false

# Not use Classical Flux Reconstruction by default. Otherwise, use Classical
# Flux Reconstruction.
set use_classical_FR                  = false

# Use Gauss-Legendre by default. Otherwise, use Gauss-Lobatto to collocate.
set use_collocated_nodes              = false

# Use original form by defualt. Otherwise, split the curvilinear fluxes.
set use_curvilinear_split_form        = false

# Not calculate energy by default. Otherwise, get energy per iteration.
set use_energy                        = false

# Use other boundary conditions by default. Otherwise use periodic (for 1d
# burgers only
set use_periodic_bc                   = true                              # default: false

# Use original form by defualt. Otherwise, split the fluxes.
set use_split_form                    = false

# Use weak form by default. If false, use strong form.
set use_weak_form                     = true

# Use original form by defualt. Otherwise, use the weight adjusted low storage
# mass matrix for curvilinear.
set use_weight_adjusted_mass          = false


subsection ODE solver
  # Initial desired time for outputting the solution every dt time intervals
  # at which we initialize the ODE solver with.
  set initial_desired_time_for_output_solution_every_dt_time_intervals = 0.0000000000000000e+00

  # Initial iteration at which we initialize the ODE solver with.
  set initial_iteration                                                = 4

  # Initial time at which we initialize the ODE solver with.
  set initial_time                                                     = 6.2831853071795875e-03

  # Time step used in ODE solver.
  set initial_time_step                                                = 1.5707963267948969e-03

  # Maximum nonlinear solver iterations
  set nonlinear_max_iterations                                         = 500000

  # Nonlinear solver residual tolerance
  set nonlinear_steady_residual_tolerance                              = 1e-13

  # State whether output from ODE solver should be printed. Choices are
  # <quiet|verbose>.
  set ode_output                                                       = quiet           # default: verbose

  # Explicit or implicit solver, or reduced-order POD Galerkin or POD Petrov
  # Galerkin solverChoices are
  # <explicit|implicit|pod_galerkin|pod_petrov_galerkin>.
  set ode_solver_type                                                  = explicit        # default: implicit

  # Set as false by default. If true, writes the linear solver convergence
  # data for steady state to a file named
  # 'ode_solver_steady_state_convergence_data_table.txt'.
  set output_ode_solver_steady_state_convergence_table                 = false

  # Outputs the solution at time intervals of dt in .vtk file
  set output_solution_every_dt_time_intervals                          = 0.0

  # Outputs the solution every x steps in .vtk file
  set output_solution_every_x_steps                                    = -1

  # Output final steady state solution. False by default.
  set output_final_steady_state_solution_to_file                       = false

  # Print every print_iteration_modulo iterations of the nonlinear solver
  set print_iteration_modulo                                           = 1

  # Filename to use when outputting final steady state solution
  set steady_state_final_solution_filename                              = solution_snapshot

  # Multiplies initial time-step by
  # time_step_factor_residual*(-log10(residual_norm_decrease)).
  set time_step_factor_residual                                        = 0.0

  # Scales initial time step by
  # pow(time_step_factor_residual*(-log10(residual_norm_decrease)),time_step_factor_residual_exp).
  set time_step_factor_residual_exp                                    = 1.0


  subsection explicit solver options
    # Order for the Runge-Kutta explicit time advancement scheme.Choices are
    # <1|3|4>.
    set runge_kutta_order = 3
  end

end


subsection artificial dissipation
  # Persson's subscell shock capturing artificial dissipation.
  set add_artificial_dissipation       = false

  # Type of artificial dissipation test type we want to implement. Choices are
  # residual_convergence, discontinuity_sensor_activation,
  # poly_order_convergence
  set artificial_dissipation_test_type = poly_order_convergence

  # Type of artificial dissipation we want to implement. Choices are
  # laplacian, physical and enthalpy_conserving_laplacian
  set artificial_dissipation_type      = laplacian

  # Kappa from Persson's subcell shock capturing
  set kappa_artificial_dissipation     = 1.0

  # Mu (viscosity) from Persson's subcell shock capturing.
  set mu_artificial_dissipation        = 1.0

  # By default we calculate the entropy error from the conservative variables.
  # Otherwise, compute the enthalpy error. An example is in Euler Gaussian
  # bump.
  set use_enthalpy_error               = false
end


subsection burgers
  # Viscous Burgers diffusion coefficient
  set diffusion_coefficient           = 0.115572735

  # Burgers Rewienski parameter a
  set rewienski_a                     = 2.2360679775

  # Burgers Rewienski parameter b
  set rewienski_b                     = 0.02

  # Adds the manufactured solution source term to the PDE source term.Set as
  # true for running a manufactured solution.
  set rewienski_manufactured_solution = false
end


subsection euler
  # Angle of attack in degrees. Required for 2D
  set angle_of_attack  = 0.0

  # Gamma gas constant
  set gamma_gas        = 1.4

  # Farfield Mach number
  set mach_infinity    = 0.1 # default: 0.5

  # Reference length for non-dimensionalization.
  set reference_length = 1.0

  # Side slip angle in degrees. Required for 3D
  set side_slip_angle  = 0.0
end


subsection flow_solver
  # Adapt the time step on the fly for unsteady flow simulations. False by
  # default (i.e. constant time step by default).
  set adaptive_time_step                           = false

  # Courant-Friedrich-Lewy (CFL) number for constant time step.
  set courant_friedrich_lewy_number                = 0.003                                              # default: 1

  # Final solution time.
  set final_time                                   = 1.2566370614400000e-02                             # default: 1

  # The type of flow we want to simulate. Choices are  <taylor_green_vortex |
  # burgers_viscous_snapshot |  naca0012 |  burgers_rewienski_snapshot |
<<<<<<< HEAD
  # burgers_inviscid |  convection_diffusion |  advection |
  # advection_periodic>.
  set flow_case_type                               = taylor_green_vortex

  # Interpolate the initial condition function onto the DG solution. If false,
  # then it projects the physical value. True by default.
  set interpolate_initial_condition                = true

=======
  # advection_periodic>.
  set flow_case_type                               = taylor_green_vortex

>>>>>>> 64cfe81b
  # Output restart files for restarting the computation. False by default.
  set output_restart_files                         = true

  # Outputs the restart files at time intervals of dt.
  set output_restart_files_every_dt_time_intervals = 0.0

  # Outputs the restart files every x steps.
  set output_restart_files_every_x_steps           = 1

  # Polynomial order (P) of the basis functions for DG.
  set poly_degree                                  = 2                                                  # default: 1

  # Restarts the computation from the restart file. False by default.
  set restart_computation_from_file                = true

  # Index of restart file from which the computation will be restarted from. 1
  # by default.
  set restart_file_index                           = 4

  # Name of directory for writing and reading restart files. Current directory
  # by default.
  set restart_files_directory_name                 = .

  # Filename for the sensitivity data table output file:
  # sensitivity_table_filename.txt.
  set sensitivity_table_filename                   = sensitivity_table

  # Solve steady-state solution. False by default (i.e. unsteady by default).
  set steady_state                                 = false

  # For steady-state cases, does polynomial ramping if set to true. False by
  # default.
  set steady_state_polynomial_ramping              = false

  # Filename of the unsteady data table output file:
  # unsteady_data_table_filename.txt.
  set unsteady_data_table_filename                 = tgv_kinetic_energy_vs_time_table_for_restart_check # default: unsteady_data_table


  subsection grid
    # Polynomial degree of the grid. Curvilinear grid if set greater than 1;
    # default is 1.
    set grid_degree                           = 1

    # Left bound of domain for hyper_cube mesh based cases.
    set grid_left_bound                       = 0.0

    # Right bound of domain for hyper_cube mesh based cases.
    set grid_right_bound                      = 6.28318530717958623200 # default: 1.0

    # Filename of the input mesh: input_mesh_filename.msh. For cases that
    # import a mesh file.
    set input_mesh_filename                   = naca0012

    # Number of grid elements per dimension for hyper_cube mesh based cases.
    set number_of_grid_elements_per_dimension = 4
  end

  subsection taylor_green_vortex
    # The type of density initialization. Choices are  <uniform |
    # isothermal>.
    set density_initial_condition_type                      = uniform

    # For integration test purposes, expected kinetic energy at final time.
    set expected_kinetic_energy_at_final_time               = 1.2073987162646824e-01 # default: 1

    # For integration test purposes, expected theoretical kinetic energy
    # dissipation rate at final time.
<<<<<<< HEAD
    set expected_theoretical_dissipation_rate_at_final_time = 4.5422264559968770e-04
=======
    set expected_theoretical_dissipation_rate_at_final_time = 4.5422264559811485e-04
>>>>>>> 64cfe81b
  end

  subsection time_refinement_study
    # Number of times to run the flow solver during a time refinement study.
    set number_of_times_to_solve = 4

    # Ratio between a timestep size and the next in a time refinement study,
    # 0<r<1.
    set refinement_ratio         = 0.5
  end

end


subsection functional
  # Stores a vector with a list of the (unsigned) integer boundary ID.
  # Formatted in square brackets and seperated by commas, eg. "[0,2]"
  set boundary_vector               = [0, 1]

  # Functional that we want to use. Choice are  <normLp_volume |
  # normLp_boundary |   weighted_integral_volume |
  # weighted_integral_boundary |   error_normLp_volume |
  # error_normLp_boundary>.
  set functional_type               = normLp_volume

  # Lp norm strength (may not be used depending on the functional choice).
  set normLp                        = 2.0

  # Indicates whether all boundaries should be evaluated (for boundary
  # functionals). If set to true (default), overrides the boundary_vector
  # list.
  set use_all_boundaries            = true

  # Indicates whether to use weight function value or laplacian in the
  # functional.
  set use_weight_function_laplacian = false

  # The weight function we want to use (may not be used depending on the
  # functional choice). Choices are  <sine_solution |   cosine_solution |
  # additive_solution |   exp_solution |   poly_solution |
  # even_poly_solution |   atan_solution>.
  set weight_function_type          = exp_solution
end


subsection grid refinement study
  # [0] term of advection vector.
  set advection_0                  = 1.100000

  # [1] term of advection vector.
  set advection_1                  = -1.155727

  # [2] term of advection vector.
  set advection_2                  = 0.865256

  # Indicates whether function is to be approximated from manufactured
  # solutionor exact value read from functional_value parameter.
  set approximate_functional       = false

  # [0,0] term of diffusion tensor.
  set diffusion_00                 = 12.000000

  # [0,1] term of diffusion tensor.
  set diffusion_01                 = 3.000000

  # [0,2] term of diffusion tensor.
  set diffusion_02                 = -2.000000

  # [1,0] term of diffusion tensor.
  set diffusion_10                 = 3.000000

  # [1,1] term of diffusion tensor.
  set diffusion_11                 = 20.000000

  # [1,2] term of diffusion tensor.
  set diffusion_12                 = -5.000000

  # [2,0] term of diffusion tensor.
  set diffusion_20                 = 2.000000

  # [2,1] term of diffusion tensor.
  set diffusion_21                 = 5.000000

  # [2,2] term of diffusion tensor.
  set diffusion_22                 = 18.000000

  # Set the diffusion matrix coefficient.
  set diffusion_coefficient        = 0.115573

  # Exact value of functional for goal-oriented convergence.
  set functional_value             = 0.0

  # for grid_type hypercube, left bound of domain.
  set grid_left                    = 0.0

  # for grid_type hypercube, right bound of domain.
  set grid_right                   = 1.0

  # Initial grid size (number of elements per side).
  set grid_size                    = 4

  # Enum of generated grid. If read_grid, must have grids xxxx.msh.Choices are
  # <hypercube|read_grid>.
  set grid_type                    = hypercube

  # Name of Gmsh grid xxxx.msh used in the grid refinement study if read_grid
  # is chosen as the grid_type.
  set input_grid                   = xxxx

  # The manufactured solution we want to use (if
  # use_manufactured_source_term==true). Choices are  <sine_solution |
  # zero_solution |   cosine_solution |   additive_solution |   exp_solution |
  # poly_solution |   even_poly_solution |   atan_solution |
  # boundary_layer_solution |   s_shock_solution |   quadratic_solution |
  # navah_solution_1 |   navah_solution_2 |   navah_solution_3 |
  # navah_solution_4 |   navah_solution_5>.
  set manufactured_solution_type   = exp_solution

  # Number of different refinements to be performed.
  set num_refinements              = 0

  # Output flag for wall clock adjoint timing.
  set output_adjoint_time          = false

  # output flag for adjoint vtk files.
  set output_adjoint_vtk           = false

  # ouput the convergence table for the functional error.
  set output_functional_error      = false

  # Output flag for gnuplot functional error figure.
  set output_gnuplot_functional    = false

  # Output flag for gnuplot solution error figure.
  set output_gnuplot_solution      = true

  # ouput the convergence table for the solution error.
  set output_solution_error        = true

  # Output flag for wall clock solution timing.
  set output_solution_time         = false

  # Output flag for grid_refinement vtk files.
  set output_vtk                   = true

  # Polynomial order of starting mesh.
  set poly_degree                  = 1

  # Polynomial degree of the grid.
  set poly_degree_grid             = 2

  # Maximum polynomial order.
  set poly_degree_max              = 5

  # Indicates whetherto output a new gnuplot figure at every
  # iteration.Requires output_gnuplot == true.
  set refresh_gnuplot              = true

  # Indicates whether to interpolate the problem instead of solving with DG.
  set use_interpolation            = false

  # Uses non-zero source term based on the manufactured solution and the PDE.
  set use_manufactured_source_term = false


  subsection functional
    # Stores a vector with a list of the (unsigned) integer boundary ID.
    # Formatted in square brackets and seperated by commas, eg. "[0,2]"
    set boundary_vector               = [0, 1]

    # Functional that we want to use. Choice are  <normLp_volume |
    # normLp_boundary |   weighted_integral_volume |
    # weighted_integral_boundary |   error_normLp_volume |
    # error_normLp_boundary>.
    set functional_type               = normLp_volume

    # Lp norm strength (may not be used depending on the functional choice).
    set normLp                        = 2.0

    # Indicates whether all boundaries should be evaluated (for boundary
    # functionals). If set to true (default), overrides the boundary_vector
    # list.
    set use_all_boundaries            = true

    # Indicates whether to use weight function value or laplacian in the
    # functional.
    set use_weight_function_laplacian = false

    # The weight function we want to use (may not be used depending on the
    # functional choice). Choices are  <sine_solution |   cosine_solution |
    # additive_solution |   exp_solution |   poly_solution |
    # even_poly_solution |   atan_solution>.
    set weight_function_type          = exp_solution
  end

  subsection grid refinement
    # Inidcates whether the refinement should be done anisotropically.
    set anisotropic                 = false

    # Enum of anisotropic indicators (unused for isotropic refinement).Choices
    # are  <jump_based |   reconstruction_based>.
    set anisotropic_indicator       = jump_based

    # maximum anisotropic ratio for continuous size field targets.
    set anisotropic_ratio_max       = 1.0e+12

    # miniumum anistropic ratio for continuous size field targets.
    set anisotropic_ratio_min       = 1.0e-12

    # Threshold for flagging cells with anisotropic refinement.
    set anisotropic_threshold_ratio = 3.0

    # Maximum coarsening factor for adjoint-based size-field (from log DWR).
    set c_max                       = 4

    # Fraction of elements to undergo coarsening for fixed_fraction method.
    set coarsening_fraction         = 0.03

    # Constant added to the complexity at each step.
    set complexity_add              = 0.0

    # Scaling factor multiplying previous complexity.
    set complexity_scale            = 2.0

    # Stores an initial vector of values for complexity targets. Will iterate
    # over and then switch to scaling and adding. Formatted in square brackets
    # and seperated by commas, eg. "[1000,2000]"
    set complexity_vector           = []

    # Enum of error indicators (unused for uniform refinement).Choices are
    # <error_based |   hessian_based |   residual_based |   adjoint_based>.
    set error_indicator             = error_based

    # Option to exit after call to the grid refinement (for debugging mesh
    # write).
    set exit_after_refine           = false

    # Degree of q for use in the Lq norm of some indicators.
    set norm_Lq                     = 2.0

    # Enum of output data types of refinement indicator (used for msh_out only
    # currently).Choices are  <size_field |   frame_field |   metric_field>.
    set output_data_type            = size_field

    # Enum of output data types (for interface with mesh generators).Choices
    # are  <gmsh_out |   msh_out>.
    set output_type                 = msh_out

    # Maximum refinement factor for adjoint-based size-field (from log DWR).
    set r_max                       = 20

    # Fraction of elements to undergo refinement for fixed_fraction method.
    set refinement_fraction         = 0.3

    # Enum of refinement methods.Choices are  <uniform |   fixed_fraction |
    # continuous>.
    set refinement_method           = uniform

    # Number of iterations to be performed
    set refinement_steps            = 3

    # Enum of refinement types.Choices are  <h |   p |   hp>.
    set refinement_type             = h
  end

  subsection grid refinement [0]
    # Inidcates whether the refinement should be done anisotropically.
    set anisotropic                 = false

    # Enum of anisotropic indicators (unused for isotropic refinement).Choices
    # are  <jump_based |   reconstruction_based>.
    set anisotropic_indicator       = jump_based

    # maximum anisotropic ratio for continuous size field targets.
    set anisotropic_ratio_max       = 1.0e+12

    # miniumum anistropic ratio for continuous size field targets.
    set anisotropic_ratio_min       = 1.0e-12

    # Threshold for flagging cells with anisotropic refinement.
    set anisotropic_threshold_ratio = 3.0

    # Maximum coarsening factor for adjoint-based size-field (from log DWR).
    set c_max                       = 4

    # Fraction of elements to undergo coarsening for fixed_fraction method.
    set coarsening_fraction         = 0.03

    # Constant added to the complexity at each step.
    set complexity_add              = 0.0

    # Scaling factor multiplying previous complexity.
    set complexity_scale            = 2.0

    # Stores an initial vector of values for complexity targets. Will iterate
    # over and then switch to scaling and adding. Formatted in square brackets
    # and seperated by commas, eg. "[1000,2000]"
    set complexity_vector           = []

    # Enum of error indicators (unused for uniform refinement).Choices are
    # <error_based |   hessian_based |   residual_based |   adjoint_based>.
    set error_indicator             = error_based

    # Option to exit after call to the grid refinement (for debugging mesh
    # write).
    set exit_after_refine           = false

    # Degree of q for use in the Lq norm of some indicators.
    set norm_Lq                     = 2.0

    # Enum of output data types of refinement indicator (used for msh_out only
    # currently).Choices are  <size_field |   frame_field |   metric_field>.
    set output_data_type            = size_field

    # Enum of output data types (for interface with mesh generators).Choices
    # are  <gmsh_out |   msh_out>.
    set output_type                 = msh_out

    # Maximum refinement factor for adjoint-based size-field (from log DWR).
    set r_max                       = 20

    # Fraction of elements to undergo refinement for fixed_fraction method.
    set refinement_fraction         = 0.3

    # Enum of refinement methods.Choices are  <uniform |   fixed_fraction |
    # continuous>.
    set refinement_method           = uniform

    # Number of iterations to be performed
    set refinement_steps            = 3

    # Enum of refinement types.Choices are  <h |   p |   hp>.
    set refinement_type             = h
  end

  subsection grid refinement [1]
    # Inidcates whether the refinement should be done anisotropically.
    set anisotropic                 = false

    # Enum of anisotropic indicators (unused for isotropic refinement).Choices
    # are  <jump_based |   reconstruction_based>.
    set anisotropic_indicator       = jump_based

    # maximum anisotropic ratio for continuous size field targets.
    set anisotropic_ratio_max       = 1.0e+12

    # miniumum anistropic ratio for continuous size field targets.
    set anisotropic_ratio_min       = 1.0e-12

    # Threshold for flagging cells with anisotropic refinement.
    set anisotropic_threshold_ratio = 3.0

    # Maximum coarsening factor for adjoint-based size-field (from log DWR).
    set c_max                       = 4

    # Fraction of elements to undergo coarsening for fixed_fraction method.
    set coarsening_fraction         = 0.03

    # Constant added to the complexity at each step.
    set complexity_add              = 0.0

    # Scaling factor multiplying previous complexity.
    set complexity_scale            = 2.0

    # Stores an initial vector of values for complexity targets. Will iterate
    # over and then switch to scaling and adding. Formatted in square brackets
    # and seperated by commas, eg. "[1000,2000]"
    set complexity_vector           = []

    # Enum of error indicators (unused for uniform refinement).Choices are
    # <error_based |   hessian_based |   residual_based |   adjoint_based>.
    set error_indicator             = error_based

    # Option to exit after call to the grid refinement (for debugging mesh
    # write).
    set exit_after_refine           = false

    # Degree of q for use in the Lq norm of some indicators.
    set norm_Lq                     = 2.0

    # Enum of output data types of refinement indicator (used for msh_out only
    # currently).Choices are  <size_field |   frame_field |   metric_field>.
    set output_data_type            = size_field

    # Enum of output data types (for interface with mesh generators).Choices
    # are  <gmsh_out |   msh_out>.
    set output_type                 = msh_out

    # Maximum refinement factor for adjoint-based size-field (from log DWR).
    set r_max                       = 20

    # Fraction of elements to undergo refinement for fixed_fraction method.
    set refinement_fraction         = 0.3

    # Enum of refinement methods.Choices are  <uniform |   fixed_fraction |
    # continuous>.
    set refinement_method           = uniform

    # Number of iterations to be performed
    set refinement_steps            = 3

    # Enum of refinement types.Choices are  <h |   p |   hp>.
    set refinement_type             = h
  end

  subsection grid refinement [2]
    # Inidcates whether the refinement should be done anisotropically.
    set anisotropic                 = false

    # Enum of anisotropic indicators (unused for isotropic refinement).Choices
    # are  <jump_based |   reconstruction_based>.
    set anisotropic_indicator       = jump_based

    # maximum anisotropic ratio for continuous size field targets.
    set anisotropic_ratio_max       = 1.0e+12

    # miniumum anistropic ratio for continuous size field targets.
    set anisotropic_ratio_min       = 1.0e-12

    # Threshold for flagging cells with anisotropic refinement.
    set anisotropic_threshold_ratio = 3.0

    # Maximum coarsening factor for adjoint-based size-field (from log DWR).
    set c_max                       = 4

    # Fraction of elements to undergo coarsening for fixed_fraction method.
    set coarsening_fraction         = 0.03

    # Constant added to the complexity at each step.
    set complexity_add              = 0.0

    # Scaling factor multiplying previous complexity.
    set complexity_scale            = 2.0

    # Stores an initial vector of values for complexity targets. Will iterate
    # over and then switch to scaling and adding. Formatted in square brackets
    # and seperated by commas, eg. "[1000,2000]"
    set complexity_vector           = []

    # Enum of error indicators (unused for uniform refinement).Choices are
    # <error_based |   hessian_based |   residual_based |   adjoint_based>.
    set error_indicator             = error_based

    # Option to exit after call to the grid refinement (for debugging mesh
    # write).
    set exit_after_refine           = false

    # Degree of q for use in the Lq norm of some indicators.
    set norm_Lq                     = 2.0

    # Enum of output data types of refinement indicator (used for msh_out only
    # currently).Choices are  <size_field |   frame_field |   metric_field>.
    set output_data_type            = size_field

    # Enum of output data types (for interface with mesh generators).Choices
    # are  <gmsh_out |   msh_out>.
    set output_type                 = msh_out

    # Maximum refinement factor for adjoint-based size-field (from log DWR).
    set r_max                       = 20

    # Fraction of elements to undergo refinement for fixed_fraction method.
    set refinement_fraction         = 0.3

    # Enum of refinement methods.Choices are  <uniform |   fixed_fraction |
    # continuous>.
    set refinement_method           = uniform

    # Number of iterations to be performed
    set refinement_steps            = 3

    # Enum of refinement types.Choices are  <h |   p |   hp>.
    set refinement_type             = h
  end

  subsection grid refinement [3]
    # Inidcates whether the refinement should be done anisotropically.
    set anisotropic                 = false

    # Enum of anisotropic indicators (unused for isotropic refinement).Choices
    # are  <jump_based |   reconstruction_based>.
    set anisotropic_indicator       = jump_based

    # maximum anisotropic ratio for continuous size field targets.
    set anisotropic_ratio_max       = 1.0e+12

    # miniumum anistropic ratio for continuous size field targets.
    set anisotropic_ratio_min       = 1.0e-12

    # Threshold for flagging cells with anisotropic refinement.
    set anisotropic_threshold_ratio = 3.0

    # Maximum coarsening factor for adjoint-based size-field (from log DWR).
    set c_max                       = 4

    # Fraction of elements to undergo coarsening for fixed_fraction method.
    set coarsening_fraction         = 0.03

    # Constant added to the complexity at each step.
    set complexity_add              = 0.0

    # Scaling factor multiplying previous complexity.
    set complexity_scale            = 2.0

    # Stores an initial vector of values for complexity targets. Will iterate
    # over and then switch to scaling and adding. Formatted in square brackets
    # and seperated by commas, eg. "[1000,2000]"
    set complexity_vector           = []

    # Enum of error indicators (unused for uniform refinement).Choices are
    # <error_based |   hessian_based |   residual_based |   adjoint_based>.
    set error_indicator             = error_based

    # Option to exit after call to the grid refinement (for debugging mesh
    # write).
    set exit_after_refine           = false

    # Degree of q for use in the Lq norm of some indicators.
    set norm_Lq                     = 2.0

    # Enum of output data types of refinement indicator (used for msh_out only
    # currently).Choices are  <size_field |   frame_field |   metric_field>.
    set output_data_type            = size_field

    # Enum of output data types (for interface with mesh generators).Choices
    # are  <gmsh_out |   msh_out>.
    set output_type                 = msh_out

    # Maximum refinement factor for adjoint-based size-field (from log DWR).
    set r_max                       = 20

    # Fraction of elements to undergo refinement for fixed_fraction method.
    set refinement_fraction         = 0.3

    # Enum of refinement methods.Choices are  <uniform |   fixed_fraction |
    # continuous>.
    set refinement_method           = uniform

    # Number of iterations to be performed
    set refinement_steps            = 3

    # Enum of refinement types.Choices are  <h |   p |   hp>.
    set refinement_type             = h
  end

  subsection grid refinement [4]
    # Inidcates whether the refinement should be done anisotropically.
    set anisotropic                 = false

    # Enum of anisotropic indicators (unused for isotropic refinement).Choices
    # are  <jump_based |   reconstruction_based>.
    set anisotropic_indicator       = jump_based

    # maximum anisotropic ratio for continuous size field targets.
    set anisotropic_ratio_max       = 1.0e+12

    # miniumum anistropic ratio for continuous size field targets.
    set anisotropic_ratio_min       = 1.0e-12

    # Threshold for flagging cells with anisotropic refinement.
    set anisotropic_threshold_ratio = 3.0

    # Maximum coarsening factor for adjoint-based size-field (from log DWR).
    set c_max                       = 4

    # Fraction of elements to undergo coarsening for fixed_fraction method.
    set coarsening_fraction         = 0.03

    # Constant added to the complexity at each step.
    set complexity_add              = 0.0

    # Scaling factor multiplying previous complexity.
    set complexity_scale            = 2.0

    # Stores an initial vector of values for complexity targets. Will iterate
    # over and then switch to scaling and adding. Formatted in square brackets
    # and seperated by commas, eg. "[1000,2000]"
    set complexity_vector           = []

    # Enum of error indicators (unused for uniform refinement).Choices are
    # <error_based |   hessian_based |   residual_based |   adjoint_based>.
    set error_indicator             = error_based

    # Option to exit after call to the grid refinement (for debugging mesh
    # write).
    set exit_after_refine           = false

    # Degree of q for use in the Lq norm of some indicators.
    set norm_Lq                     = 2.0

    # Enum of output data types of refinement indicator (used for msh_out only
    # currently).Choices are  <size_field |   frame_field |   metric_field>.
    set output_data_type            = size_field

    # Enum of output data types (for interface with mesh generators).Choices
    # are  <gmsh_out |   msh_out>.
    set output_type                 = msh_out

    # Maximum refinement factor for adjoint-based size-field (from log DWR).
    set r_max                       = 20

    # Fraction of elements to undergo refinement for fixed_fraction method.
    set refinement_fraction         = 0.3

    # Enum of refinement methods.Choices are  <uniform |   fixed_fraction |
    # continuous>.
    set refinement_method           = uniform

    # Number of iterations to be performed
    set refinement_steps            = 3

    # Enum of refinement types.Choices are  <h |   p |   hp>.
    set refinement_type             = h
  end

  subsection grid refinement [5]
    # Inidcates whether the refinement should be done anisotropically.
    set anisotropic                 = false

    # Enum of anisotropic indicators (unused for isotropic refinement).Choices
    # are  <jump_based |   reconstruction_based>.
    set anisotropic_indicator       = jump_based

    # maximum anisotropic ratio for continuous size field targets.
    set anisotropic_ratio_max       = 1.0e+12

    # miniumum anistropic ratio for continuous size field targets.
    set anisotropic_ratio_min       = 1.0e-12

    # Threshold for flagging cells with anisotropic refinement.
    set anisotropic_threshold_ratio = 3.0

    # Maximum coarsening factor for adjoint-based size-field (from log DWR).
    set c_max                       = 4

    # Fraction of elements to undergo coarsening for fixed_fraction method.
    set coarsening_fraction         = 0.03

    # Constant added to the complexity at each step.
    set complexity_add              = 0.0

    # Scaling factor multiplying previous complexity.
    set complexity_scale            = 2.0

    # Stores an initial vector of values for complexity targets. Will iterate
    # over and then switch to scaling and adding. Formatted in square brackets
    # and seperated by commas, eg. "[1000,2000]"
    set complexity_vector           = []

    # Enum of error indicators (unused for uniform refinement).Choices are
    # <error_based |   hessian_based |   residual_based |   adjoint_based>.
    set error_indicator             = error_based

    # Option to exit after call to the grid refinement (for debugging mesh
    # write).
    set exit_after_refine           = false

    # Degree of q for use in the Lq norm of some indicators.
    set norm_Lq                     = 2.0

    # Enum of output data types of refinement indicator (used for msh_out only
    # currently).Choices are  <size_field |   frame_field |   metric_field>.
    set output_data_type            = size_field

    # Enum of output data types (for interface with mesh generators).Choices
    # are  <gmsh_out |   msh_out>.
    set output_type                 = msh_out

    # Maximum refinement factor for adjoint-based size-field (from log DWR).
    set r_max                       = 20

    # Fraction of elements to undergo refinement for fixed_fraction method.
    set refinement_fraction         = 0.3

    # Enum of refinement methods.Choices are  <uniform |   fixed_fraction |
    # continuous>.
    set refinement_method           = uniform

    # Number of iterations to be performed
    set refinement_steps            = 3

    # Enum of refinement types.Choices are  <h |   p |   hp>.
    set refinement_type             = h
  end

  subsection grid refinement [6]
    # Inidcates whether the refinement should be done anisotropically.
    set anisotropic                 = false

    # Enum of anisotropic indicators (unused for isotropic refinement).Choices
    # are  <jump_based |   reconstruction_based>.
    set anisotropic_indicator       = jump_based

    # maximum anisotropic ratio for continuous size field targets.
    set anisotropic_ratio_max       = 1.0e+12

    # miniumum anistropic ratio for continuous size field targets.
    set anisotropic_ratio_min       = 1.0e-12

    # Threshold for flagging cells with anisotropic refinement.
    set anisotropic_threshold_ratio = 3.0

    # Maximum coarsening factor for adjoint-based size-field (from log DWR).
    set c_max                       = 4

    # Fraction of elements to undergo coarsening for fixed_fraction method.
    set coarsening_fraction         = 0.03

    # Constant added to the complexity at each step.
    set complexity_add              = 0.0

    # Scaling factor multiplying previous complexity.
    set complexity_scale            = 2.0

    # Stores an initial vector of values for complexity targets. Will iterate
    # over and then switch to scaling and adding. Formatted in square brackets
    # and seperated by commas, eg. "[1000,2000]"
    set complexity_vector           = []

    # Enum of error indicators (unused for uniform refinement).Choices are
    # <error_based |   hessian_based |   residual_based |   adjoint_based>.
    set error_indicator             = error_based

    # Option to exit after call to the grid refinement (for debugging mesh
    # write).
    set exit_after_refine           = false

    # Degree of q for use in the Lq norm of some indicators.
    set norm_Lq                     = 2.0

    # Enum of output data types of refinement indicator (used for msh_out only
    # currently).Choices are  <size_field |   frame_field |   metric_field>.
    set output_data_type            = size_field

    # Enum of output data types (for interface with mesh generators).Choices
    # are  <gmsh_out |   msh_out>.
    set output_type                 = msh_out

    # Maximum refinement factor for adjoint-based size-field (from log DWR).
    set r_max                       = 20

    # Fraction of elements to undergo refinement for fixed_fraction method.
    set refinement_fraction         = 0.3

    # Enum of refinement methods.Choices are  <uniform |   fixed_fraction |
    # continuous>.
    set refinement_method           = uniform

    # Number of iterations to be performed
    set refinement_steps            = 3

    # Enum of refinement types.Choices are  <h |   p |   hp>.
    set refinement_type             = h
  end

  subsection grid refinement [7]
    # Inidcates whether the refinement should be done anisotropically.
    set anisotropic                 = false

    # Enum of anisotropic indicators (unused for isotropic refinement).Choices
    # are  <jump_based |   reconstruction_based>.
    set anisotropic_indicator       = jump_based

    # maximum anisotropic ratio for continuous size field targets.
    set anisotropic_ratio_max       = 1.0e+12

    # miniumum anistropic ratio for continuous size field targets.
    set anisotropic_ratio_min       = 1.0e-12

    # Threshold for flagging cells with anisotropic refinement.
    set anisotropic_threshold_ratio = 3.0

    # Maximum coarsening factor for adjoint-based size-field (from log DWR).
    set c_max                       = 4

    # Fraction of elements to undergo coarsening for fixed_fraction method.
    set coarsening_fraction         = 0.03

    # Constant added to the complexity at each step.
    set complexity_add              = 0.0

    # Scaling factor multiplying previous complexity.
    set complexity_scale            = 2.0

    # Stores an initial vector of values for complexity targets. Will iterate
    # over and then switch to scaling and adding. Formatted in square brackets
    # and seperated by commas, eg. "[1000,2000]"
    set complexity_vector           = []

    # Enum of error indicators (unused for uniform refinement).Choices are
    # <error_based |   hessian_based |   residual_based |   adjoint_based>.
    set error_indicator             = error_based

    # Option to exit after call to the grid refinement (for debugging mesh
    # write).
    set exit_after_refine           = false

    # Degree of q for use in the Lq norm of some indicators.
    set norm_Lq                     = 2.0

    # Enum of output data types of refinement indicator (used for msh_out only
    # currently).Choices are  <size_field |   frame_field |   metric_field>.
    set output_data_type            = size_field

    # Enum of output data types (for interface with mesh generators).Choices
    # are  <gmsh_out |   msh_out>.
    set output_type                 = msh_out

    # Maximum refinement factor for adjoint-based size-field (from log DWR).
    set r_max                       = 20

    # Fraction of elements to undergo refinement for fixed_fraction method.
    set refinement_fraction         = 0.3

    # Enum of refinement methods.Choices are  <uniform |   fixed_fraction |
    # continuous>.
    set refinement_method           = uniform

    # Number of iterations to be performed
    set refinement_steps            = 3

    # Enum of refinement types.Choices are  <h |   p |   hp>.
    set refinement_type             = h
  end

  subsection grid refinement [8]
    # Inidcates whether the refinement should be done anisotropically.
    set anisotropic                 = false

    # Enum of anisotropic indicators (unused for isotropic refinement).Choices
    # are  <jump_based |   reconstruction_based>.
    set anisotropic_indicator       = jump_based

    # maximum anisotropic ratio for continuous size field targets.
    set anisotropic_ratio_max       = 1.0e+12

    # miniumum anistropic ratio for continuous size field targets.
    set anisotropic_ratio_min       = 1.0e-12

    # Threshold for flagging cells with anisotropic refinement.
    set anisotropic_threshold_ratio = 3.0

    # Maximum coarsening factor for adjoint-based size-field (from log DWR).
    set c_max                       = 4

    # Fraction of elements to undergo coarsening for fixed_fraction method.
    set coarsening_fraction         = 0.03

    # Constant added to the complexity at each step.
    set complexity_add              = 0.0

    # Scaling factor multiplying previous complexity.
    set complexity_scale            = 2.0

    # Stores an initial vector of values for complexity targets. Will iterate
    # over and then switch to scaling and adding. Formatted in square brackets
    # and seperated by commas, eg. "[1000,2000]"
    set complexity_vector           = []

    # Enum of error indicators (unused for uniform refinement).Choices are
    # <error_based |   hessian_based |   residual_based |   adjoint_based>.
    set error_indicator             = error_based

    # Option to exit after call to the grid refinement (for debugging mesh
    # write).
    set exit_after_refine           = false

    # Degree of q for use in the Lq norm of some indicators.
    set norm_Lq                     = 2.0

    # Enum of output data types of refinement indicator (used for msh_out only
    # currently).Choices are  <size_field |   frame_field |   metric_field>.
    set output_data_type            = size_field

    # Enum of output data types (for interface with mesh generators).Choices
    # are  <gmsh_out |   msh_out>.
    set output_type                 = msh_out

    # Maximum refinement factor for adjoint-based size-field (from log DWR).
    set r_max                       = 20

    # Fraction of elements to undergo refinement for fixed_fraction method.
    set refinement_fraction         = 0.3

    # Enum of refinement methods.Choices are  <uniform |   fixed_fraction |
    # continuous>.
    set refinement_method           = uniform

    # Number of iterations to be performed
    set refinement_steps            = 3

    # Enum of refinement types.Choices are  <h |   p |   hp>.
    set refinement_type             = h
  end

  subsection grid refinement [9]
    # Inidcates whether the refinement should be done anisotropically.
    set anisotropic                 = false

    # Enum of anisotropic indicators (unused for isotropic refinement).Choices
    # are  <jump_based |   reconstruction_based>.
    set anisotropic_indicator       = jump_based

    # maximum anisotropic ratio for continuous size field targets.
    set anisotropic_ratio_max       = 1.0e+12

    # miniumum anistropic ratio for continuous size field targets.
    set anisotropic_ratio_min       = 1.0e-12

    # Threshold for flagging cells with anisotropic refinement.
    set anisotropic_threshold_ratio = 3.0

    # Maximum coarsening factor for adjoint-based size-field (from log DWR).
    set c_max                       = 4

    # Fraction of elements to undergo coarsening for fixed_fraction method.
    set coarsening_fraction         = 0.03

    # Constant added to the complexity at each step.
    set complexity_add              = 0.0

    # Scaling factor multiplying previous complexity.
    set complexity_scale            = 2.0

    # Stores an initial vector of values for complexity targets. Will iterate
    # over and then switch to scaling and adding. Formatted in square brackets
    # and seperated by commas, eg. "[1000,2000]"
    set complexity_vector           = []

    # Enum of error indicators (unused for uniform refinement).Choices are
    # <error_based |   hessian_based |   residual_based |   adjoint_based>.
    set error_indicator             = error_based

    # Option to exit after call to the grid refinement (for debugging mesh
    # write).
    set exit_after_refine           = false

    # Degree of q for use in the Lq norm of some indicators.
    set norm_Lq                     = 2.0

    # Enum of output data types of refinement indicator (used for msh_out only
    # currently).Choices are  <size_field |   frame_field |   metric_field>.
    set output_data_type            = size_field

    # Enum of output data types (for interface with mesh generators).Choices
    # are  <gmsh_out |   msh_out>.
    set output_type                 = msh_out

    # Maximum refinement factor for adjoint-based size-field (from log DWR).
    set r_max                       = 20

    # Fraction of elements to undergo refinement for fixed_fraction method.
    set refinement_fraction         = 0.3

    # Enum of refinement methods.Choices are  <uniform |   fixed_fraction |
    # continuous>.
    set refinement_method           = uniform

    # Number of iterations to be performed
    set refinement_steps            = 3

    # Enum of refinement types.Choices are  <h |   p |   hp>.
    set refinement_type             = h
  end

end


subsection linear solver
  # State whether output from linear solver should be printed. Choices are
  # <quiet|verbose>.
  set linear_solver_output = quiet

  # Enum of linear solverChoices are <direct|gmres>.
  set linear_solver_type   = gmres


  subsection gmres options
    # Factor by which the diagonal of the matrix will be scaled, which
    # sometimes can help to get better preconditioners
    set ilut_atol                 = 0.0

    # relative size of elements which should be dropped when forming an
    # incomplete lu decomposition with threshold
    set ilut_drop                 = 0.0

    # Amount of additional fill-in elements besides the sparse matrix
    # structure.For ilut_fill >= 1.0, Number of entries to keep in the strict
    # upper triangle of the  current row, and in the strict lower triangle of
    # the current  row.  It does NOT correspond to the $p$ parameter in Saad's
    # original.  description. This parameter represents a maximum fill
    # fraction.  In this implementation, the L and U factors always contains
    # nonzeros corresponding  to the original sparsity pattern of A, so this
    # value should be >= 1.0.  Letting $fill = rac{(level-of-fill -
    # 1)*nnz(A)}{2*N}$,  each row of the computed L and U factors contains at
    # most $fill$  nonzero elements in addition to those from the sparsity
    # pattern of A. For ilut_fill >= 1.0,  Typical graph-based level of-fill
    # of the factorization such that the pattern corresponds to A^(p+1).
    set ilut_fill                 = 1

    # Amount of an absolute perturbation that will be added to the diagonal of
    # the matrix, which sometimes can help to get better preconditioners
    set ilut_rtol                 = 1.0

    # Linear residual tolerance for convergence of the linear system
    set linear_residual_tolerance = 1e-4

    # Maximum number of iterations for linear solver
    set max_iterations            = 1000

    # Number of iterations before restarting GMRES
    set restart_number            = 30
  end

end


subsection manufactured solution convergence study
  # Adds the soln_L2_error of each state to the convergence table.Field names
  # are soln_L2_error_state_istate, where istate=[0,1,...,nstate-1]
  set add_statewise_solution_error_to_convergence_tables = false

  # [0] term of advection vector.
  set advection_0                                        = 1.100000

  # [1] term of advection vector.
  set advection_1                                        = -1.155727

  # [2] term of advection vector.
  set advection_2                                        = 0.865256

  # Last degree used for convergence study
  set degree_end                                         = 3

  # Starting degree for convergence study
  set degree_start                                       = 0

  # [0,0] term of diffusion tensor.
  set diffusion_00                                       = 12.000000

  # [0,1] term of diffusion tensor.
  set diffusion_01                                       = 3.000000

  # [0,2] term of diffusion tensor.
  set diffusion_02                                       = -2.000000

  # [1,0] term of diffusion tensor.
  set diffusion_10                                       = 3.000000

  # [1,1] term of diffusion tensor.
  set diffusion_11                                       = 20.000000

  # [1,2] term of diffusion tensor.
  set diffusion_12                                       = -5.000000

  # [2,0] term of diffusion tensor.
  set diffusion_20                                       = 2.000000

  # [2,1] term of diffusion tensor.
  set diffusion_21                                       = 5.000000

  # [2,2] term of diffusion tensor.
  set diffusion_22                                       = 18.000000

  # Set the diffusion matrix coefficient.
  set diffusion_coefficient                              = 0.115573

  # Multiplier on grid size. ith-grid will be of size
  # (initial_grid*(i*grid_progression)+(i*grid_progression_add))^dim
  set grid_progression                                   = 1.5

  # Adds number of cell to 1D grid. ith-grid will be of size
  # (initial_grid*(i*grid_progression)+(i*grid_progression_add))^dim
  set grid_progression_add                               = 0

  # Enum of generated grid. If read_grid, must have grids xxxx#.msh, where #
  # is the grid numbering from 0 to number_of_grids-1.Choices are
  # <hypercube|sinehypercube|read_grid>.
  set grid_type                                          = hypercube

  # Initial grid of size (initial_grid_size)^dim
  set initial_grid_size                                  = 2

  # Prefix of Gmsh grids xxxx#.msh used in the grid convergence if read_grid
  # is chosen as the grid_type.
  set input_grids                                        = xxxx

  # The manufactured solution we want to use (if
  # use_manufactured_source_term==true). Choices are  <sine_solution |
  # zero_solution |   cosine_solution |   additive_solution |   exp_solution |
  # poly_solution |   even_poly_solution |   atan_solution |
  # boundary_layer_solution |   s_shock_solution |   quadratic_solution |
  # navah_solution_1 |   navah_solution_2 |   navah_solution_3 |
  # navah_solution_4 |   navah_solution_5>.
  set manufactured_solution_type                         = exp_solution

  # Number of grids in grid study
  set number_of_grids                                    = 4

  # Writes the convergence tables for each polynomial degree p.Output will be
  # txt files named
  # convergence_table_[dim]d_[pde_string]_[conv_num_flux_string]_[diss_num_flux_string]_[manufactured_solution_string]_p[poly_degree].txt
  set output_convergence_tables                          = false

  # Writes out meshes used for the simulation.Output will be Gmsh grids named
  # grid-#.msh
  set output_meshes                                      = false

  # Writes the solution files.Output will be vtu and pvtu files.
  set output_solution                                    = false

  # Randomly disturb grid.Displaces node by percentage of longest associated
  # edge.
  set random_distortion                                  = 0.0

  # Tolerance within which the convergence orders are considered to be
  # optimal.
  set slope_deficit_tolerance                            = 0.1

  # Uses non-zero source term based on the manufactured solution and the PDE.
  set use_manufactured_source_term                       = false
end


subsection mesh adaptation
  # Critical residual below which adaptation begins.
  set critical_residual                 = 1.0e-9

  # Fraction of cells to be h-coarsened.
  set h_coarsen_fraction                = 0.0

  # Fraction of cells to be h-refined.
  set h_refine_fraction                 = 0.0

  # Fraction of cells to be p-coarsened.
  set p_coarsen_fraction                = 0.0

  # Fraction of cells to be p-refined.
  set p_refine_fraction                 = 0.0

  # Maximum adaptation steps for a problem.
  set total_refinement_cycles           = 0

  # Flag to use goal oriented mesh adaptation. False by default.
  set use_goal_oriented_mesh_adaptation = false
end


subsection navier_stokes
  # Nondimensionalized isothermal wall temperature.
  set nondimensionalized_isothermal_wall_temperature = 1.0

  # Prandlt number
  set prandtl_number                                 = 0.71      # default: 0.72

  # Farfield Reynolds number
  set reynolds_number_inf                            = 1600.0    # default: 10000000.0

  # Type of thermal boundary conditions to be imposed. Choices are
  # <adiabatic|isothermal>.
  set thermal_boundary_condition_type                = adiabatic
end


subsection physics_model
  subsection large_eddy_simulation
    # Enum of sub-grid scale models.Choices are  <smagorinsky |
    # wall_adaptive_local_eddy_viscosity |   vreman>.
    set SGS_model_type                     = smagorinsky

    # WALE (Wall-Adapting Local Eddy-viscosity) eddy viscosity model constant
    # (default is 0.6)
    set WALE_model_constant                = 0.6

    # Set as false by default (i.e. Navier-Stokes is the baseline physics). If
    # true, sets the baseline physics to the Euler equations.
    set euler_turbulence                   = false

    # Ratio of the large eddy simulation filter width to the cell size
    # (default is 1)
    set ratio_of_filter_width_to_cell_size = 1.0

    # Smagorinsky model constant (default is 0.1)
    set smagorinsky_model_constant         = 0.1

    # Turbulent Prandlt number (default is 0.6)
    set turbulent_prandtl_number           = 0.6

    # Vreman eddy viscosity model constant (default is 0.025)
    set vreman_model_constant              = 0.025
  end

end


subsection reduced order
  # Tolerance for POD adaptation
  set adaptation_tolerance         = 1

  # Path to search for saved snapshots or POD basis.
  set path_to_search               = .
end

<|MERGE_RESOLUTION|>--- conflicted
+++ resolved
@@ -57,13 +57,8 @@
 # euler_gaussian_bump_adjoint |   euler_cylinder |   euler_cylinder_adjoint |
 # euler_vortex |   euler_entropy_waves |   euler_split_taylor_green |
 # euler_bump_optimization |   euler_naca_optimization |   shock_1d |
-<<<<<<< HEAD
-# euler_naca0012 |   reduced_order |  convection_diffusion_periodicity |
-# POD_adaptation |  finite_difference_sensitivity |   advection_periodicity |
-=======
 # euler_naca0012 |   reduced_order |  POD_adaptation |
 # finite_difference_sensitivity |   advection_periodicity |
->>>>>>> 64cfe81b
 # dual_weighted_residual_mesh_adaptation |   taylor_green_vortex_energy_check
 # |   taylor_green_vortex_restart_check |   time_refinement_study>.
 set test_type                         = taylor_green_vortex_energy_check # default: run_control
@@ -240,20 +235,9 @@
 
   # The type of flow we want to simulate. Choices are  <taylor_green_vortex |
   # burgers_viscous_snapshot |  naca0012 |  burgers_rewienski_snapshot |
-<<<<<<< HEAD
-  # burgers_inviscid |  convection_diffusion |  advection |
   # advection_periodic>.
   set flow_case_type                               = taylor_green_vortex
 
-  # Interpolate the initial condition function onto the DG solution. If false,
-  # then it projects the physical value. True by default.
-  set interpolate_initial_condition                = true
-
-=======
-  # advection_periodic>.
-  set flow_case_type                               = taylor_green_vortex
-
->>>>>>> 64cfe81b
   # Output restart files for restarting the computation. False by default.
   set output_restart_files                         = true
 
@@ -322,11 +306,7 @@
 
     # For integration test purposes, expected theoretical kinetic energy
     # dissipation rate at final time.
-<<<<<<< HEAD
     set expected_theoretical_dissipation_rate_at_final_time = 4.5422264559968770e-04
-=======
-    set expected_theoretical_dissipation_rate_at_final_time = 4.5422264559811485e-04
->>>>>>> 64cfe81b
   end
 
   subsection time_refinement_study
