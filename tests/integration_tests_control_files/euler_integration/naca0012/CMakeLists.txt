--- conflicted
+++ resolved
@@ -19,7 +19,6 @@
         WORKING_DIRECTORY ${TEST_OUTPUT_DIR}
 )
 
-<<<<<<< HEAD
 configure_file(2d_euler_subsonic_naca0012_lift_based_grid_adaptation.prm 2d_euler_subsonic_naca0012_lift_based_grid_adaptation.prm COPYONLY)
 add_test(
         NAME INVISCID_SUBSONIC_STEADY_STATE_NACA0012_LIFT_BASED_GRID_ADAPTATION
@@ -38,12 +37,13 @@
 add_test(
         NAME INVISCID_TRANSONIC_STEADY_STATE_NACA0012_DRAG_BASED_GRID_ADAPTATION
         COMMAND mpirun -np ${MPIMAX} ${EXECUTABLE_OUTPUT_PATH}/PHiLiP_2D -i ${CMAKE_CURRENT_BINARY_DIR}/2d_euler_transonic_naca0012_drag_based_grid_adaptation.prm
-=======
+        WORKING_DIRECTORY ${TEST_OUTPUT_DIR}
+)
+
 configure_file(2d_euler_subsonic_naca0012_lift_based_hp_adaptation.prm  2d_euler_subsonic_naca0012_lift_based_hp_adaptation.prm  COPYONLY)
 add_test(
         NAME INVISCID_SUBSONIC_NACA0012_LIFT_BASED_HP_ADAPTATION
         COMMAND mpirun -np ${MPIMAX} ${EXECUTABLE_OUTPUT_PATH}/PHiLiP_2D -i ${CMAKE_CURRENT_BINARY_DIR}/2d_euler_subsonic_naca0012_lift_based_hp_adaptation.prm 
->>>>>>> fe54a591
         WORKING_DIRECTORY ${TEST_OUTPUT_DIR}
 )
 
