#include "ode_solver_factory.h"
#include "parameters/all_parameters.h"
#include "ode_solver_base.h"
//#include "runge_kutta_ode_solver.h"
#include "explicit_ode_solver.h"
#include "implicit_ode_solver.h"
#include "relaxation_runge_kutta/energy_rrk_ode_solver.h"
#include "relaxation_runge_kutta/entropy_rrk_ode_solver.h"
#include "pod_galerkin_ode_solver.h"
#include "pod_petrov_galerkin_ode_solver.h"
#include <deal.II/distributed/solution_transfer.h>
#include "runge_kutta_methods/runge_kutta_methods.h"
#include "runge_kutta_methods/rk_tableau_base.h"

namespace PHiLiP {
namespace ODE {

template <int dim, typename real, typename MeshType>
std::shared_ptr<ODESolverBase<dim,real,MeshType>> ODESolverFactory<dim,real,MeshType>::create_ODESolver(std::shared_ptr< DGBase<dim,real,MeshType> > dg_input)
{
    dealii::ConditionalOStream pcout(std::cout, dealii::Utilities::MPI::this_mpi_process(MPI_COMM_WORLD)==0);
    pcout << "Creating ODE Solver..." << std::endl;
    using ODEEnum = Parameters::ODESolverParam::ODESolverEnum;
    const ODEEnum ode_solver_type = dg_input->all_parameters->ode_solver_param.ode_solver_type;
    if((ode_solver_type == ODEEnum::runge_kutta_solver)||(ode_solver_type == ODEEnum::rrk_explicit_solver))     
        return create_RungeKuttaODESolver(dg_input);
    if(ode_solver_type == ODEEnum::implicit_solver)         
        return std::make_shared<ImplicitODESolver<dim,real,MeshType>>(dg_input);
    else {
        display_error_ode_solver_factory(ode_solver_type, false);
        return nullptr;
    }
}

template <int dim, typename real, typename MeshType>
std::shared_ptr<ODESolverBase<dim,real,MeshType>> ODESolverFactory<dim,real,MeshType>::create_ODESolver(std::shared_ptr< DGBase<dim,real,MeshType> > dg_input, std::shared_ptr<ProperOrthogonalDecomposition::PODBase<dim>> pod)
{
    dealii::ConditionalOStream pcout(std::cout, dealii::Utilities::MPI::this_mpi_process(MPI_COMM_WORLD)==0);
    pcout << "Creating ODE Solver..." << std::endl;
    using ODEEnum = Parameters::ODESolverParam::ODESolverEnum;
    const ODEEnum ode_solver_type = dg_input->all_parameters->ode_solver_param.ode_solver_type;
    if(ode_solver_type == ODEEnum::pod_galerkin_solver)
        return std::make_shared<PODGalerkinODESolver<dim,real,MeshType>>(dg_input, pod);
    if(ode_solver_type == ODEEnum::pod_petrov_galerkin_solver) 
        return std::make_shared<PODPetrovGalerkinODESolver<dim,real,MeshType>>(dg_input, pod);
    else {
        display_error_ode_solver_factory(ode_solver_type, true);
        return nullptr;
    }
}

template <int dim, typename real, typename MeshType>
std::shared_ptr<ODESolverBase<dim,real,MeshType>> ODESolverFactory<dim,real,MeshType>::create_ODESolver_manual(Parameters::ODESolverParam::ODESolverEnum ode_solver_type, std::shared_ptr< DGBase<dim,real,MeshType> > dg_input)
{
    dealii::ConditionalOStream pcout(std::cout, dealii::Utilities::MPI::this_mpi_process(MPI_COMM_WORLD)==0);
    pcout << "Creating ODE Solver..." << std::endl;
    using ODEEnum = Parameters::ODESolverParam::ODESolverEnum;
    if((ode_solver_type == ODEEnum::runge_kutta_solver)||(ode_solver_type == ODEEnum::rrk_explicit_solver))     
        return create_RungeKuttaODESolver(dg_input);
    if(ode_solver_type == ODEEnum::implicit_solver)         
        return std::make_shared<ImplicitODESolver<dim,real,MeshType>>(dg_input);
    else {
        display_error_ode_solver_factory(ode_solver_type, false);
        return nullptr;
    }
}

template <int dim, typename real, typename MeshType>
std::shared_ptr<ODESolverBase<dim,real,MeshType>> ODESolverFactory<dim,real,MeshType>::create_ODESolver_manual(Parameters::ODESolverParam::ODESolverEnum ode_solver_type, std::shared_ptr< DGBase<dim,real,MeshType> > dg_input, std::shared_ptr<ProperOrthogonalDecomposition::PODBase<dim>> pod)
{
    dealii::ConditionalOStream pcout(std::cout, dealii::Utilities::MPI::this_mpi_process(MPI_COMM_WORLD)==0);
    pcout << "Creating ODE Solver..." << std::endl;
    using ODEEnum = Parameters::ODESolverParam::ODESolverEnum;
    if(ode_solver_type == ODEEnum::pod_galerkin_solver) 
        return std::make_shared<PODGalerkinODESolver<dim,real,MeshType>>(dg_input, pod);
    if(ode_solver_type == ODEEnum::pod_petrov_galerkin_solver) 
        return std::make_shared<PODPetrovGalerkinODESolver<dim,real,MeshType>>(dg_input, pod);
    else {
        display_error_ode_solver_factory(ode_solver_type, true);
        return nullptr;
    }
}


template <int dim, typename real, typename MeshType>
void ODESolverFactory<dim,real,MeshType>::display_error_ode_solver_factory(Parameters::ODESolverParam::ODESolverEnum ode_solver_type, bool reduced_order) 
{
    using ODEEnum = Parameters::ODESolverParam::ODESolverEnum;

    std::string solver_string;    
    if (ode_solver_type == ODEEnum::runge_kutta_solver)            solver_string = "runge_kutta";
    if (ode_solver_type == ODEEnum::implicit_solver)               solver_string = "implicit";
    if (ode_solver_type == ODEEnum::rrk_explicit_solver)           solver_string = "rrk_explicit";
    if (ode_solver_type == ODEEnum::pod_galerkin_solver)           solver_string = "pod_galerkin";
    if (ode_solver_type == ODEEnum::pod_petrov_galerkin_solver)    solver_string = "pod_petrov_galerkin";
    else solver_string = "undefined";

    dealii::ConditionalOStream pcout(std::cout, dealii::Utilities::MPI::this_mpi_process(MPI_COMM_WORLD)==0);
    pcout << "********************************************************************" << std::endl;
    pcout << "Can't create ODE solver since solver type is not clear." << std::endl;
    pcout << "Solver type specified: " << solver_string << std::endl;
    pcout << "Solver type possible: " << std::endl;
    if(reduced_order){
        pcout <<  "pod_galerkin" << std::endl;
        pcout <<  "pod_petrov_galerkin" << std::endl;
    }
    else{
        pcout <<  "runge_kutta" << std::endl;
        pcout <<  "implicit" << std::endl;
        pcout <<  "rrk_explicit" << std::endl;
        pcout << "    With rrk_explicit only being valid for " <<std::endl;
        pcout << "    pde_type = burgers, flux_nodes_type = GLL, overintegration = 0, and dim = 1" <<std::endl;
    }
    pcout << "********************************************************************" << std::endl;
    std::abort();
}

template <int dim, typename real, typename MeshType>
std::shared_ptr<ODESolverBase<dim,real,MeshType>> ODESolverFactory<dim,real,MeshType>::create_RungeKuttaODESolver(std::shared_ptr< DGBase<dim,real,MeshType> > dg_input)
{
    dealii::ConditionalOStream pcout(std::cout, dealii::Utilities::MPI::this_mpi_process(MPI_COMM_WORLD)==0);

    std::shared_ptr<RKTableauBase<dim,real,MeshType>> rk_tableau = create_RKTableau(dg_input);
    const int n_rk_stages = dg_input->all_parameters->ode_solver_param.n_rk_stages;
    using ODEEnum = Parameters::ODESolverParam::ODESolverEnum;
    const ODEEnum ode_solver_type = dg_input->all_parameters->ode_solver_param.ode_solver_type;
    if (ode_solver_type == ODEEnum::runge_kutta_solver && dg_input->all_parameters->flow_solver_param.do_calculate_numerical_entropy) {
        // If calculating numerical entropy, select the derived class which has that functionality
        // Hard-coded templating of n_rk_stages because it is not known at compile time
        pcout << "Creating Runge Kutta ODE Solver with " 
              << n_rk_stages << " stage(s)..." << std::endl;
        if (n_rk_stages == 1){
            return std::make_shared<RKNumEntropy<dim,real,1,MeshType>>(dg_input,rk_tableau);
        }
        else if (n_rk_stages == 2){
            return std::make_shared<RKNumEntropy<dim,real,2,MeshType>>(dg_input,rk_tableau);
        }
        else if (n_rk_stages == 3){
            return std::make_shared<RKNumEntropy<dim,real,3,MeshType>>(dg_input,rk_tableau);
        }
        else if (n_rk_stages == 4){
            return std::make_shared<RKNumEntropy<dim,real,4,MeshType>>(dg_input,rk_tableau);
        }
        else{
            pcout << "Error: invalid number of stages. Aborting..." << std::endl;
            std::abort();
            return nullptr;
        }
    }
    else if (ode_solver_type == ODEEnum::runge_kutta_solver) {
        // Hard-coded templating of n_rk_stages because it is not known at compile time
        pcout << "Creating Runge Kutta ODE Solver with " 
              << n_rk_stages << " stage(s)..." << std::endl;
        if (n_rk_stages == 1){
            return std::make_shared<RungeKuttaODESolver<dim,real,1,MeshType>>(dg_input,rk_tableau);
        }
        else if (n_rk_stages == 2){
            return std::make_shared<RungeKuttaODESolver<dim,real,2,MeshType>>(dg_input,rk_tableau);
        }
        else if (n_rk_stages == 3){
            return std::make_shared<RungeKuttaODESolver<dim,real,3,MeshType>>(dg_input,rk_tableau);
        }
        else if (n_rk_stages == 4){
            return std::make_shared<RungeKuttaODESolver<dim,real,4,MeshType>>(dg_input,rk_tableau);
        }
        else{
            pcout << "Error: invalid number of stages. Aborting..." << std::endl;
            std::abort();
            return nullptr;
        }
    }
<<<<<<< HEAD
    if (ode_solver_type == ODEEnum::rrk_explicit_solver){
=======
    else if (ode_solver_type == ODEEnum::rrk_explicit_solver){
>>>>>>> de1af17a

        using PDEEnum = Parameters::AllParameters::PartialDifferentialEquation;
        const PDEEnum pde_type = dg_input->all_parameters->pde_type;
        using NumFluxEnum = Parameters::AllParameters::TwoPointNumericalFlux;
        const NumFluxEnum two_point_num_flux_type = dg_input->all_parameters->two_point_num_flux_type;
        
        enum NumEntropyEnum {energy, entropy};
        NumEntropyEnum numerical_entropy_type;
        std::string numerical_entropy_string;
        if (pde_type == PDEEnum::burgers_inviscid){
            numerical_entropy_type = NumEntropyEnum::energy;
            numerical_entropy_string = "Energy";
        } else if ((pde_type == PDEEnum::euler || pde_type == PDEEnum::navier_stokes)
                    && (two_point_num_flux_type != NumFluxEnum::KG)){
            numerical_entropy_type = NumEntropyEnum::entropy;
            numerical_entropy_string = "Entropy";
        } else{
            pcout << "PDE type has no assigned numerical entropy variable. Aborting..." << std::endl;
            std::abort();
        }

        pcout << "Creating " << numerical_entropy_string << " Relaxation Runge Kutta ODE Solver with " 
              << n_rk_stages << " stage(s)..." << std::endl;
        if (n_rk_stages == 1){
            if (numerical_entropy_type==NumEntropyEnum::energy)
                return std::make_shared<EnergyRRKODESolver<dim,real,1,MeshType>>(dg_input,rk_tableau);
            else if (numerical_entropy_type==NumEntropyEnum::entropy)
                return std::make_shared<EntropyRRKODESolver<dim,real,1,MeshType>>(dg_input,rk_tableau);
            else return nullptr; // no need for message as numerical_entropy_type has already been checked
        }
        else if (n_rk_stages == 2){
            if (numerical_entropy_type==NumEntropyEnum::energy)
                return std::make_shared<EnergyRRKODESolver<dim,real,2,MeshType>>(dg_input,rk_tableau);
            else if (numerical_entropy_type==NumEntropyEnum::entropy)
                return std::make_shared<EntropyRRKODESolver<dim,real,2,MeshType>>(dg_input,rk_tableau);
            else return nullptr;
        }
        else if (n_rk_stages == 3){
            if (numerical_entropy_type==NumEntropyEnum::energy)
                return std::make_shared<EnergyRRKODESolver<dim,real,3,MeshType>>(dg_input,rk_tableau);
            else if (numerical_entropy_type==NumEntropyEnum::entropy)
                return std::make_shared<EntropyRRKODESolver<dim,real,3,MeshType>>(dg_input,rk_tableau);
            else return nullptr;
        }
        else if (n_rk_stages == 4){
            if (numerical_entropy_type==NumEntropyEnum::energy)
                return std::make_shared<EnergyRRKODESolver<dim,real,4,MeshType>>(dg_input,rk_tableau);
            else if (numerical_entropy_type==NumEntropyEnum::entropy)
                return std::make_shared<EntropyRRKODESolver<dim,real,4,MeshType>>(dg_input,rk_tableau);
            else return nullptr;
        }
        else{
            pcout << "Error: invalid number of stages. Aborting..." << std::endl;
            std::abort();
            return nullptr;
        }
    }
    else {
        display_error_ode_solver_factory(ode_solver_type, false);
        return nullptr;
    }
}

template <int dim, typename real, typename MeshType>
std::shared_ptr<RKTableauBase<dim,real,MeshType>> ODESolverFactory<dim,real,MeshType>::create_RKTableau(std::shared_ptr< DGBase<dim,real,MeshType> > dg_input)
{
    dealii::ConditionalOStream pcout(std::cout, dealii::Utilities::MPI::this_mpi_process(MPI_COMM_WORLD)==0);
    using RKMethodEnum = Parameters::ODESolverParam::RKMethodEnum;
    const RKMethodEnum rk_method = dg_input->all_parameters->ode_solver_param.runge_kutta_method;

    const int n_rk_stages = dg_input->all_parameters->ode_solver_param.n_rk_stages;

    if (rk_method == RKMethodEnum::ssprk3_ex)   return std::make_shared<SSPRK3Explicit<dim, real, MeshType>> (n_rk_stages, "3rd order SSP (explicit)");
    if (rk_method == RKMethodEnum::rk4_ex)      return std::make_shared<RK4Explicit<dim, real, MeshType>>    (n_rk_stages, "4th order classical RK (explicit)");
    if (rk_method == RKMethodEnum::heun2_ex)      return std::make_shared<HeunExplicit<dim, real, MeshType>>    (n_rk_stages, "2nd order Heun's method (explicit)");
    if (rk_method == RKMethodEnum::euler_ex) {
        using ODEEnum = Parameters::ODESolverParam::ODESolverEnum;
        ODEEnum ode_solver_type = dg_input->all_parameters->ode_solver_param.ode_solver_type;
        if (ode_solver_type == ODEEnum::rrk_explicit_solver) {
            //forward Euler is invalid for RRK: sum(b_i*a_ij) = 0 (see Lemma 2.1 in Ketcheson 2019)
            pcout << "Error: RRK is not valid for Forward Euler. Aborting..." << std::endl;
            std::abort();
            return nullptr;
        } else return std::make_shared<EulerExplicit<dim, real, MeshType>>  (n_rk_stages, "Forward Euler (explicit)");
    }
    if constexpr(dim==1){
        // Implicit only tested in 1D with Burgers and advection
        using PDEEnum = Parameters::AllParameters::PartialDifferentialEquation;
        const PDEEnum pde_type = dg_input->all_parameters->pde_type;
        if ((pde_type==PDEEnum::burgers_inviscid) || (pde_type==PDEEnum::advection)){
            if (rk_method == RKMethodEnum::euler_im)    return std::make_shared<EulerImplicit<dim, real, MeshType>>  (n_rk_stages, "Implicit Euler (implicit)");
            if (rk_method == RKMethodEnum::dirk_2_im)   return std::make_shared<DIRK2Implicit<dim, real, MeshType>>  (n_rk_stages, "2nd order diagonally-implicit (implicit)");
            if (rk_method == RKMethodEnum::dirk_3_im)   return std::make_shared<DIRK3Implicit<dim, real, MeshType>>  (n_rk_stages, "3nd order diagonally-implicit (implicit)");
            else {
                pcout << "Error: invalid RK method. Aborting..." << std::endl;
                std::abort();
                return nullptr;
            }
        } else {
            pcout << "Error: implicit RK only tested for 1D advection and Burgers'. Aborting..."  << std::endl;
            std::abort();
            return nullptr;
        }
    }
    else {
        pcout << "Error: invalid RK method, or attempted to use implicit RK with dim > 1. Aborting..." << std::endl;
        std::abort();
        return nullptr;
    }
}

template class ODESolverFactory<PHILIP_DIM, double, dealii::Triangulation<PHILIP_DIM>>;
template class ODESolverFactory<PHILIP_DIM, double, dealii::parallel::shared::Triangulation<PHILIP_DIM>>;
#if PHILIP_DIM != 1
    template class ODESolverFactory<PHILIP_DIM, double, dealii::parallel::distributed::Triangulation<PHILIP_DIM>>;
#endif

} // ODE namespace
} // PHiLiP namespace<|MERGE_RESOLUTION|>--- conflicted
+++ resolved
@@ -169,11 +169,7 @@
             return nullptr;
         }
     }
-<<<<<<< HEAD
-    if (ode_solver_type == ODEEnum::rrk_explicit_solver){
-=======
     else if (ode_solver_type == ODEEnum::rrk_explicit_solver){
->>>>>>> de1af17a
 
         using PDEEnum = Parameters::AllParameters::PartialDifferentialEquation;
         const PDEEnum pde_type = dg_input->all_parameters->pde_type;
