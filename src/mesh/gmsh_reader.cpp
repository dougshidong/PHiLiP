--- conflicted
+++ resolved
@@ -1157,17 +1157,24 @@
 
 template <int dim, int spacedim>
 std::shared_ptr< HighOrderGrid<dim, double> >
-<<<<<<< HEAD
+read_gmsh(std::string filename, int requested_grid_order, const bool use_mesh_smoothing)
+{
+  return read_gmsh(filename, 
+          false, false, false,  
+          0, 0, 0, 0, 0, 0, true,
+          requested_grid_order, use_mesh_smoothing);
+}
+
+template <int dim, int spacedim>
+std::shared_ptr< HighOrderGrid<dim, double> >
 read_gmsh(std::string filename, 
           const bool periodic_x, const bool periodic_y, const bool periodic_z, 
           const int x_periodic_1, const int x_periodic_2, 
           const int y_periodic_1, const int y_periodic_2, 
           const int z_periodic_1, const int z_periodic_2, 
           const bool mesh_reader_verbose_output,
-          int requested_grid_order)
-=======
-read_gmsh(std::string filename, int requested_grid_order, const bool use_mesh_smoothing)
->>>>>>> 4724dbad
+          int requested_grid_order,
+          const bool use_mesh_smoothing)
 {
 
     const int mpi_rank = dealii::Utilities::MPI::this_mpi_process(MPI_COMM_WORLD);
@@ -1717,15 +1724,9 @@
     }
 }
 
-<<<<<<< HEAD
 #if PHILIP_DIM!=1 
+template std::shared_ptr< HighOrderGrid<PHILIP_DIM, double> > read_gmsh<PHILIP_DIM,PHILIP_DIM>(std::string filename, int requested_grid_order, const bool use_mesh_smoothing);
 template std::shared_ptr< HighOrderGrid<PHILIP_DIM, double> > read_gmsh<PHILIP_DIM,PHILIP_DIM>(std::string filename, const bool periodic_x, const bool periodic_y, const bool periodic_z, const int x_periodic_1, const int x_periodic_2, const int y_periodic_1, const int y_periodic_2, const int z_periodic_1, const int z_periodic_2, const bool mesh_reader_verbose_output, int requested_grid_order);
-=======
-
-#if PHILIP_DIM==1 
-#else
-template std::shared_ptr< HighOrderGrid<PHILIP_DIM, double> > read_gmsh<PHILIP_DIM,PHILIP_DIM>(std::string filename, int requested_grid_order, const bool use_mesh_smoothing);
->>>>>>> 4724dbad
 #endif
 
 } // namespace PHiLiP