#include <deal.II/base/tensor.h>

#include <deal.II/fe/fe_values.h>

#include <deal.II/dofs/dof_handler.h>
#include <deal.II/dofs/dof_tools.h>

#include <deal.II/dofs/dof_renumbering.h>

#include <deal.II/dofs/dof_accessor.h>

#include <deal.II/lac/vector.h>

#include "ADTypes.hpp"

#include <deal.II/fe/fe_dgq.h> // Used for flux interpolation

#include "strong_dg.hpp"

namespace PHiLiP {

template <int dim, int nstate, typename real, typename MeshType>
DGStrong<dim,nstate,real,MeshType>::DGStrong(
    const Parameters::AllParameters *const parameters_input,
    const unsigned int degree,
    const unsigned int max_degree_input,
    const unsigned int grid_degree_input,
    const std::shared_ptr<Triangulation> triangulation_input)
    : DGBaseState<dim,nstate,real,MeshType>::DGBaseState(parameters_input, degree, max_degree_input, grid_degree_input, triangulation_input)
{ }
// Destructor
template <int dim, int nstate, typename real, typename MeshType>
DGStrong<dim,nstate,real,MeshType>::~DGStrong ()
{
    pcout << "Destructing DGStrong..." << std::endl;
}

/*******************************************************************
 *
 *
 *              AUXILIARY EQUATIONS
 *
 *
 *******************************************************************/

template <int dim, int nstate, typename real, typename MeshType>
void DGStrong<dim,nstate,real,MeshType>::allocate_auxiliary_equation ()
{
    {
        for (int idim=0; idim<dim; idim++){
            DGBase<dim,real,MeshType>::auxiliary_RHS[idim].reinit(DGBase<dim,real,MeshType>::locally_owned_dofs, DGBase<dim,real,MeshType>::ghost_dofs, DGBase<dim,real,MeshType>::mpi_communicator);
            this->auxiliary_RHS[idim].add(1.0);

            DGBase<dim,real,MeshType>::auxiliary_solution[idim].reinit(DGBase<dim,real,MeshType>::locally_owned_dofs, DGBase<dim,real,MeshType>::ghost_dofs, DGBase<dim,real,MeshType>::mpi_communicator);
            this->auxiliary_solution[idim] *= 0.0;
        }

    }
}
template <int dim, int nstate, typename real, typename MeshType>
void DGStrong<dim,nstate,real,MeshType>::assemble_auxiliary_residual ()
{
    using PDE_enum = Parameters::AllParameters::PartialDifferentialEquation;
    using ODE_enum = Parameters::ODESolverParam::ODESolverEnum;
   // if( this->all_parameters->pde_type == PDE_enum::navier_stokes || this->all_parameters->pde_type == PDE_enum::burgers_viscous){
    if(this->all_parameters->pde_type == PDE_enum::burgers_viscous){
        pcout<<"DG Strong not yet verified for Burgers' viscous."<<std::endl;
        exit(1);
    }
    if ( (this->all_parameters->pde_type == PDE_enum::convection_diffusion || this->all_parameters->pde_type == PDE_enum::diffusion || this->all_parameters->pde_type == PDE_enum::navier_stokes)
        && this->all_parameters->ode_solver_param.ode_solver_type == ODE_enum::explicit_solver )//auxiliary only works explicit for now
    {
        //set auxiliary rhs to 0
        for(int idim=0; idim<dim; idim++){
            this->auxiliary_RHS[idim] = 0;
        }
        //initialize this to use DG cell residual loop. Note, FEValues to be deprecated in future.
        const auto mapping = (*(this->high_order_grid->mapping_fe_field));

        dealii::hp::MappingCollection<dim> mapping_collection(mapping);
         
        dealii::hp::FEValues<dim,dim>        fe_values_collection_volume (mapping_collection, this->fe_collection, this->volume_quadrature_collection, this->volume_update_flags); ///< FEValues of volume.
        dealii::hp::FEFaceValues<dim,dim>    fe_values_collection_face_int (mapping_collection, this->fe_collection, this->face_quadrature_collection, this->face_update_flags); ///< FEValues of interior face.
        dealii::hp::FEFaceValues<dim,dim>    fe_values_collection_face_ext (mapping_collection, this->fe_collection, this->face_quadrature_collection, this->neighbor_face_update_flags); ///< FEValues of exterior face.
        dealii::hp::FESubfaceValues<dim,dim> fe_values_collection_subface (mapping_collection, this->fe_collection, this->face_quadrature_collection, this->face_update_flags); ///< FEValues of subface.
         
        dealii::hp::FEValues<dim,dim>        fe_values_collection_volume_lagrange (mapping_collection, this->fe_collection_lagrange, this->volume_quadrature_collection, this->volume_update_flags);

        OPERATOR::basis_functions<dim,2*dim> soln_basis_int(nstate, this->max_degree, this->max_grid_degree); 
        OPERATOR::basis_functions<dim,2*dim> soln_basis_ext(nstate, this->max_degree, this->max_grid_degree); 
        OPERATOR::basis_functions<dim,2*dim> flux_basis_int(nstate, this->max_degree, this->max_grid_degree); 
        OPERATOR::basis_functions<dim,2*dim> flux_basis_ext(nstate, this->max_degree, this->max_grid_degree); 
        OPERATOR::mapping_shape_functions<dim,2*dim> mapping_basis(nstate, this->max_degree, this->max_grid_degree);
         
        this->reinit_operators_for_cell_residual_loop(
            this->max_degree, this->max_degree, this->max_grid_degree, soln_basis_int, soln_basis_ext, flux_basis_int, flux_basis_ext, mapping_basis);

        //loop over cells solving for auxiliary rhs
        auto metric_cell = this->high_order_grid->dof_handler_grid.begin_active();
        for (auto soln_cell = DGBase<dim,real,MeshType>::dof_handler.begin_active(); soln_cell != DGBase<dim,real,MeshType>::dof_handler.end(); ++soln_cell, ++metric_cell) {
            if (!soln_cell->is_locally_owned()) continue;

            this->assemble_cell_residual (
                soln_cell,
                metric_cell,
                false, false, false,
                fe_values_collection_volume,
                fe_values_collection_face_int,
                fe_values_collection_face_ext,
                fe_values_collection_subface,
                fe_values_collection_volume_lagrange,
                soln_basis_int,
                soln_basis_ext,
                flux_basis_int,
                flux_basis_ext,
                mapping_basis,
                true,
                this->right_hand_side,
                this->auxiliary_RHS);
        } // end of cell loop

        for(int idim=0; idim<dim; idim++){
            //compress auxiliary rhs for solution transfer across mpi ranks
            this->auxiliary_RHS[idim].compress(dealii::VectorOperation::add);
            //update ghost values
            this->auxiliary_RHS[idim].update_ghost_values();

            //solve for auxiliary solution for each dimension
            if(this->all_parameters->use_inverse_mass_on_the_fly)
                this->apply_inverse_global_mass_matrix(this->auxiliary_RHS[idim], this->auxiliary_solution[idim], true);
            else
                this->global_inverse_mass_matrix_auxiliary.vmult(this->auxiliary_solution[idim], this->auxiliary_RHS[idim]);

            //update ghost values of auxiliary solution
            this->auxiliary_solution[idim].update_ghost_values();
        }
    }//end of if statement for diffusive
}

/**************************************************
 *
 *      AUXILIARY RESIDUAL FUNCTIONS
 *
 *      *******************************************/

template <int dim, int nstate, typename real, typename MeshType>
void DGStrong<dim,nstate,real,MeshType>::assemble_volume_term_auxiliary_equation(
    const std::vector<dealii::types::global_dof_index> &current_dofs_indices,
    const unsigned int poly_degree,
    OPERATOR::basis_functions<dim,2*dim> &soln_basis,
    OPERATOR::basis_functions<dim,2*dim> &flux_basis,
    OPERATOR::metric_operators<real,dim,2*dim> &metric_oper,
    std::vector<dealii::Tensor<1,dim,real>> &local_auxiliary_RHS)
{

    //Please see header file for exact formula we are solving.
    const unsigned int n_quad_pts  = this->volume_quadrature_collection[poly_degree].size();
    const unsigned int n_dofs_cell = this->fe_collection[poly_degree].dofs_per_cell;
    const unsigned int n_shape_fns = n_dofs_cell / nstate;
    const std::vector<double> &quad_weights = this->volume_quadrature_collection[poly_degree].get_weights();

    //Fetch the modal soln coefficients and the modal auxiliary soln coefficients
    //We immediately separate them by state as to be able to use sum-factorization
    //in the interpolation operator. If we left it by n_dofs_cell, then the matrix-vector
    //mult would sum the states at the quadrature point.
    //That is why the basis functions are of derived class state rather than base.
    std::array<std::vector<real>,nstate> soln_coeff;
    for (unsigned int idof = 0; idof < n_dofs_cell; ++idof) {
        const unsigned int istate = this->fe_collection[poly_degree].system_to_component_index(idof).first;
        const unsigned int ishape = this->fe_collection[poly_degree].system_to_component_index(idof).second;
        if(ishape == 0)
            soln_coeff[istate].resize(n_shape_fns);

        soln_coeff[istate][ishape] = DGBase<dim,real,MeshType>::solution(current_dofs_indices[idof]);
    }

    //Interpolate each state to the quadrature points using sum-factorization
    //with the basis functions in each reference direction.
    for(int istate=0; istate<nstate; istate++){
        std::vector<real> soln_at_q(n_shape_fns);
        soln_basis.matrix_vector_mult_1D(soln_coeff[istate], soln_at_q,
                                         soln_basis.oneD_vol_operator);
        //the volume integral for the auxiliary equation is the physical integral of the physical gradient of the solution.
        //That is, we need to physically integrate (we have determinant of Jacobian cancel) the Eq. (12) (with u for chi) in
        //Cicchino, Alexander, et al. "Provably stable flux reconstruction high-order methods on curvilinear elements." Journal of Computational Physics 463 (2022): 111259.

        //apply gradient of reference basis functions on the solution at volume cubature nodes
        dealii::Tensor<1,dim,std::vector<real>> ref_gradient_basis_fns_times_soln;
        //Note this function allocated the output vector for you.
        flux_basis.gradient_matrix_vector_mult_1D(soln_at_q, ref_gradient_basis_fns_times_soln,
                                                  flux_basis.oneD_vol_operator,
                                                  flux_basis.oneD_grad_operator);
        //transform the gradient into a physical gradient operator scaled by determinant of metric Jacobian
        //then apply the inner product in each direction
        for(int idim=0; idim<dim; idim++){
            std::vector<real> phys_gradient_u(n_quad_pts);
            for(unsigned int iquad=0; iquad<n_quad_pts; iquad++){
                for(int jdim=0; jdim<dim; jdim++){
                    //transform into the physical gradient
                    phys_gradient_u[iquad] += metric_oper.metric_cofactor_vol[idim][jdim][iquad]
                                                 * ref_gradient_basis_fns_times_soln[jdim][iquad];
                }
            }
            std::vector<real> rhs(n_shape_fns);
            soln_basis.inner_product_1D(phys_gradient_u, quad_weights,
                                        rhs,
                                        soln_basis.oneD_vol_operator,
                                        false, 1.0);//it's added since auxiliary is EQUAL to the gradient of the soln

            //write the the auxiliary rhs for the test function.
            for(unsigned int ishape=0; ishape<n_shape_fns; ishape++){
                local_auxiliary_RHS[istate*n_shape_fns + ishape][idim] += rhs[ishape];
            }

        }
    }

}
/**************************************************************************************/
template <int dim, int nstate, typename real, typename MeshType>
void DGStrong<dim,nstate,real,MeshType>::assemble_boundary_term_auxiliary_equation(
    const unsigned int iface,
    const dealii::types::global_dof_index current_cell_index,
    const unsigned int poly_degree,
    const unsigned int boundary_id,
    const std::vector<dealii::types::global_dof_index> &dofs_indices,
    OPERATOR::basis_functions<dim,2*dim> &soln_basis,
    OPERATOR::metric_operators<real,dim,2*dim> &metric_oper,
    std::vector<dealii::Tensor<1,dim,real>> &local_auxiliary_RHS)
{
    (void) current_cell_index;

    const unsigned int n_face_quad_pts = this->face_quadrature_collection[poly_degree].size();
    const unsigned int n_dofs          = this->fe_collection[poly_degree].dofs_per_cell;
    const unsigned int n_shape_fns     = n_dofs / nstate;
    AssertDimension (n_dofs, dofs_indices.size());

    //Extract interior modal coefficients of solution
    std::array<std::vector<real>,nstate> soln_coeff;
    for (unsigned int idof = 0; idof < n_dofs; ++idof) {
        const unsigned int istate = this->fe_collection[poly_degree].system_to_component_index(idof).first;
        const unsigned int ishape = this->fe_collection[poly_degree].system_to_component_index(idof).second;
        //allocate
        if(ishape == 0)
            soln_coeff[istate].resize(n_shape_fns);

        //solve
        soln_coeff[istate][ishape] = DGBase<dim,real,MeshType>::solution(dofs_indices[idof]);
    }

    //Interpolate soln to facet, and gradient to facet.
    std::array<std::vector<real>,nstate> soln_at_surf_q;
    std::array<dealii::Tensor<1,dim,std::vector<real>>,nstate> ref_grad_soln_at_surf_q;
    for(int istate=0; istate<nstate; ++istate){
        //allocate
        soln_at_surf_q[istate].resize(n_face_quad_pts);
        //solve soln at facet cubature nodes
        soln_basis.matrix_vector_mult_surface_1D(iface, soln_coeff[istate], soln_at_surf_q[istate],
                                                 soln_basis.oneD_surf_operator,
                                                 soln_basis.oneD_vol_operator);
        //solve reference gradient of soln at facet cubature nodes
        soln_basis.gradient_matrix_vector_mult_1D(soln_coeff[istate], ref_grad_soln_at_surf_q[istate],
                                                  soln_basis.oneD_vol_operator,
                                                  soln_basis.oneD_grad_operator);
    }

    //evaluate physical facet fluxes dot product with physical unit normal scaled by determinant of metric facet Jacobian
    //the outward reference normal dircetion.
    const dealii::Tensor<1,dim,double> unit_ref_normal_int = dealii::GeometryInfo<dim>::unit_normal_vector[iface];
    std::array<dealii::Tensor<1,dim,std::vector<real>>,nstate> surf_num_flux_minus_surf_soln_dot_normal;
    for(unsigned int iquad=0; iquad<n_face_quad_pts; iquad++){
        //Copy Metric Cofactor on the facet in a way can use for transforming Tensor Blocks to reference space
        //The way it is stored in metric_operators is to use sum-factorization in each direction,
        //but here it is cleaner to apply a reference transformation in each Tensor block returned by physics.
        //Note that for a conforming mesh, the facet metric cofactor matrix is the same from either interioir or exterior metric terms. 
        //This is verified for the metric computations in: unit_tests/operator_tests/surface_conforming_test.cpp
        dealii::Tensor<2,dim,real> metric_cofactor_surf;
        for(int idim=0; idim<dim; idim++){
            for(int jdim=0; jdim<dim; jdim++){
                metric_cofactor_surf[idim][jdim] = metric_oper.metric_cofactor_surf[idim][jdim][iquad];
            }
        }
        std::array<real,nstate> soln_state;
        std::array<dealii::Tensor<1,dim,real>,nstate> ref_grad_soln_state;
        for(int istate=0; istate<nstate; istate++){
            soln_state[istate] = soln_at_surf_q[istate][iquad];
            for(int idim=0; idim<dim; idim++){
                ref_grad_soln_state[istate][idim] = ref_grad_soln_at_surf_q[istate][idim][iquad];
            }
        }
        //numerical fluxes
        dealii::Tensor<1,dim,real> unit_phys_normal_int;
        metric_oper.transform_reference_to_physical(unit_ref_normal_int,
                                                    metric_cofactor_surf,
                                                    unit_phys_normal_int);
        const double face_Jac_norm_scaled = unit_phys_normal_int.norm();
        unit_phys_normal_int /= face_Jac_norm_scaled;//normalize it. 

        std::array<dealii::Tensor<1,dim,real>,nstate> phys_grad_soln_at_surf_q;
        for(int istate=0; istate<nstate; istate++){
            metric_oper.transform_reference_to_physical(ref_grad_soln_state[istate],
                                                        metric_cofactor_surf,
                                                        phys_grad_soln_at_surf_q[istate]);
            phys_grad_soln_at_surf_q[istate] /= face_Jac_norm_scaled;
        }


        std::array<real,nstate> soln_boundary;
        std::array<dealii::Tensor<1,dim,real>,nstate> grad_soln_boundary;
        dealii::Point<dim,real> surf_flux_node;
        for(int idim=0; idim<dim; idim++){
            surf_flux_node[idim] = metric_oper.flux_nodes_surf[iface][idim][iquad];
        }
        this->pde_physics_double->boundary_face_values (boundary_id, surf_flux_node, unit_phys_normal_int, soln_state, phys_grad_soln_at_surf_q, soln_boundary, grad_soln_boundary);

        std::array<real,nstate> diss_soln_num_flux;
        diss_soln_num_flux = this->diss_num_flux_double->evaluate_solution_flux(soln_state, soln_boundary, unit_phys_normal_int);

        for(int istate=0; istate<nstate; istate++){
            for(int idim=0; idim<dim; idim++){
                //allocate
                if(iquad == 0){
                    surf_num_flux_minus_surf_soln_dot_normal[istate][idim].resize(n_face_quad_pts);
                }
                //solve
                surf_num_flux_minus_surf_soln_dot_normal[istate][idim][iquad]
                    = (diss_soln_num_flux[istate] - soln_at_surf_q[istate][iquad]) * unit_phys_normal_int[idim] * face_Jac_norm_scaled;
            }
        }
    }
    //solve residual and set
    const std::vector<double> &surf_quad_weights = this->face_quadrature_collection[poly_degree].get_weights();
    for(int istate=0; istate<nstate; istate++){
        for(int idim=0; idim<dim; idim++){
            std::vector<real> rhs(n_shape_fns);

            soln_basis.inner_product_surface_1D(iface, 
                                                surf_num_flux_minus_surf_soln_dot_normal[istate][idim],
                                                surf_quad_weights, rhs,
                                                soln_basis.oneD_surf_operator,
                                                soln_basis.oneD_vol_operator,
                                                true, 1.0);//it's added since auxiliary is EQUAL to the gradient of the soln
            for(unsigned int ishape=0; ishape<n_shape_fns; ishape++){
                local_auxiliary_RHS[istate*n_shape_fns + ishape][idim] += rhs[ishape]; 
            }
        }
    }
}
/*********************************************************************************/
template <int dim, int nstate, typename real, typename MeshType>
void DGStrong<dim,nstate,real,MeshType>::assemble_face_term_auxiliary(
    const unsigned int iface, const unsigned int neighbor_iface,
    const dealii::types::global_dof_index current_cell_index,
    const dealii::types::global_dof_index neighbor_cell_index,
    const unsigned int poly_degree_int, 
    const unsigned int poly_degree_ext,
    const std::vector<dealii::types::global_dof_index> &dof_indices_int,
    const std::vector<dealii::types::global_dof_index> &dof_indices_ext,
    OPERATOR::basis_functions<dim,2*dim> &soln_basis_int,
    OPERATOR::basis_functions<dim,2*dim> &soln_basis_ext,
    OPERATOR::metric_operators<real,dim,2*dim> &metric_oper_int,
    std::vector<dealii::Tensor<1,dim,real>> &local_auxiliary_RHS_int,
    std::vector<dealii::Tensor<1,dim,real>> &local_auxiliary_RHS_ext)
{
    (void) current_cell_index;
    (void) neighbor_cell_index;

    const unsigned int n_face_quad_pts = this->face_quadrature_collection[poly_degree_int].size();//assume interior cell does the work

    const unsigned int n_dofs_int = this->fe_collection[poly_degree_int].dofs_per_cell;
    const unsigned int n_dofs_ext = this->fe_collection[poly_degree_ext].dofs_per_cell;

    const unsigned int n_shape_fns_int = n_dofs_int / nstate;
    const unsigned int n_shape_fns_ext = n_dofs_ext / nstate;

    AssertDimension (n_dofs_int, dof_indices_int.size());
    AssertDimension (n_dofs_ext, dof_indices_ext.size());

    //Extract interior modal coefficients of solution
    std::array<std::vector<real>,nstate> soln_coeff_int;
    for (unsigned int idof = 0; idof < n_dofs_int; ++idof) {
        const unsigned int istate = this->fe_collection[poly_degree_int].system_to_component_index(idof).first;
        const unsigned int ishape = this->fe_collection[poly_degree_int].system_to_component_index(idof).second;
        //allocate
        if(ishape == 0)
            soln_coeff_int[istate].resize(n_shape_fns_int);

        //solve
        soln_coeff_int[istate][ishape] = DGBase<dim,real,MeshType>::solution(dof_indices_int[idof]);
    }

    //Extract exterior modal coefficients of solution
    std::array<std::vector<real>,nstate> soln_coeff_ext;
    for (unsigned int idof = 0; idof < n_dofs_ext; ++idof) {
        const unsigned int istate = this->fe_collection[poly_degree_ext].system_to_component_index(idof).first;
        const unsigned int ishape = this->fe_collection[poly_degree_ext].system_to_component_index(idof).second;
        //allocate
        if(ishape == 0)
            soln_coeff_ext[istate].resize(n_shape_fns_ext);

        //solve
        soln_coeff_ext[istate][ishape] = DGBase<dim,real,MeshType>::solution(dof_indices_ext[idof]);
    }

    //Interpolate soln modal coefficients to the facet
    std::array<std::vector<real>,nstate> soln_at_surf_q_int;
    std::array<std::vector<real>,nstate> soln_at_surf_q_ext;
    for(int istate=0; istate<nstate; ++istate){
        //allocate
        soln_at_surf_q_int[istate].resize(n_face_quad_pts);
        soln_at_surf_q_ext[istate].resize(n_face_quad_pts);
        //solve soln at facet cubature nodes
        soln_basis_int.matrix_vector_mult_surface_1D(iface,
                                                     soln_coeff_int[istate], soln_at_surf_q_int[istate],
                                                     soln_basis_int.oneD_surf_operator,
                                                     soln_basis_int.oneD_vol_operator);
        soln_basis_ext.matrix_vector_mult_surface_1D(neighbor_iface,
                                                     soln_coeff_ext[istate], soln_at_surf_q_ext[istate],
                                                     soln_basis_ext.oneD_surf_operator,
                                                     soln_basis_ext.oneD_vol_operator);
    }

    //evaluate physical facet fluxes dot product with physical unit normal scaled by determinant of metric facet Jacobian
    //the outward reference normal dircetion.
    const dealii::Tensor<1,dim,double> unit_ref_normal_int = dealii::GeometryInfo<dim>::unit_normal_vector[iface];
    std::array<dealii::Tensor<1,dim,std::vector<real>>,nstate> surf_num_flux_minus_surf_soln_int_dot_normal;
    std::array<dealii::Tensor<1,dim,std::vector<real>>,nstate> surf_num_flux_minus_surf_soln_ext_dot_normal;
    for (unsigned int iquad=0; iquad<n_face_quad_pts; ++iquad) {
        //Copy Metric Cofactor on the facet in a way can use for transforming Tensor Blocks to reference space
        //The way it is stored in metric_operators is to use sum-factorization in each direction,
        //but here it is cleaner to apply a reference transformation in each Tensor block returned by physics.
        //Note that for a conforming mesh, the facet metric cofactor matrix is the same from either interioir or exterior metric terms. 
        //This is verified for the metric computations in: unit_tests/operator_tests/surface_conforming_test.cpp
        dealii::Tensor<2,dim,real> metric_cofactor_surf;
        for(int idim=0; idim<dim; idim++){
            for(int jdim=0; jdim<dim; jdim++){
                metric_cofactor_surf[idim][jdim] = metric_oper_int.metric_cofactor_surf[idim][jdim][iquad];
            }
        }
        //numerical fluxes
        dealii::Tensor<1,dim,real> unit_phys_normal_int;
        metric_oper_int.transform_reference_to_physical(unit_ref_normal_int,
                                                        metric_cofactor_surf,
                                                        unit_phys_normal_int);
        const double face_Jac_norm_scaled = unit_phys_normal_int.norm();
        unit_phys_normal_int /= face_Jac_norm_scaled;//normalize it. 

        std::array<real,nstate> diss_soln_num_flux;
        std::array<real,nstate> soln_state_int;
        std::array<real,nstate> soln_state_ext;
        for(int istate=0; istate<nstate; istate++){
            soln_state_int[istate] = soln_at_surf_q_int[istate][iquad];
            soln_state_ext[istate] = soln_at_surf_q_ext[istate][iquad];
        }
        diss_soln_num_flux = this->diss_num_flux_double->evaluate_solution_flux(soln_state_int, soln_state_ext, unit_phys_normal_int);

        for(int istate=0; istate<nstate; istate++){
            for(int idim=0; idim<dim; idim++){
                //allocate
                if(iquad == 0){
                    surf_num_flux_minus_surf_soln_int_dot_normal[istate][idim].resize(n_face_quad_pts);
                    surf_num_flux_minus_surf_soln_ext_dot_normal[istate][idim].resize(n_face_quad_pts);
                }
                //solve
                surf_num_flux_minus_surf_soln_int_dot_normal[istate][idim][iquad]
                    = (diss_soln_num_flux[istate] - soln_at_surf_q_int[istate][iquad]) * unit_phys_normal_int[idim] * face_Jac_norm_scaled;

                surf_num_flux_minus_surf_soln_ext_dot_normal[istate][idim][iquad]
                    = (diss_soln_num_flux[istate] - soln_at_surf_q_ext[istate][iquad]) * (- unit_phys_normal_int[idim]) * face_Jac_norm_scaled;
            }
        }
    }

    //solve residual and set
    const std::vector<double> &surf_quad_weights = this->face_quadrature_collection[poly_degree_int].get_weights();
    for(int istate=0; istate<nstate; istate++){
        for(int idim=0; idim<dim; idim++){
            std::vector<real> rhs_int(n_shape_fns_int);

            soln_basis_int.inner_product_surface_1D(iface, 
                                                surf_num_flux_minus_surf_soln_int_dot_normal[istate][idim],
                                                surf_quad_weights, rhs_int,
                                                soln_basis_int.oneD_surf_operator,
                                                soln_basis_int.oneD_vol_operator,
                                                true, 1.0);//it's added since auxiliary is EQUAL to the gradient of the soln

            for(unsigned int ishape=0; ishape<n_shape_fns_int; ishape++){
                local_auxiliary_RHS_int[istate*n_shape_fns_int + ishape][idim] += rhs_int[ishape]; 
            }
            std::vector<real> rhs_ext(n_shape_fns_ext);

            soln_basis_ext.inner_product_surface_1D(neighbor_iface, 
                                                surf_num_flux_minus_surf_soln_ext_dot_normal[istate][idim],
                                                surf_quad_weights, rhs_int,
                                                soln_basis_ext.oneD_surf_operator,
                                                soln_basis_ext.oneD_vol_operator,
                                                true, 1.0);//it's added since auxiliary is EQUAL to the gradient of the soln

            for(unsigned int ishape=0; ishape<n_shape_fns_ext; ishape++){
                local_auxiliary_RHS_ext[istate*n_shape_fns_ext + ishape][idim] += rhs_ext[ishape]; 
            }
        }
    }
}


/****************************************************
*
* PRIMARY EQUATIONS STRONG FORM
*
****************************************************/

template <int dim, int nstate, typename real, typename MeshType>
void DGStrong<dim,nstate,real,MeshType>::assemble_volume_term_strong(
    const dealii::types::global_dof_index current_cell_index,
    const std::vector<dealii::types::global_dof_index> &cell_dofs_indices,
    const unsigned int poly_degree,
    OPERATOR::basis_functions<dim,2*dim> &soln_basis,
    OPERATOR::basis_functions<dim,2*dim> &flux_basis,
    OPERATOR::metric_operators<real,dim,2*dim> &metric_oper,
    dealii::Vector<real> &local_rhs_int_cell)
{
    (void) current_cell_index;

    const unsigned int n_quad_pts  = this->volume_quadrature_collection[poly_degree].size();
    const unsigned int n_dofs_cell = this->fe_collection[poly_degree].dofs_per_cell;
    const unsigned int n_shape_fns = n_dofs_cell / nstate; 
    const std::vector<double> &vol_quad_weights = this->volume_quadrature_collection[poly_degree].get_weights();

    AssertDimension (n_dofs_cell, cell_dofs_indices.size());

    //Fetch the modal soln coefficients and the modal auxiliary soln coefficients
    //We immediately separate them by state as to be able to use sum-factorization
    //in the interpolation operator. If we left it by n_dofs_cell, then the matrix-vector
    //mult would sum the states at the quadrature point.
    std::array<std::vector<real>,nstate> soln_coeff;
    std::array<dealii::Tensor<1,dim,std::vector<real>>,nstate> aux_soln_coeff;
    for (unsigned int idof = 0; idof < n_dofs_cell; ++idof) {
        const unsigned int istate = this->fe_collection[poly_degree].system_to_component_index(idof).first;
        const unsigned int ishape = this->fe_collection[poly_degree].system_to_component_index(idof).second;
        if(ishape == 0)
            soln_coeff[istate].resize(n_shape_fns);
        soln_coeff[istate][ishape] = DGBase<dim,real,MeshType>::solution(cell_dofs_indices[idof]);
        for(int idim=0; idim<dim; idim++){
            if(ishape == 0)
                aux_soln_coeff[istate][idim].resize(n_shape_fns);
            aux_soln_coeff[istate][idim][ishape] = DGBase<dim,real,MeshType>::auxiliary_solution[idim](cell_dofs_indices[idof]);
        }
    }
    std::array<std::vector<real>,nstate> soln_at_q;
    std::array<dealii::Tensor<1,dim,std::vector<real>>,nstate> aux_soln_at_q; //auxiliary sol at flux nodes
    //Interpolate each state to the quadrature points using sum-factorization
    //with the basis functions in each reference direction.
    for(int istate=0; istate<nstate; istate++){
        soln_at_q[istate].resize(n_shape_fns);
        soln_basis.matrix_vector_mult_1D(soln_coeff[istate], soln_at_q[istate],
                                         soln_basis.oneD_vol_operator);
        for(int idim=0; idim<dim; idim++){
            aux_soln_at_q[istate][idim].resize(n_shape_fns);
            soln_basis.matrix_vector_mult_1D(aux_soln_coeff[istate][idim], aux_soln_at_q[istate][idim],
                                             soln_basis.oneD_vol_operator);
        }
    }


    std::array<dealii::Tensor<1,dim,std::vector<real>>,nstate> conv_ref_flux_at_q;
    std::array<dealii::Tensor<1,dim,std::vector<real>>,nstate> diffusive_ref_flux_at_q;
    std::array<std::vector<real>,nstate> source_at_q;

    //The matrix of two-pt fluxes for Hadamard products
    std::array<dealii::Tensor<1,dim,dealii::FullMatrix<real>>,nstate> conv_ref_2pt_flux_at_q;

    //Compute the physical fluxes, then convert them into reference fluxes.
    //From the paper: Cicchino, Alexander, et al. "Provably stable flux reconstruction high-order methods on curvilinear elements." Journal of Computational Physics 463 (2022): 111259.
    //For conservative DG, we compute the reference flux as per Eq. (9), to then recover the second volume integral in Eq. (17).
    //For curvilinear split-form in Eq. (22), we apply a two-pt flux of the metric-cofactor matrix on the matrix operator constructed by the entropy stable/conservtive 2pt flux.
    for (unsigned int iquad=0; iquad<n_quad_pts; ++iquad) {
        //extract soln and auxiliary soln at quad pt to be used in physics
        std::array<real,nstate> soln_state;
        std::array<dealii::Tensor<1,dim,real>,nstate> aux_soln_state;
        for(int istate=0; istate<nstate; istate++){
            soln_state[istate] = soln_at_q[istate][iquad];
            for(int idim=0; idim<dim; idim++){
                aux_soln_state[istate][idim] = aux_soln_at_q[istate][idim][iquad];
            }
        }

        //Copy Metric Cofactor in a way can use for transforming Tensor Blocks to reference space
        //The way it is stored in metric_operators is to use sum-factorization in each direction,
        //but here it is cleaner to apply a reference transformation in each Tensor block returned by physics.
        dealii::Tensor<2,dim,real> metric_cofactor;
        for(int idim=0; idim<dim; idim++){
            for(int jdim=0; jdim<dim; jdim++){
                metric_cofactor[idim][jdim] = metric_oper.metric_cofactor_vol[idim][jdim][iquad];
            }
        }

        // Evaluate physical convective flux
        // If 2pt flux, transform to reference at construction to improve performance.
        // We technically use a REFERENCE 2pt flux for all entropy stable schemes.
        std::array<dealii::Tensor<1,dim,real>,nstate> conv_phys_flux;
        std::array<dealii::Tensor<1,dim,real>,nstate> conv_phys_flux_2pt;
        std::vector<std::array<dealii::Tensor<1,dim,real>,nstate>> conv_ref_flux_2pt(n_quad_pts);
        if (this->all_parameters->use_split_form || this->all_parameters->use_curvilinear_split_form){
            for (unsigned int flux_basis=iquad; flux_basis<n_quad_pts; ++flux_basis) {

                //Copy Metric Cofactor in a way can use for transforming Tensor Blocks to reference space
                //The way it is stored in metric_operators is to use sum-factorization in each direction,
                //but here it is cleaner to apply a reference transformation in each Tensor block returned by physics.
                dealii::Tensor<2,dim,real> metric_cofactor_flux_basis;
                for(int idim=0; idim<dim; idim++){
                    for(int jdim=0; jdim<dim; jdim++){
                        metric_cofactor_flux_basis[idim][jdim] = metric_oper.metric_cofactor_vol[idim][jdim][flux_basis];
                    }
                }
                std::array<real,nstate> soln_state_flux_basis;
                for(int istate=0; istate<nstate; istate++){
                    soln_state_flux_basis[istate] = soln_at_q[istate][flux_basis];
                }
                //Compute the physical flux
                conv_phys_flux_2pt = this->pde_physics_double->convective_numerical_split_flux(soln_state, soln_state_flux_basis);

                for(int istate=0; istate<nstate; istate++){
                    //For each state, transform the physical flux to a reference flux.
                    metric_oper.transform_physical_to_reference(
                        conv_phys_flux_2pt[istate],
                        0.5*(metric_cofactor + metric_cofactor_flux_basis),
                        conv_ref_flux_2pt[flux_basis][istate]);
                }
            }
        }
        else{
            //Compute the physical flux
            conv_phys_flux = this->pde_physics_double->convective_flux (soln_state);
        }

        //Diffusion
        std::array<dealii::Tensor<1,dim,real>,nstate> diffusive_phys_flux;
        //Compute the physical dissipative flux
        diffusive_phys_flux = this->pde_physics_double->dissipative_flux(soln_state, aux_soln_state);

        //Source
        std::array<real,nstate> source;
        if(this->all_parameters->manufactured_convergence_study_param.manufactured_solution_param.use_manufactured_source_term) {
            dealii::Point<dim,real> vol_flux_node;
            for(int idim=0; idim<dim; idim++){
                vol_flux_node[idim] = metric_oper.flux_nodes_vol[idim][iquad];
            }
            //compute the physical source
            source = this->pde_physics_double->source_term (vol_flux_node, soln_state, this->current_time);
        }

        //Write the values in a way that we can use sum-factorization on.
        for(int istate=0; istate<nstate; istate++){
            dealii::Tensor<1,dim,real> conv_ref_flux;
            dealii::Tensor<1,dim,real> diffusive_ref_flux;
            //Trnasform to reference fluxes
            if (this->all_parameters->use_split_form || this->all_parameters->use_curvilinear_split_form){
                //Do Nothing. 
                //I am leaving this block here so the diligent reader
                //remembers that, for entropy stable schemes, we construct
                //a REFERENCE two-point flux at construction, where the physical
                //to reference transformation was done by splitting the metric cofactor.
            }
            else{
                //transform the conservative convective physical flux to reference space
                metric_oper.transform_physical_to_reference(
                    conv_phys_flux[istate],
                    metric_cofactor,
                    conv_ref_flux);
            }
            //transform the dissipative flux to reference space
            metric_oper.transform_physical_to_reference(
                diffusive_phys_flux[istate],
                metric_cofactor,
                diffusive_ref_flux);

            //Write the data in a way that we can use sum-factorization on.
            //Since sum-factorization improves the speed for matrix-vector multiplications,
            //We need the values to have their inner elements be vectors.
            for(int idim=0; idim<dim; idim++){
                //allocate
                if(iquad == 0){
                    conv_ref_flux_at_q[istate][idim].resize(n_quad_pts);
                    conv_ref_2pt_flux_at_q[istate][idim].reinit(n_quad_pts, n_quad_pts);
                    diffusive_ref_flux_at_q[istate][idim].resize(n_quad_pts);
                }
                //write data
                if (this->all_parameters->use_split_form || this->all_parameters->use_curvilinear_split_form){
                    for (unsigned int flux_basis=iquad; flux_basis<n_quad_pts; ++flux_basis) {
                        //Note that the 2pt flux matrix is symmetric so we only computed upper triangular
                        conv_ref_2pt_flux_at_q[istate][idim][iquad][flux_basis] = conv_ref_flux_2pt[flux_basis][istate][idim];
                        conv_ref_2pt_flux_at_q[istate][idim][flux_basis][iquad] = conv_ref_flux_2pt[flux_basis][istate][idim];
                    }
                }
                else{
                    conv_ref_flux_at_q[istate][idim][iquad] = conv_ref_flux[idim];
                }

                diffusive_ref_flux_at_q[istate][idim][iquad] = diffusive_ref_flux[idim];
            }
            if(iquad == 0)
                source_at_q[istate].resize(n_quad_pts);
            if(this->all_parameters->manufactured_convergence_study_param.manufactured_solution_param.use_manufactured_source_term) {
                source_at_q[istate][iquad] = source[istate];
            }
        }
    }


    //For each state we:
    //  1. Compute reference divergence.
    //  2. Then compute and write the rhs for the given state.
    for(int istate=0; istate<nstate; istate++){

        //Compute reference divergence of the reference fluxes.
        std::vector<real> conv_flux_divergence(n_quad_pts); 
        std::vector<real> diffusive_flux_divergence(n_quad_pts); 

        if (this->all_parameters->use_split_form || this->all_parameters->use_curvilinear_split_form){
            //2pt flux Hadamard Product, and then multiply by vector of ones scaled by 2.
            // Same as Eq. (32) in Chan, Jesse, and Lucas C. Wilcox. "On discretely entropy stable weight-adjusted discontinuous Galerkin methods: curvilinear meshes." Journal of Computational Physics 378 (2019): 366-393, but
            // where we use the reference gradient of the flux basis for the D operator and the reference two-point flux.
            flux_basis.divergence_two_pt_flux_Hadamard_product(conv_ref_2pt_flux_at_q[istate], conv_flux_divergence, flux_basis.oneD_grad_operator);
        }
        else{
            //Reference divergence of the reference convective flux.
            flux_basis.divergence_matrix_vector_mult_1D(conv_ref_flux_at_q[istate], conv_flux_divergence,
                                                        flux_basis.oneD_vol_operator,
                                                        flux_basis.oneD_grad_operator);
        }
        //Reference divergence of the reference diffusive flux.
        flux_basis.divergence_matrix_vector_mult_1D(diffusive_ref_flux_at_q[istate], diffusive_flux_divergence,
                                                    flux_basis.oneD_vol_operator,
                                                    flux_basis.oneD_grad_operator);


        // Strong form
        // The right-hand side sends all the term to the side of the source term
        // Therefore, 
        // \divergence ( Fconv + Fdiss ) = source 
        // has the right-hand side
        // rhs = - \divergence( Fconv + Fdiss ) + source 
        // Since we have done an integration by parts, the volume term resulting from the divergence of Fconv and Fdiss
        // is negative. Therefore, negative of negative means we add that volume term to the right-hand-side
        std::vector<real> rhs(n_shape_fns);

        // Convective
        soln_basis.inner_product_1D(conv_flux_divergence, vol_quad_weights, rhs, soln_basis.oneD_vol_operator, false, -1.0);

        // Diffusive
        // Note that for diffusion, the negative is defined in the physics. Since we used the auxiliary
        // variable, put a negative here.
        soln_basis.inner_product_1D(diffusive_flux_divergence, vol_quad_weights, rhs, soln_basis.oneD_vol_operator, true, -1.0);

        // Source
        if(this->all_parameters->manufactured_convergence_study_param.manufactured_solution_param.use_manufactured_source_term) {
            std::vector<real> JxW(n_quad_pts);
            for(unsigned int iquad=0; iquad<n_quad_pts; iquad++){
                JxW[iquad] = vol_quad_weights[iquad] * metric_oper.det_Jac_vol[iquad];
            }
            soln_basis.inner_product_1D(source_at_q[istate], JxW, rhs, soln_basis.oneD_vol_operator, true, 1.0);
        }

        for(unsigned int ishape=0; ishape<n_shape_fns; ishape++){
            local_rhs_int_cell(istate*n_shape_fns + ishape) += rhs[ishape];
        }

    }
}

template <int dim, int nstate, typename real, typename MeshType>
void DGStrong<dim,nstate,real,MeshType>::assemble_boundary_term_strong(
    const unsigned int iface, 
    const dealii::types::global_dof_index current_cell_index,
    const unsigned int boundary_id,
    const unsigned int poly_degree, 
    const real penalty,
    const std::vector<dealii::types::global_dof_index> &dof_indices,
    OPERATOR::basis_functions<dim,2*dim> &soln_basis,
    OPERATOR::basis_functions<dim,2*dim> &/*flux_basis*/,
    OPERATOR::metric_operators<real,dim,2*dim>             &metric_oper,
    dealii::Vector<real> &local_rhs_cell)
{
    //The boundary integral has not been verified for strong form
    //For nonlinear problems, should interpolate the volume reference flux to the facet
    //rather than evaluate it on the surface. Currently this function evaluates it.
    //This should be changed in the future...once a test that uses this function is implemented...
    (void) current_cell_index;

    const unsigned int n_face_quad_pts  = this->face_quadrature_collection[poly_degree].size();
    const unsigned int n_dofs = this->fe_collection[poly_degree].dofs_per_cell;
    const unsigned int n_shape_fns = n_dofs / nstate; 
    const std::vector<double> &face_quad_weights = this->face_quadrature_collection[poly_degree].get_weights();

    AssertDimension (n_dofs, dof_indices.size());

    //Fetch the modal soln coefficients and the modal auxiliary soln coefficients
    //We immediately separate them by state as to be able to use sum-factorization
    //in the interpolation operator. If we left it by n_dofs_cell, then the matrix-vector
    //mult would sum the states at the quadrature point.
    std::array<std::vector<real>,nstate> soln_coeff;
    std::array<dealii::Tensor<1,dim,std::vector<real>>,nstate> aux_soln_coeff;
    for (unsigned int idof = 0; idof < n_dofs; ++idof) {
        const unsigned int istate = this->fe_collection[poly_degree].system_to_component_index(idof).first;
        const unsigned int ishape = this->fe_collection[poly_degree].system_to_component_index(idof).second;
        //allocate
        if(ishape == 0)
            soln_coeff[istate].resize(n_shape_fns);
        //solve
        soln_coeff[istate][ishape] = DGBase<dim,real,MeshType>::solution(dof_indices[idof]);
        for(int idim=0; idim<dim; idim++){
            //allocate
            if(ishape == 0)
                aux_soln_coeff[istate][idim].resize(n_shape_fns);
            //solve
            aux_soln_coeff[istate][idim][ishape] = DGBase<dim,real,MeshType>::auxiliary_solution[idim](dof_indices[idof]);
        }
    }
    //Interpolate modal soln coefficients to the facet.
    std::array<std::vector<real>,nstate> soln_at_surf_q;
    std::array<dealii::Tensor<1,dim,std::vector<real>>,nstate> aux_soln_at_surf_q;
    for(int istate=0; istate<nstate; ++istate){
        //allocate
        soln_at_surf_q[istate].resize(n_face_quad_pts);
        //solve soln at facet cubature nodes
        soln_basis.matrix_vector_mult_surface_1D(iface,
                                                 soln_coeff[istate], soln_at_surf_q[istate],
                                                 soln_basis.oneD_surf_operator,
                                                 soln_basis.oneD_vol_operator);
        for(int idim=0; idim<dim; idim++){
            //allocate
            aux_soln_at_surf_q[istate][idim].resize(n_face_quad_pts);
            //solve auxiliary soln at facet cubature nodes
            soln_basis.matrix_vector_mult_surface_1D(iface, aux_soln_coeff[istate][idim], aux_soln_at_surf_q[istate][idim],
                                                     soln_basis.oneD_surf_operator,
                                                     soln_basis.oneD_vol_operator);
        }
    }

    //the outward reference normal dircetion.
    const dealii::Tensor<1,dim,double> unit_ref_normal_int = dealii::GeometryInfo<dim>::unit_normal_vector[iface];
    std::array<std::vector<real>,nstate> conv_flux_dot_normal_diff;
    std::array<std::vector<real>,nstate> diss_flux_dot_normal_diff;
    //Get surface numerical fluxes
    for (unsigned int iquad=0; iquad<n_face_quad_pts; ++iquad) {
        //Copy Metric Cofactor on the facet in a way can use for transforming Tensor Blocks to reference space
        //The way it is stored in metric_operators is to use sum-factorization in each direction,
        //but here it is cleaner to apply a reference transformation in each Tensor block returned by physics.
        //Note that for a conforming mesh, the facet metric cofactor matrix is the same from either interioir or exterior metric terms. 
        //This is verified for the metric computations in: unit_tests/operator_tests/surface_conforming_test.cpp
        dealii::Tensor<2,dim,real> metric_cofactor_surf;
        for(int idim=0; idim<dim; idim++){
            for(int jdim=0; jdim<dim; jdim++){
                metric_cofactor_surf[idim][jdim] = metric_oper.metric_cofactor_surf[idim][jdim][iquad];
            }
        }
        //numerical fluxes
        dealii::Tensor<1,dim,real> unit_phys_normal_int;
        metric_oper.transform_reference_to_physical(unit_ref_normal_int,
                                                    metric_cofactor_surf,
                                                    unit_phys_normal_int);
        const double face_Jac_norm_scaled = unit_phys_normal_int.norm();
        unit_phys_normal_int /= face_Jac_norm_scaled;//normalize it. 

        std::array<real,nstate> soln_state;
        std::array<dealii::Tensor<1,dim,real>,nstate> aux_soln_state;
        for(int istate=0; istate<nstate; istate++){
            soln_state[istate] = soln_at_surf_q[istate][iquad];
            for(int idim=0; idim<dim; idim++){
                aux_soln_state[istate][idim] = aux_soln_at_surf_q[istate][idim][iquad];
            }
        }
        std::array<real,nstate> soln_boundary;
        std::array<dealii::Tensor<1,dim,real>,nstate> grad_soln_boundary;
        dealii::Point<dim,real> surf_flux_node;
        for(int idim=0; idim<dim; idim++){
            surf_flux_node[idim] = metric_oper.flux_nodes_surf[iface][idim][iquad];
        }
        this->pde_physics_double->boundary_face_values (boundary_id, surf_flux_node, unit_phys_normal_int, soln_state, aux_soln_state, soln_boundary, grad_soln_boundary);

        std::array<real,nstate> conv_num_flux_dot_n_at_q;
        std::array<real,nstate> diss_auxi_num_flux_dot_n_at_q;
        //Convective numerical flux. 
        conv_num_flux_dot_n_at_q = this->conv_num_flux_double->evaluate_flux(soln_state, soln_boundary, unit_phys_normal_int);
        //dissipative numerical flux
        diss_auxi_num_flux_dot_n_at_q = this->diss_num_flux_double->evaluate_auxiliary_flux(
            0.0, 0.0,
            soln_state, soln_boundary,
            aux_soln_state, grad_soln_boundary,
            unit_phys_normal_int, penalty);

        std::array<dealii::Tensor<1,dim,real>,nstate> conv_flux = this->pde_physics_double->convective_flux (soln_state);
        std::array<dealii::Tensor<1,dim,real>,nstate> diss_flux = this->pde_physics_double->dissipative_flux(soln_state, aux_soln_state);

        for(int istate=0; istate<nstate; istate++){
            //allocate
            if(iquad==0){
                conv_flux_dot_normal_diff[istate].resize(n_face_quad_pts);
                diss_flux_dot_normal_diff[istate].resize(n_face_quad_pts);
            }
            //write data
            conv_flux_dot_normal_diff[istate][iquad] = face_Jac_norm_scaled *  (conv_num_flux_dot_n_at_q[istate]
                                                     - conv_flux[istate] * unit_phys_normal_int);
            diss_flux_dot_normal_diff[istate][iquad] = face_Jac_norm_scaled * (diss_auxi_num_flux_dot_n_at_q[istate]
                                                     - diss_flux[istate]  * unit_phys_normal_int);
        }
    }

    //solve rhs
    for(int istate=0; istate<nstate; istate++){
        std::vector<real> rhs(n_shape_fns);
        soln_basis.inner_product_surface_1D(iface, conv_flux_dot_normal_diff[istate], 
                                            face_quad_weights, rhs, 
                                            soln_basis.oneD_surf_operator, 
                                            soln_basis.oneD_vol_operator,
                                            false, -1.0);//adding=false, scaled by factor=-1.0 bc subtract it
        soln_basis.inner_product_surface_1D(iface, diss_flux_dot_normal_diff[istate], 
                                            face_quad_weights, rhs, 
                                            soln_basis.oneD_surf_operator, 
                                            soln_basis.oneD_vol_operator,
                                            false, -1.0);//adding=false, scaled by factor=-1.0 bc subtract it
        for(unsigned int ishape=0; ishape<n_shape_fns; ishape++){
            local_rhs_cell(istate*n_shape_fns + ishape) += rhs[ishape];
        }
    }
}


template <int dim, int nstate, typename real, typename MeshType>
void DGStrong<dim,nstate,real,MeshType>::assemble_face_term_strong(
    const unsigned int iface, const unsigned int neighbor_iface, 
    const dealii::types::global_dof_index current_cell_index,
    const dealii::types::global_dof_index neighbor_cell_index,
    const unsigned int poly_degree_int, 
    const unsigned int poly_degree_ext, 
    const real penalty,
    const std::vector<dealii::types::global_dof_index> &dof_indices_int,
    const std::vector<dealii::types::global_dof_index> &dof_indices_ext,
    OPERATOR::basis_functions<dim,2*dim> &soln_basis_int,
    OPERATOR::basis_functions<dim,2*dim> &soln_basis_ext,
    OPERATOR::basis_functions<dim,2*dim> &flux_basis_int,
    OPERATOR::basis_functions<dim,2*dim> &flux_basis_ext,
    OPERATOR::metric_operators<real,dim,2*dim>             &metric_oper_int,
    OPERATOR::metric_operators<real,dim,2*dim>             &metric_oper_ext,
    dealii::Vector<real>          &local_rhs_int_cell,
    dealii::Vector<real>          &local_rhs_ext_cell)
{
    (void) current_cell_index;
    (void) neighbor_cell_index;

    const unsigned int n_face_quad_pts = this->face_quadrature_collection[poly_degree_int].size();//assume interior cell does the work

    const unsigned int n_quad_pts_vol_int  = this->volume_quadrature_collection[poly_degree_int].size();
    const unsigned int n_quad_pts_vol_ext  = this->volume_quadrature_collection[poly_degree_ext].size();

    const unsigned int n_dofs_int = this->fe_collection[poly_degree_int].dofs_per_cell;
    const unsigned int n_dofs_ext = this->fe_collection[poly_degree_ext].dofs_per_cell;

    const unsigned int n_shape_fns_int = n_dofs_int / nstate;
    const unsigned int n_shape_fns_ext = n_dofs_ext / nstate;

    AssertDimension (n_dofs_int, dof_indices_int.size());
    AssertDimension (n_dofs_ext, dof_indices_ext.size());

    //Extract interior modal coefficients of solution
    std::array<std::vector<real>,nstate> soln_coeff_int;
    std::array<dealii::Tensor<1,dim,std::vector<real>>,nstate> aux_soln_coeff_int;
    for (unsigned int idof = 0; idof < n_dofs_int; ++idof) {
        const unsigned int istate = this->fe_collection[poly_degree_int].system_to_component_index(idof).first;
        const unsigned int ishape = this->fe_collection[poly_degree_int].system_to_component_index(idof).second;
        if(ishape == 0)
            soln_coeff_int[istate].resize(n_shape_fns_int);

        soln_coeff_int[istate][ishape] = DGBase<dim,real,MeshType>::solution(dof_indices_int[idof]);
        for(int idim=0; idim<dim; idim++){
            if(ishape == 0)
                aux_soln_coeff_int[istate][idim].resize(n_shape_fns_int);

            aux_soln_coeff_int[istate][idim][ishape] = DGBase<dim,real,MeshType>::auxiliary_solution[idim](dof_indices_int[idof]);
        }
    }

    //Extract exterior modal coefficients of solution
    std::array<std::vector<real>,nstate> soln_coeff_ext;
    std::array<dealii::Tensor<1,dim,std::vector<real>>,nstate> aux_soln_coeff_ext;
    for (unsigned int idof = 0; idof < n_dofs_ext; ++idof) {
        const unsigned int istate = this->fe_collection[poly_degree_int].system_to_component_index(idof).first;
        const unsigned int ishape = this->fe_collection[poly_degree_int].system_to_component_index(idof).second;
        if(ishape == 0)
            soln_coeff_ext[istate].resize(n_shape_fns_ext);

        soln_coeff_ext[istate][ishape] = DGBase<dim,real,MeshType>::solution(dof_indices_ext[idof]);
        for(int idim=0; idim<dim; idim++){
            if(ishape == 0)
                aux_soln_coeff_ext[istate][idim].resize(n_shape_fns_ext);

            aux_soln_coeff_ext[istate][idim][ishape] = DGBase<dim,real,MeshType>::auxiliary_solution[idim](dof_indices_ext[idof]);
        }
    }


    //Interpolate the modal coefficients to the volume cubature nodes.
    std::array<std::vector<real>,nstate> soln_at_vol_q_int;
    std::array<std::vector<real>,nstate> soln_at_vol_q_ext;
    std::array<dealii::Tensor<1,dim,std::vector<real>>,nstate> aux_soln_at_vol_q_int;
    std::array<dealii::Tensor<1,dim,std::vector<real>>,nstate> aux_soln_at_vol_q_ext;
    //Interpolate modal soln coefficients to the facet.
    std::array<std::vector<real>,nstate> soln_at_surf_q_int;
    std::array<std::vector<real>,nstate> soln_at_surf_q_ext;
    std::array<dealii::Tensor<1,dim,std::vector<real>>,nstate> aux_soln_at_surf_q_int;
    std::array<dealii::Tensor<1,dim,std::vector<real>>,nstate> aux_soln_at_surf_q_ext;
    for(int istate=0; istate<nstate; ++istate){
        //allocate
        soln_at_vol_q_int[istate].resize(n_quad_pts_vol_int);
        soln_at_vol_q_ext[istate].resize(n_quad_pts_vol_ext);
        //solve soln at volume cubature nodes
        soln_basis_int.matrix_vector_mult_1D(soln_coeff_int[istate], soln_at_vol_q_int[istate],
                                             soln_basis_int.oneD_vol_operator);
        soln_basis_ext.matrix_vector_mult_1D(soln_coeff_ext[istate], soln_at_vol_q_ext[istate],
                                             soln_basis_ext.oneD_vol_operator);

        //allocate
        soln_at_surf_q_int[istate].resize(n_face_quad_pts);
        soln_at_surf_q_ext[istate].resize(n_face_quad_pts);
        //solve soln at facet cubature nodes
        soln_basis_int.matrix_vector_mult_surface_1D(iface,
                                                     soln_coeff_int[istate], soln_at_surf_q_int[istate],
                                                     soln_basis_int.oneD_surf_operator,
                                                     soln_basis_int.oneD_vol_operator);
        soln_basis_ext.matrix_vector_mult_surface_1D(neighbor_iface,
                                                     soln_coeff_ext[istate], soln_at_surf_q_ext[istate],
                                                     soln_basis_ext.oneD_surf_operator,
                                                     soln_basis_ext.oneD_vol_operator);

        for(int idim=0; idim<dim; idim++){
            //alocate
            aux_soln_at_vol_q_int[istate][idim].resize(n_quad_pts_vol_int);
            aux_soln_at_vol_q_ext[istate][idim].resize(n_quad_pts_vol_ext);
            //solve auxiliary soln at volume cubature nodes
            soln_basis_int.matrix_vector_mult_1D(aux_soln_coeff_int[istate][idim], aux_soln_at_vol_q_int[istate][idim],
                                                 soln_basis_int.oneD_vol_operator);
            soln_basis_ext.matrix_vector_mult_1D(aux_soln_coeff_ext[istate][idim], aux_soln_at_vol_q_ext[istate][idim],
                                                 soln_basis_ext.oneD_vol_operator);

            //allocate
            aux_soln_at_surf_q_int[istate][idim].resize(n_face_quad_pts);
            aux_soln_at_surf_q_ext[istate][idim].resize(n_face_quad_pts);
            //solve auxiliary soln at facet cubature nodes
            soln_basis_int.matrix_vector_mult_surface_1D(iface,
                                                         aux_soln_coeff_int[istate][idim], aux_soln_at_surf_q_int[istate][idim],
                                                         soln_basis_int.oneD_surf_operator,
                                                         soln_basis_int.oneD_vol_operator);
            soln_basis_ext.matrix_vector_mult_surface_1D(neighbor_iface,
                                                         aux_soln_coeff_ext[istate][idim], aux_soln_at_surf_q_ext[istate][idim],
                                                         soln_basis_ext.oneD_surf_operator,
                                                         soln_basis_ext.oneD_vol_operator);
        }
    }

    //Get volume reference fluxes and interpolate them to the facet.
    //Compute reference volume fluxes in both interior and exterior cells.

    //First we do interior.
    std::array<dealii::Tensor<1,dim,std::vector<real>>,nstate> conv_ref_flux_at_vol_q_int;
    std::array<dealii::Tensor<1,dim,std::vector<real>>,nstate> diffusive_ref_flux_at_vol_q_int;
    for (unsigned int iquad=0; iquad<n_quad_pts_vol_int; ++iquad) {
        //Copy Metric Cofactor in a way can use for transforming Tensor Blocks to reference space
        //The way it is stored in metric_operators is to use sum-factorization in each direction,
        //but here it is cleaner to apply a reference transformation in each Tensor block returned by physics.
        dealii::Tensor<2,dim,real> metric_cofactor_vol_int;
        for(int idim=0; idim<dim; idim++){
            for(int jdim=0; jdim<dim; jdim++){
                metric_cofactor_vol_int[idim][jdim] = metric_oper_int.metric_cofactor_vol[idim][jdim][iquad];
            }
        }
        std::array<real,nstate> soln_state;
        std::array<dealii::Tensor<1,dim,real>,nstate> aux_soln_state;
        for(int istate=0; istate<nstate; istate++){
            soln_state[istate] = soln_at_vol_q_int[istate][iquad];
            for(int idim=0; idim<dim; idim++){
                aux_soln_state[istate][idim] = aux_soln_at_vol_q_int[istate][idim][iquad];
            }
        }

        // Evaluate physical convective flux
        std::array<dealii::Tensor<1,dim,real>,nstate> conv_phys_flux;
        conv_phys_flux = this->pde_physics_double->convective_flux (soln_state);

        //Compute the physical dissipative flux
        std::array<dealii::Tensor<1,dim,real>,nstate> diffusive_phys_flux;
        diffusive_phys_flux = this->pde_physics_double->dissipative_flux(soln_state, aux_soln_state);

        //Write the values in a way that we can use sum-factorization on.
        for(int istate=0; istate<nstate; istate++){
            dealii::Tensor<1,dim,real> conv_ref_flux;
            dealii::Tensor<1,dim,real> diffusive_ref_flux;
            //transform the conservative convective physical flux to reference space
            metric_oper_int.transform_physical_to_reference(
                conv_phys_flux[istate],
                metric_cofactor_vol_int,
                conv_ref_flux);
            //transform the dissipative flux to reference space
            metric_oper_int.transform_physical_to_reference(
                diffusive_phys_flux[istate],
                metric_cofactor_vol_int,
                diffusive_ref_flux);

            //Write the data in a way that we can use sum-factorization on.
            //Since sum-factorization improves the speed for matrix-vector multiplications,
            //We need the values to have their inner elements be vectors.
            for(int idim=0; idim<dim; idim++){
                //allocate
                if(iquad == 0){
                    conv_ref_flux_at_vol_q_int[istate][idim].resize(n_quad_pts_vol_int);
                    diffusive_ref_flux_at_vol_q_int[istate][idim].resize(n_quad_pts_vol_int);
                }
                //write data
                conv_ref_flux_at_vol_q_int[istate][idim][iquad] = conv_ref_flux[idim];

                diffusive_ref_flux_at_vol_q_int[istate][idim][iquad] = diffusive_ref_flux[idim];
            }
        }
    }

    //Next we do exterior volume reference fluxes.
    //Note we split the quad integrals because the interior and exterior could be of different poly basis
    std::array<dealii::Tensor<1,dim,std::vector<real>>,nstate> conv_ref_flux_at_vol_q_ext;
    std::array<dealii::Tensor<1,dim,std::vector<real>>,nstate> diffusive_ref_flux_at_vol_q_ext;
    for (unsigned int iquad=0; iquad<n_quad_pts_vol_ext; ++iquad) {

        //Extract exterior volume metric cofactor matrix at given volume cubature node.
        dealii::Tensor<2,dim,real> metric_cofactor_vol_ext;
        for(int idim=0; idim<dim; idim++){
            for(int jdim=0; jdim<dim; jdim++){
                metric_cofactor_vol_ext[idim][jdim] = metric_oper_ext.metric_cofactor_vol[idim][jdim][iquad];
            }
        }

        std::array<real,nstate> soln_state;
        std::array<dealii::Tensor<1,dim,real>,nstate> aux_soln_state;
        for(int istate=0; istate<nstate; istate++){
            soln_state[istate] = soln_at_vol_q_ext[istate][iquad];
            for(int idim=0; idim<dim; idim++){
                aux_soln_state[istate][idim] = aux_soln_at_vol_q_ext[istate][idim][iquad];
            }
        }

        // Evaluate physical convective flux
        std::array<dealii::Tensor<1,dim,real>,nstate> conv_phys_flux;
        conv_phys_flux = this->pde_physics_double->convective_flux (soln_state);

        //Compute the physical dissipative flux
        std::array<dealii::Tensor<1,dim,real>,nstate> diffusive_phys_flux;
        diffusive_phys_flux = this->pde_physics_double->dissipative_flux(soln_state, aux_soln_state);

        //Write the values in a way that we can use sum-factorization on.
        for(int istate=0; istate<nstate; istate++){
            dealii::Tensor<1,dim,real> conv_ref_flux;
            dealii::Tensor<1,dim,real> diffusive_ref_flux;
            //transform the conservative convective physical flux to reference space
            metric_oper_ext.transform_physical_to_reference(
                conv_phys_flux[istate],
                metric_cofactor_vol_ext,
                conv_ref_flux);
            //transform the dissipative flux to reference space
            metric_oper_ext.transform_physical_to_reference(
                diffusive_phys_flux[istate],
                metric_cofactor_vol_ext,
                diffusive_ref_flux);

            //Write the data in a way that we can use sum-factorization on.
            //Since sum-factorization improves the speed for matrix-vector multiplications,
            //We need the values to have their inner elements be vectors.
            for(int idim=0; idim<dim; idim++){
                //allocate
                if(iquad == 0){
                    conv_ref_flux_at_vol_q_ext[istate][idim].resize(n_quad_pts_vol_ext);
                    diffusive_ref_flux_at_vol_q_ext[istate][idim].resize(n_quad_pts_vol_ext);
                }
                //write data
                conv_ref_flux_at_vol_q_ext[istate][idim][iquad] = conv_ref_flux[idim];

                diffusive_ref_flux_at_vol_q_ext[istate][idim][iquad] = diffusive_ref_flux[idim];
            }
        }
    }

    //Interpolate the volume reference fluxes to the facet.
    //And do the dot product with the UNIT REFERENCE normal.
    //Since we are computing a dot product with the unit reference normal,
    //we exploit the fact that the unit reference normal has a value of 0 in all reference directions except
    //the outward reference normal dircetion.
    const dealii::Tensor<1,dim,double> unit_ref_normal_int = dealii::GeometryInfo<dim>::unit_normal_vector[iface];
    int dim_not_zero = 0;
    for(int idim=0; idim<dim; idim++){
        if(std::abs(unit_ref_normal_int[idim]) >= 1e-11)//reference unit normal is 0 in all direction and 1 in outward normal direction
            dim_not_zero = idim;//this is outward pointing normal reference direction
    }

    std::array<std::vector<real>,nstate> conv_int_vol_ref_flux_interp_to_face_dot_ref_normal;
    std::array<std::vector<real>,nstate> conv_ext_vol_ref_flux_interp_to_face_dot_ref_normal;
    std::array<std::vector<real>,nstate> diffusive_int_vol_ref_flux_interp_to_face_dot_ref_normal;
    std::array<std::vector<real>,nstate> diffusive_ext_vol_ref_flux_interp_to_face_dot_ref_normal;
    for(int istate=0; istate<nstate; istate++){
        //allocate
        conv_int_vol_ref_flux_interp_to_face_dot_ref_normal[istate].resize(n_face_quad_pts);
        conv_ext_vol_ref_flux_interp_to_face_dot_ref_normal[istate].resize(n_face_quad_pts);
        diffusive_int_vol_ref_flux_interp_to_face_dot_ref_normal[istate].resize(n_face_quad_pts);
        diffusive_ext_vol_ref_flux_interp_to_face_dot_ref_normal[istate].resize(n_face_quad_pts);

        //solve
        //Note, since the normal is zero in all other reference directions, we only have to interpolate one given reference direction to the facet

        //interpolate reference volume convective flux to the facet, and apply unit reference normal as scaled by 1.0 or -1.0
        flux_basis_int.matrix_vector_mult_surface_1D(iface, 
                                                     conv_ref_flux_at_vol_q_int[istate][dim_not_zero],
                                                     conv_int_vol_ref_flux_interp_to_face_dot_ref_normal[istate],
                                                     flux_basis_int.oneD_surf_operator,//the flux basis interpolates from the flux nodes
                                                     flux_basis_int.oneD_vol_operator,
                                                     false, unit_ref_normal_int[dim_not_zero]);//don't add to previous value, scale by unit_normal int
        flux_basis_ext.matrix_vector_mult_surface_1D(neighbor_iface, 
                                                     conv_ref_flux_at_vol_q_ext[istate][dim_not_zero],
                                                     conv_ext_vol_ref_flux_interp_to_face_dot_ref_normal[istate],
                                                     flux_basis_ext.oneD_surf_operator,
                                                     flux_basis_ext.oneD_vol_operator,
                                                     false, -unit_ref_normal_int[dim_not_zero]);//don't add to previous value, unit_normal ext is -unit normal int

        //interpolate reference volume dissipative flux to the facet, and apply unit reference normal as scaled by 1.0 or -1.0
        flux_basis_int.matrix_vector_mult_surface_1D(iface, 
                                                     diffusive_ref_flux_at_vol_q_int[istate][dim_not_zero],
                                                     diffusive_int_vol_ref_flux_interp_to_face_dot_ref_normal[istate],
                                                     flux_basis_int.oneD_surf_operator,
                                                     flux_basis_int.oneD_vol_operator,
                                                     false, unit_ref_normal_int[dim_not_zero]);
        flux_basis_ext.matrix_vector_mult_surface_1D(neighbor_iface, 
                                                     diffusive_ref_flux_at_vol_q_ext[istate][dim_not_zero],
                                                     diffusive_ext_vol_ref_flux_interp_to_face_dot_ref_normal[istate],
                                                     flux_basis_ext.oneD_surf_operator,
                                                     flux_basis_ext.oneD_vol_operator,
                                                     false, -unit_ref_normal_int[dim_not_zero]);
    }

    //Evaluate reference convective fluxes on the facet and numerical fluxes.
    
    std::array<std::vector<real>,nstate> conv_ref_flux_at_surf_q_int_dot_ref_normal;
    std::array<std::vector<real>,nstate> conv_ref_flux_at_surf_q_ext_dot_ref_normal;

    std::array<std::vector<real>,nstate> conv_num_flux_dot_n;
    std::array<std::vector<real>,nstate> diss_auxi_num_flux_dot_n;
    for (unsigned int iquad=0; iquad<n_face_quad_pts; ++iquad) {
        //Copy Metric Cofactor on the facet in a way can use for transforming Tensor Blocks to reference space
        //The way it is stored in metric_operators is to use sum-factorization in each direction,
        //but here it is cleaner to apply a reference transformation in each Tensor block returned by physics.
        //Note that for a conforming mesh, the facet metric cofactor matrix is the same from either interioir or exterior metric terms. 
        //This is verified for the metric computations in: unit_tests/operator_tests/surface_conforming_test.cpp
        dealii::Tensor<2,dim,real> metric_cofactor_surf;
        for(int idim=0; idim<dim; idim++){
            for(int jdim=0; jdim<dim; jdim++){
                metric_cofactor_surf[idim][jdim] = metric_oper_int.metric_cofactor_surf[idim][jdim][iquad];
            }
        }

        std::array<real,nstate> soln_state_int;
        std::array<real,nstate> soln_state_ext;
        std::array<dealii::Tensor<1,dim,real>,nstate> aux_soln_state_int;
        std::array<dealii::Tensor<1,dim,real>,nstate> aux_soln_state_ext;
        for(int istate=0; istate<nstate; istate++){
            soln_state_int[istate] = soln_at_surf_q_int[istate][iquad];
            soln_state_ext[istate] = soln_at_surf_q_ext[istate][iquad];
            for(int idim=0; idim<dim; idim++){
                aux_soln_state_int[istate][idim] = aux_soln_at_surf_q_int[istate][idim][iquad];
                aux_soln_state_ext[istate][idim] = aux_soln_at_surf_q_int[istate][idim][iquad];
            }
        }

        // Evaluate physical convective flux
        std::array<dealii::Tensor<1,dim,real>,nstate> conv_phys_flux_int;
        std::array<dealii::Tensor<1,dim,real>,nstate> conv_phys_flux_ext;
        if(this->all_parameters->use_split_form || this->all_parameters->use_curvilinear_split_form){
            conv_phys_flux_int = this->pde_physics_double->convective_flux (soln_state_int);
            conv_phys_flux_ext = this->pde_physics_double->convective_flux (soln_state_ext);
        }

        //numerical fluxes
        dealii::Tensor<1,dim,real> unit_phys_normal_int;
        metric_oper_int.transform_reference_to_physical(unit_ref_normal_int,
                                                        metric_cofactor_surf,
                                                        unit_phys_normal_int);
        const double face_Jac_norm_scaled = unit_phys_normal_int.norm();
        unit_phys_normal_int /= face_Jac_norm_scaled;//normalize it. 
        //Note that the facet determinant of metric jacobian is the above norm multiplied by the determinant of the metric Jacobian evaluated on the facet.
        //Since the determinant of the metric Jacobian evaluated on the face cancels off, we can just scale the numerical flux by the norm.

        std::array<real,nstate> conv_num_flux_dot_n_at_q;
        std::array<real,nstate> diss_auxi_num_flux_dot_n_at_q;
        //Convective numerical flux. 
        conv_num_flux_dot_n_at_q = this->conv_num_flux_double->evaluate_flux(soln_state_int, soln_state_ext, unit_phys_normal_int);
        //dissipative numerical flux
        diss_auxi_num_flux_dot_n_at_q = this->diss_num_flux_double->evaluate_auxiliary_flux(
            0.0, 0.0,
            soln_state_int, soln_state_ext,
            aux_soln_state_int, aux_soln_state_ext,
            unit_phys_normal_int, penalty);

        //Write the values in a way that we can use sum-factorization on.
        for(int istate=0; istate<nstate; istate++){
            //Write the data in a way that we can use sum-factorization on.
            //Since sum-factorization improves the speed for matrix-vector multiplications,
            //We need the values to have their inner elements be vectors of n_face_quad_pts.

            //allocate
            if(iquad == 0){
                conv_num_flux_dot_n[istate].resize(n_face_quad_pts);
                diss_auxi_num_flux_dot_n[istate].resize(n_face_quad_pts);

                conv_ref_flux_at_surf_q_int_dot_ref_normal[istate].resize(n_face_quad_pts);
                conv_ref_flux_at_surf_q_ext_dot_ref_normal[istate].resize(n_face_quad_pts);
            }

            //write data
            conv_num_flux_dot_n[istate][iquad] = face_Jac_norm_scaled * conv_num_flux_dot_n_at_q[istate];
            diss_auxi_num_flux_dot_n[istate][iquad] = face_Jac_norm_scaled * diss_auxi_num_flux_dot_n_at_q[istate];

            if(this->all_parameters->use_split_form || this->all_parameters->use_curvilinear_split_form){
                conv_ref_flux_at_surf_q_int_dot_ref_normal[istate][iquad] 
                    = this->pde_physics_double->convective_surface_numerical_split_flux(
                                conv_phys_flux_int[istate] * unit_phys_normal_int * face_Jac_norm_scaled,
                                conv_int_vol_ref_flux_interp_to_face_dot_ref_normal[istate][iquad]);

                conv_ref_flux_at_surf_q_ext_dot_ref_normal[istate][iquad] 
                    = this->pde_physics_double->convective_surface_numerical_split_flux(
                                conv_phys_flux_ext[istate] * (-unit_phys_normal_int) * face_Jac_norm_scaled,
                                conv_ext_vol_ref_flux_interp_to_face_dot_ref_normal[istate][iquad]);
            }
            else{
                //conservative DG uses the reference flux interpolated from the volume to the facet
                conv_ref_flux_at_surf_q_int_dot_ref_normal[istate][iquad] = conv_int_vol_ref_flux_interp_to_face_dot_ref_normal[istate][iquad];
                conv_ref_flux_at_surf_q_ext_dot_ref_normal[istate][iquad] = conv_ext_vol_ref_flux_interp_to_face_dot_ref_normal[istate][iquad];
            }
        }
    }

    //Compute RHS
    const std::vector<double> &surf_quad_weights = this->face_quadrature_collection[poly_degree_int].get_weights();
    for(int istate=0; istate<nstate; istate++){
        //interior RHS
        std::vector<real> rhs_int(n_shape_fns_int);

        //convective flux
        soln_basis_int.inner_product_surface_1D(iface, 
                                                conv_ref_flux_at_surf_q_int_dot_ref_normal[istate], 
                                                surf_quad_weights, rhs_int, 
                                                soln_basis_int.oneD_surf_operator, 
                                                soln_basis_int.oneD_vol_operator,
                                                false, 1.0);//adding false, subtract the negative so add it
        //dissipative flux
        soln_basis_int.inner_product_surface_1D(iface, 
                                                diffusive_int_vol_ref_flux_interp_to_face_dot_ref_normal[istate], 
                                                surf_quad_weights, rhs_int, 
                                                soln_basis_int.oneD_surf_operator, 
                                                soln_basis_int.oneD_vol_operator,
                                                true, 1.0);//adding=true, subtract the negative so add it
        //convective numerical flux
        soln_basis_int.inner_product_surface_1D(iface, conv_num_flux_dot_n[istate], 
                                                surf_quad_weights, rhs_int, 
                                                soln_basis_int.oneD_surf_operator, 
                                                soln_basis_int.oneD_vol_operator,
                                                true, -1.0);//adding=true, scaled by factor=-1.0 bc subtract it
        //dissipative numerical flux
        soln_basis_int.inner_product_surface_1D(iface, diss_auxi_num_flux_dot_n[istate], 
                                                surf_quad_weights, rhs_int, 
                                                soln_basis_int.oneD_surf_operator, 
                                                soln_basis_int.oneD_vol_operator,
                                                true, -1.0);//adding=true, scaled by factor=-1.0 bc subtract it


        for(unsigned int ishape=0; ishape<n_shape_fns_int; ishape++){
            local_rhs_int_cell(istate*n_shape_fns_int + ishape) += rhs_int[ishape];
        }

        //exterior RHS
        std::vector<real> rhs_ext(n_shape_fns_int);

        //convective flux
        soln_basis_ext.inner_product_surface_1D(neighbor_iface, 
                                                conv_ref_flux_at_surf_q_ext_dot_ref_normal[istate], 
                                                surf_quad_weights, rhs_ext, 
                                                soln_basis_ext.oneD_surf_operator, 
                                                soln_basis_ext.oneD_vol_operator,
                                                false, 1.0);//adding false
        //dissipative flux
        soln_basis_ext.inner_product_surface_1D(neighbor_iface, 
                                                diffusive_ext_vol_ref_flux_interp_to_face_dot_ref_normal[istate], 
                                                surf_quad_weights, rhs_ext, 
                                                soln_basis_ext.oneD_surf_operator, 
                                                soln_basis_ext.oneD_vol_operator,
                                                true, 1.0);//adding=true
        //convective numerical flux
        soln_basis_ext.inner_product_surface_1D(neighbor_iface, conv_num_flux_dot_n[istate], 
                                                surf_quad_weights, rhs_ext, 
                                                soln_basis_ext.oneD_surf_operator, 
                                                soln_basis_ext.oneD_vol_operator,
                                                true, 1.0);//adding=true, scaled by factor=1.0 because negative numerical flux and subtract it
        //dissipative numerical flux
        soln_basis_ext.inner_product_surface_1D(neighbor_iface, diss_auxi_num_flux_dot_n[istate], 
                                                surf_quad_weights, rhs_ext, 
                                                soln_basis_ext.oneD_surf_operator, 
                                                soln_basis_ext.oneD_vol_operator,
                                                true, 1.0);//adding=true, scaled by factor=1.0 because negative numerical flux and subtract it


        for(unsigned int ishape=0; ishape<n_shape_fns_ext; ishape++){
            local_rhs_ext_cell(istate*n_shape_fns_ext + ishape) += rhs_ext[ishape];
        }

    }
}


/*******************************************************************
 *
 *
 *              PRIMARY EQUATIONS
 *
 *              NOTE: the implicit functions have not been modified.
 *              
 *              EVERYTHING BELOW Untouched/unverified/not used anymore
 *
 *******************************************************************/

template <int dim, int nstate, typename real, typename MeshType>
void DGStrong<dim,nstate,real,MeshType>::assemble_boundary_term_derivatives(
    typename dealii::DoFHandler<dim>::active_cell_iterator /*cell*/,
    const dealii::types::global_dof_index current_cell_index,
    const unsigned int ,//face_number,
    const unsigned int boundary_id,
    const dealii::FEFaceValuesBase<dim,dim> &fe_values_boundary,
    const real penalty,
    const dealii::FESystem<dim,dim> &,//fe,
    const dealii::Quadrature<dim-1> &,//quadrature,
    const std::vector<dealii::types::global_dof_index> &,//metric_dof_indices,
    const std::vector<dealii::types::global_dof_index> &soln_dof_indices,
    dealii::Vector<real> &local_rhs_int_cell,
    const bool compute_dRdW,
    const bool compute_dRdX,
    const bool compute_d2R)
{ 
    (void) current_cell_index;
    assert(compute_dRdW); assert(!compute_dRdX); assert(!compute_d2R);
    (void) compute_dRdW; (void) compute_dRdX; (void) compute_d2R;
    using ADArray = std::array<FadType,nstate>;
    using ADArrayTensor1 = std::array< dealii::Tensor<1,dim,FadType>, nstate >;
 
    const unsigned int n_dofs_cell = fe_values_boundary.dofs_per_cell;
    const unsigned int n_face_quad_pts = fe_values_boundary.n_quadrature_points;
 
    AssertDimension (n_dofs_cell, soln_dof_indices.size());
 
    const std::vector<real> &JxW = fe_values_boundary.get_JxW_values ();
    const std::vector<dealii::Tensor<1,dim>> &normals = fe_values_boundary.get_normal_vectors ();
 
    std::vector<real> residual_derivatives(n_dofs_cell);
 
    std::vector<ADArray> soln_int(n_face_quad_pts);
    std::vector<ADArray> soln_ext(n_face_quad_pts);
 
    std::vector<ADArrayTensor1> soln_grad_int(n_face_quad_pts);
    std::vector<ADArrayTensor1> soln_grad_ext(n_face_quad_pts);
 
    std::vector<ADArray> conv_num_flux_dot_n(n_face_quad_pts);
    std::vector<ADArray> diss_soln_num_flux(n_face_quad_pts); // u*
    std::vector<ADArrayTensor1> diss_flux_jump_int(n_face_quad_pts); // u*-u_int
    std::vector<ADArray> diss_auxi_num_flux_dot_n(n_face_quad_pts); // sigma*
 
    std::vector<ADArrayTensor1> conv_phys_flux(n_face_quad_pts);
 
    // AD variable
    std::vector< FadType > soln_coeff_int(n_dofs_cell);
    const unsigned int n_total_indep = n_dofs_cell;
    for (unsigned int idof = 0; idof < n_dofs_cell; ++idof) {
        soln_coeff_int[idof] = DGBase<dim,real,MeshType>::solution(soln_dof_indices[idof]);
        soln_coeff_int[idof].diff(idof, n_total_indep);
    }
 
    for (unsigned int iquad=0; iquad<n_face_quad_pts; ++iquad) {
        for (int istate=0; istate<nstate; istate++) { 
            // Interpolate solution to the face quadrature points
            soln_int[iquad][istate]      = 0;
            soln_grad_int[iquad][istate] = 0;
        }
    }
    // Interpolate solution to face
    const std::vector< dealii::Point<dim,real> > quad_pts = fe_values_boundary.get_quadrature_points();
    for (unsigned int iquad=0; iquad<n_face_quad_pts; ++iquad) {
 
        const dealii::Tensor<1,dim,FadType> normal_int = normals[iquad];
        const dealii::Tensor<1,dim,FadType> normal_ext = -normal_int;
 
        for (unsigned int idof=0; idof<n_dofs_cell; ++idof) {
            const int istate = fe_values_boundary.get_fe().system_to_component_index(idof).first;
            soln_int[iquad][istate]      += soln_coeff_int[idof] * fe_values_boundary.shape_value_component(idof, iquad, istate);
            soln_grad_int[iquad][istate] += soln_coeff_int[idof] * fe_values_boundary.shape_grad_component(idof, iquad, istate);
        }
 
        const dealii::Point<dim, real> real_quad_point = quad_pts[iquad];
        dealii::Point<dim,FadType> ad_point;
        for (int d=0;d<dim;++d) { ad_point[d] = real_quad_point[d]; }
        this->pde_physics_fad->boundary_face_values (boundary_id, ad_point, normal_int, soln_int[iquad], soln_grad_int[iquad], soln_ext[iquad], soln_grad_ext[iquad]);
 
        //
        // Evaluate physical convective flux, physical dissipative flux
        // Following the the boundary treatment given by 
        //      Hartmann, R., Numerical Analysis of Higher Order Discontinuous Galerkin Finite Element Methods,
        //      Institute of Aerodynamics and Flow Technology, DLR (German Aerospace Center), 2008.
        //      Details given on page 93
        //conv_num_flux_dot_n[iquad] = DGBaseState<dim,nstate,real,MeshType>::conv_num_flux_fad->evaluate_flux(soln_ext[iquad], soln_ext[iquad], normal_int);
 
        // So, I wasn't able to get Euler manufactured solutions to converge when F* = F*(Ubc, Ubc)
        // Changing it back to the standdard F* = F*(Uin, Ubc)
        // This is known not be adjoint consistent as per the paper above. Page 85, second to last paragraph.
        // Losing 2p+1 OOA on functionals for all PDEs.
        conv_num_flux_dot_n[iquad] = DGBaseState<dim,nstate,real,MeshType>::conv_num_flux_fad->evaluate_flux(soln_int[iquad], soln_ext[iquad], normal_int);
 
        // Used for strong form
        // Which physical convective flux to use?
        conv_phys_flux[iquad] = this->pde_physics_fad->convective_flux (soln_int[iquad]);
 
        // Notice that the flux uses the solution given by the Dirichlet or Neumann boundary condition
        diss_soln_num_flux[iquad] = DGBaseState<dim,nstate,real,MeshType>::diss_num_flux_fad->evaluate_solution_flux(soln_ext[iquad], soln_ext[iquad], normal_int);
 
        ADArrayTensor1 diss_soln_jump_int;
        for (int s=0; s<nstate; s++) {
   for (int d=0; d<dim; d++) {
    diss_soln_jump_int[s][d] = (diss_soln_num_flux[iquad][s] - soln_int[iquad][s]) * normal_int[d];
   }
        }
        diss_flux_jump_int[iquad] = this->pde_physics_fad->dissipative_flux (soln_int[iquad], diss_soln_jump_int);
 
        diss_auxi_num_flux_dot_n[iquad] = DGBaseState<dim,nstate,real,MeshType>::diss_num_flux_fad->evaluate_auxiliary_flux(
            0.0, 0.0,
            soln_int[iquad], soln_ext[iquad],
            soln_grad_int[iquad], soln_grad_ext[iquad],
            normal_int, penalty, true);
    }
 
    // Boundary integral
    for (unsigned int itest=0; itest<n_dofs_cell; ++itest) {
 
        FadType rhs = 0.0;
 
        const unsigned int istate = fe_values_boundary.get_fe().system_to_component_index(itest).first;
 
        for (unsigned int iquad=0; iquad<n_face_quad_pts; ++iquad) {
 
            // Convection
            const FadType flux_diff = conv_num_flux_dot_n[iquad][istate] - conv_phys_flux[iquad][istate]*normals[iquad];
            rhs = rhs - fe_values_boundary.shape_value_component(itest,iquad,istate) * flux_diff * JxW[iquad];
            // Diffusive
            rhs = rhs - fe_values_boundary.shape_value_component(itest,iquad,istate) * diss_auxi_num_flux_dot_n[iquad][istate] * JxW[iquad];
            rhs = rhs + fe_values_boundary.shape_grad_component(itest,iquad,istate) * diss_flux_jump_int[iquad][istate] * JxW[iquad];
        }
        // *******************
 
        local_rhs_int_cell(itest) += rhs.val();
 
        if (this->all_parameters->ode_solver_param.ode_solver_type == Parameters::ODESolverParam::ODESolverEnum::implicit_solver) {
            for (unsigned int idof = 0; idof < n_dofs_cell; ++idof) {
                //residual_derivatives[idof] = rhs.fastAccessDx(idof);
                residual_derivatives[idof] = rhs.fastAccessDx(idof);
            }
            this->system_matrix.add(soln_dof_indices[itest], soln_dof_indices, residual_derivatives);
        }
    }
}
template <int dim, int nstate, typename real, typename MeshType>
void DGStrong<dim,nstate,real,MeshType>::assemble_volume_term_derivatives(
    typename dealii::DoFHandler<dim>::active_cell_iterator /*cell*/,
    const dealii::types::global_dof_index current_cell_index,
    const dealii::FEValues<dim,dim> &fe_values_vol,
    const dealii::FESystem<dim,dim> &,//fe,
    const dealii::Quadrature<dim> &,//quadrature,
    const std::vector<dealii::types::global_dof_index> &,//metric_dof_indices,
    const std::vector<dealii::types::global_dof_index> &cell_dofs_indices,
    dealii::Vector<real> &local_rhs_int_cell,
    const dealii::FEValues<dim,dim> &fe_values_lagrange,
    const bool compute_dRdW,
    const bool compute_dRdX,
    const bool compute_d2R)
{
    (void) current_cell_index;
    assert(compute_dRdW); assert(!compute_dRdX); assert(!compute_d2R);
    (void) compute_dRdW; (void) compute_dRdX; (void) compute_d2R;
    using ADArray = std::array<FadType,nstate>;
    using ADArrayTensor1 = std::array< dealii::Tensor<1,dim,FadType>, nstate >;

    const unsigned int n_quad_pts      = fe_values_vol.n_quadrature_points;
    const unsigned int n_dofs_cell     = fe_values_vol.dofs_per_cell;

    AssertDimension (n_dofs_cell, cell_dofs_indices.size());

    const std::vector<real> &JxW = fe_values_vol.get_JxW_values ();

    std::vector<real> residual_derivatives(n_dofs_cell);

    std::vector< ADArray > soln_at_q(n_quad_pts);
    std::vector< ADArrayTensor1 > soln_grad_at_q(n_quad_pts); // Tensor initialize with zeros

    std::vector< ADArrayTensor1 > conv_phys_flux_at_q(n_quad_pts);
    std::vector< ADArrayTensor1 > diss_phys_flux_at_q(n_quad_pts);
    std::vector< ADArray > source_at_q(n_quad_pts);

    // AD variable
    std::vector< FadType > soln_coeff(n_dofs_cell);
    for (unsigned int idof = 0; idof < n_dofs_cell; ++idof) {
        soln_coeff[idof] = DGBase<dim,real,MeshType>::solution(cell_dofs_indices[idof]);
        soln_coeff[idof].diff(idof, n_dofs_cell);
    }
    for (unsigned int iquad=0; iquad<n_quad_pts; ++iquad) {
        for (int istate=0; istate<nstate; istate++) { 
            // Interpolate solution to the volume quadrature points
            soln_at_q[iquad][istate]      = 0;
            soln_grad_at_q[iquad][istate] = 0;
        }
    }
    // Interpolate solution to face
    for (unsigned int iquad=0; iquad<n_quad_pts; ++iquad) {
        for (unsigned int idof=0; idof<n_dofs_cell; ++idof) {
              const unsigned int istate = fe_values_vol.get_fe().system_to_component_index(idof).first;
              soln_at_q[iquad][istate]      += soln_coeff[idof] * fe_values_vol.shape_value_component(idof, iquad, istate);
              soln_grad_at_q[iquad][istate] += soln_coeff[idof] * fe_values_vol.shape_grad_component(idof, iquad, istate);
        }
        //std::cout << "Density " << soln_at_q[iquad][0] << std::endl;
        //if(nstate>1) std::cout << "Momentum " << soln_at_q[iquad][1] << std::endl;
        //std::cout << "Energy " << soln_at_q[iquad][nstate-1] << std::endl;
        // Evaluate physical convective flux and source term
        conv_phys_flux_at_q[iquad] = this->pde_physics_fad->convective_flux (soln_at_q[iquad]);
        diss_phys_flux_at_q[iquad] = this->pde_physics_fad->dissipative_flux (soln_at_q[iquad], soln_grad_at_q[iquad]);

        if(this->all_parameters->manufactured_convergence_study_param.manufactured_solution_param.use_manufactured_source_term) {
            const dealii::Point<dim,real> real_quad_point = fe_values_vol.quadrature_point(iquad);
            dealii::Point<dim,FadType> ad_point;
            for (int d=0;d<dim;++d) { ad_point[d] = real_quad_point[d]; }
            source_at_q[iquad] = this->pde_physics_fad->source_term (ad_point, soln_at_q[iquad], DGBase<dim,real,MeshType>::current_time);
        }
    }


    // Evaluate flux divergence by interpolating the flux
    // Since we have nodal values of the flux, we use the Lagrange polynomials to obtain the gradients at the quadrature points.
    //const dealii::FEValues<dim,dim> &fe_values_lagrange = this->fe_values_collection_volume_lagrange.get_present_fe_values();
    std::vector<ADArray> flux_divergence(n_quad_pts);

    std::array<std::array<std::vector<FadType>,nstate>,dim> f;
    std::array<std::array<std::vector<FadType>,nstate>,dim> g;

    for (int istate = 0; istate<nstate; ++istate) {
        for (unsigned int iquad=0; iquad<n_quad_pts; ++iquad) {
            flux_divergence[iquad][istate] = 0.0;
            for ( unsigned int flux_basis = 0; flux_basis < n_quad_pts; ++flux_basis ) {
                flux_divergence[iquad][istate] += conv_phys_flux_at_q[flux_basis][istate] * fe_values_lagrange.shape_grad(flux_basis,iquad);
            }

        }
    }

    // Strong form
    // The right-hand side sends all the term to the side of the source term
    // Therefore, 
    // \divergence ( Fconv + Fdiss ) = source 
    // has the right-hand side
    // rhs = - \divergence( Fconv + Fdiss ) + source 
    // Since we have done an integration by parts, the volume term resulting from the divergence of Fconv and Fdiss
    // is negative. Therefore, negative of negative means we add that volume term to the right-hand-side
    for (unsigned int itest=0; itest<n_dofs_cell; ++itest) {

        FadType rhs = 0;


        const unsigned int istate = fe_values_vol.get_fe().system_to_component_index(itest).first;

        for (unsigned int iquad=0; iquad<n_quad_pts; ++iquad) {

            // Convective
            // Now minus such 2 integrations by parts
            assert(JxW[iquad] - fe_values_lagrange.JxW(iquad) < 1e-14);

            rhs = rhs - fe_values_vol.shape_value_component(itest,iquad,istate) * flux_divergence[iquad][istate] * JxW[iquad];

            //// Diffusive
            //// Note that for diffusion, the negative is defined in the physics
            rhs = rhs + fe_values_vol.shape_grad_component(itest,iquad,istate) * diss_phys_flux_at_q[iquad][istate] * JxW[iquad];
            // Source

            if(this->all_parameters->manufactured_convergence_study_param.manufactured_solution_param.use_manufactured_source_term) {
                rhs = rhs + fe_values_vol.shape_value_component(itest,iquad,istate) * source_at_q[iquad][istate] * JxW[iquad];
            }
        }

        local_rhs_int_cell(itest) += rhs.val();

        if (this->all_parameters->ode_solver_param.ode_solver_type == Parameters::ODESolverParam::ODESolverEnum::implicit_solver) {
            for (unsigned int idof = 0; idof < n_dofs_cell; ++idof) {
                residual_derivatives[idof] = rhs.fastAccessDx(idof);
            }
            this->system_matrix.add(cell_dofs_indices[itest], cell_dofs_indices, residual_derivatives);
        }
    }
}
template <int dim, int nstate, typename real, typename MeshType>
void DGStrong<dim,nstate,real,MeshType>::assemble_face_term_derivatives(
    typename dealii::DoFHandler<dim>::active_cell_iterator /*cell*/,
    const dealii::types::global_dof_index current_cell_index,
    const dealii::types::global_dof_index neighbor_cell_index,
    const std::pair<unsigned int, int> /*face_subface_int*/,
    const std::pair<unsigned int, int> /*face_subface_ext*/,
    const typename dealii::QProjector<dim>::DataSetDescriptor /*face_data_set_int*/,
    const typename dealii::QProjector<dim>::DataSetDescriptor /*face_data_set_ext*/,
    const dealii::FEFaceValuesBase<dim,dim>     &fe_values_int,
    const dealii::FEFaceValuesBase<dim,dim>     &fe_values_ext,
    const real penalty,
    const dealii::FESystem<dim,dim> &,//fe_int,
    const dealii::FESystem<dim,dim> &,//fe_ext,
    const dealii::Quadrature<dim-1> &,//face_quadrature_int,
    const std::vector<dealii::types::global_dof_index> &,//metric_dof_indices_int,
    const std::vector<dealii::types::global_dof_index> &,//metric_dof_indices_ext,
    const std::vector<dealii::types::global_dof_index> &soln_dof_indices_int,
    const std::vector<dealii::types::global_dof_index> &soln_dof_indices_ext,
    dealii::Vector<real>          &local_rhs_int_cell,
    dealii::Vector<real>          &local_rhs_ext_cell,
    const bool compute_dRdW,
    const bool compute_dRdX,
    const bool compute_d2R)
{
    (void) current_cell_index;
    (void) neighbor_cell_index;
    assert(compute_dRdW); assert(!compute_dRdX); assert(!compute_d2R);
    (void) compute_dRdW; (void) compute_dRdX; (void) compute_d2R;
    using ADArray = std::array<FadType,nstate>;
    using ADArrayTensor1 = std::array< dealii::Tensor<1,dim,FadType>, nstate >;

    // Use quadrature points of neighbor cell
    // Might want to use the maximum n_quad_pts1 and n_quad_pts2
    const unsigned int n_face_quad_pts = fe_values_ext.n_quadrature_points;

    const unsigned int n_dofs_int = fe_values_int.dofs_per_cell;
    const unsigned int n_dofs_ext = fe_values_ext.dofs_per_cell;

    AssertDimension (n_dofs_int, soln_dof_indices_int.size());
    AssertDimension (n_dofs_ext, soln_dof_indices_ext.size());

    // Jacobian and normal should always be consistent between two elements
    // even for non-conforming meshes?
    const std::vector<real> &JxW_int = fe_values_int.get_JxW_values ();
    const std::vector<dealii::Tensor<1,dim> > &normals_int = fe_values_int.get_normal_vectors ();

    // AD variable
    std::vector<FadType> soln_coeff_int_ad(n_dofs_int);
    std::vector<FadType> soln_coeff_ext_ad(n_dofs_ext);


    // Jacobian blocks
    std::vector<real> dR1_dW1(n_dofs_int);
    std::vector<real> dR1_dW2(n_dofs_ext);
    std::vector<real> dR2_dW1(n_dofs_int);
    std::vector<real> dR2_dW2(n_dofs_ext);

    std::vector<ADArray> conv_num_flux_dot_n(n_face_quad_pts);
    std::vector<ADArrayTensor1> conv_phys_flux_int(n_face_quad_pts);
    std::vector<ADArrayTensor1> conv_phys_flux_ext(n_face_quad_pts);

    // Interpolate solution to the face quadrature points
    std::vector< ADArray > soln_int(n_face_quad_pts);
    std::vector< ADArray > soln_ext(n_face_quad_pts);

    std::vector< ADArrayTensor1 > soln_grad_int(n_face_quad_pts); // Tensor initialize with zeros
    std::vector< ADArrayTensor1 > soln_grad_ext(n_face_quad_pts); // Tensor initialize with zeros

    std::vector<ADArray> diss_soln_num_flux(n_face_quad_pts); // u*
    std::vector<ADArray> diss_auxi_num_flux_dot_n(n_face_quad_pts); // sigma*

    std::vector<ADArrayTensor1> diss_flux_jump_int(n_face_quad_pts); // u*-u_int
    std::vector<ADArrayTensor1> diss_flux_jump_ext(n_face_quad_pts); // u*-u_ext
    // AD variable
    const unsigned int n_total_indep = n_dofs_int + n_dofs_ext;
    for (unsigned int idof = 0; idof < n_dofs_int; ++idof) {
        soln_coeff_int_ad[idof] = DGBase<dim,real,MeshType>::solution(soln_dof_indices_int[idof]);
        soln_coeff_int_ad[idof].diff(idof, n_total_indep);
    }
    for (unsigned int idof = 0; idof < n_dofs_ext; ++idof) {
        soln_coeff_ext_ad[idof] = DGBase<dim,real,MeshType>::solution(soln_dof_indices_ext[idof]);
        soln_coeff_ext_ad[idof].diff(idof+n_dofs_int, n_total_indep);
    }
    for (unsigned int iquad=0; iquad<n_face_quad_pts; ++iquad) {
        for (int istate=0; istate<nstate; istate++) { 
            soln_int[iquad][istate]      = 0;
            soln_grad_int[iquad][istate] = 0;
            soln_ext[iquad][istate]      = 0;
            soln_grad_ext[iquad][istate] = 0;
        }
    }
    for (unsigned int iquad=0; iquad<n_face_quad_pts; ++iquad) {

        const dealii::Tensor<1,dim,FadType> normal_int = normals_int[iquad];
        const dealii::Tensor<1,dim,FadType> normal_ext = -normal_int;

        // Interpolate solution to face
        for (unsigned int idof=0; idof<n_dofs_int; ++idof) {
            const unsigned int istate = fe_values_int.get_fe().system_to_component_index(idof).first;
            soln_int[iquad][istate]      += soln_coeff_int_ad[idof] * fe_values_int.shape_value_component(idof, iquad, istate);
            soln_grad_int[iquad][istate] += soln_coeff_int_ad[idof] * fe_values_int.shape_grad_component(idof, iquad, istate);
        }
        for (unsigned int idof=0; idof<n_dofs_ext; ++idof) {
            const unsigned int istate = fe_values_ext.get_fe().system_to_component_index(idof).first;
            soln_ext[iquad][istate]      += soln_coeff_ext_ad[idof] * fe_values_ext.shape_value_component(idof, iquad, istate);
            soln_grad_ext[iquad][istate] += soln_coeff_ext_ad[idof] * fe_values_ext.shape_grad_component(idof, iquad, istate);
        }
        //std::cout << "Density int" << soln_int[iquad][0] << std::endl;
        //if(nstate>1) std::cout << "Momentum int" << soln_int[iquad][1] << std::endl;
        //std::cout << "Energy int" << soln_int[iquad][nstate-1] << std::endl;
        //std::cout << "Density ext" << soln_ext[iquad][0] << std::endl;
        //if(nstate>1) std::cout << "Momentum ext" << soln_ext[iquad][1] << std::endl;
        //std::cout << "Energy ext" << soln_ext[iquad][nstate-1] << std::endl;

        // Evaluate physical convective flux, physical dissipative flux, and source term
        conv_num_flux_dot_n[iquad] = DGBaseState<dim,nstate,real,MeshType>::conv_num_flux_fad->evaluate_flux(soln_int[iquad], soln_ext[iquad], normal_int);

        conv_phys_flux_int[iquad] = this->pde_physics_fad->convective_flux (soln_int[iquad]);
        conv_phys_flux_ext[iquad] = this->pde_physics_fad->convective_flux (soln_ext[iquad]);

        diss_soln_num_flux[iquad] = DGBaseState<dim,nstate,real,MeshType>::diss_num_flux_fad->evaluate_solution_flux(soln_int[iquad], soln_ext[iquad], normal_int);

        ADArrayTensor1 diss_soln_jump_int, diss_soln_jump_ext;
        for (int s=0; s<nstate; s++) {
   for (int d=0; d<dim; d++) {
    diss_soln_jump_int[s][d] = (diss_soln_num_flux[iquad][s] - soln_int[iquad][s]) * normal_int[d];
    diss_soln_jump_ext[s][d] = (diss_soln_num_flux[iquad][s] - soln_ext[iquad][s]) * normal_ext[d];
   }
        }
        diss_flux_jump_int[iquad] = this->pde_physics_fad->dissipative_flux (soln_int[iquad], diss_soln_jump_int);
        diss_flux_jump_ext[iquad] = this->pde_physics_fad->dissipative_flux (soln_ext[iquad], diss_soln_jump_ext);

        diss_auxi_num_flux_dot_n[iquad] = DGBaseState<dim,nstate,real,MeshType>::diss_num_flux_fad->evaluate_auxiliary_flux(
            0.0, 0.0,
            soln_int[iquad], soln_ext[iquad],
            soln_grad_int[iquad], soln_grad_ext[iquad],
            normal_int, penalty);
    }

    // From test functions associated with interior cell point of view
    for (unsigned int itest_int=0; itest_int<n_dofs_int; ++itest_int) {
        FadType rhs = 0.0;
        const unsigned int istate = fe_values_int.get_fe().system_to_component_index(itest_int).first;

        for (unsigned int iquad=0; iquad<n_face_quad_pts; ++iquad) {
            // Convection
            const FadType flux_diff = conv_num_flux_dot_n[iquad][istate] - conv_phys_flux_int[iquad][istate]*normals_int[iquad];
            rhs = rhs - fe_values_int.shape_value_component(itest_int,iquad,istate) * flux_diff * JxW_int[iquad];
            // Diffusive
            rhs = rhs - fe_values_int.shape_value_component(itest_int,iquad,istate) * diss_auxi_num_flux_dot_n[iquad][istate] * JxW_int[iquad];
            rhs = rhs + fe_values_int.shape_grad_component(itest_int,iquad,istate) * diss_flux_jump_int[iquad][istate] * JxW_int[iquad];
        }

        local_rhs_int_cell(itest_int) += rhs.val();
        if (this->all_parameters->ode_solver_param.ode_solver_type == Parameters::ODESolverParam::ODESolverEnum::implicit_solver) {
            for (unsigned int idof = 0; idof < n_dofs_int; ++idof) {
                dR1_dW1[idof] = rhs.fastAccessDx(idof);
            }
            for (unsigned int idof = 0; idof < n_dofs_ext; ++idof) {
                dR1_dW2[idof] = rhs.fastAccessDx(n_dofs_int+idof);
            }
            this->system_matrix.add(soln_dof_indices_int[itest_int], soln_dof_indices_int, dR1_dW1);
            this->system_matrix.add(soln_dof_indices_int[itest_int], soln_dof_indices_ext, dR1_dW2);
        }
    }

    // From test functions associated with neighbour cell point of view
    for (unsigned int itest_ext=0; itest_ext<n_dofs_ext; ++itest_ext) {
        FadType rhs = 0.0;
        const unsigned int istate = fe_values_int.get_fe().system_to_component_index(itest_ext).first;

        for (unsigned int iquad=0; iquad<n_face_quad_pts; ++iquad) {
            // Convection
            const FadType flux_diff = (-conv_num_flux_dot_n[iquad][istate]) - conv_phys_flux_ext[iquad][istate]*(-normals_int[iquad]);
            rhs = rhs - fe_values_ext.shape_value_component(itest_ext,iquad,istate) * flux_diff * JxW_int[iquad];
            // Diffusive
            rhs = rhs - fe_values_ext.shape_value_component(itest_ext,iquad,istate) * (-diss_auxi_num_flux_dot_n[iquad][istate]) * JxW_int[iquad];
            rhs = rhs + fe_values_ext.shape_grad_component(itest_ext,iquad,istate) * diss_flux_jump_ext[iquad][istate] * JxW_int[iquad];
        }

        local_rhs_ext_cell(itest_ext) += rhs.val();
        if (this->all_parameters->ode_solver_param.ode_solver_type == Parameters::ODESolverParam::ODESolverEnum::implicit_solver) {
            for (unsigned int idof = 0; idof < n_dofs_int; ++idof) {
                dR2_dW1[idof] = rhs.fastAccessDx(idof);
            }
            for (unsigned int idof = 0; idof < n_dofs_ext; ++idof) {
                dR2_dW2[idof] = rhs.fastAccessDx(n_dofs_int+idof);
            }
            this->system_matrix.add(soln_dof_indices_ext[itest_ext], soln_dof_indices_int, dR2_dW1);
            this->system_matrix.add(soln_dof_indices_ext[itest_ext], soln_dof_indices_ext, dR2_dW2);
        }
    }
}

/*******************************************************
 *
 *              EXPLICIT
 *
 *              **********************************************/

template <int dim, int nstate, typename real, typename MeshType>
void DGStrong<dim,nstate,real,MeshType>::assemble_volume_term_explicit(
    typename dealii::DoFHandler<dim>::active_cell_iterator /*cell*/,
    const dealii::types::global_dof_index /*current_cell_index*/,
    const dealii::FEValues<dim,dim> &/*fe_values_vol*/,
    const std::vector<dealii::types::global_dof_index> &/*cell_dofs_indices*/,
    const std::vector<dealii::types::global_dof_index> &/*metric_dof_indices*/,
    const unsigned int /*poly_degree*/,
    const unsigned int /*grid_degree*/,
    dealii::Vector<real> &/*local_rhs_int_cell*/,
    const dealii::FEValues<dim,dim> &/*fe_values_lagrange*/)
{
<<<<<<< HEAD
    (void) current_cell_index;
    //std::cout << "assembling cell terms" << std::endl;
    using realtype = real;
    using realArray = std::array<realtype,nstate>;
    using realArrayTensor1 = std::array< dealii::Tensor<1,dim,realtype>, nstate >;

    const unsigned int n_quad_pts = this->operators_state->volume_quadrature_collection[poly_degree].size();
    const unsigned int n_dofs_cell = this->operators_state->fe_collection_basis[poly_degree].dofs_per_cell;

    AssertDimension (n_dofs_cell, cell_dofs_indices.size());

    const dealii::FESystem<dim> &fe_metric = this->high_order_grid->fe_system;
    const unsigned int n_metric_dofs = fe_metric.dofs_per_cell;

    std::vector<real> residual_derivatives(n_dofs_cell);

    std::vector< realArray > soln_at_q(n_quad_pts);
    std::vector< realArrayTensor1 > aux_soln_at_q(n_quad_pts); //auxiliary sol at flux nodes

    std::vector< realArrayTensor1 > conv_phys_flux_at_q(n_quad_pts);
    std::vector< realArrayTensor1 > diffusive_phys_flux_at_q(n_quad_pts);
    std::vector< realArray > source_at_q(n_quad_pts);

    //get local cofactor matrix
    std::array<std::vector<real>,dim> mapping_support_points;
    for(int idim=0; idim<dim; idim++){
        mapping_support_points[idim].resize(n_metric_dofs/dim);
    }
    dealii::QGaussLobatto<dim> vol_GLL(grid_degree + 1);//Mapping supp points ALWYAS GLL nodes of grid degree + 1
    for (unsigned int igrid_node = 0; igrid_node< n_metric_dofs/dim; ++igrid_node) {
        for (unsigned int idof = 0; idof< n_metric_dofs; ++idof) {
            const real val = (this->high_order_grid->volume_nodes[metric_dof_indices[idof]]);
            const unsigned int istate = fe_metric.system_to_component_index(idof).first; 
            mapping_support_points[istate][igrid_node] += val * fe_metric.shape_value_component(idof,vol_GLL.point(igrid_node),istate); 
        }
    }
    std::vector<dealii::FullMatrix<real>> metric_cofactor(n_quad_pts);
    std::vector<real> determinant_Jacobian(n_quad_pts);
    for(unsigned int iquad=0;iquad<n_quad_pts; iquad++){
        metric_cofactor[iquad].reinit(dim, dim);
    }
    this->operators_state->build_local_vol_metric_cofactor_matrix_and_det_Jac(grid_degree, poly_degree, n_quad_pts, n_metric_dofs/dim, mapping_support_points, determinant_Jacobian, metric_cofactor);

    //build physical gradient operator based on skew-symmetric form
    //get physical split grdient in covariant basis
    std::array<std::array<dealii::FullMatrix<real>,dim>,nstate> physical_gradient;
    for(unsigned int istate=0; istate<nstate; istate++){
        for(int idim=0; idim<dim; idim++){
            physical_gradient[istate][idim].reinit(n_quad_pts, n_quad_pts);    
        }
    }
    //Note that this does curvilinear metric splitting built in.
    //For details on the metric split-form, divergence, and gradient representations please refer to Cicchino, Alexander, et al. "Provably stable flux reconstruction high-order methods on curvilinear elements." Journal of Computational Physics (2022): 111259. 
    this->operators_state->get_Jacobian_scaled_physical_gradient(true, this->operators_state->gradient_flux_basis[poly_degree], metric_cofactor, n_quad_pts, physical_gradient); 

    // AD variable
    std::vector< realtype > soln_coeff(n_dofs_cell);
    std::vector< dealii::Tensor<1,dim,real>> aux_soln_coeff(n_dofs_cell);
    for (unsigned int idof = 0; idof < n_dofs_cell; ++idof) {
        soln_coeff[idof] = DGBase<dim,real,MeshType>::solution(cell_dofs_indices[idof]);
        for(int idim=0; idim<dim; idim++){
            aux_soln_coeff[idof][idim] = DGBase<dim,real,MeshType>::auxiliary_solution[idim](cell_dofs_indices[idof]);
        }
    }
    for (unsigned int iquad=0; iquad<n_quad_pts; ++iquad) {
        for (int istate=0; istate<nstate; istate++) { 
            soln_at_q[iquad][istate]      = 0;
            aux_soln_at_q[iquad][istate]  = 0;
        }
    }
    // Interpolate solution to the volume quadrature points
    for (unsigned int iquad=0; iquad<n_quad_pts; ++iquad) {
        for (unsigned int idof=0; idof<n_dofs_cell; ++idof) {
            const unsigned int istate = this->operators_state->fe_collection_basis[poly_degree].system_to_component_index(idof).first;
            soln_at_q[iquad][istate]     += soln_coeff[idof]     * this->operators_state->basis_at_vol_cubature[poly_degree][iquad][idof];
            aux_soln_at_q[iquad][istate] += aux_soln_coeff[idof] * this->operators_state->basis_at_vol_cubature[poly_degree][iquad][idof];
        }

        // Evaluate physical convective flux
        conv_phys_flux_at_q[iquad] = this->pde_physics_double->convective_flux (soln_at_q[iquad]);

        //Diffusion
        diffusive_phys_flux_at_q[iquad] = this->pde_physics_double->dissipative_flux(soln_at_q[iquad], aux_soln_at_q[iquad]);

        //Source
        if(this->all_parameters->manufactured_convergence_study_param.manufactured_solution_param.use_manufactured_source_term) {
            dealii::Point<dim> quad_point;
            for(int idim=0; idim<dim; idim++){
                quad_point[idim] = 0.0;
                for(unsigned int imetric_dof=0; imetric_dof<n_metric_dofs/dim; imetric_dof++){
                    quad_point[idim] += this->operators_state->mapping_shape_functions_vol_flux_nodes[grid_degree][poly_degree][iquad][imetric_dof]
                                                        * mapping_support_points[idim][imetric_dof];
                }
            }
            source_at_q[iquad] = this->pde_physics_double->source_term (quad_point, soln_at_q[iquad], this->current_time);
        }
    }


    // Evaluate flux divergence by applying the Jacobian scaled physical divergence operator (physical_gradient) on the fluxes.
    // NOTE: the curvilinear split form is user defined incorporated in the assembly of the divergence operator.
    //Entropy stable 2-point flux within the volume integral. Please refer to Cicchino, Alexander, Siva Nadarajah, and David C. Del Rey Fernández. "Nonlinearly stable flux reconstruction high-order methods in split form." Journal of Computational Physics (2022): 111094.
    std::vector<realArray> flux_divergence(n_quad_pts);
    std::vector<realArray> divergence_diffusive_flux(n_quad_pts);
    for (int istate = 0; istate<nstate; ++istate) {
        for (unsigned int iquad=0; iquad<n_quad_pts; ++iquad) {
            flux_divergence[iquad][istate] = 0.0;
            divergence_diffusive_flux[iquad][istate] = 0.0;
            for (unsigned int flux_basis=0; flux_basis<n_quad_pts; ++flux_basis) {
                if (this->all_parameters->use_split_form == true)
                {
                    for(int idim=0; idim<dim; idim++){
                        flux_divergence[iquad][istate] += 2* DGBaseState<dim,nstate,real,MeshType>::pde_physics_double->convective_numerical_split_flux(soln_at_q[iquad],soln_at_q[flux_basis])[istate][idim] 
                                                        *  physical_gradient[istate][idim][iquad][flux_basis];
                        divergence_diffusive_flux[iquad][istate] += diffusive_phys_flux_at_q[flux_basis][istate][idim] 
                                                                  * physical_gradient[istate][idim][iquad][flux_basis];
                    }
                }
                else
                {
                    for(int idim=0; idim<dim; idim++){
                        flux_divergence[iquad][istate] += conv_phys_flux_at_q[flux_basis][istate][idim] 
                                                        * physical_gradient[istate][idim][iquad][flux_basis];
                        divergence_diffusive_flux[iquad][istate] += diffusive_phys_flux_at_q[flux_basis][istate][idim] 
                                                                  * physical_gradient[istate][idim][iquad][flux_basis];
                    }
                }
            }
        }
    }

    // Strong form
    // The right-hand side sends all the term to the side of the source term
    // Therefore, 
    // \divergence ( Fconv + Fdiss ) = source 
    // has the right-hand side
    // rhs = - \divergence( Fconv + Fdiss ) + source 
    // Since we have done an integration by parts, the volume term resulting from the divergence of Fconv and Fdiss
    // is negative. Therefore, negative of negative means we add that volume term to the right-hand-side
    for (unsigned int itest=0; itest<n_dofs_cell; ++itest) {

        realtype rhs = 0;

        const unsigned int istate = this->operators_state->fe_collection_basis[poly_degree].system_to_component_index(itest).first;

        for (unsigned int iquad=0; iquad<n_quad_pts; ++iquad) {

            // Convective
            rhs = rhs - this->operators_state->vol_integral_basis[poly_degree][iquad][itest]  * flux_divergence[iquad][istate];

            //// Diffusive
            //// Note that for diffusion, the negative is defined in the physics. Since we used the auxiliary
            //// variable, put a negative here.
            rhs = rhs - this->operators_state->vol_integral_basis[poly_degree][iquad][itest]  * divergence_diffusive_flux[iquad][istate];

            // Source
            if(this->all_parameters->manufactured_convergence_study_param.manufactured_solution_param.use_manufactured_source_term) {
                rhs = rhs + this->operators_state->vol_integral_basis[poly_degree][iquad][itest] * source_at_q[iquad][istate] * determinant_Jacobian[iquad];
            }
        }

        local_rhs_int_cell(itest) += rhs;
    }
=======
//do nothing
>>>>>>> 5dc1dc47
}

template <int dim, int nstate, typename real, typename MeshType>
void DGStrong<dim,nstate,real,MeshType>::assemble_boundary_term_explicit(
    typename dealii::DoFHandler<dim>::active_cell_iterator /*cell*/,
    const dealii::types::global_dof_index /*current_cell_index*/,
    const unsigned int /*boundary_id*/,
    const dealii::FEFaceValuesBase<dim,dim> &/*fe_values_boundary*/,
    const real /*penalty*/,
    const std::vector<dealii::types::global_dof_index> &/*dof_indices_int*/,
    dealii::Vector<real> &/*local_rhs_int_cell*/)
{
    //Do nothing
}
template <int dim, int nstate, typename real, typename MeshType>
void DGStrong<dim,nstate,real,MeshType>::assemble_face_term_explicit(
    const unsigned int /*iface*/, const unsigned int /*neighbor_iface*/, 
    typename dealii::DoFHandler<dim>::active_cell_iterator /*cell*/,
    const dealii::types::global_dof_index /*current_cell_index*/,
    const dealii::types::global_dof_index /*neighbor_cell_index*/,
    const unsigned int /*poly_degree*/, const unsigned int /*grid_degree*/,
    const dealii::FEFaceValuesBase<dim,dim>     &/*fe_values_int*/,
    const dealii::FEFaceValuesBase<dim,dim>     &/*fe_values_ext*/,
    const real /*penalty*/,
    const std::vector<dealii::types::global_dof_index> &/*dof_indices_int*/,
    const std::vector<dealii::types::global_dof_index> &/*dof_indices_ext*/,
    const std::vector<dealii::types::global_dof_index> &/*metric_dof_indices_int*/,
    const std::vector<dealii::types::global_dof_index> &/*metric_dof_indices_ext*/,
    dealii::Vector<real>          &/*local_rhs_int_cell*/,
    dealii::Vector<real>          &/*local_rhs_ext_cell*/)
{
<<<<<<< HEAD
    (void) current_cell_index;
    (void) neighbor_cell_index;
    //std::cout << "assembling face terms" << std::endl;
    using ADtype = real;
    using ADArray = std::array<ADtype,nstate>;
    using ADArrayTensor1 = std::array< dealii::Tensor<1,dim,ADtype>, nstate >;

    // Use quadrature points of neighbor cell
    // Might want to use the maximum n_quad_pts1 and n_quad_pts2
    // Currently assuming both interior and exterior cells have same poly order on face
    // In future will pass poly_degree_int and poly_degree_ext
    const unsigned int n_face_quad_pts = this->operators_state->face_quadrature_collection[poly_degree].size();
    const unsigned int n_quad_pts_vol = this->operators_state->volume_quadrature_collection[poly_degree].size();

    const unsigned int n_dofs_int = this->operators_state->fe_collection_basis[poly_degree].dofs_per_cell;
    const unsigned int n_dofs_ext = this->operators_state->fe_collection_basis[poly_degree].dofs_per_cell;

    AssertDimension (n_dofs_int, dof_indices_int.size());
    AssertDimension (n_dofs_ext, dof_indices_ext.size());

    // Question: Jacobian and normal should always be consistent between two elements
    // even for non-conforming meshes?
    // Answer: Yes. Please see surface conforming unit tests.
    const dealii::FESystem<dim> &fe_metric = this->high_order_grid->fe_system;
    const unsigned int n_metric_dofs = fe_metric.dofs_per_cell;


    //Compute metric terms (cofactor and normals)

    //get local cofactor matrix
    std::array<std::vector<real>,dim> mapping_support_points_int;//mapping support points of interior cell
    std::array<std::vector<real>,dim> mapping_support_points_ext;//mapping support points of exterior cell
    for(int idim=0; idim<dim; idim++){
        mapping_support_points_int[idim].resize(n_metric_dofs/dim);//there are n_metric_dofs/dim shape functions
        mapping_support_points_ext[idim].resize(n_metric_dofs/dim);
    }
    dealii::QGaussLobatto<dim> vol_GLL(grid_degree + 1);//Note that the mapping supp points are always GLL quad nodes
    //get the mapping support points int and ext
    for (unsigned int igrid_node = 0; igrid_node< n_metric_dofs/dim; ++igrid_node) {
        for (unsigned int idof = 0; idof< n_metric_dofs; ++idof) {
            const real val_int = (this->high_order_grid->volume_nodes[metric_dof_indices_int[idof]]);
            const unsigned int istate_int = fe_metric.system_to_component_index(idof).first; 
            mapping_support_points_int[istate_int][igrid_node] += val_int * fe_metric.shape_value_component(idof,vol_GLL.point(igrid_node),istate_int); 

            const real val_ext = (this->high_order_grid->volume_nodes[metric_dof_indices_ext[idof]]);
            const unsigned int istate_ext = fe_metric.system_to_component_index(idof).first; 
            mapping_support_points_ext[istate_ext][igrid_node] += val_ext * fe_metric.shape_value_component(idof,vol_GLL.point(igrid_node),istate_ext); 
        }
    }

    std::vector<dealii::FullMatrix<real>> metric_cofactor_face(n_face_quad_pts);//surface metric cofactor
    std::vector<real> determinant_Jacobian_face(n_face_quad_pts);//detemrinant metric Jacobian evaluated on face. NOTE: not the same as the surface JAcobian since that comes from normalizing the physical normal vector.
    for(unsigned int iquad=0;iquad<n_face_quad_pts; iquad++){
        metric_cofactor_face[iquad].reinit(dim, dim);
    }
    //surface metric cofactor
    this->operators_state->build_local_face_metric_cofactor_matrix_and_det_Jac(grid_degree, poly_degree, iface,
                                                                        n_face_quad_pts, n_metric_dofs / dim, mapping_support_points_int, 
                                                                        determinant_Jacobian_face, metric_cofactor_face);

    //get physical normal scaled by jac
    const dealii::Tensor<1,dim, real> unit_normal_int = dealii::GeometryInfo<dim>::unit_normal_vector[iface];

    std::vector<dealii::Tensor<1,dim, real> > normal_phys_int(n_face_quad_pts);
    std::vector<real> face_jac(n_face_quad_pts);//Surface determinant of metric Jacobian by definition: \hat{n}_m = \frac{1}{J^\Gamma} n_m.
    for(unsigned int iquad=0; iquad<n_face_quad_pts; iquad++){
        this->operators_state->compute_reference_to_physical(unit_normal_int, metric_cofactor_face[iquad], normal_phys_int[iquad]); 
        face_jac[iquad] = normal_phys_int[iquad].norm();
        normal_phys_int[iquad] /= face_jac[iquad];//normalize it to have physical unit normal.
    }

    std::vector<dealii::FullMatrix<real>> metric_cofactor_int(n_quad_pts_vol);//interior volume metric cofactor
    std::vector<dealii::FullMatrix<real>> metric_cofactor_ext(n_quad_pts_vol);//exterior volume metric cofactor
    std::vector<real> determinant_Jacobian(n_quad_pts_vol);//note we dont actually need this so use same for int and ext
    for(unsigned int iquad=0;iquad<n_quad_pts_vol; iquad++){
        metric_cofactor_int[iquad].reinit(dim, dim);
        metric_cofactor_ext[iquad].reinit(dim, dim);
    }
    //interior and exterior volume cofactors
    this->operators_state->build_local_vol_metric_cofactor_matrix_and_det_Jac(grid_degree, poly_degree, n_quad_pts_vol, n_metric_dofs/dim, mapping_support_points_int, determinant_Jacobian, metric_cofactor_int);
    this->operators_state->build_local_vol_metric_cofactor_matrix_and_det_Jac(grid_degree, poly_degree, n_quad_pts_vol, n_metric_dofs/dim, mapping_support_points_ext, determinant_Jacobian, metric_cofactor_ext);


    //Initialize the solution etc

    // Solution coefficients
    std::vector<ADtype> soln_coeff_int(n_dofs_int);
    std::vector<ADtype> soln_coeff_ext(n_dofs_ext);
    std::vector< dealii::Tensor<1,dim,real>> aux_soln_coeff_int(n_dofs_int);
    std::vector< dealii::Tensor<1,dim,real>> aux_soln_coeff_ext(n_dofs_ext);

    std::vector<ADArrayTensor1> conv_ref_flux_int_on_face(n_face_quad_pts);
    std::vector<ADArrayTensor1> conv_ref_flux_ext_on_face(n_face_quad_pts);

    // AD variable
    for (unsigned int idof = 0; idof < n_dofs_int; ++idof) {
        soln_coeff_int[idof] = DGBase<dim,real,MeshType>::solution(dof_indices_int[idof]);
        for(int idim=0; idim<dim; idim++){
            aux_soln_coeff_int[idof][idim] = DGBase<dim,real,MeshType>::auxiliary_solution[idim](dof_indices_int[idof]);
        }
    }
    for (unsigned int idof = 0; idof < n_dofs_ext; ++idof) {
        soln_coeff_ext[idof] = DGBase<dim,real,MeshType>::solution(dof_indices_ext[idof]);
        for(int idim=0; idim<dim; idim++){
            aux_soln_coeff_ext[idof][idim] = DGBase<dim,real,MeshType>::auxiliary_solution[idim](dof_indices_ext[idof]);
        }
    }


    std::vector< ADArray > soln_at_q_int(n_quad_pts_vol);
    std::vector< ADArrayTensor1 > aux_soln_at_q_int(n_quad_pts_vol); //auxiliary sol at flux nodes
    std::vector< ADArray > soln_at_q_ext(n_quad_pts_vol);
    std::vector< ADArrayTensor1 > aux_soln_at_q_ext(n_quad_pts_vol); //auxiliary sol at flux nodes
    for (unsigned int iquad=0; iquad<n_quad_pts_vol; ++iquad) {
        for (int istate=0; istate<nstate; istate++) { 
            soln_at_q_int[iquad][istate]      = 0;
            soln_at_q_ext[iquad][istate]      = 0;
            aux_soln_at_q_int[iquad][istate]  = 0;
            aux_soln_at_q_ext[iquad][istate]  = 0;
        }
    }

    std::vector< ADArrayTensor1 > conv_ref_flux_vol_int(n_quad_pts_vol);
    std::vector< ADArrayTensor1 > conv_ref_flux_vol_ext(n_quad_pts_vol);
    std::vector< ADArrayTensor1 > ref_diff_flux_vol_int(n_quad_pts_vol);
    std::vector< ADArrayTensor1 > ref_diff_flux_vol_ext(n_quad_pts_vol);
    //Obtain the volume REFERENCE Fluxes.
    //First for the interior volume reference fluxes.
    for(unsigned int iquad=0; iquad<n_quad_pts_vol; iquad++){
        for (unsigned int idof=0; idof<n_dofs_int; ++idof) {
            const unsigned int istate = this->operators_state->fe_collection_basis[poly_degree].system_to_component_index(idof).first;
            soln_at_q_int[iquad][istate]      += soln_coeff_int[idof]     * this->operators_state->basis_at_vol_cubature[poly_degree][iquad][idof];
            aux_soln_at_q_int[iquad][istate]  += aux_soln_coeff_int[idof] * this->operators_state->basis_at_vol_cubature[poly_degree][iquad][idof];
        }
        //get phys flux in vol quad
        ADArrayTensor1 phys_flux_conv      = this->pde_physics_double->convective_flux  (soln_at_q_int[iquad]);
        ADArrayTensor1 phys_flux_diffusive = this->pde_physics_double->dissipative_flux (soln_at_q_int[iquad], aux_soln_at_q_int[iquad]);
        //transform to a reference flux
        for(int istate=0; istate<nstate; istate++){
            this->operators_state->compute_physical_to_reference(phys_flux_conv[istate],      metric_cofactor_int[iquad], conv_ref_flux_vol_int[iquad][istate]);
            this->operators_state->compute_physical_to_reference(phys_flux_diffusive[istate], metric_cofactor_int[iquad], ref_diff_flux_vol_int[iquad][istate]);
        }
    }
    //Next for the exterior volume reference fluxes.
    for(unsigned int iquad=0; iquad<n_quad_pts_vol; iquad++){
        for (unsigned int idof=0; idof<n_dofs_ext; ++idof) {
            const unsigned int istate = this->operators_state->fe_collection_basis[poly_degree].system_to_component_index(idof).first;
            soln_at_q_ext[iquad][istate]      += soln_coeff_ext[idof]     * this->operators_state->basis_at_vol_cubature[poly_degree][iquad][idof];
            aux_soln_at_q_ext[iquad][istate]  += aux_soln_coeff_ext[idof] * this->operators_state->basis_at_vol_cubature[poly_degree][iquad][idof];
        }
        //get phys flux in vol quad
        ADArrayTensor1 phys_flux_conv      = this->pde_physics_double->convective_flux  (soln_at_q_ext[iquad]);
        ADArrayTensor1 phys_flux_diffusive = this->pde_physics_double->dissipative_flux (soln_at_q_ext[iquad], aux_soln_at_q_ext[iquad]);
        //transform to a reference flux
        for(int istate=0; istate<nstate; istate++){
            this->operators_state->compute_physical_to_reference(phys_flux_conv[istate],      metric_cofactor_ext[iquad], conv_ref_flux_vol_ext[iquad][istate]);
            this->operators_state->compute_physical_to_reference(phys_flux_diffusive[istate], metric_cofactor_ext[iquad], ref_diff_flux_vol_ext[iquad][istate]);
        }
    }

    std::vector<ADArrayTensor1> conv_ref_flux_interp_to_face_int(n_face_quad_pts);
    std::vector<ADArrayTensor1> conv_ref_flux_interp_to_face_ext(n_face_quad_pts);
    std::vector<ADArrayTensor1> diffusive_ref_flux_interp_to_face_int(n_face_quad_pts);
    std::vector<ADArrayTensor1> diffusive_ref_flux_interp_to_face_ext(n_face_quad_pts);
    //Interpolate the volume REFERENCE fluxes to the facet. 
    //NOTE: this is not the same as the flux being evaluated on the facet for the nonlinear case!
    //i.e. whether the flux itself is nonlinear, OR the grid is nonlinear.
    for(int istate=0; istate<nstate; istate++){
        for (unsigned int iquad=0; iquad<n_face_quad_pts; ++iquad) {
            conv_ref_flux_interp_to_face_int[iquad][istate]      = 0;
            conv_ref_flux_interp_to_face_ext[iquad][istate]      = 0;
            diffusive_ref_flux_interp_to_face_int[iquad][istate] = 0;
            diffusive_ref_flux_interp_to_face_ext[iquad][istate] = 0;
            for (unsigned int iflux=0; iflux<n_quad_pts_vol; ++iflux) {
                conv_ref_flux_interp_to_face_int[iquad][istate] += conv_ref_flux_vol_int[iflux][istate] 
                                                                 * this->operators_state->flux_basis_at_facet_cubature[poly_degree][istate][iface][iquad][iflux];
                conv_ref_flux_interp_to_face_ext[iquad][istate] += conv_ref_flux_vol_ext[iflux][istate] 
                                                                 * this->operators_state->flux_basis_at_facet_cubature[poly_degree][istate][neighbor_iface][iquad][iflux];
                diffusive_ref_flux_interp_to_face_int[iquad][istate] += ref_diff_flux_vol_int[iflux][istate] 
                                                                      * this->operators_state->flux_basis_at_facet_cubature[poly_degree][istate][iface][iquad][iflux];
                diffusive_ref_flux_interp_to_face_ext[iquad][istate] += ref_diff_flux_vol_ext[iflux][istate] 
                                                                      * this->operators_state->flux_basis_at_facet_cubature[poly_degree][istate][neighbor_iface][iquad][iflux];
            }
        }
    }


    // Interpolate solution to the facet quadrature points
    std::vector< ADArray > soln_int(n_face_quad_pts);
    std::vector< ADArrayTensor1> aux_soln_int(n_face_quad_pts);
    std::vector< ADArray > soln_ext(n_face_quad_pts);
    std::vector< ADArrayTensor1> aux_soln_ext(n_face_quad_pts);

    //convective surface numerical flux PHYSICAL
    std::vector<ADArray> conv_num_flux_dot_n(n_face_quad_pts);
    //diffusive surface numerical flux PHYSICAL
    std::vector<ADArray> diss_auxi_num_flux_dot_n(n_face_quad_pts);


    for (unsigned int iquad=0; iquad<n_face_quad_pts; ++iquad) {
        for (int istate=0; istate<nstate; istate++) { 
            soln_int[iquad][istate]     = 0;
            aux_soln_int[iquad][istate] = 0;
            soln_ext[iquad][istate]     = 0;
            aux_soln_ext[iquad][istate] = 0;
        }
    }
    for (unsigned int iquad=0; iquad<n_face_quad_pts; ++iquad) {

        const dealii::Tensor<1,dim,ADtype> normal_int = normal_phys_int[iquad];//PHYSICAL UNIT Normal

        // Interpolate solution to face
        for (unsigned int idof=0; idof<n_dofs_int; ++idof) {
            const unsigned int istate = this->operators_state->fe_collection_basis[poly_degree].system_to_component_index(idof).first;
            soln_int[iquad][istate]      += soln_coeff_int[idof]     * this->operators_state->basis_at_facet_cubature[poly_degree][iface][iquad][idof];
            aux_soln_int[iquad][istate]  += aux_soln_coeff_int[idof] * this->operators_state->basis_at_facet_cubature[poly_degree][iface][iquad][idof];
        }
        for (unsigned int idof=0; idof<n_dofs_ext; ++idof) {
            const unsigned int istate = this->operators_state->fe_collection_basis[poly_degree].system_to_component_index(idof).first;
            soln_ext[iquad][istate]      += soln_coeff_ext[idof]     * this->operators_state->basis_at_facet_cubature[poly_degree][neighbor_iface][iquad][idof];
            aux_soln_ext[iquad][istate]  += aux_soln_coeff_ext[idof] * this->operators_state->basis_at_facet_cubature[poly_degree][neighbor_iface][iquad][idof];
        }

        //Evaluate the convective and diffusive numerical fluxes, along with any surface flux splitting.
        //Convective numerical flux. 
        conv_num_flux_dot_n[iquad] = this->conv_num_flux_double->evaluate_flux(soln_int[iquad], soln_ext[iquad], normal_int);


        //Series of checks because I don't have curvilinear Euler uncollocated surface split working yet.
        if (this->all_parameters->use_split_form == true && this->all_parameters->use_curvilinear_split_form == false){
            ADArrayTensor1 conv_surface_ref_flux;//surface reference flux.
            ADArrayTensor1 phys_flux = this->pde_physics_double->convective_flux (soln_int[iquad]);
            //get Surface reference flux
            for(int istate=0; istate<nstate; istate++){
                this->operators_state->compute_physical_to_reference(phys_flux[istate], metric_cofactor_face[iquad], conv_surface_ref_flux[istate]);
            }
            //get surface splitting
            conv_ref_flux_int_on_face[iquad] = this->pde_physics_double->convective_surface_numerical_split_flux(conv_surface_ref_flux, conv_ref_flux_interp_to_face_int[iquad]); 
            phys_flux = this->pde_physics_double->convective_flux (soln_ext[iquad]);
            for(int istate=0; istate<nstate; istate++){
                this->operators_state->compute_physical_to_reference(phys_flux[istate], metric_cofactor_face[iquad], conv_surface_ref_flux[istate]);
            }
            conv_ref_flux_ext_on_face[iquad] = this->pde_physics_double->convective_surface_numerical_split_flux(conv_surface_ref_flux, conv_ref_flux_interp_to_face_ext[iquad]); 
        } else if(this->all_parameters->use_split_form == false && this->all_parameters->use_curvilinear_split_form == true){
            ADArrayTensor1 conv_surface_ref_flux;
            ADArrayTensor1 phys_flux = this->pde_physics_double->convective_flux (soln_int[iquad]);
            //get surface reference flux and do curvilinear surface splitting simultaneously
            for(int istate=0; istate<nstate; istate++){
                this->operators_state->compute_physical_to_reference(phys_flux[istate], metric_cofactor_face[iquad], conv_surface_ref_flux[istate]);
                conv_ref_flux_int_on_face[iquad][istate] = 0.5 * (conv_surface_ref_flux[istate] + conv_ref_flux_interp_to_face_int[iquad][istate]);
            }

            phys_flux = this->pde_physics_double->convective_flux (soln_ext[iquad]);
            for(int istate=0; istate<nstate; istate++){
                this->operators_state->compute_physical_to_reference(phys_flux[istate], metric_cofactor_face[iquad], conv_surface_ref_flux[istate]);
                conv_ref_flux_ext_on_face[iquad][istate] = 0.5 * (conv_surface_ref_flux[istate] + conv_ref_flux_interp_to_face_ext[iquad][istate]);
            }

        } else {
            //Standard DG interp VOLUME REFERENCE flux to the surface. 
            //NOTE: This is NOT the same as a surface flux in the nonlinear case. 
            //It needs to be the VOLUME REFERENCE flux interpolated to the surface for the 
            //correct orders of convergence.
            conv_ref_flux_int_on_face[iquad] = conv_ref_flux_interp_to_face_int[iquad];
            conv_ref_flux_ext_on_face[iquad] = conv_ref_flux_interp_to_face_ext[iquad];
        }

        diss_auxi_num_flux_dot_n[iquad] = this->diss_num_flux_double->evaluate_auxiliary_flux(
            0.0, 0.0,
            soln_int[iquad], soln_ext[iquad],
            aux_soln_int[iquad], aux_soln_ext[iquad],
            normal_int, penalty);
    }

    // From test functions associated with interior cell point of view
    for (unsigned int itest_int=0; itest_int<n_dofs_int; ++itest_int) {
        ADtype rhs = 0.0;
        const unsigned int istate = this->operators_state->fe_collection_basis[poly_degree].system_to_component_index(itest_int).first;

        for (unsigned int iquad=0; iquad<n_face_quad_pts; ++iquad) {

            // Convection
           // const ADtype flux_diff = face_jac[iquad]*conv_num_flux_dot_n[iquad][istate] - conv_ref_flux_int_on_face[iquad][istate]*unit_normal_int;
            const ADtype flux_diff = face_jac[iquad]*conv_num_flux_dot_n[iquad][istate] - conv_ref_flux_int_on_face[iquad][istate]*unit_normal_int;
            rhs = rhs - this->operators_state->face_integral_basis[poly_degree][iface][iquad][itest_int] * flux_diff;


            // Diffusive
            const ADtype diffusive_diff = face_jac[iquad]*diss_auxi_num_flux_dot_n[iquad][istate] - diffusive_ref_flux_interp_to_face_int[iquad][istate]*unit_normal_int;
            rhs = rhs - this->operators_state->face_integral_basis[poly_degree][iface][iquad][itest_int] * diffusive_diff;
        }

        local_rhs_int_cell(itest_int) += rhs;
    }

    // From test functions associated with neighbour cell point of view
    for (unsigned int itest_ext=0; itest_ext<n_dofs_ext; ++itest_ext) {
        ADtype rhs = 0.0;
        const unsigned int istate = this->operators_state->fe_collection_basis[poly_degree].system_to_component_index(itest_ext).first;

        for (unsigned int iquad=0; iquad<n_face_quad_pts; ++iquad) {

            // Convection
            const ADtype flux_diff = face_jac[iquad]*(-conv_num_flux_dot_n[iquad][istate]) - conv_ref_flux_ext_on_face[iquad][istate]*(-unit_normal_int);
            rhs = rhs - this->operators_state->face_integral_basis[poly_degree][neighbor_iface][iquad][itest_ext] * flux_diff;

            // Diffusive
            const ADtype diffusive_diff = face_jac[iquad]*(-diss_auxi_num_flux_dot_n[iquad][istate]) - diffusive_ref_flux_interp_to_face_ext[iquad][istate]*(-unit_normal_int);
            rhs = rhs - this->operators_state->face_integral_basis[poly_degree][neighbor_iface][iquad][itest_ext] * diffusive_diff;
        }

        local_rhs_ext_cell(itest_ext) += rhs;
    }
=======
    //Do nothing
>>>>>>> 5dc1dc47
}


// using default MeshType = Triangulation
// 1D: dealii::Triangulation<dim>;
// OW: dealii::parallel::distributed::Triangulation<dim>;
template class DGStrong <PHILIP_DIM, 1, double, dealii::Triangulation<PHILIP_DIM>>;
template class DGStrong <PHILIP_DIM, 2, double, dealii::Triangulation<PHILIP_DIM>>;
template class DGStrong <PHILIP_DIM, 3, double, dealii::Triangulation<PHILIP_DIM>>;
template class DGStrong <PHILIP_DIM, 4, double, dealii::Triangulation<PHILIP_DIM>>;
template class DGStrong <PHILIP_DIM, 5, double, dealii::Triangulation<PHILIP_DIM>>;

template class DGStrong <PHILIP_DIM, 1, double, dealii::parallel::shared::Triangulation<PHILIP_DIM>>;
template class DGStrong <PHILIP_DIM, 2, double, dealii::parallel::shared::Triangulation<PHILIP_DIM>>;
template class DGStrong <PHILIP_DIM, 3, double, dealii::parallel::shared::Triangulation<PHILIP_DIM>>;
template class DGStrong <PHILIP_DIM, 4, double, dealii::parallel::shared::Triangulation<PHILIP_DIM>>;
template class DGStrong <PHILIP_DIM, 5, double, dealii::parallel::shared::Triangulation<PHILIP_DIM>>;

#if PHILIP_DIM!=1
template class DGStrong <PHILIP_DIM, 1, double, dealii::parallel::distributed::Triangulation<PHILIP_DIM>>;
template class DGStrong <PHILIP_DIM, 2, double, dealii::parallel::distributed::Triangulation<PHILIP_DIM>>;
template class DGStrong <PHILIP_DIM, 3, double, dealii::parallel::distributed::Triangulation<PHILIP_DIM>>;
template class DGStrong <PHILIP_DIM, 4, double, dealii::parallel::distributed::Triangulation<PHILIP_DIM>>;
template class DGStrong <PHILIP_DIM, 5, double, dealii::parallel::distributed::Triangulation<PHILIP_DIM>>;
#endif

} // PHiLiP namespace
<|MERGE_RESOLUTION|>--- conflicted
+++ resolved
@@ -1920,173 +1920,7 @@
     dealii::Vector<real> &/*local_rhs_int_cell*/,
     const dealii::FEValues<dim,dim> &/*fe_values_lagrange*/)
 {
-<<<<<<< HEAD
-    (void) current_cell_index;
-    //std::cout << "assembling cell terms" << std::endl;
-    using realtype = real;
-    using realArray = std::array<realtype,nstate>;
-    using realArrayTensor1 = std::array< dealii::Tensor<1,dim,realtype>, nstate >;
-
-    const unsigned int n_quad_pts = this->operators_state->volume_quadrature_collection[poly_degree].size();
-    const unsigned int n_dofs_cell = this->operators_state->fe_collection_basis[poly_degree].dofs_per_cell;
-
-    AssertDimension (n_dofs_cell, cell_dofs_indices.size());
-
-    const dealii::FESystem<dim> &fe_metric = this->high_order_grid->fe_system;
-    const unsigned int n_metric_dofs = fe_metric.dofs_per_cell;
-
-    std::vector<real> residual_derivatives(n_dofs_cell);
-
-    std::vector< realArray > soln_at_q(n_quad_pts);
-    std::vector< realArrayTensor1 > aux_soln_at_q(n_quad_pts); //auxiliary sol at flux nodes
-
-    std::vector< realArrayTensor1 > conv_phys_flux_at_q(n_quad_pts);
-    std::vector< realArrayTensor1 > diffusive_phys_flux_at_q(n_quad_pts);
-    std::vector< realArray > source_at_q(n_quad_pts);
-
-    //get local cofactor matrix
-    std::array<std::vector<real>,dim> mapping_support_points;
-    for(int idim=0; idim<dim; idim++){
-        mapping_support_points[idim].resize(n_metric_dofs/dim);
-    }
-    dealii::QGaussLobatto<dim> vol_GLL(grid_degree + 1);//Mapping supp points ALWYAS GLL nodes of grid degree + 1
-    for (unsigned int igrid_node = 0; igrid_node< n_metric_dofs/dim; ++igrid_node) {
-        for (unsigned int idof = 0; idof< n_metric_dofs; ++idof) {
-            const real val = (this->high_order_grid->volume_nodes[metric_dof_indices[idof]]);
-            const unsigned int istate = fe_metric.system_to_component_index(idof).first; 
-            mapping_support_points[istate][igrid_node] += val * fe_metric.shape_value_component(idof,vol_GLL.point(igrid_node),istate); 
-        }
-    }
-    std::vector<dealii::FullMatrix<real>> metric_cofactor(n_quad_pts);
-    std::vector<real> determinant_Jacobian(n_quad_pts);
-    for(unsigned int iquad=0;iquad<n_quad_pts; iquad++){
-        metric_cofactor[iquad].reinit(dim, dim);
-    }
-    this->operators_state->build_local_vol_metric_cofactor_matrix_and_det_Jac(grid_degree, poly_degree, n_quad_pts, n_metric_dofs/dim, mapping_support_points, determinant_Jacobian, metric_cofactor);
-
-    //build physical gradient operator based on skew-symmetric form
-    //get physical split grdient in covariant basis
-    std::array<std::array<dealii::FullMatrix<real>,dim>,nstate> physical_gradient;
-    for(unsigned int istate=0; istate<nstate; istate++){
-        for(int idim=0; idim<dim; idim++){
-            physical_gradient[istate][idim].reinit(n_quad_pts, n_quad_pts);    
-        }
-    }
-    //Note that this does curvilinear metric splitting built in.
-    //For details on the metric split-form, divergence, and gradient representations please refer to Cicchino, Alexander, et al. "Provably stable flux reconstruction high-order methods on curvilinear elements." Journal of Computational Physics (2022): 111259. 
-    this->operators_state->get_Jacobian_scaled_physical_gradient(true, this->operators_state->gradient_flux_basis[poly_degree], metric_cofactor, n_quad_pts, physical_gradient); 
-
-    // AD variable
-    std::vector< realtype > soln_coeff(n_dofs_cell);
-    std::vector< dealii::Tensor<1,dim,real>> aux_soln_coeff(n_dofs_cell);
-    for (unsigned int idof = 0; idof < n_dofs_cell; ++idof) {
-        soln_coeff[idof] = DGBase<dim,real,MeshType>::solution(cell_dofs_indices[idof]);
-        for(int idim=0; idim<dim; idim++){
-            aux_soln_coeff[idof][idim] = DGBase<dim,real,MeshType>::auxiliary_solution[idim](cell_dofs_indices[idof]);
-        }
-    }
-    for (unsigned int iquad=0; iquad<n_quad_pts; ++iquad) {
-        for (int istate=0; istate<nstate; istate++) { 
-            soln_at_q[iquad][istate]      = 0;
-            aux_soln_at_q[iquad][istate]  = 0;
-        }
-    }
-    // Interpolate solution to the volume quadrature points
-    for (unsigned int iquad=0; iquad<n_quad_pts; ++iquad) {
-        for (unsigned int idof=0; idof<n_dofs_cell; ++idof) {
-            const unsigned int istate = this->operators_state->fe_collection_basis[poly_degree].system_to_component_index(idof).first;
-            soln_at_q[iquad][istate]     += soln_coeff[idof]     * this->operators_state->basis_at_vol_cubature[poly_degree][iquad][idof];
-            aux_soln_at_q[iquad][istate] += aux_soln_coeff[idof] * this->operators_state->basis_at_vol_cubature[poly_degree][iquad][idof];
-        }
-
-        // Evaluate physical convective flux
-        conv_phys_flux_at_q[iquad] = this->pde_physics_double->convective_flux (soln_at_q[iquad]);
-
-        //Diffusion
-        diffusive_phys_flux_at_q[iquad] = this->pde_physics_double->dissipative_flux(soln_at_q[iquad], aux_soln_at_q[iquad]);
-
-        //Source
-        if(this->all_parameters->manufactured_convergence_study_param.manufactured_solution_param.use_manufactured_source_term) {
-            dealii::Point<dim> quad_point;
-            for(int idim=0; idim<dim; idim++){
-                quad_point[idim] = 0.0;
-                for(unsigned int imetric_dof=0; imetric_dof<n_metric_dofs/dim; imetric_dof++){
-                    quad_point[idim] += this->operators_state->mapping_shape_functions_vol_flux_nodes[grid_degree][poly_degree][iquad][imetric_dof]
-                                                        * mapping_support_points[idim][imetric_dof];
-                }
-            }
-            source_at_q[iquad] = this->pde_physics_double->source_term (quad_point, soln_at_q[iquad], this->current_time);
-        }
-    }
-
-
-    // Evaluate flux divergence by applying the Jacobian scaled physical divergence operator (physical_gradient) on the fluxes.
-    // NOTE: the curvilinear split form is user defined incorporated in the assembly of the divergence operator.
-    //Entropy stable 2-point flux within the volume integral. Please refer to Cicchino, Alexander, Siva Nadarajah, and David C. Del Rey Fernández. "Nonlinearly stable flux reconstruction high-order methods in split form." Journal of Computational Physics (2022): 111094.
-    std::vector<realArray> flux_divergence(n_quad_pts);
-    std::vector<realArray> divergence_diffusive_flux(n_quad_pts);
-    for (int istate = 0; istate<nstate; ++istate) {
-        for (unsigned int iquad=0; iquad<n_quad_pts; ++iquad) {
-            flux_divergence[iquad][istate] = 0.0;
-            divergence_diffusive_flux[iquad][istate] = 0.0;
-            for (unsigned int flux_basis=0; flux_basis<n_quad_pts; ++flux_basis) {
-                if (this->all_parameters->use_split_form == true)
-                {
-                    for(int idim=0; idim<dim; idim++){
-                        flux_divergence[iquad][istate] += 2* DGBaseState<dim,nstate,real,MeshType>::pde_physics_double->convective_numerical_split_flux(soln_at_q[iquad],soln_at_q[flux_basis])[istate][idim] 
-                                                        *  physical_gradient[istate][idim][iquad][flux_basis];
-                        divergence_diffusive_flux[iquad][istate] += diffusive_phys_flux_at_q[flux_basis][istate][idim] 
-                                                                  * physical_gradient[istate][idim][iquad][flux_basis];
-                    }
-                }
-                else
-                {
-                    for(int idim=0; idim<dim; idim++){
-                        flux_divergence[iquad][istate] += conv_phys_flux_at_q[flux_basis][istate][idim] 
-                                                        * physical_gradient[istate][idim][iquad][flux_basis];
-                        divergence_diffusive_flux[iquad][istate] += diffusive_phys_flux_at_q[flux_basis][istate][idim] 
-                                                                  * physical_gradient[istate][idim][iquad][flux_basis];
-                    }
-                }
-            }
-        }
-    }
-
-    // Strong form
-    // The right-hand side sends all the term to the side of the source term
-    // Therefore, 
-    // \divergence ( Fconv + Fdiss ) = source 
-    // has the right-hand side
-    // rhs = - \divergence( Fconv + Fdiss ) + source 
-    // Since we have done an integration by parts, the volume term resulting from the divergence of Fconv and Fdiss
-    // is negative. Therefore, negative of negative means we add that volume term to the right-hand-side
-    for (unsigned int itest=0; itest<n_dofs_cell; ++itest) {
-
-        realtype rhs = 0;
-
-        const unsigned int istate = this->operators_state->fe_collection_basis[poly_degree].system_to_component_index(itest).first;
-
-        for (unsigned int iquad=0; iquad<n_quad_pts; ++iquad) {
-
-            // Convective
-            rhs = rhs - this->operators_state->vol_integral_basis[poly_degree][iquad][itest]  * flux_divergence[iquad][istate];
-
-            //// Diffusive
-            //// Note that for diffusion, the negative is defined in the physics. Since we used the auxiliary
-            //// variable, put a negative here.
-            rhs = rhs - this->operators_state->vol_integral_basis[poly_degree][iquad][itest]  * divergence_diffusive_flux[iquad][istate];
-
-            // Source
-            if(this->all_parameters->manufactured_convergence_study_param.manufactured_solution_param.use_manufactured_source_term) {
-                rhs = rhs + this->operators_state->vol_integral_basis[poly_degree][iquad][itest] * source_at_q[iquad][istate] * determinant_Jacobian[iquad];
-            }
-        }
-
-        local_rhs_int_cell(itest) += rhs;
-    }
-=======
 //do nothing
->>>>>>> 5dc1dc47
 }
 
 template <int dim, int nstate, typename real, typename MeshType>
@@ -2118,323 +1952,7 @@
     dealii::Vector<real>          &/*local_rhs_int_cell*/,
     dealii::Vector<real>          &/*local_rhs_ext_cell*/)
 {
-<<<<<<< HEAD
-    (void) current_cell_index;
-    (void) neighbor_cell_index;
-    //std::cout << "assembling face terms" << std::endl;
-    using ADtype = real;
-    using ADArray = std::array<ADtype,nstate>;
-    using ADArrayTensor1 = std::array< dealii::Tensor<1,dim,ADtype>, nstate >;
-
-    // Use quadrature points of neighbor cell
-    // Might want to use the maximum n_quad_pts1 and n_quad_pts2
-    // Currently assuming both interior and exterior cells have same poly order on face
-    // In future will pass poly_degree_int and poly_degree_ext
-    const unsigned int n_face_quad_pts = this->operators_state->face_quadrature_collection[poly_degree].size();
-    const unsigned int n_quad_pts_vol = this->operators_state->volume_quadrature_collection[poly_degree].size();
-
-    const unsigned int n_dofs_int = this->operators_state->fe_collection_basis[poly_degree].dofs_per_cell;
-    const unsigned int n_dofs_ext = this->operators_state->fe_collection_basis[poly_degree].dofs_per_cell;
-
-    AssertDimension (n_dofs_int, dof_indices_int.size());
-    AssertDimension (n_dofs_ext, dof_indices_ext.size());
-
-    // Question: Jacobian and normal should always be consistent between two elements
-    // even for non-conforming meshes?
-    // Answer: Yes. Please see surface conforming unit tests.
-    const dealii::FESystem<dim> &fe_metric = this->high_order_grid->fe_system;
-    const unsigned int n_metric_dofs = fe_metric.dofs_per_cell;
-
-
-    //Compute metric terms (cofactor and normals)
-
-    //get local cofactor matrix
-    std::array<std::vector<real>,dim> mapping_support_points_int;//mapping support points of interior cell
-    std::array<std::vector<real>,dim> mapping_support_points_ext;//mapping support points of exterior cell
-    for(int idim=0; idim<dim; idim++){
-        mapping_support_points_int[idim].resize(n_metric_dofs/dim);//there are n_metric_dofs/dim shape functions
-        mapping_support_points_ext[idim].resize(n_metric_dofs/dim);
-    }
-    dealii::QGaussLobatto<dim> vol_GLL(grid_degree + 1);//Note that the mapping supp points are always GLL quad nodes
-    //get the mapping support points int and ext
-    for (unsigned int igrid_node = 0; igrid_node< n_metric_dofs/dim; ++igrid_node) {
-        for (unsigned int idof = 0; idof< n_metric_dofs; ++idof) {
-            const real val_int = (this->high_order_grid->volume_nodes[metric_dof_indices_int[idof]]);
-            const unsigned int istate_int = fe_metric.system_to_component_index(idof).first; 
-            mapping_support_points_int[istate_int][igrid_node] += val_int * fe_metric.shape_value_component(idof,vol_GLL.point(igrid_node),istate_int); 
-
-            const real val_ext = (this->high_order_grid->volume_nodes[metric_dof_indices_ext[idof]]);
-            const unsigned int istate_ext = fe_metric.system_to_component_index(idof).first; 
-            mapping_support_points_ext[istate_ext][igrid_node] += val_ext * fe_metric.shape_value_component(idof,vol_GLL.point(igrid_node),istate_ext); 
-        }
-    }
-
-    std::vector<dealii::FullMatrix<real>> metric_cofactor_face(n_face_quad_pts);//surface metric cofactor
-    std::vector<real> determinant_Jacobian_face(n_face_quad_pts);//detemrinant metric Jacobian evaluated on face. NOTE: not the same as the surface JAcobian since that comes from normalizing the physical normal vector.
-    for(unsigned int iquad=0;iquad<n_face_quad_pts; iquad++){
-        metric_cofactor_face[iquad].reinit(dim, dim);
-    }
-    //surface metric cofactor
-    this->operators_state->build_local_face_metric_cofactor_matrix_and_det_Jac(grid_degree, poly_degree, iface,
-                                                                        n_face_quad_pts, n_metric_dofs / dim, mapping_support_points_int, 
-                                                                        determinant_Jacobian_face, metric_cofactor_face);
-
-    //get physical normal scaled by jac
-    const dealii::Tensor<1,dim, real> unit_normal_int = dealii::GeometryInfo<dim>::unit_normal_vector[iface];
-
-    std::vector<dealii::Tensor<1,dim, real> > normal_phys_int(n_face_quad_pts);
-    std::vector<real> face_jac(n_face_quad_pts);//Surface determinant of metric Jacobian by definition: \hat{n}_m = \frac{1}{J^\Gamma} n_m.
-    for(unsigned int iquad=0; iquad<n_face_quad_pts; iquad++){
-        this->operators_state->compute_reference_to_physical(unit_normal_int, metric_cofactor_face[iquad], normal_phys_int[iquad]); 
-        face_jac[iquad] = normal_phys_int[iquad].norm();
-        normal_phys_int[iquad] /= face_jac[iquad];//normalize it to have physical unit normal.
-    }
-
-    std::vector<dealii::FullMatrix<real>> metric_cofactor_int(n_quad_pts_vol);//interior volume metric cofactor
-    std::vector<dealii::FullMatrix<real>> metric_cofactor_ext(n_quad_pts_vol);//exterior volume metric cofactor
-    std::vector<real> determinant_Jacobian(n_quad_pts_vol);//note we dont actually need this so use same for int and ext
-    for(unsigned int iquad=0;iquad<n_quad_pts_vol; iquad++){
-        metric_cofactor_int[iquad].reinit(dim, dim);
-        metric_cofactor_ext[iquad].reinit(dim, dim);
-    }
-    //interior and exterior volume cofactors
-    this->operators_state->build_local_vol_metric_cofactor_matrix_and_det_Jac(grid_degree, poly_degree, n_quad_pts_vol, n_metric_dofs/dim, mapping_support_points_int, determinant_Jacobian, metric_cofactor_int);
-    this->operators_state->build_local_vol_metric_cofactor_matrix_and_det_Jac(grid_degree, poly_degree, n_quad_pts_vol, n_metric_dofs/dim, mapping_support_points_ext, determinant_Jacobian, metric_cofactor_ext);
-
-
-    //Initialize the solution etc
-
-    // Solution coefficients
-    std::vector<ADtype> soln_coeff_int(n_dofs_int);
-    std::vector<ADtype> soln_coeff_ext(n_dofs_ext);
-    std::vector< dealii::Tensor<1,dim,real>> aux_soln_coeff_int(n_dofs_int);
-    std::vector< dealii::Tensor<1,dim,real>> aux_soln_coeff_ext(n_dofs_ext);
-
-    std::vector<ADArrayTensor1> conv_ref_flux_int_on_face(n_face_quad_pts);
-    std::vector<ADArrayTensor1> conv_ref_flux_ext_on_face(n_face_quad_pts);
-
-    // AD variable
-    for (unsigned int idof = 0; idof < n_dofs_int; ++idof) {
-        soln_coeff_int[idof] = DGBase<dim,real,MeshType>::solution(dof_indices_int[idof]);
-        for(int idim=0; idim<dim; idim++){
-            aux_soln_coeff_int[idof][idim] = DGBase<dim,real,MeshType>::auxiliary_solution[idim](dof_indices_int[idof]);
-        }
-    }
-    for (unsigned int idof = 0; idof < n_dofs_ext; ++idof) {
-        soln_coeff_ext[idof] = DGBase<dim,real,MeshType>::solution(dof_indices_ext[idof]);
-        for(int idim=0; idim<dim; idim++){
-            aux_soln_coeff_ext[idof][idim] = DGBase<dim,real,MeshType>::auxiliary_solution[idim](dof_indices_ext[idof]);
-        }
-    }
-
-
-    std::vector< ADArray > soln_at_q_int(n_quad_pts_vol);
-    std::vector< ADArrayTensor1 > aux_soln_at_q_int(n_quad_pts_vol); //auxiliary sol at flux nodes
-    std::vector< ADArray > soln_at_q_ext(n_quad_pts_vol);
-    std::vector< ADArrayTensor1 > aux_soln_at_q_ext(n_quad_pts_vol); //auxiliary sol at flux nodes
-    for (unsigned int iquad=0; iquad<n_quad_pts_vol; ++iquad) {
-        for (int istate=0; istate<nstate; istate++) { 
-            soln_at_q_int[iquad][istate]      = 0;
-            soln_at_q_ext[iquad][istate]      = 0;
-            aux_soln_at_q_int[iquad][istate]  = 0;
-            aux_soln_at_q_ext[iquad][istate]  = 0;
-        }
-    }
-
-    std::vector< ADArrayTensor1 > conv_ref_flux_vol_int(n_quad_pts_vol);
-    std::vector< ADArrayTensor1 > conv_ref_flux_vol_ext(n_quad_pts_vol);
-    std::vector< ADArrayTensor1 > ref_diff_flux_vol_int(n_quad_pts_vol);
-    std::vector< ADArrayTensor1 > ref_diff_flux_vol_ext(n_quad_pts_vol);
-    //Obtain the volume REFERENCE Fluxes.
-    //First for the interior volume reference fluxes.
-    for(unsigned int iquad=0; iquad<n_quad_pts_vol; iquad++){
-        for (unsigned int idof=0; idof<n_dofs_int; ++idof) {
-            const unsigned int istate = this->operators_state->fe_collection_basis[poly_degree].system_to_component_index(idof).first;
-            soln_at_q_int[iquad][istate]      += soln_coeff_int[idof]     * this->operators_state->basis_at_vol_cubature[poly_degree][iquad][idof];
-            aux_soln_at_q_int[iquad][istate]  += aux_soln_coeff_int[idof] * this->operators_state->basis_at_vol_cubature[poly_degree][iquad][idof];
-        }
-        //get phys flux in vol quad
-        ADArrayTensor1 phys_flux_conv      = this->pde_physics_double->convective_flux  (soln_at_q_int[iquad]);
-        ADArrayTensor1 phys_flux_diffusive = this->pde_physics_double->dissipative_flux (soln_at_q_int[iquad], aux_soln_at_q_int[iquad]);
-        //transform to a reference flux
-        for(int istate=0; istate<nstate; istate++){
-            this->operators_state->compute_physical_to_reference(phys_flux_conv[istate],      metric_cofactor_int[iquad], conv_ref_flux_vol_int[iquad][istate]);
-            this->operators_state->compute_physical_to_reference(phys_flux_diffusive[istate], metric_cofactor_int[iquad], ref_diff_flux_vol_int[iquad][istate]);
-        }
-    }
-    //Next for the exterior volume reference fluxes.
-    for(unsigned int iquad=0; iquad<n_quad_pts_vol; iquad++){
-        for (unsigned int idof=0; idof<n_dofs_ext; ++idof) {
-            const unsigned int istate = this->operators_state->fe_collection_basis[poly_degree].system_to_component_index(idof).first;
-            soln_at_q_ext[iquad][istate]      += soln_coeff_ext[idof]     * this->operators_state->basis_at_vol_cubature[poly_degree][iquad][idof];
-            aux_soln_at_q_ext[iquad][istate]  += aux_soln_coeff_ext[idof] * this->operators_state->basis_at_vol_cubature[poly_degree][iquad][idof];
-        }
-        //get phys flux in vol quad
-        ADArrayTensor1 phys_flux_conv      = this->pde_physics_double->convective_flux  (soln_at_q_ext[iquad]);
-        ADArrayTensor1 phys_flux_diffusive = this->pde_physics_double->dissipative_flux (soln_at_q_ext[iquad], aux_soln_at_q_ext[iquad]);
-        //transform to a reference flux
-        for(int istate=0; istate<nstate; istate++){
-            this->operators_state->compute_physical_to_reference(phys_flux_conv[istate],      metric_cofactor_ext[iquad], conv_ref_flux_vol_ext[iquad][istate]);
-            this->operators_state->compute_physical_to_reference(phys_flux_diffusive[istate], metric_cofactor_ext[iquad], ref_diff_flux_vol_ext[iquad][istate]);
-        }
-    }
-
-    std::vector<ADArrayTensor1> conv_ref_flux_interp_to_face_int(n_face_quad_pts);
-    std::vector<ADArrayTensor1> conv_ref_flux_interp_to_face_ext(n_face_quad_pts);
-    std::vector<ADArrayTensor1> diffusive_ref_flux_interp_to_face_int(n_face_quad_pts);
-    std::vector<ADArrayTensor1> diffusive_ref_flux_interp_to_face_ext(n_face_quad_pts);
-    //Interpolate the volume REFERENCE fluxes to the facet. 
-    //NOTE: this is not the same as the flux being evaluated on the facet for the nonlinear case!
-    //i.e. whether the flux itself is nonlinear, OR the grid is nonlinear.
-    for(int istate=0; istate<nstate; istate++){
-        for (unsigned int iquad=0; iquad<n_face_quad_pts; ++iquad) {
-            conv_ref_flux_interp_to_face_int[iquad][istate]      = 0;
-            conv_ref_flux_interp_to_face_ext[iquad][istate]      = 0;
-            diffusive_ref_flux_interp_to_face_int[iquad][istate] = 0;
-            diffusive_ref_flux_interp_to_face_ext[iquad][istate] = 0;
-            for (unsigned int iflux=0; iflux<n_quad_pts_vol; ++iflux) {
-                conv_ref_flux_interp_to_face_int[iquad][istate] += conv_ref_flux_vol_int[iflux][istate] 
-                                                                 * this->operators_state->flux_basis_at_facet_cubature[poly_degree][istate][iface][iquad][iflux];
-                conv_ref_flux_interp_to_face_ext[iquad][istate] += conv_ref_flux_vol_ext[iflux][istate] 
-                                                                 * this->operators_state->flux_basis_at_facet_cubature[poly_degree][istate][neighbor_iface][iquad][iflux];
-                diffusive_ref_flux_interp_to_face_int[iquad][istate] += ref_diff_flux_vol_int[iflux][istate] 
-                                                                      * this->operators_state->flux_basis_at_facet_cubature[poly_degree][istate][iface][iquad][iflux];
-                diffusive_ref_flux_interp_to_face_ext[iquad][istate] += ref_diff_flux_vol_ext[iflux][istate] 
-                                                                      * this->operators_state->flux_basis_at_facet_cubature[poly_degree][istate][neighbor_iface][iquad][iflux];
-            }
-        }
-    }
-
-
-    // Interpolate solution to the facet quadrature points
-    std::vector< ADArray > soln_int(n_face_quad_pts);
-    std::vector< ADArrayTensor1> aux_soln_int(n_face_quad_pts);
-    std::vector< ADArray > soln_ext(n_face_quad_pts);
-    std::vector< ADArrayTensor1> aux_soln_ext(n_face_quad_pts);
-
-    //convective surface numerical flux PHYSICAL
-    std::vector<ADArray> conv_num_flux_dot_n(n_face_quad_pts);
-    //diffusive surface numerical flux PHYSICAL
-    std::vector<ADArray> diss_auxi_num_flux_dot_n(n_face_quad_pts);
-
-
-    for (unsigned int iquad=0; iquad<n_face_quad_pts; ++iquad) {
-        for (int istate=0; istate<nstate; istate++) { 
-            soln_int[iquad][istate]     = 0;
-            aux_soln_int[iquad][istate] = 0;
-            soln_ext[iquad][istate]     = 0;
-            aux_soln_ext[iquad][istate] = 0;
-        }
-    }
-    for (unsigned int iquad=0; iquad<n_face_quad_pts; ++iquad) {
-
-        const dealii::Tensor<1,dim,ADtype> normal_int = normal_phys_int[iquad];//PHYSICAL UNIT Normal
-
-        // Interpolate solution to face
-        for (unsigned int idof=0; idof<n_dofs_int; ++idof) {
-            const unsigned int istate = this->operators_state->fe_collection_basis[poly_degree].system_to_component_index(idof).first;
-            soln_int[iquad][istate]      += soln_coeff_int[idof]     * this->operators_state->basis_at_facet_cubature[poly_degree][iface][iquad][idof];
-            aux_soln_int[iquad][istate]  += aux_soln_coeff_int[idof] * this->operators_state->basis_at_facet_cubature[poly_degree][iface][iquad][idof];
-        }
-        for (unsigned int idof=0; idof<n_dofs_ext; ++idof) {
-            const unsigned int istate = this->operators_state->fe_collection_basis[poly_degree].system_to_component_index(idof).first;
-            soln_ext[iquad][istate]      += soln_coeff_ext[idof]     * this->operators_state->basis_at_facet_cubature[poly_degree][neighbor_iface][iquad][idof];
-            aux_soln_ext[iquad][istate]  += aux_soln_coeff_ext[idof] * this->operators_state->basis_at_facet_cubature[poly_degree][neighbor_iface][iquad][idof];
-        }
-
-        //Evaluate the convective and diffusive numerical fluxes, along with any surface flux splitting.
-        //Convective numerical flux. 
-        conv_num_flux_dot_n[iquad] = this->conv_num_flux_double->evaluate_flux(soln_int[iquad], soln_ext[iquad], normal_int);
-
-
-        //Series of checks because I don't have curvilinear Euler uncollocated surface split working yet.
-        if (this->all_parameters->use_split_form == true && this->all_parameters->use_curvilinear_split_form == false){
-            ADArrayTensor1 conv_surface_ref_flux;//surface reference flux.
-            ADArrayTensor1 phys_flux = this->pde_physics_double->convective_flux (soln_int[iquad]);
-            //get Surface reference flux
-            for(int istate=0; istate<nstate; istate++){
-                this->operators_state->compute_physical_to_reference(phys_flux[istate], metric_cofactor_face[iquad], conv_surface_ref_flux[istate]);
-            }
-            //get surface splitting
-            conv_ref_flux_int_on_face[iquad] = this->pde_physics_double->convective_surface_numerical_split_flux(conv_surface_ref_flux, conv_ref_flux_interp_to_face_int[iquad]); 
-            phys_flux = this->pde_physics_double->convective_flux (soln_ext[iquad]);
-            for(int istate=0; istate<nstate; istate++){
-                this->operators_state->compute_physical_to_reference(phys_flux[istate], metric_cofactor_face[iquad], conv_surface_ref_flux[istate]);
-            }
-            conv_ref_flux_ext_on_face[iquad] = this->pde_physics_double->convective_surface_numerical_split_flux(conv_surface_ref_flux, conv_ref_flux_interp_to_face_ext[iquad]); 
-        } else if(this->all_parameters->use_split_form == false && this->all_parameters->use_curvilinear_split_form == true){
-            ADArrayTensor1 conv_surface_ref_flux;
-            ADArrayTensor1 phys_flux = this->pde_physics_double->convective_flux (soln_int[iquad]);
-            //get surface reference flux and do curvilinear surface splitting simultaneously
-            for(int istate=0; istate<nstate; istate++){
-                this->operators_state->compute_physical_to_reference(phys_flux[istate], metric_cofactor_face[iquad], conv_surface_ref_flux[istate]);
-                conv_ref_flux_int_on_face[iquad][istate] = 0.5 * (conv_surface_ref_flux[istate] + conv_ref_flux_interp_to_face_int[iquad][istate]);
-            }
-
-            phys_flux = this->pde_physics_double->convective_flux (soln_ext[iquad]);
-            for(int istate=0; istate<nstate; istate++){
-                this->operators_state->compute_physical_to_reference(phys_flux[istate], metric_cofactor_face[iquad], conv_surface_ref_flux[istate]);
-                conv_ref_flux_ext_on_face[iquad][istate] = 0.5 * (conv_surface_ref_flux[istate] + conv_ref_flux_interp_to_face_ext[iquad][istate]);
-            }
-
-        } else {
-            //Standard DG interp VOLUME REFERENCE flux to the surface. 
-            //NOTE: This is NOT the same as a surface flux in the nonlinear case. 
-            //It needs to be the VOLUME REFERENCE flux interpolated to the surface for the 
-            //correct orders of convergence.
-            conv_ref_flux_int_on_face[iquad] = conv_ref_flux_interp_to_face_int[iquad];
-            conv_ref_flux_ext_on_face[iquad] = conv_ref_flux_interp_to_face_ext[iquad];
-        }
-
-        diss_auxi_num_flux_dot_n[iquad] = this->diss_num_flux_double->evaluate_auxiliary_flux(
-            0.0, 0.0,
-            soln_int[iquad], soln_ext[iquad],
-            aux_soln_int[iquad], aux_soln_ext[iquad],
-            normal_int, penalty);
-    }
-
-    // From test functions associated with interior cell point of view
-    for (unsigned int itest_int=0; itest_int<n_dofs_int; ++itest_int) {
-        ADtype rhs = 0.0;
-        const unsigned int istate = this->operators_state->fe_collection_basis[poly_degree].system_to_component_index(itest_int).first;
-
-        for (unsigned int iquad=0; iquad<n_face_quad_pts; ++iquad) {
-
-            // Convection
-           // const ADtype flux_diff = face_jac[iquad]*conv_num_flux_dot_n[iquad][istate] - conv_ref_flux_int_on_face[iquad][istate]*unit_normal_int;
-            const ADtype flux_diff = face_jac[iquad]*conv_num_flux_dot_n[iquad][istate] - conv_ref_flux_int_on_face[iquad][istate]*unit_normal_int;
-            rhs = rhs - this->operators_state->face_integral_basis[poly_degree][iface][iquad][itest_int] * flux_diff;
-
-
-            // Diffusive
-            const ADtype diffusive_diff = face_jac[iquad]*diss_auxi_num_flux_dot_n[iquad][istate] - diffusive_ref_flux_interp_to_face_int[iquad][istate]*unit_normal_int;
-            rhs = rhs - this->operators_state->face_integral_basis[poly_degree][iface][iquad][itest_int] * diffusive_diff;
-        }
-
-        local_rhs_int_cell(itest_int) += rhs;
-    }
-
-    // From test functions associated with neighbour cell point of view
-    for (unsigned int itest_ext=0; itest_ext<n_dofs_ext; ++itest_ext) {
-        ADtype rhs = 0.0;
-        const unsigned int istate = this->operators_state->fe_collection_basis[poly_degree].system_to_component_index(itest_ext).first;
-
-        for (unsigned int iquad=0; iquad<n_face_quad_pts; ++iquad) {
-
-            // Convection
-            const ADtype flux_diff = face_jac[iquad]*(-conv_num_flux_dot_n[iquad][istate]) - conv_ref_flux_ext_on_face[iquad][istate]*(-unit_normal_int);
-            rhs = rhs - this->operators_state->face_integral_basis[poly_degree][neighbor_iface][iquad][itest_ext] * flux_diff;
-
-            // Diffusive
-            const ADtype diffusive_diff = face_jac[iquad]*(-diss_auxi_num_flux_dot_n[iquad][istate]) - diffusive_ref_flux_interp_to_face_ext[iquad][istate]*(-unit_normal_int);
-            rhs = rhs - this->operators_state->face_integral_basis[poly_degree][neighbor_iface][iquad][itest_ext] * diffusive_diff;
-        }
-
-        local_rhs_ext_cell(itest_ext) += rhs;
-    }
-=======
     //Do nothing
->>>>>>> 5dc1dc47
 }
 
 
