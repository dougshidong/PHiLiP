--- conflicted
+++ resolved
@@ -41,10 +41,7 @@
         const unsigned int                                     grid_degree,
         OPERATOR::basis_functions<dim,2*dim>                   &/*soln_basis*/,
         OPERATOR::basis_functions<dim,2*dim>                   &/*flux_basis*/,
-<<<<<<< HEAD
-=======
         OPERATOR::local_basis_stiffness<dim,2*dim>             &/*flux_basis_stiffness*/,
->>>>>>> ee3bdb4a
         OPERATOR::metric_operators<real,dim,2*dim>             &/*metric_oper*/,
         OPERATOR::mapping_shape_functions<dim,2*dim>           &/*mapping_basis*/,
         std::array<std::vector<real>,dim>                      &/*mapping_support_points*/,
@@ -53,11 +50,7 @@
         const dealii::FESystem<dim,dim>                        &current_fe_ref,
         dealii::Vector<real>                                   &local_rhs_int_cell,
         std::vector<dealii::Tensor<1,dim,real>>                &/*local_auxiliary_RHS*/,
-<<<<<<< HEAD
-        const bool                                             /*compute_Auxiliary_RHS*/,
-=======
         const bool                                             /*compute_auxiliary_right_hand_side*/,
->>>>>>> ee3bdb4a
         const bool compute_dRdW, const bool compute_dRdX, const bool compute_d2R);
 
     /// Builds the necessary fe values and assembles boundary residual.
@@ -73,10 +66,7 @@
         const unsigned int                                     grid_degree,
         OPERATOR::basis_functions<dim,2*dim>                   &/*soln_basis*/,
         OPERATOR::basis_functions<dim,2*dim>                   &/*flux_basis*/,
-<<<<<<< HEAD
-=======
         OPERATOR::local_basis_stiffness<dim,2*dim>             &/*flux_basis_stiffness*/,
->>>>>>> ee3bdb4a
         OPERATOR::metric_operators<real,dim,2*dim>             &/*metric_oper*/,
         OPERATOR::mapping_shape_functions<dim,2*dim>           &/*mapping_basis*/,
         std::array<std::vector<real>,dim>                      &/*mapping_support_points*/,
@@ -84,11 +74,7 @@
         const dealii::FESystem<dim,dim>                        &current_fe_ref,
         dealii::Vector<real>                                   &local_rhs_int_cell,
         std::vector<dealii::Tensor<1,dim,real>>                &/*local_auxiliary_RHS*/,
-<<<<<<< HEAD
-        const bool                                             /*compute_Auxiliary_RHS*/,
-=======
         const bool                                             /*compute_auxiliary_right_hand_side*/,
->>>>>>> ee3bdb4a
         const bool compute_dRdW, const bool compute_dRdX, const bool compute_d2R);
 
     /// Builds the necessary fe values and assembles face residual.
@@ -112,10 +98,7 @@
         OPERATOR::basis_functions<dim,2*dim>                   &/*soln_basis_ext*/,
         OPERATOR::basis_functions<dim,2*dim>                   &/*flux_basis_int*/,
         OPERATOR::basis_functions<dim,2*dim>                   &/*flux_basis_ext*/,
-<<<<<<< HEAD
-=======
         OPERATOR::local_basis_stiffness<dim,2*dim>             &/*flux_basis_stiffness*/,
->>>>>>> ee3bdb4a
         OPERATOR::metric_operators<real,dim,2*dim>             &/*metric_oper_int*/,
         OPERATOR::metric_operators<real,dim,2*dim>             &/*metric_oper_ext*/,
         OPERATOR::mapping_shape_functions<dim,2*dim>           &/*mapping_basis*/,
@@ -127,11 +110,7 @@
         std::vector<dealii::Tensor<1,dim,real>>                &/*current_cell_rhs_aux*/,
         dealii::LinearAlgebra::distributed::Vector<double>     &rhs,
         std::array<dealii::LinearAlgebra::distributed::Vector<double>,dim> &/*rhs_aux*/,
-<<<<<<< HEAD
-        const bool                                             /*compute_Auxiliary_RHS*/,
-=======
         const bool                                             /*compute_auxiliary_right_hand_side*/,
->>>>>>> ee3bdb4a
         const bool compute_dRdW, const bool compute_dRdX, const bool compute_d2R);
 
     /// Builds the necessary fe values and assembles subface residual.
@@ -156,10 +135,7 @@
         OPERATOR::basis_functions<dim,2*dim>                   &/*soln_basis_ext*/,
         OPERATOR::basis_functions<dim,2*dim>                   &/*flux_basis_int*/,
         OPERATOR::basis_functions<dim,2*dim>                   &/*flux_basis_ext*/,
-<<<<<<< HEAD
-=======
         OPERATOR::local_basis_stiffness<dim,2*dim>             &/*flux_basis_stiffness*/,
->>>>>>> ee3bdb4a
         OPERATOR::metric_operators<real,dim,2*dim>             &/*metric_oper_int*/,
         OPERATOR::metric_operators<real,dim,2*dim>             &/*metric_oper_ext*/,
         OPERATOR::mapping_shape_functions<dim,2*dim>           &/*mapping_basis*/,
@@ -171,96 +147,11 @@
         std::vector<dealii::Tensor<1,dim,real>>                &/*current_cell_rhs_aux*/,
         dealii::LinearAlgebra::distributed::Vector<double>     &rhs,
         std::array<dealii::LinearAlgebra::distributed::Vector<double>,dim> &/*rhs_aux*/,
-<<<<<<< HEAD
-        const bool                                             /*compute_Auxiliary_RHS*/,
-        const bool compute_dRdW, const bool compute_dRdX, const bool compute_d2R);
-
-    ///Allocates the auxiliary equations' variables and RHS.
-    void allocate_auxiliary_equation ();
-
-    ///Assembles the auxiliary equations' residuals and solves for the auxiliary variables.
-    void assemble_auxiliary_residual ();
-    ///Evaluate the volume RHS for the auxiliary equation.
-    void assemble_volume_term_auxiliary_equation(
-        const std::vector<dealii::types::global_dof_index> &current_dofs_indices,
-        const unsigned int                                 poly_degree,
-        OPERATOR::basis_functions<dim,2*dim>               &soln_basis,
-        OPERATOR::basis_functions<dim,2*dim>               &flux_basis,
-        OPERATOR::metric_operators<real,dim,2*dim>         &metric_oper,
-        std::vector<dealii::Tensor<1,dim,real>>            &local_auxiliary_RHS);
-    ///Evaluate the boundary RHS for the auxiliary equation.
-    void assemble_boundary_term_auxiliary_equation(
-        const unsigned int                                 iface,
-        const dealii::types::global_dof_index              current_cell_index,
-        const unsigned int                                 poly_degree,
-        const unsigned int                                 boundary_id,
-        const std::vector<dealii::types::global_dof_index> &dofs_indices,
-        OPERATOR::basis_functions<dim,2*dim>               &soln_basis,
-        OPERATOR::metric_operators<real,dim,2*dim>         &metric_oper,
-        std::vector<dealii::Tensor<1,dim,real>>            &local_auxiliary_RHS);
-    ///Evaluate the facet RHS for the auxiliary equation.
-    void assemble_face_term_auxiliary(
-        const unsigned int                                 iface, 
-        const unsigned int                                 neighbor_iface,
-        const dealii::types::global_dof_index              current_cell_index,
-        const dealii::types::global_dof_index              neighbor_cell_index,
-        const unsigned int                                 poly_degree_int, 
-        const unsigned int                                 poly_degree_ext,
-        const std::vector<dealii::types::global_dof_index> &dof_indices_int,
-        const std::vector<dealii::types::global_dof_index> &dof_indices_ext,
-        OPERATOR::basis_functions<dim,2*dim>               &soln_basis_int,
-        OPERATOR::basis_functions<dim,2*dim>               &soln_basis_ext,
-        OPERATOR::metric_operators<real,dim,2*dim>         &metric_oper_int,
-        std::vector<dealii::Tensor<1,dim,real>>            &local_auxiliary_RHS_int,
-        std::vector<dealii::Tensor<1,dim,real>>            &local_auxiliary_RHS_ext);
-    ///Strong form primary equation's volume right-hand-side.
-    void assemble_volume_term_strong(
-        typename dealii::DoFHandler<dim>::active_cell_iterator cell,
-        const dealii::types::global_dof_index              current_cell_index,
-        const std::vector<dealii::types::global_dof_index> &cell_dofs_indices,
-        const unsigned int                                 poly_degree,
-        OPERATOR::basis_functions<dim,2*dim>               &soln_basis,
-        OPERATOR::basis_functions<dim,2*dim>               &flux_basis,
-        OPERATOR::metric_operators<real,dim,2*dim>         &metric_oper,
-        dealii::Vector<real>                               &local_rhs_int_cell);
-    ///Strong form primary equation's boundary right-hand-side.
-    void assemble_boundary_term_strong(
-        const unsigned int                                 iface, 
-        const dealii::types::global_dof_index              current_cell_index,
-        const unsigned int                                 boundary_id,
-        const unsigned int                                 poly_degree, 
-        const real                                         penalty,
-        const std::vector<dealii::types::global_dof_index> &dof_indices,
-        OPERATOR::basis_functions<dim,2*dim>               &soln_basis,
-        OPERATOR::basis_functions<dim,2*dim>               &flux_basis,
-        OPERATOR::metric_operators<real,dim,2*dim>         &metric_oper,
-        dealii::Vector<real>                               &local_rhs_cell);
-    ///Strong form primary equation's facet right-hand-side.
-    void assemble_face_term_strong(
-        const unsigned int                                 iface, 
-        const unsigned int                                 neighbor_iface, 
-        const dealii::types::global_dof_index              current_cell_index,
-        const dealii::types::global_dof_index              neighbor_cell_index,
-        const unsigned int                                 poly_degree_int, 
-        const unsigned int                                 poly_degree_ext, 
-        const real                                         penalty,
-        const std::vector<dealii::types::global_dof_index> &dof_indices_int,
-        const std::vector<dealii::types::global_dof_index> &dof_indices_ext,
-        OPERATOR::basis_functions<dim,2*dim>               &soln_basis_int,
-        OPERATOR::basis_functions<dim,2*dim>               &soln_basis_ext,
-        OPERATOR::basis_functions<dim,2*dim>               &flux_basis_int,
-        OPERATOR::basis_functions<dim,2*dim>               &flux_basis_ext,
-        OPERATOR::metric_operators<real,dim,2*dim>         &metric_oper_int,
-        OPERATOR::metric_operators<real,dim,2*dim>         &metric_oper_ext,
-        dealii::Vector<real>                               &local_rhs_int_cell,
-        dealii::Vector<real>                               &local_rhs_ext_cell);
-=======
         const bool                                             /*compute_auxiliary_right_hand_side*/,
         const bool compute_dRdW, const bool compute_dRdX, const bool compute_d2R);
 
     /// Assembles the auxiliary equations' residuals and solves for the auxiliary variables.
     void assemble_auxiliary_residual ();
->>>>>>> ee3bdb4a
 
     /// Main function responsible for evaluating the integral over the cell volume and the specified derivatives.
     /** This function templates the solution and metric coefficients in order to possible AD the residual.
