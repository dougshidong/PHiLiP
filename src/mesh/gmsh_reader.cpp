#include <fstream>
#include <map>

#include <deal.II/base/exceptions.h>
#include <deal.II/base/utilities.h>

#include <deal.II/grid/grid_in.h> // Mostly just for their exceptions
#include <deal.II/grid/tria.h>

#include <deal.II/grid/grid_reordering.h>
#include <deal.II/grid/grid_tools.h>

#include <deal.II/grid/grid_out.h>

#include <deal.II/fe/fe_tools.h>

#include <deal.II/dofs/dof_renumbering.h>


#include "high_order_grid.h"
#include "gmsh_reader.hpp"


namespace PHiLiP {

/**
* In 1d, boundary indicators are associated with vertices, but this is not
* currently passed through the SubcellData structure. This function sets
* boundary indicators on vertices after the triangulation has already been
* created.
*
* TODO: Fix this properly via SubcellData
*/
template <int spacedim>
void
assign_1d_boundary_ids( const std::map<unsigned int, dealii::types::boundary_id> &boundary_ids,
                        dealii::Triangulation<1, spacedim> &triangulation)
{
    if (boundary_ids.size() > 0) {
        for (const auto &cell : triangulation.active_cell_iterators()) {
            for (unsigned int f : dealii::GeometryInfo<1>::face_indices()) {
                if (boundary_ids.find(cell->vertex_index(f)) != boundary_ids.end()) {

                    AssertThrow( cell->at_boundary(f),
                      dealii::ExcMessage(
                        "You are trying to prescribe boundary ids on the face "
                        "of a 1d cell (i.e., on a vertex), but this face is not actually at "
                        "the boundary of the mesh. This is not allowed."));

                    cell->face(f)->set_boundary_id(boundary_ids.find(cell->vertex_index(f))->second);
                }
            }
        }
    }
}

template <int dim>
void rotate_indices(std::vector<unsigned int> &numbers, const unsigned int n_indices_per_direction, const char direction)
{
  const unsigned int n = n_indices_per_direction;
  unsigned int       s = n;
  for (unsigned int i = 1; i < dim; ++i)
    s *= n;
  numbers.resize(s);

  unsigned int l = 0;

  if (dim == 1)
    {
      // Mirror around midpoint
      for (unsigned int i = n; i > 0;)
        numbers[l++] = --i;
    }
  else
    {
      switch (direction)
        {
          // Rotate xy-plane
          // counter-clockwise
          // 3 6 2           2 5 1
          // 7 8 5  becomes  6 8 4
          // 0 4 1           3 7 0
          case 'z':
            for (unsigned int iz = 0; iz < ((dim > 2) ? n : 1); ++iz)
              for (unsigned int j = 0; j < n; ++j)
                for (unsigned int i = 0; i < n; ++i)
                  {
                    unsigned int k = n * i - j + n - 1 + n * n * iz;
                    numbers[l++]   = k;
                  }
            break;
          // Rotate xy-plane
          // clockwise
          // 3 6 2           0 7 3
          // 7 8 5  becomes  4 8 6
          // 0 4 1           1 5 2
          case 'Z':
            for (unsigned int iz = 0; iz < ((dim > 2) ? n : 1); ++iz)
              for (unsigned int iy = 0; iy < n; ++iy)
                for (unsigned int ix = 0; ix < n; ++ix)
                  {
                    unsigned int k = n * ix - iy + n - 1 + n * n * iz;
                    numbers[k]     = l++;
                  }
            break;
          // Change Z normal
          // Instead of 
          // 3 6 2           1 5 2
          // 7 8 5  becomes  4 8 6
          // 0 4 1           0 7 3
          case '3':
            for (unsigned int iz = 0; iz < ((dim > 2) ? n : 1); ++iz)
              for (unsigned int iy = 0; iy < n; ++iy)
                for (unsigned int ix = 0; ix < n; ++ix)
                  {
                    unsigned int k = iy + n * ix + n * n * iz; // transpose x and y indices
                    numbers[k]     = l++;
                  }
            break;
          // Rotate yz-plane
          // counter-clockwise
          case 'x':
            Assert(dim > 2, dealii::ExcDimensionMismatch(dim, 3));
            for (unsigned int iz = 0; iz < n; ++iz)
              for (unsigned int iy = 0; iy < n; ++iy)
                for (unsigned int ix = 0; ix < n; ++ix)
                  {
                    unsigned int k = n * (n * iy - iz + n - 1) + ix;
                    numbers[l++]   = k;
                  }
            break;
          // Rotate yz-plane
          // clockwise
          case 'X':
            Assert(dim > 2, dealii::ExcDimensionMismatch(dim, 3));
            for (unsigned int iz = 0; iz < n; ++iz)
              for (unsigned int iy = 0; iy < n; ++iy)
                for (unsigned int ix = 0; ix < n; ++ix)
                  {
                    unsigned int k = n * (n * iy - iz + n - 1) + ix;
                    numbers[k]     = l++;
                  }
            break;
          default:
            Assert(false, dealii::ExcNotImplemented());
        }
    }
}

template <int dim, int spacedim>
void
assign_1d_boundary_ids(const std::map<unsigned int, dealii::types::boundary_id> &,
                       dealii::Triangulation<dim, spacedim> &)
{
    // we shouldn't get here since boundary ids are not assigned to
    // vertices except in 1d
    Assert(dim != 1, dealii::ExcInternalError());
}


void open_file_toRead(const std::string filepath, std::ifstream& file_in)
{
    file_in.open(filepath);
    if(!file_in) {
        std::cout << "Could not open file "<< filepath << std::endl;
        std::abort();
    }
}


void read_gmsh_entities(std::ifstream &infile, std::array<std::map<int, int>, 4> &tag_maps)
{
    std::string  line;
    // if the next block is of kind $Entities, parse it
    unsigned long n_points, n_curves, n_surfaces, n_volumes;

    infile >> n_points >> n_curves >> n_surfaces >> n_volumes;
    int entity_tag;
    unsigned int n_physicals;
    double box_min_x, box_min_y, box_min_z, box_max_x, box_max_y, box_max_z;
    (void) box_min_x; (void) box_min_y; (void) box_min_z;
    (void) box_max_x; (void) box_max_y; (void) box_max_z;
    for (unsigned int i = 0; i < n_points; ++i) {
        // parse point ids

        // we only care for 'tag' as key for tag_maps[0]
        infile >> entity_tag >> box_min_x >> box_min_y >> box_min_z >> n_physicals;

        // if there is a physical tag, we will use it as boundary id below
        AssertThrow(n_physicals < 2, dealii::ExcMessage("More than one tag is not supported!"));
        // if there is no physical tag, use 0 as default
        int physical_tag = 0;
        for (unsigned int j = 0; j < n_physicals; ++j) {
            infile >> physical_tag;
        }
        //std::cout << "Entity point tag " << entity_tag << " with physical tag " << physical_tag << std::endl;
        tag_maps[0][entity_tag] = physical_tag;
    }
    for (unsigned int i = 0; i < n_curves; ++i) {
        // parse curve ids

        // we only care for 'tag' as key for tag_maps[1]
        infile >> entity_tag >> box_min_x >> box_min_y >> box_min_z >> box_max_x >> box_max_y >> box_max_z >> n_physicals;
        // if there is a physical tag, we will use it as boundary id below
        AssertThrow(n_physicals < 2, dealii::ExcMessage("More than one tag is not supported!"));
        // if there is no physical tag, use 0 as default
        int physical_tag = 0;
        for (unsigned int j = 0; j < n_physicals; ++j) {
            infile >> physical_tag;
        }
        tag_maps[1][entity_tag] = physical_tag;
        //std::cout << "Entity curve tag " << entity_tag << " with physical tag " << physical_tag << std::endl;
        // we don't care about the points associated to a curve, but have
        // to parse them anyway because their format is unstructured
        infile >> n_points;
        for (unsigned int j = 0; j < n_points; ++j) {
            infile >> entity_tag;
        }
    }
    for (unsigned int i = 0; i < n_surfaces; ++i) {
        // parse surface ids

        // we only care for 'tag' as key for tag_maps[2]
        infile >> entity_tag >> box_min_x >> box_min_y >> box_min_z >> box_max_x >> box_max_y >> box_max_z >> n_physicals;
        // if there is a physical tag, we will use it as boundary id below
        AssertThrow(n_physicals < 2, dealii::ExcMessage("More than one tag is not supported!"));
        // if there is no physical tag, use 0 as default
        int physical_tag = 0;
        for (unsigned int j = 0; j < n_physicals; ++j) {
          infile >> physical_tag;
        }
        //std::cout << "Entity surface tag " << entity_tag << " with physical tag " << physical_tag << std::endl;
        tag_maps[2][entity_tag] = physical_tag;
        // we don't care about the curves associated to a surface, but
        // have to parse them anyway because their format is unstructured
        infile >> n_curves;
        for (unsigned int j = 0; j < n_curves; ++j) {
          infile >> entity_tag;
        }
    }
    for (unsigned int i = 0; i < n_volumes; ++i) {
        // parse volume ids

        // we only care for 'tag' as key for tag_maps[3]
        infile >> entity_tag >> box_min_x >> box_min_y >> box_min_z >> box_max_x >> box_max_y >> box_max_z >> n_physicals;
        // if there is a physical tag, we will use it as boundary id below
        AssertThrow(n_physicals < 2,
                    dealii::ExcMessage("More than one tag is not supported!"));
        // if there is no physical tag, use 0 as default
        int physical_tag = 0;
        for (unsigned int j = 0; j < n_physicals; ++j) {
            infile >> physical_tag;
        }
        //std::cout << "Entity volume tag " << entity_tag << " with physical tag " << physical_tag << std::endl;
        tag_maps[3][entity_tag] = physical_tag;
        // we don't care about the surfaces associated to a volume, but
        // have to parse them anyway because their format is unstructured
        infile >> n_surfaces;
        for (unsigned int j = 0; j < n_surfaces; ++j) {
            infile >> entity_tag;
        }
    }
    infile >> line;
    //AssertThrow(line == "$EndEntities", PHiLiP::ExcInvalidGMSHInput(line));
}

template<int spacedim>
void read_gmsh_nodes( std::ifstream &infile, std::vector<dealii::Point<spacedim>> &vertices, std::map<int, int> &vertex_indices )
{
    std::string  line;
    // now read the nodes list
    unsigned int n_entity_blocks, n_vertices;
    int min_node_tag;
    int max_node_tag;
    infile >> n_entity_blocks >> n_vertices >> min_node_tag >> max_node_tag;
    std::cout << "Reading nodes..." << std::endl;
    //std::cout << "Number of entity blocks: " << n_entity_blocks << " with a total of " << n_vertices << " vertices." << std::endl;

    vertices.resize(n_vertices);
  
    unsigned int global_vertex = 0;
    for (unsigned int entity_block = 0; entity_block < n_entity_blocks; ++entity_block) {
        int           parametric;
        unsigned long numNodes;

        // for gmsh_file_format 4.1 the order of tag and dim is reversed,
        // but we are ignoring both anyway.
        int tagEntity, dimEntity;
        infile >> tagEntity >> dimEntity >> parametric >> numNodes;

        //std::cout << "Entity block: " << entity_block << " with tag " << tagEntity << " in " << dimEntity << " dimension with " << numNodes << " nodes. Parametric: " << parametric << std::endl;

        std::vector<int> vertex_numbers;

        for (unsigned long vertex_per_entity = 0; vertex_per_entity < numNodes; ++vertex_per_entity) {
            int vertex_number;
            infile >> vertex_number;
            //std::cout << vertex_number << std::endl;
            vertex_numbers.push_back(vertex_number);
        }

        for (unsigned long vertex_per_entity = 0; vertex_per_entity < numNodes; ++vertex_per_entity, ++global_vertex) {
            // read vertex
            double x[3];
            infile >> x[0] >> x[1] >> x[2];
            //std::cout << x[0] << " " << x[1] << " " << x[2] << " ";
            //if (parametric == 0) std::cout << std::endl;


            for (unsigned int d = 0; d < spacedim; ++d) {
                vertices[global_vertex](d) = x[d];
            }

            int vertex_number;
            vertex_number = vertex_numbers[vertex_per_entity];
            // store mapping
            vertex_indices[vertex_number] = global_vertex;


            // ignore parametric coordinates
            if (parametric != 0) {
                int n_parametric = dimEntity;
                if (dimEntity == 0) n_parametric = 1;
                double uvw[3];
                for (int d=0; d<n_parametric; ++d) {
                    infile >> uvw[d];
                    //std::cout << uvw[d] << " ";

                }
                //std::cout << std::endl;
                (void)uvw;
            }
        }
    }
    AssertDimension(global_vertex, n_vertices);
    std::cout << "Finished reading nodes." << std::endl;
}

unsigned int gmsh_cell_type_to_order(unsigned int cell_type)
{
    unsigned int cell_order = 0;
    if        ( (cell_type == MSH_LIN_2) || (cell_type == MSH_QUA_4) || (cell_type == MSH_HEX_8) ) {
        cell_order = 1;
    } else if ( (cell_type == MSH_LIN_3) || (cell_type == MSH_QUA_9) || (cell_type == MSH_HEX_27) ) {
        cell_order = 2;
    } else if ( (cell_type == MSH_LIN_4) || (cell_type == MSH_QUA_16) || (cell_type == MSH_HEX_64) ) {
        cell_order = 3;
    } else if ( (cell_type == MSH_LIN_5) || (cell_type == MSH_QUA_25) || (cell_type == MSH_HEX_125) ) {
        cell_order = 4;
    } else if ( (cell_type == MSH_LIN_6) || (cell_type == MSH_QUA_36) || (cell_type == MSH_HEX_216) ) {
        cell_order = 5;
    } else if ( (cell_type == MSH_LIN_7) || (cell_type == MSH_QUA_49) || (cell_type == MSH_HEX_343) ) {
        cell_order = 6;
    } else if ( (cell_type == MSH_LIN_8) || (cell_type == MSH_QUA_64) || (cell_type == MSH_HEX_512) ) {
        cell_order = 7;
    } else if ( (cell_type == MSH_LIN_9) || (cell_type == MSH_QUA_81) || (cell_type == MSH_HEX_729) ) {
        cell_order = 8;
    } else if ( (cell_type == MSH_PNT) ) {
        cell_order = 0;
    } else {
        std::cout << "Invalid element type read from GMSH " << cell_type << ". "
                  << "\n Valid element types are:"
                  << "\n " << MSH_PNT
                  << "\n " << MSH_LIN_2 << " " << MSH_LIN_3 << " " << MSH_LIN_4 << " " << MSH_LIN_5 << " " << MSH_LIN_6 << " " << MSH_LIN_7 << " " << MSH_LIN_8 << " " << MSH_LIN_9
                  << "\n " << MSH_QUA_4 << " " << MSH_QUA_9 << " " << MSH_QUA_16 << " " << MSH_QUA_25 << " " << MSH_QUA_36 << " " << MSH_QUA_49 << " " << MSH_QUA_64 << " " << MSH_QUA_81
                  << "\n " << MSH_HEX_8 <<  " " << MSH_HEX_27 << " " << MSH_HEX_64 << " " << MSH_HEX_125 << " " << MSH_HEX_216 << " " << MSH_HEX_343 << " " << MSH_HEX_512 << " " << MSH_HEX_729
                  << std::endl;
        std::abort();
    }

    return cell_order;
}

template<int dim>
unsigned int find_grid_order(std::ifstream &infile)
{
    auto entity_file_position = infile.tellg();

    unsigned int grid_order = 0;

    unsigned int n_entity_blocks, n_cells;
    int min_ele_tag, max_ele_tag;
    infile >> n_entity_blocks >> n_cells >> min_ele_tag >> max_ele_tag;

    std::cout << "Finding grid order..." << std::endl;
    std::cout << n_entity_blocks << " entity blocks with a total of " << n_cells << " cells. " << std::endl;

    std::vector<unsigned int> vertices_id;

    unsigned int global_cell = 0;
    for (unsigned int entity_block = 0; entity_block < n_entity_blocks; ++entity_block) {
        unsigned long numElements;
        int           cell_type;

        int tagEntity, dimEntity;
        infile >> dimEntity >> tagEntity >> cell_type >> numElements;
        //std::cout << "Entity block " << entity_block << " of dimension " << dimEntity << " with tag " << tagEntity << " and celltype = " << cell_type << " containing " << numElements << " elements. " << std::endl;

        const unsigned int cell_order = gmsh_cell_type_to_order(cell_type);
        const unsigned int nodes_per_element = std::pow(cell_order + 1, dimEntity);

        grid_order = std::max(cell_order, grid_order);

        vertices_id.resize(nodes_per_element);

        for (unsigned int cell_per_entity = 0; cell_per_entity < numElements; ++cell_per_entity, ++global_cell) {
            // note that since infile the input file we found the number of p1_cells at the top, there
            // should still be input here, so check this:
            AssertThrow(infile, dealii::ExcIO());

            int tag;
            infile >> tag;

            for (unsigned int i = 0; i < nodes_per_element; ++i) {
                infile >> vertices_id[i];
            }
        } // End of cell per entity
    } // End of entity block

    infile.seekg(entity_file_position);

    AssertDimension(global_cell, n_cells);
    std::cout << "Found grid order = " << grid_order << std::endl;
    return grid_order;
}

unsigned int ijk_to_num(const unsigned int i,
                        const unsigned int j,
                        const unsigned int k,
                        const unsigned int n_per_line)
{
    return i + j*n_per_line + k*n_per_line*n_per_line;
}
unsigned int ij_to_num(const unsigned int i,
                       const unsigned int j,
                       const unsigned int n_per_line)
{
    return i + j*n_per_line;
}

template <int dim>
std::vector<unsigned int>
gmsh_hierarchic_to_lexicographic(const unsigned int degree)
{
    // number of support points in each direction
    const unsigned int n = degree + 1;

    const unsigned int dofs_per_cell = dealii::Utilities::fixed_power<dim>(n);

    std::vector<unsigned int> h2l(dofs_per_cell);
    if (degree == 0) {
        h2l[0] = 0;
        return h2l;
    }

    // polynomial degree
    const unsigned int dofs_per_line = degree - 1;

    // the following lines of code are somewhat odd, due to the way the
    // hierarchic numbering is organized. if someone would really want to
    // understand these lines, you better draw some pictures where you
    // indicate the indices and orders of vertices, lines, etc, along with the
    // numbers of the degrees of freedom in hierarchical and lexicographical
    // order
    switch (dim) {
    case 0: {
        h2l[0] = 0;
        break;
    } case 1: {
        h2l[0] = 0;
        h2l[1] = dofs_per_cell - 1;
        for (unsigned int i = 2; i < dofs_per_cell; ++i)
          h2l[i] = i - 1;
        break;
    } case 2: {
        unsigned int next_index = 0;

        int subdegree = degree;
        int square_reduction = 0;
        while (subdegree > 0) {

            unsigned int start = 0 + square_reduction;
            unsigned int end = n - square_reduction;


            // First the four vertices
            {
                unsigned int i, j;
                // Bottom left
                i = start; j = start;
                h2l[next_index++] = ij_to_num(i,j,n);
                // Bottom right
                i = end-1; j = start;
                h2l[next_index++] = ij_to_num(i,j,n);
                // Top right
                i = end-1; j = end-1;
                h2l[next_index++] = ij_to_num(i,j,n);
                // Top left
                i = start; j = end-1;
                h2l[next_index++] = ij_to_num(i,j,n);
            }

            // Bottom line
            {
                unsigned int j = start;
                for (unsigned int i = start+1; i < end-1; ++i)
                  h2l[next_index++] = ij_to_num(i,j,n);
            }
            // Right line
            {
                unsigned int i = end-1;
                for (unsigned int j = start+1; j < end-1; ++j)
                  h2l[next_index++] = ij_to_num(i,j,n);
            }
            // Top line (right to left)
            {
                unsigned int j = end-1;
                //for (unsigned int i = start+1; i < end-1; ++i)
                // Need signed int otherwise, j=0 followed by --j results in j=UINT_MAX
                for (int i = end-2; i > (int)start; --i)
                  h2l[next_index++] = ij_to_num(i,j,n);
            }
            // Left line (top to bottom order)
            {
                unsigned int i = start;
                //for (unsigned int j = start+1; j < end-1; ++j)
                // Need signed int otherwise, j=0 followed by --j results in j=UINT_MAX
                for (int j = end-2; j > (int)start; --j)
                  h2l[next_index++] = ij_to_num(i,j,n);
            }

            subdegree -= 2;
            square_reduction += 1;

        }
        if (subdegree == 0) {
            const unsigned int middle = (n-1)/2;
            h2l[next_index++] = ij_to_num(middle, middle, n);
        }

        Assert(next_index == dofs_per_cell, dealii::ExcInternalError());

          break;
    } case 3: {

        Assert(false, dealii::ExcNotImplemented());

        unsigned int next_index = 0;
        // first the eight vertices
        h2l[next_index++] = 0;                        // 0
        h2l[next_index++] = (1) * degree;             // 1
        h2l[next_index++] = (n)*degree;               // 2
        h2l[next_index++] = (n + 1) * degree;         // 3
        h2l[next_index++] = (n * n) * degree;         // 4
        h2l[next_index++] = (n * n + 1) * degree;     // 5
        h2l[next_index++] = (n * n + n) * degree;     // 6
        h2l[next_index++] = (n * n + n + 1) * degree; // 7

        // line 0
        for (unsigned int i = 0; i < dofs_per_line; ++i)
          h2l[next_index++] = (i + 1) * n;
        // line 1
        for (unsigned int i = 0; i < dofs_per_line; ++i)
          h2l[next_index++] = n - 1 + (i + 1) * n;
        // line 2
        for (unsigned int i = 0; i < dofs_per_line; ++i)
          h2l[next_index++] = 1 + i;
        // line 3
        for (unsigned int i = 0; i < dofs_per_line; ++i)
          h2l[next_index++] = 1 + i + n * (n - 1);

        // line 4
        for (unsigned int i = 0; i < dofs_per_line; ++i)
          h2l[next_index++] = (n - 1) * n * n + (i + 1) * n;
        // line 5
        for (unsigned int i = 0; i < dofs_per_line; ++i)
          h2l[next_index++] = (n - 1) * (n * n + 1) + (i + 1) * n;
        // line 6
        for (unsigned int i = 0; i < dofs_per_line; ++i)
          h2l[next_index++] = n * n * (n - 1) + i + 1;
        // line 7
        for (unsigned int i = 0; i < dofs_per_line; ++i)
          h2l[next_index++] = n * n * (n - 1) + i + 1 + n * (n - 1);

        // line 8
        for (unsigned int i = 0; i < dofs_per_line; ++i)
          h2l[next_index++] = (i + 1) * n * n;
        // line 9
        for (unsigned int i = 0; i < dofs_per_line; ++i)
          h2l[next_index++] = n - 1 + (i + 1) * n * n;
        // line 10
        for (unsigned int i = 0; i < dofs_per_line; ++i)
          h2l[next_index++] = (i + 1) * n * n + n * (n - 1);
        // line 11
        for (unsigned int i = 0; i < dofs_per_line; ++i)
          h2l[next_index++] = n - 1 + (i + 1) * n * n + n * (n - 1);


        // inside quads
        // face 0
        for (unsigned int i = 0; i < dofs_per_line; ++i)
          for (unsigned int j = 0; j < dofs_per_line; ++j)
            h2l[next_index++] = (i + 1) * n * n + n * (j + 1);
        // face 1
        for (unsigned int i = 0; i < dofs_per_line; ++i)
          for (unsigned int j = 0; j < dofs_per_line; ++j)
            h2l[next_index++] = (i + 1) * n * n + n - 1 + n * (j + 1);
        // face 2, note the orientation!
        for (unsigned int i = 0; i < dofs_per_line; ++i)
          for (unsigned int j = 0; j < dofs_per_line; ++j)
            h2l[next_index++] = (j + 1) * n * n + i + 1;
        // face 3, note the orientation!
        for (unsigned int i = 0; i < dofs_per_line; ++i)
          for (unsigned int j = 0; j < dofs_per_line; ++j)
            h2l[next_index++] = (j + 1) * n * n + n * (n - 1) + i + 1;
        // face 4
        for (unsigned int i = 0; i < dofs_per_line; ++i)
          for (unsigned int j = 0; j < dofs_per_line; ++j)
            h2l[next_index++] = n * (i + 1) + j + 1;
        // face 5
        for (unsigned int i = 0; i < dofs_per_line; ++i)
          for (unsigned int j = 0; j < dofs_per_line; ++j)
            h2l[next_index++] = (n - 1) * n * n + n * (i + 1) + j + 1;

        // inside hex
        for (unsigned int i = 0; i < dofs_per_line; ++i)
          for (unsigned int j = 0; j < dofs_per_line; ++j)
            for (unsigned int k = 0; k < dofs_per_line; ++k)
              h2l[next_index++] = n * n * (i + 1) + n * (j + 1) + k + 1;

        Assert(next_index == dofs_per_cell, dealii::ExcInternalError());

        break;
    } default: {
        Assert(false, dealii::ExcNotImplemented());
    }
    
    } // End of switch

    return h2l;
}

unsigned int dealii_node_number(const unsigned int i,
                                const unsigned int j,
                                const unsigned int k)
{
    return i+j+k;
}

void fe_q_node_number(const unsigned int index,
                                unsigned int &i,
                                unsigned int &j,
                                unsigned int &k)
{
    i = index;
    j = index;
    k = index;
}

template <int dim, int spacedim>
bool get_new_rotated_indices(const dealii::CellAccessor<dim, spacedim>& cell,
                             const std::vector<dealii::Point<spacedim>>& all_vertices,
                             const std::vector<unsigned int>& deal_h2l,
                             const std::vector<unsigned int>& rotate_z90degree,
                             std::vector<unsigned int>& high_order_vertices_id)
{

    const unsigned int n_vertices = cell.n_vertices();
    for (int zr = 0; zr < 4; ++zr) {

        std::vector<char> matching(n_vertices);

        for (unsigned int i_vertex=0; i_vertex < n_vertices; ++i_vertex) {

            const unsigned int base_index = i_vertex;
            const unsigned int lexicographic_index = deal_h2l[base_index];

            const unsigned int vertex_id = high_order_vertices_id[lexicographic_index];
            const dealii::Point<dim,double> high_order_vertex = all_vertices[vertex_id];

            bool found = false;
            for (unsigned int i=0; i < n_vertices; ++i) {
                if (cell.vertex(i) == high_order_vertex) {
                    found = true;
                }
            }
            if (!found) {
                std::cout << "Wrong cell... High-order nodes do not match the cell's vertices." << std::endl;
                std::abort();
            }

            matching[i_vertex] = (high_order_vertex == cell.vertex(i_vertex)) ? 'T' : 'F';
        }

        bool all_matching = true;
        for (unsigned int i=0; i < n_vertices; ++i) {
            if (matching[i] == 'F') all_matching = false;
        }
        if (all_matching) return true;

        const auto high_order_vertices_id_temp = high_order_vertices_id;
        for (unsigned int i=0; i<high_order_vertices_id.size(); ++i) {
            high_order_vertices_id[i] = high_order_vertices_id_temp[rotate_z90degree[i]];
        }
    }
    return false;
}


template <int dim, int spacedim>
std::shared_ptr< HighOrderGrid<dim, double> >
<<<<<<< HEAD
read_gmsh(std::string filename, int requested_grid_order, bool set_mesh_smoothing_flags)
=======
read_gmsh(std::string filename, int requested_grid_order, const bool use_mesh_smoothing)
>>>>>>> a28d69bc
{

    //for (unsigned int deg = 1; deg < 7; ++deg) {
    //    std::cout << "DEGREE " << deg << std::endl;
    //    std::vector<unsigned int> h2l = gmsh_hierarchic_to_lexicographic<dim>(deg);
    //    std::vector<unsigned int> l2h = dealii::Utilities::invert_permutation(h2l);

    //    unsigned int n = deg+1;
    //    std::cout << "L2H "  << std::endl;
    //    for (int j=n-1; j>=0; --j) {
    //        for (unsigned int i=0; i<n; ++i) {
    //            const unsigned int ij = ij_to_num(i,j,n);
    //            std::cout << l2h[ij] << " ";
    //        }
    //        std::cout << std::endl;
    //    }

    //    std::cout << std::endl << std::endl;
    //}
    //std::abort();

    Assert(dim==2, dealii::ExcInternalError());
    std::ifstream infile;

    open_file_toRead(filename, infile);
  
    std::string  line;
    // This array stores maps from the 'entities' to the 'physical tags' for
    // points, curves, surfaces and volumes. We use this information later to
    // assign boundary ids.
    std::array<std::map<int, int>, 4> tag_maps;
  
  
    infile >> line;
  
    //Assert(tria != nullptr, dealii::ExcNoTriangulationSelected());
  
    // first determine file format
    unsigned int gmsh_file_format = 0;
    if (line == "$MeshFormat") {
      gmsh_file_format = 20;
    } else {
      //AssertThrow(false, dealii::ExcInvalidGMSHInput(line));
    }
  
  
    // if file format is 2.0 or greater then we also have to read the rest of the
    // header
    if (gmsh_file_format == 20) {
        double       version;
        unsigned int file_type, data_size;
  
        infile >> version >> file_type >> data_size;
  
        Assert((version == 4.1), dealii::ExcNotImplemented());
        gmsh_file_format = static_cast<unsigned int>(version * 10);
  
  
        Assert(file_type == 0, dealii::ExcNotImplemented());
        Assert(data_size == sizeof(double), dealii::ExcNotImplemented());
  
  
        // read the end of the header and the first line of the nodes description
        // to synch ourselves with the format 1 handling above
        infile >> line;
        //AssertThrow(line == "$EndMeshFormat", PHiLiP::ExcInvalidGMSHInput(line));
  
  
        infile >> line;
        // if the next block is of kind $PhysicalNames, ignore it
        if (line == "$PhysicalNames") {
            do {
                infile >> line;
            } while (line != "$EndPhysicalNames");
            infile >> line;
        }
  
  
        // if the next block is of kind $Entities, parse it
        if (line == "$Entities") read_gmsh_entities(infile, tag_maps);
        infile >> line;
  
        // if the next block is of kind $PartitionedEntities, ignore it
        if (line == "$PartitionedEntities") {
            do {
                infile >> line;
            } while (line != "$EndPartitionedEntities");
            infile >> line;
        }
  
        // but the next thing should,
        // infile any case, be the list of
        // nodes:
        //AssertThrow(line == "$Nodes", PHiLiP::ExcInvalidGMSHInput(line));
    }
  
    std::vector<dealii::Point<spacedim>> vertices;
    // set up mapping between numbering
    // infile msh-file (nod) and infile the
    // vertices vector
    std::map<int, int> vertex_indices;
    read_gmsh_nodes( infile, vertices, vertex_indices );
  
    // Assert we reached the end of the block
    infile >> line;
    static const std::string end_nodes_marker = "$EndNodes";
    //AssertThrow(line == end_nodes_marker, PHiLiP::ExcInvalidGMSHInput(line));
  
    // Now read infile next bit
    infile >> line;
    static const std::string begin_elements_marker = "$Elements";
    //AssertThrow(line == begin_elements_marker, PHiLiP::ExcInvalidGMSHInput(line));

    const unsigned int grid_order = find_grid_order<dim>(infile);
  
    using Triangulation = dealii::parallel::distributed::Triangulation<dim>;
    std::shared_ptr<Triangulation> triangulation;

<<<<<<< HEAD
    if(set_mesh_smoothing_flags)
    {
        triangulation = std::make_shared<Triangulation>(
            MPI_COMM_WORLD,
            typename dealii::Triangulation<dim>::MeshSmoothing(
                     dealii::Triangulation<dim>::smoothing_on_refinement |
                     dealii::Triangulation<dim>::smoothing_on_coarsening));
    }
    else
    {
        triangulation = std::make_shared<Triangulation>(MPI_COMM_WORLD); // Dealii's default mesh smoothing flag is none.
=======
    if(use_mesh_smoothing) {
        triangulation = std::make_shared<Triangulation>(
            MPI_COMM_WORLD,
            typename dealii::Triangulation<dim>::MeshSmoothing(
                dealii::Triangulation<dim>::smoothing_on_refinement |
                dealii::Triangulation<dim>::smoothing_on_coarsening));
    }
    else
    {
        triangulation = std::make_shared<Triangulation>(MPI_COMM_WORLD); 
>>>>>>> a28d69bc
    }

    auto high_order_grid = std::make_shared<HighOrderGrid<dim, double>>(grid_order, triangulation);
  
    unsigned int n_entity_blocks, n_cells;
    int min_ele_tag, max_ele_tag;
    infile >> n_entity_blocks >> n_cells >> min_ele_tag >> max_ele_tag;
    // set up array of p1_cells and subcells (faces). In 1d, there is currently no
    // standard way infile deal.II to pass boundary indicators attached to individual
    // vertices, so do this by hand via the boundary_ids_1d array

    std::vector<dealii::CellData<dim>> p1_cells;
    std::vector<dealii::CellData<dim>> high_order_cells;
    dealii::CellData<dim> temp_high_order_cells;

    dealii::SubCellData                                subcelldata;
    std::map<unsigned int, dealii::types::boundary_id> boundary_ids_1d;

  
  
    unsigned int global_cell = 0;
    for (unsigned int entity_block = 0; entity_block < n_entity_blocks; ++entity_block) {
        unsigned int  material_id;
        unsigned long numElements;
        int           cell_type;

        // for gmsh_file_format 4.1 the order of tag and dim is reversed,
        int tagEntity, dimEntity;
        infile >> dimEntity >> tagEntity >> cell_type >> numElements;
        material_id = tag_maps[dimEntity][tagEntity];

        const unsigned int cell_order = gmsh_cell_type_to_order(cell_type);

        unsigned int vertices_per_element = std::pow(2, dimEntity);
        unsigned int nodes_per_element = std::pow(cell_order + 1, dimEntity);


        for (unsigned int cell_per_entity = 0; cell_per_entity < numElements; ++cell_per_entity, ++global_cell) {

            // ignore tag
            int tag;
            infile >> tag;

            if (dimEntity == dim) {
                // Found a cell

                // Allocate and read indices
                p1_cells.emplace_back(vertices_per_element);
                high_order_cells.emplace_back(vertices_per_element);

                auto &p1_vertices_id = p1_cells.back().vertices;
                auto &high_order_vertices_id = high_order_cells.back().vertices;

                p1_vertices_id.resize(vertices_per_element);
                high_order_vertices_id.resize(nodes_per_element);

                for (unsigned int i = 0; i < nodes_per_element; ++i) {
                    infile >> high_order_vertices_id[i];
                }
                for (unsigned int i = 0; i < vertices_per_element; ++i) {
                    p1_vertices_id[i] = high_order_vertices_id[i];
                }

                // to make sure that the cast won't fail
                Assert(material_id <= std::numeric_limits<dealii::types::material_id>::max(),
                       dealii::ExcIndexRange( material_id, 0, std::numeric_limits<dealii::types::material_id>::max()));
                // we use only material_ids infile the range from 0 to dealii::numbers::invalid_material_id-1
                AssertIndexRange(material_id, dealii::numbers::invalid_material_id);

                p1_cells.back().material_id = material_id;

                // transform from ucd to consecutive numbering
                for (unsigned int i = 0; i < vertices_per_element; ++i) {
                    //AssertThrow( vertex_indices.find(p1_cells.back().vertices[i]) != vertex_indices.end(),
                    //  dealii::ExcInvalidVertexIndexGmsh(global_cell, elm_number, p1_cells.back().vertices[i]));

                    // vertex with this index exists
                    p1_vertices_id[i] = vertex_indices[p1_cells.back().vertices[i]];
                }
                for (unsigned int i = 0; i < nodes_per_element; ++i) {
                    high_order_vertices_id[i] = vertex_indices[high_order_cells.back().vertices[i]];
                }
            } else if (dimEntity == 1 && dimEntity < dim) {
                // Boundary info
                subcelldata.boundary_lines.emplace_back(vertices_per_element);
                auto &p1_vertices_id = subcelldata.boundary_lines.back().vertices;
                p1_vertices_id.resize(vertices_per_element);

                temp_high_order_cells.vertices.resize(nodes_per_element);

                for (unsigned int i = 0; i < nodes_per_element; ++i) {
                    infile >> temp_high_order_cells.vertices[i];
                }
                for (unsigned int i = 0; i < vertices_per_element; ++i) {
                    p1_vertices_id[i] = temp_high_order_cells.vertices[i];
                }

                // to make sure that the cast won't fail
                Assert(material_id <= std::numeric_limits<dealii::types::boundary_id>::max(),
                       dealii::ExcIndexRange( material_id, 0, std::numeric_limits<dealii::types::boundary_id>::max()));
                // we use only boundary_ids infile the range from 0 to dealii::numbers::internal_face_boundary_id-1
                AssertIndexRange(material_id, dealii::numbers::internal_face_boundary_id);

                subcelldata.boundary_lines.back().boundary_id = static_cast<dealii::types::boundary_id>(material_id);

                // transform from ucd to consecutive numbering
                for (unsigned int &vertex : subcelldata.boundary_lines.back().vertices) {
                    if (vertex_indices.find(vertex) != vertex_indices.end()) {
                      vertex = vertex_indices[vertex];
                    } else {
                        // no such vertex index
                        //AssertThrow(false, dealii::ExcInvalidVertexIndex(cell_per_entity, vertex));
                        vertex = dealii::numbers::invalid_unsigned_int;
                        std::abort();
                    }
                }
            } else if (dimEntity == 2 && dimEntity < dim) {
                // boundary info
                subcelldata.boundary_quads.emplace_back(vertices_per_element);
                auto &p1_vertices_id = subcelldata.boundary_quads.back().vertices;
                p1_vertices_id.resize(vertices_per_element);

                temp_high_order_cells.vertices.resize(nodes_per_element);

                for (unsigned int i = 0; i < nodes_per_element; ++i) {
                    infile >> temp_high_order_cells.vertices[i];
                }
                for (unsigned int i = 0; i < vertices_per_element; ++i) {
                    p1_vertices_id[i] = temp_high_order_cells.vertices[i];
                }

                // to make sure that the cast won't fail
                Assert(material_id <= std::numeric_limits<dealii::types::boundary_id>::max(),
                       dealii::ExcIndexRange( material_id, 0, std::numeric_limits<dealii::types::boundary_id>::max()));
                // we use only boundary_ids infile the range from 0 to dealii::numbers::internal_face_boundary_id-1
                AssertIndexRange(material_id, dealii::numbers::internal_face_boundary_id);

                subcelldata.boundary_quads.back().boundary_id = static_cast<dealii::types::boundary_id>(material_id);

                // transform from gmsh to consecutive numbering
                for (unsigned int &vertex : subcelldata.boundary_quads.back().vertices) {
                    if (vertex_indices.find(vertex) != vertex_indices.end()) {
                      vertex = vertex_indices[vertex];
                    } else {
                        // no such vertex index
                        //Assert(false, dealii::ExcInvalidVertexIndex(cell_per_entity, vertex));
                        vertex = dealii::numbers::invalid_unsigned_int;
                    }
                }
            } else if (cell_type == MSH_PNT) {
              // read the indices of nodes given
              unsigned int node_index = 0;
              infile >> node_index;

              // We only care about boundary indicators assigned to individual
              // vertices infile 1d (because otherwise the vertices are not faces)
              if (dim == 1) {
                  boundary_ids_1d[vertex_indices[node_index]] = material_id;
              }
            } else {
              //AssertThrow(false, dealii::ExcGmshUnsupportedGeometry(cell_type));
            }
        } // End of cell per entity
    } // End of entity block
    AssertDimension(global_cell, n_cells);

    // Assert we reached the end of the block
    infile >> line;
    static const std::string end_elements_marker[] = {"$ENDELM", "$EndElements"};
    //AssertThrow(line == end_elements_marker[gmsh_file_format == 10 ? 0 : 1],
    //            PHiLiP::ExcInvalidGMSHInput(line));
  
    // check that no forbidden arrays are used
    Assert(subcelldata.check_consistency(dim), dealii::ExcInternalError());
  
  
    AssertThrow(infile, dealii::ExcIO());
  
  
    // // check that we actually read some p1_cells.
    // AssertThrow(p1_cells.size() > 0, dealii::ExcGmshNoCellInformation());
  
    // do some clean-up on vertices...
    const std::vector<dealii::Point<spacedim>> all_vertices = vertices;
    dealii::GridTools::delete_unused_vertices(vertices, p1_cells, subcelldata);
    // ... and p1_cells
    if (dim == spacedim) {
      dealii::GridReordering<dim, spacedim>::invert_all_cells_of_negative_grid(vertices, p1_cells);
    }
    dealii::GridReordering<dim, spacedim>::reorder_cells(p1_cells);
    triangulation->create_triangulation_compatibility(vertices, p1_cells, subcelldata);

    triangulation->repartition();

    dealii::GridOut gridout;
    gridout.write_mesh_per_processor_as_vtu(*(high_order_grid->triangulation), "tria");
  
    // in 1d, we also have to attach boundary ids to vertices, which does not
    // currently work through the call above
    if (dim == 1) {
        assign_1d_boundary_ids(boundary_ids_1d, *triangulation);
    }

    high_order_grid->initialize_with_triangulation_manifold();

    std::vector<unsigned int> deal_h2l = dealii::FETools::hierarchic_to_lexicographic_numbering<dim>(grid_order);
    std::vector<unsigned int> deal_l2h = dealii::Utilities::invert_permutation(deal_h2l);

    std::vector<unsigned int> gmsh_h2l = gmsh_hierarchic_to_lexicographic<dim>(grid_order);
    std::vector<unsigned int> gmsh_l2h = dealii::Utilities::invert_permutation(gmsh_h2l);

    // Visualize indexing
    // for (unsigned int deg = 1; deg < 7; ++deg) {
    //     std::cout << "DEGREE " << deg << std::endl;
    //     {
    //         std::vector<unsigned int> h2l = gmsh_hierarchic_to_lexicographic<dim>(deg);
    //         std::vector<unsigned int> l2h = dealii::Utilities::invert_permutation(h2l);

    //         unsigned int n = deg+1;
    //         std::cout << "GMSH L2H "  << std::endl;
    //         for (int j=n-1; j>=0; --j) {
    //             for (unsigned int i=0; i<n; ++i) {
    //                 const unsigned int ij = ij_to_num(i,j,n);
    //                 std::cout << l2h[ij] << " ";
    //             }
    //             std::cout << std::endl;
    //         }

    //         std::cout << std::endl << std::endl;
    //     }
    //     {
    //         std::vector<unsigned int> h2l = dealii::FETools::hierarchic_to_lexicographic_numbering<dim>(deg);
    //         std::vector<unsigned int> l2h = dealii::Utilities::invert_permutation(h2l);

    //         unsigned int n = deg+1;
    //         std::cout << "DEAL L2H "  << std::endl;
    //         for (int j=n-1; j>=0; --j) {
    //             for (unsigned int i=0; i<n; ++i) {
    //                 const unsigned int ij = ij_to_num(i,j,n);
    //                 std::cout << l2h[ij] << " ";
    //             }
    //             std::cout << std::endl;
    //         }

    //         std::cout << std::endl << std::endl;
    //     }
    // }
    // std::abort();

    int icell = 0;
    std::vector<dealii::types::global_dof_index> dof_indices(high_order_grid->fe_system.dofs_per_cell);

    //for (unsigned int i=0; i<all_vertices.size(); ++i) {
    //    std::cout << " i " << i 
    //              << " maps to global id " 
    //              << " vertices high_order_vertices_id[i] << " point " << all_vertices[high_order_vertices_id[i]] << std::endl;
    //}
    std::vector<unsigned int> rotate_z90degree;
    rotate_indices<dim>(rotate_z90degree, grid_order+1, 'Z');

    for (const auto &cell : high_order_grid->dof_handler_grid.active_cell_iterators()) {
        if (cell->is_locally_owned()) {
            auto &high_order_vertices_id = high_order_cells[icell].vertices;

            //for (unsigned int i=0; i<high_order_vertices_id.size(); ++i) {
            //    std::cout << " I " << high_order_vertices_id[i] << " point " << all_vertices[high_order_vertices_id[i]] << std::endl;
            //}

            //std::cout << " cell " << icell << " with vertices: " << std::endl;
            //for (unsigned int i=0; i < cell->n_vertices(); ++i) {
            //    std::cout << cell->vertex(i) << std::endl;
            //}
            //std::cout << " highordercell with vertices: " << std::endl;

            auto high_order_vertices_id_lexico = high_order_vertices_id;
            for (unsigned int ihierachic=0; ihierachic<high_order_vertices_id.size(); ++ihierachic) {
                const unsigned int lexico_id = gmsh_h2l[ihierachic];
                high_order_vertices_id_lexico[lexico_id] = high_order_vertices_id[ihierachic];
            }

            //auto high_order_vertices_id_rotated = high_order_cells[icell].vertices;
            auto high_order_vertices_id_rotated = high_order_vertices_id_lexico;
            bool good_rotation = get_new_rotated_indices(*cell, all_vertices, deal_h2l, rotate_z90degree, high_order_vertices_id_rotated);
            if (!good_rotation) {
                //std::cout << "Couldn't find rotation... Flipping Z axis and doing it again" << std::endl;

                // Flip Z-axis and do above again
                std::vector<unsigned int> flipZ;
                rotate_indices<dim>(flipZ, grid_order+1, '3');
                auto high_order_vertices_id_copy = high_order_vertices_id_rotated;
                for (unsigned int i=0; i<high_order_vertices_id_rotated.size(); ++i) {
                    high_order_vertices_id_rotated[i] = high_order_vertices_id_copy[flipZ[i]];
                }
            }
            good_rotation = get_new_rotated_indices(*cell, all_vertices, deal_h2l, rotate_z90degree, high_order_vertices_id_rotated);
            if (!good_rotation) {
                std::cout << "Couldn't find rotation after flipping either... Aborting..." << std::endl;
                std::abort();
            }



            cell->get_dof_indices(dof_indices);
            for (unsigned int i_vertex = 0; i_vertex < high_order_vertices_id.size(); ++i_vertex) {

                const unsigned int base_index = i_vertex;
                const unsigned int lexicographic_index = deal_h2l[base_index];
                //const unsigned int gmsh_hierarchical_index = gmsh_l2h[lexicographic_index];
                //const unsigned int vertex_id = high_order_vertices_id[gmsh_hierarchical_index];
                const unsigned int vertex_id = high_order_vertices_id_rotated[lexicographic_index];
                const dealii::Point<dim,double> vertex = all_vertices[vertex_id];

                //std::cout << "i_vertex " << i_vertex << " point: " << vertex << std::endl;

                for (int d = 0; d < dim; ++d) {
                    const unsigned int comp = d;
                    const unsigned int shape_index = high_order_grid->dof_handler_grid.get_fe().component_to_system_index(comp, base_index);
                    const unsigned int idof_global = dof_indices[shape_index];

                    //std::cout << " icell " << icell
                    //          << " i_vertex " << i_vertex
                    //          << " i_dim " << d
                    //          << " base_index " << base_index
                    //          << " shape_index " << shape_index 
                    //          << " idof_global " << idof_global
                    //          << " lexicographic_index " << lexicographic_index
                    //          //<< " gmsh_hierarchical_index " << gmsh_hierarchical_index
                    //          << " vertex_id " << vertex_id
                    //          << std::endl;
                    high_order_grid->volume_nodes[idof_global] = vertex[d];
                }
                //std::cout << std::endl;
            }
        }
        icell++;
    }
    high_order_grid->volume_nodes.update_ghost_values();
    high_order_grid->ensure_conforming_mesh();

    
    /// Convert the equidistant points from Gmsh into the GLL points used by FE_Q in deal.II.
    {
        std::vector<dealii::Point<1>> equidistant_points(grid_order+1);
        const double dx = 1.0 / grid_order;
        for (unsigned int i=0; i<grid_order+1; ++i) {
            equidistant_points[i](0) = i*dx;
        }
        dealii::Quadrature<1> quad_equidistant(equidistant_points);
        dealii::FE_Q<dim> fe_q_equidistant(quad_equidistant);
        dealii::FESystem<dim> fe_system_equidistant(fe_q_equidistant, dim);
        dealii::DoFHandler<dim> dof_handler_equidistant(*triangulation);

        dof_handler_equidistant.initialize(*triangulation, fe_system_equidistant);
        dof_handler_equidistant.distribute_dofs(fe_system_equidistant);
        dealii::DoFRenumbering::Cuthill_McKee(dof_handler_equidistant);

        auto equidistant_nodes = high_order_grid->volume_nodes;
        equidistant_nodes.update_ghost_values();
        high_order_grid->volume_nodes.update_ghost_values();
        dealii::FETools::interpolate(dof_handler_equidistant, equidistant_nodes, high_order_grid->dof_handler_grid, high_order_grid->volume_nodes);
        high_order_grid->volume_nodes.update_ghost_values();
        high_order_grid->ensure_conforming_mesh();
    }

    high_order_grid->update_surface_nodes();
    high_order_grid->update_mapping_fe_field();
    high_order_grid->output_results_vtk(9999);
    high_order_grid->reset_initial_nodes();
    
    //return high_order_grid;

    if (requested_grid_order > 0) {
        auto grid = std::make_shared<HighOrderGrid<dim, double>>(requested_grid_order, triangulation);
        grid->initialize_with_triangulation_manifold();
        
        /// Convert the mesh by interpolating from one order to another.
        {
            std::vector<dealii::Point<1>> equidistant_points(grid_order+1);
            const double dx = 1.0 / grid_order;
            for (unsigned int i=0; i<grid_order+1; ++i) {
                equidistant_points[i](0) = i*dx;
            }
            dealii::Quadrature<1> quad_equidistant(equidistant_points);
            dealii::FE_Q<dim> fe_q_equidistant(quad_equidistant);
            dealii::FESystem<dim> fe_system_equidistant(fe_q_equidistant, dim);
            dealii::DoFHandler<dim> dof_handler_equidistant(*triangulation);

            dof_handler_equidistant.initialize(*triangulation, fe_system_equidistant);
            dof_handler_equidistant.distribute_dofs(fe_system_equidistant);
            dealii::DoFRenumbering::Cuthill_McKee(dof_handler_equidistant);

            auto equidistant_nodes = high_order_grid->volume_nodes;
            equidistant_nodes.update_ghost_values();
            grid->volume_nodes.update_ghost_values();
            dealii::FETools::interpolate(dof_handler_equidistant, equidistant_nodes, grid->dof_handler_grid, grid->volume_nodes);
            grid->volume_nodes.update_ghost_values();
            grid->ensure_conforming_mesh();
        }
        grid->update_surface_nodes();
        grid->update_mapping_fe_field();
        grid->output_results_vtk(9999);
        grid->reset_initial_nodes();

        return grid;
    } else {
        return high_order_grid;
    }
}


#if PHILIP_DIM==1 
#else
<<<<<<< HEAD
template std::shared_ptr< HighOrderGrid<PHILIP_DIM, double> > read_gmsh<PHILIP_DIM,PHILIP_DIM>(std::string filename, int requested_grid_order, bool set_mesh_smoothing_flags);
=======
template std::shared_ptr< HighOrderGrid<PHILIP_DIM, double> > read_gmsh<PHILIP_DIM,PHILIP_DIM>(std::string filename, int requested_grid_order, bool use_mesh_smoothing);
>>>>>>> a28d69bc
#endif

} // namespace PHiLiP<|MERGE_RESOLUTION|>--- conflicted
+++ resolved
@@ -709,11 +709,7 @@
 
 template <int dim, int spacedim>
 std::shared_ptr< HighOrderGrid<dim, double> >
-<<<<<<< HEAD
-read_gmsh(std::string filename, int requested_grid_order, bool set_mesh_smoothing_flags)
-=======
 read_gmsh(std::string filename, int requested_grid_order, const bool use_mesh_smoothing)
->>>>>>> a28d69bc
 {
 
     //for (unsigned int deg = 1; deg < 7; ++deg) {
@@ -832,19 +828,6 @@
     using Triangulation = dealii::parallel::distributed::Triangulation<dim>;
     std::shared_ptr<Triangulation> triangulation;
 
-<<<<<<< HEAD
-    if(set_mesh_smoothing_flags)
-    {
-        triangulation = std::make_shared<Triangulation>(
-            MPI_COMM_WORLD,
-            typename dealii::Triangulation<dim>::MeshSmoothing(
-                     dealii::Triangulation<dim>::smoothing_on_refinement |
-                     dealii::Triangulation<dim>::smoothing_on_coarsening));
-    }
-    else
-    {
-        triangulation = std::make_shared<Triangulation>(MPI_COMM_WORLD); // Dealii's default mesh smoothing flag is none.
-=======
     if(use_mesh_smoothing) {
         triangulation = std::make_shared<Triangulation>(
             MPI_COMM_WORLD,
@@ -854,8 +837,7 @@
     }
     else
     {
-        triangulation = std::make_shared<Triangulation>(MPI_COMM_WORLD); 
->>>>>>> a28d69bc
+        triangulation = std::make_shared<Triangulation>(MPI_COMM_WORLD); // Dealii's default mesh smoothing flag is none. 
     }
 
     auto high_order_grid = std::make_shared<HighOrderGrid<dim, double>>(grid_order, triangulation);
@@ -1268,11 +1250,7 @@
 
 #if PHILIP_DIM==1 
 #else
-<<<<<<< HEAD
-template std::shared_ptr< HighOrderGrid<PHILIP_DIM, double> > read_gmsh<PHILIP_DIM,PHILIP_DIM>(std::string filename, int requested_grid_order, bool set_mesh_smoothing_flags);
-=======
-template std::shared_ptr< HighOrderGrid<PHILIP_DIM, double> > read_gmsh<PHILIP_DIM,PHILIP_DIM>(std::string filename, int requested_grid_order, bool use_mesh_smoothing);
->>>>>>> a28d69bc
+template std::shared_ptr< HighOrderGrid<PHILIP_DIM, double> > read_gmsh<PHILIP_DIM,PHILIP_DIM>(std::string filename, int requested_grid_order, const bool use_mesh_smoothing);
 #endif
 
 } // namespace PHiLiP