--- conflicted
+++ resolved
@@ -43,11 +43,8 @@
 #include "euler_entropy_conserving_split_forms_check.h"
 #include "homogeneous_isotropic_turbulence_initialization_check.h"
 #include "khi_robustness.h"
-<<<<<<< HEAD
 #include "bound_preserving_limiter_tests.h"
-=======
 #include "naca0012_unsteady_check_quick.h"
->>>>>>> 7f37e7a4
 
 namespace PHiLiP {
 namespace Tests {
@@ -306,17 +303,14 @@
         if constexpr (dim==3 && nstate==dim+2)  return std::make_unique<EulerSplitEntropyCheck<dim, nstate>>(parameters_input, parameter_handler_input);
     } else if(test_type == Test_enum::khi_robustness) {
         if constexpr (dim==2 && nstate==dim+2)  return std::make_unique<KHIRobustness<dim, nstate>>(parameters_input, parameter_handler_input);
-<<<<<<< HEAD
     } else if (test_type == Test_enum::advection_limiter) {
         if constexpr (nstate == 1 && dim < 3) return std::make_unique<BoundPreservingLimiterTests<dim, nstate>>(parameters_input, parameter_handler_input);
     } else if (test_type == Test_enum::burgers_limiter) {
         if constexpr (nstate == dim && dim < 3) return std::make_unique<BoundPreservingLimiterTests<dim, nstate>>(parameters_input, parameter_handler_input);
     } else if(test_type == Test_enum::low_density) {
         if constexpr (dim==2 && nstate==dim+2)  return std::make_unique<BoundPreservingLimiterTests<dim, nstate>>(parameters_input, parameter_handler_input);
-=======
     } else if(test_type == Test_enum::naca0012_unsteady_check_quick){
         if constexpr (dim==2 && nstate==dim+2)  return std::make_unique<NACA0012UnsteadyCheckQuick<dim, nstate>>(parameters_input, parameter_handler_input);
->>>>>>> 7f37e7a4
     } else {
         std::cout << "Invalid test. You probably forgot to add it to the list of tests in tests.cpp" << std::endl;
         std::abort();
