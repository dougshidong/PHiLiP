--- conflicted
+++ resolved
@@ -12,15 +12,12 @@
 template <int dim, typename real, typename MeshType>
 void ExplicitODESolver<dim,real,MeshType>::step_in_time (real dt, const bool pseudotime)
 {
-<<<<<<< HEAD
-=======
-    const bool compute_dRdW = false;
-    this->dg->assemble_residual(compute_dRdW);
-    this->current_time += dt;
-    
-    Parameters::ODESolverParam ode_param = ODESolverBase<dim,real,MeshType>::all_parameters->ode_solver_param;
-    const int rk_order = ode_param.runge_kutta_order;
->>>>>>> 8bc397af
+//    const bool compute_dRdW = false;
+//   this->dg->assemble_residual(compute_dRdW);
+//   this->current_time += dt;
+//   
+//   Parameters::ODESolverParam ode_param = ODESolverBase<dim,real,MeshType>::all_parameters->ode_solver_param;
+//   const int rk_order = ode_param.runge_kutta_order;
     if (rk_order == 1) {
         this->dg->set_current_time(this->current_time + dt);
         this->dg->global_inverse_mass_matrix.vmult(this->solution_update, this->dg->right_hand_side);
@@ -38,13 +35,9 @@
         this->rk_stage[0] = this->dg->solution;
 
         // Stage 1
-<<<<<<< HEAD
-       // pcout<< "Stage 1... " << std::flush;
-=======
         if ((ode_param.ode_output) == Parameters::OutputEnum::verbose) {
             this->pcout<< "Stage 1... " << std::flush;            
         }
->>>>>>> 8bc397af
         this->dg->global_inverse_mass_matrix.vmult(this->solution_update, this->dg->right_hand_side);
 
         this->rk_stage[1] = this->rk_stage[0];
@@ -58,14 +51,10 @@
         }
 
         // Stage 2
-<<<<<<< HEAD
-       // pcout<< "2... " << std::flush;
         this->dg->set_current_time(this->current_time + dt/2.0);
-=======
         if ((ode_param.ode_output) == Parameters::OutputEnum::verbose) {
             this->pcout<< "2... " << std::flush;
         }
->>>>>>> 8bc397af
         this->dg->solution = this->rk_stage[1];
         this->dg->assemble_residual ();
         this->dg->global_inverse_mass_matrix.vmult(this->solution_update, this->dg->right_hand_side);
@@ -83,14 +72,10 @@
         }
 
         // Stage 3
-<<<<<<< HEAD
-       // pcout<< "3... " << std::flush;
         this->dg->set_current_time(this->current_time + dt);
-=======
         if ((ode_param.ode_output) == Parameters::OutputEnum::verbose) {
             this->pcout<< "3... " << std::flush;
         }
->>>>>>> 8bc397af
         this->dg->solution = this->rk_stage[2];
         this->dg->assemble_residual ();
         this->dg->global_inverse_mass_matrix.vmult(this->solution_update, this->dg->right_hand_side);
@@ -108,9 +93,10 @@
         }
 
         this->dg->solution = this->rk_stage[3];
-<<<<<<< HEAD
-       // pcout<< "done." << std::endl;
         this->current_time += dt;
+        if ((ode_param.ode_output) == Parameters::OutputEnum::verbose) {
+            this->pcout<< "done." << std::endl;
+        }
     }
     else if (rk_order == 4) {
         // Stage 0
@@ -155,17 +141,11 @@
        // pcout<< "done." << std::endl;
         this->current_time += dt;
     }
-=======
-        if ((ode_param.ode_output) == Parameters::OutputEnum::verbose) {
-            this->pcout<< "done." << std::endl;
-        }
-    }
     else {
         this->pcout << "Invalid runge_kutta_order." << std::endl;
         std::abort();
     }
-    ++(this->current_iteration);
->>>>>>> 8bc397af
+    //++(this->current_iteration);
 }
 template <int dim, typename real, typename MeshType>
 void ExplicitODESolver<dim,real,MeshType>::allocate_ode_system ()
