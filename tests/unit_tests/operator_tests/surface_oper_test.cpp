--- conflicted
+++ resolved
@@ -174,11 +174,7 @@
                 }
             }
         }
-<<<<<<< HEAD
-        PHiLiP::OPERATOR::lifting_operator_FR<dim,2*dim> lifting_FR(nstate, poly_degree, 1, FR_enum::cPlus, 0.0);
-=======
-        PHiLiP::OPERATOR::lifting_operator_FR<dim,2*dim,real> lifting_FR(nstate, poly_degree, 1, FR_enum::cPlus);
->>>>>>> e11a9e7c
+        PHiLiP::OPERATOR::lifting_operator_FR<dim,2*dim,real> lifting_FR(nstate, poly_degree, 1, FR_enum::cPlus, 0.0);
         lifting_FR.build_1D_volume_operator(fe_system, quad1D);
         lifting_FR.build_1D_surface_operator(fe_system, face_quad1D);
         std::array<dealii::FullMatrix<real>,2> surface_int_from_lift_FR;
