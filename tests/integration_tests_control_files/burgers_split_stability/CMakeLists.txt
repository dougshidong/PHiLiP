set(TEST_OUTPUT_DIR ${CMAKE_CURRENT_BINARY_DIR})
configure_file(1D_burgers_stability_energy.prm 1D_burgers_stability_energy.prm COPYONLY)
add_test(
  NAME 1D_BURGERS_STABILITY_ENERGY_LONG
  COMMAND mpirun -n 1 ${EXECUTABLE_OUTPUT_PATH}/PHiLiP_1D -i ${CMAKE_CURRENT_BINARY_DIR}/1D_burgers_stability_energy.prm
  WORKING_DIRECTORY ${TEST_OUTPUT_DIR}
)
set_tests_labels(1D_BURGERS_STABILITY_ENERGY_LONG   BURGERS_SPLIT_STABILITY
                                                    1D
                                                    SERIAL
                                                    BURGERS_INVISCID
                                                    RUNGE-KUTTA
                                                    STRONG-SPLIT
                                                    UNCOLLOCATED
                                                    MODERATE
                                                    INTEGRATION_TEST)
set(TEST_OUTPUT_DIR ${CMAKE_CURRENT_BINARY_DIR})
configure_file(1D_burgers_stability_OOA.prm 1D_burgers_stability_OOA.prm COPYONLY)
add_test(
  NAME 1D_BURGERS_STABILITY_ORDERS_OF_ACCURACY_LONG
  COMMAND mpirun -n 1 ${EXECUTABLE_OUTPUT_PATH}/PHiLiP_1D -i ${CMAKE_CURRENT_BINARY_DIR}/1D_burgers_stability_OOA.prm
  WORKING_DIRECTORY ${TEST_OUTPUT_DIR}
)
<<<<<<< HEAD

set(TEST_OUTPUT_DIR ${CMAKE_CURRENT_BINARY_DIR})
configure_file(1D_burgers_OOA_ESFR_parameter_range.prm 1D_burgers_OOA_ESFR_parameter_range.prm COPYONLY)
add_test(
  NAME 1D_BURGERS_OOA_ESFR_RANGE_LONG
  COMMAND mpirun -n 1 ${EXECUTABLE_OUTPUT_PATH}/PHiLiP_1D -i ${CMAKE_CURRENT_BINARY_DIR}/1D_burgers_OOA_ESFR_parameter_range.prm
  WORKING_DIRECTORY ${TEST_OUTPUT_DIR}
)


# =======================================
# Energy conservation test for inviscid Burgers 
# =======================================
# ----------------------------------------
# Four calculations are performed: (small dt, large dt) x (RRK, no RRK)
# Initial condition is sinusoidal; boundaries are periodic
# Energy is expected to be conserved in all cases except (large dt, no RRK)
# Test will fail if energy is not conserved in the other three cases
# ----------------------------------------

configure_file(1D_burgers_energy_conservation_rrk.prm 1D_burgers_energy_conservation_rrk.prm COPYONLY)
add_test(
    NAME 1D_BURGERS_ENERGY_CONSERVATION_RRK
    COMMAND mpirun -n 1 ${EXECUTABLE_OUTPUT_PATH}/PHiLiP_1D -i ${CMAKE_CURRENT_BINARY_DIR}/1D_burgers_energy_conservation_rrk.prm
    WORKING_DIRECTORY ${TEST_OUTPUT_DIR}
)
=======
set_tests_labels(1D_BURGERS_STABILITY_ORDERS_OF_ACCURACY_LONG   BURGERS_SPLIT_STABILITY
                                                                1D
                                                                SERIAL
                                                                BURGERS_INVISCID
                                                                RUNGE-KUTTA
                                                                STRONG-SPLIT
                                                                UNCOLLOCATED
                                                                CONVERGENCE
                                                                QUICK
                                                                INTEGRATION_TEST)
>>>>>>> e11a9e7c
<|MERGE_RESOLUTION|>--- conflicted
+++ resolved
@@ -21,34 +21,6 @@
   COMMAND mpirun -n 1 ${EXECUTABLE_OUTPUT_PATH}/PHiLiP_1D -i ${CMAKE_CURRENT_BINARY_DIR}/1D_burgers_stability_OOA.prm
   WORKING_DIRECTORY ${TEST_OUTPUT_DIR}
 )
-<<<<<<< HEAD
-
-set(TEST_OUTPUT_DIR ${CMAKE_CURRENT_BINARY_DIR})
-configure_file(1D_burgers_OOA_ESFR_parameter_range.prm 1D_burgers_OOA_ESFR_parameter_range.prm COPYONLY)
-add_test(
-  NAME 1D_BURGERS_OOA_ESFR_RANGE_LONG
-  COMMAND mpirun -n 1 ${EXECUTABLE_OUTPUT_PATH}/PHiLiP_1D -i ${CMAKE_CURRENT_BINARY_DIR}/1D_burgers_OOA_ESFR_parameter_range.prm
-  WORKING_DIRECTORY ${TEST_OUTPUT_DIR}
-)
-
-
-# =======================================
-# Energy conservation test for inviscid Burgers 
-# =======================================
-# ----------------------------------------
-# Four calculations are performed: (small dt, large dt) x (RRK, no RRK)
-# Initial condition is sinusoidal; boundaries are periodic
-# Energy is expected to be conserved in all cases except (large dt, no RRK)
-# Test will fail if energy is not conserved in the other three cases
-# ----------------------------------------
-
-configure_file(1D_burgers_energy_conservation_rrk.prm 1D_burgers_energy_conservation_rrk.prm COPYONLY)
-add_test(
-    NAME 1D_BURGERS_ENERGY_CONSERVATION_RRK
-    COMMAND mpirun -n 1 ${EXECUTABLE_OUTPUT_PATH}/PHiLiP_1D -i ${CMAKE_CURRENT_BINARY_DIR}/1D_burgers_energy_conservation_rrk.prm
-    WORKING_DIRECTORY ${TEST_OUTPUT_DIR}
-)
-=======
 set_tests_labels(1D_BURGERS_STABILITY_ORDERS_OF_ACCURACY_LONG   BURGERS_SPLIT_STABILITY
                                                                 1D
                                                                 SERIAL
@@ -59,4 +31,11 @@
                                                                 CONVERGENCE
                                                                 QUICK
                                                                 INTEGRATION_TEST)
->>>>>>> e11a9e7c
+
+set(TEST_OUTPUT_DIR ${CMAKE_CURRENT_BINARY_DIR})
+configure_file(1D_burgers_OOA_ESFR_parameter_range.prm 1D_burgers_OOA_ESFR_parameter_range.prm COPYONLY)
+add_test(
+  NAME 1D_BURGERS_OOA_ESFR_RANGE_LONG
+  COMMAND mpirun -n 1 ${EXECUTABLE_OUTPUT_PATH}/PHiLiP_1D -i ${CMAKE_CURRENT_BINARY_DIR}/1D_burgers_OOA_ESFR_parameter_range.prm
+  WORKING_DIRECTORY ${TEST_OUTPUT_DIR}
+)