#ifndef __EXACT_SOLUTION_H__
#define __EXACT_SOLUTION_H__

// for the exact_solution function
#include <deal.II/lac/vector.h>
#include <deal.II/base/function.h>
#include "parameters/all_parameters.h"

namespace PHiLiP {

/// Exact solution function used for a particular flow setup/case
template <int dim, int nstate, typename real>
class ExactSolutionFunction : public dealii::Function<dim,real>
{
protected:
    using dealii::Function<dim,real>::value; ///< dealii::Function we are templating on

public:
    /// Constructor
    ExactSolutionFunction();
    /// Destructor
    ~ExactSolutionFunction() {};

    /// Value of the exact solution at a point 
    virtual real value (const dealii::Point<dim,real> &point, const unsigned int istate = 0) const = 0;
};

/// Exact Solution Function: Zero Function; used as a placeholder when there is no exact solution
template <int dim, int nstate, typename real>
class ExactSolutionFunction_Zero
        : public ExactSolutionFunction<dim,nstate,real>
{
protected:
    using dealii::Function<dim,real>::value; ///< dealii::Function we are templating on

public:
    /// Constructor for ExactSolutionFunction_Zero
    ExactSolutionFunction_Zero (double time_compare);

    /// Time at which to compute the exact solution
    const double t; 

    /// Value of the exact solution at a point 
    real value (const dealii::Point<dim,real> &point, const unsigned int istate = 0) const override;
};

/// Exact Solution Function: 1D Sine Function; used for temporal convergence
template <int dim, int nstate, typename real>
class ExactSolutionFunction_1DSine
        : public ExactSolutionFunction<dim,nstate,real>
{
protected:
    using dealii::Function<dim,real>::value; ///< dealii::Function we are templating on

public:
    /// Constructor for ExactSolutionFunction_1DSine
    /** Calls the Function(const unsigned int n_components) constructor in deal.II*/
    ExactSolutionFunction_1DSine (double time_compare);

    /// Time at which to compute the exact solution
    const double t; 

    /// Value of the exact solution at a point 
    real value (const dealii::Point<dim,real> &point, const unsigned int istate = 0) const override;
};

/// Exact Solution Function: Isentropic vortex 
template <int dim, int nstate, typename real>
class ExactSolutionFunction_IsentropicVortex
        : public ExactSolutionFunction<dim,nstate,real>
{
protected:
    using dealii::Function<dim,real>::value; ///< dealii::Function we are templating on

public:
    /// Constructor for ExactSolutionFunction_IsentropicVortex
    /** Calls the Function(const unsigned int n_components) constructor in deal.II*/
    ExactSolutionFunction_IsentropicVortex (double time_compare);

    /// Time at which to compute the exact solution
<<<<<<< HEAD
    double t; 
=======
    const double t; 
>>>>>>> 40f19490

    /// Value of the exact solution at a point 
    real value (const dealii::Point<dim,real> &point, const unsigned int istate = 0) const override;
};

/// Exact solution function factory
template <int dim, int nstate, typename real>
class ExactSolutionFactory
{
protected:    
<<<<<<< HEAD
    /// Enumeration of all flow solver initial solutions types defined in the Parameters class
=======
    /// Enumeration of all flow solver exact solutions types defined in the Parameters class
>>>>>>> 40f19490
    using FlowCaseEnum = Parameters::FlowSolverParam::FlowCaseType;

public:
    /// Construct ExactSolutionFunction object from global parameter file
    static std::shared_ptr<ExactSolutionFunction<dim,nstate,real>>
        create_ExactSolutionFunction(const Parameters::FlowSolverParam& flow_solver_parameters, const double time_compare);
};

} // PHiLiP namespace
#endif<|MERGE_RESOLUTION|>--- conflicted
+++ resolved
@@ -78,11 +78,7 @@
     ExactSolutionFunction_IsentropicVortex (double time_compare);
 
     /// Time at which to compute the exact solution
-<<<<<<< HEAD
-    double t; 
-=======
     const double t; 
->>>>>>> 40f19490
 
     /// Value of the exact solution at a point 
     real value (const dealii::Point<dim,real> &point, const unsigned int istate = 0) const override;
@@ -93,11 +89,7 @@
 class ExactSolutionFactory
 {
 protected:    
-<<<<<<< HEAD
-    /// Enumeration of all flow solver initial solutions types defined in the Parameters class
-=======
     /// Enumeration of all flow solver exact solutions types defined in the Parameters class
->>>>>>> 40f19490
     using FlowCaseEnum = Parameters::FlowSolverParam::FlowCaseType;
 
 public:
