#include <cmath>
#include <vector>

#include "ADTypes.hpp"

#include "physics.h"
#include "euler.h"

const double BIG_NUMBER = 1e100;

namespace PHiLiP {
namespace Physics {

template <int dim, int nstate, typename real>
Euler<dim,nstate,real>::Euler ( 
    const double                                              ref_length,
    const double                                              gamma_gas,
    const double                                              mach_inf,
    const double                                              angle_of_attack,
    const double                                              side_slip_angle,
    std::shared_ptr< ManufacturedSolutionFunction<dim,real> > manufactured_solution_function,
<<<<<<< HEAD
    const bool                                                has_nonzero_physical_source)
    : PhysicsBase<dim,nstate,real>(has_nonzero_physical_source,manufactured_solution_function)
=======
    const two_point_num_flux_enum                             two_point_num_flux_type_input,
    const bool                                                has_nonzero_diffusion)
    : PhysicsBase<dim,nstate,real>(has_nonzero_diffusion,manufactured_solution_function)
>>>>>>> ee3bdb4a
    , ref_length(ref_length)
    , gam(gamma_gas)
    , gamm1(gam-1.0)
    , density_inf(1.0) // Nondimensional - Free stream values
    , mach_inf(mach_inf)
    , mach_inf_sqr(mach_inf*mach_inf)
    , angle_of_attack(angle_of_attack)
    , side_slip_angle(side_slip_angle)
    , sound_inf(1.0/(mach_inf))
    , pressure_inf(1.0/(gam*mach_inf_sqr))
    , entropy_inf(pressure_inf*pow(density_inf,-gam))
    , two_point_num_flux_type(two_point_num_flux_type_input)
    //, internal_energy_inf(1.0/(gam*(gam-1.0)*mach_inf_sqr)) 
    // Note: Eq.(3.11.18) has a typo in internal_energy_inf expression, mach_inf_sqr should be in denominator. 
{
    static_assert(nstate==dim+2, "Physics::Euler() should be created with nstate=dim+2");

    // Nondimensional temperature at infinity
    temperature_inf = gam*pressure_inf/density_inf * mach_inf_sqr; // Note by JB: this can simply be set = 1

    // For now, don't allow side-slip angle
    if (std::abs(side_slip_angle) >= 1e-14) {
        std::cout << "Side slip angle = " << side_slip_angle << ". Side_slip_angle must be zero. " << std::endl;
        std::cout << "I have not figured out the side slip angles just yet." << std::endl;
        std::abort();
    }
    if(dim==1) {
        velocities_inf[0] = 1.0;
    } else if(dim==2) {
        velocities_inf[0] = cos(angle_of_attack);
        velocities_inf[1] = sin(angle_of_attack); // Maybe minus?? -- Clarify with Doug
    } else if (dim==3) {
        velocities_inf[0] = cos(angle_of_attack)*cos(side_slip_angle);
        velocities_inf[1] = sin(angle_of_attack)*cos(side_slip_angle);
        velocities_inf[2] = sin(side_slip_angle);
    }

    assert(std::abs(velocities_inf.norm() - 1.0) < 1e-14);

    double velocity_inf_sqr = 1.0;
    dynamic_pressure_inf = 0.5 * density_inf * velocity_inf_sqr;
}

template <int dim, int nstate, typename real>
std::array<real,nstate> Euler<dim,nstate,real>
::source_term (
    const dealii::Point<dim,real> &pos,
    const std::array<real,nstate> &conservative_soln,
    const real current_time,
    const dealii::types::global_dof_index /*cell_index*/) const
{
    return source_term(pos,conservative_soln,current_time);
}

template <int dim, int nstate, typename real>
std::array<real,nstate> Euler<dim,nstate,real>
::source_term (
    const dealii::Point<dim,real> &pos,
    const std::array<real,nstate> &/*conservative_soln*/,
    const real /*current_time*/) const
{
    std::array<real,nstate> source_term = convective_source_term(pos);
    return source_term;
}

template <int dim, int nstate, typename real>
std::array<real,nstate> Euler<dim,nstate,real>
::get_manufactured_solution_value (
    const dealii::Point<dim,real> &pos) const
{
    std::array<real,nstate> manufactured_solution;
    for (int s=0; s<nstate; s++) {
        manufactured_solution[s] = this->manufactured_solution_function->value (pos, s);
        if (s==0) {
            assert(manufactured_solution[s] > 0);
        }
    }
    return manufactured_solution;
}

template <int dim, int nstate, typename real>
std::array<dealii::Tensor<1,dim,real>,nstate> Euler<dim,nstate,real>
::get_manufactured_solution_gradient (
    const dealii::Point<dim,real> &pos) const
{
    std::vector<dealii::Tensor<1,dim,real>> manufactured_solution_gradient_dealii(nstate);
    this->manufactured_solution_function->vector_gradient(pos,manufactured_solution_gradient_dealii);
    std::array<dealii::Tensor<1,dim,real>,nstate> manufactured_solution_gradient;
    for (int d=0;d<dim;d++) {
        for (int s=0; s<nstate; s++) {
            manufactured_solution_gradient[s][d] = manufactured_solution_gradient_dealii[s][d];
        }
    }
    return manufactured_solution_gradient;
}

template <int dim, int nstate, typename real>
std::array<real,nstate> Euler<dim,nstate,real>
::convective_source_term (
    const dealii::Point<dim,real> &pos) const
{
    const std::array<real,nstate> manufactured_solution = get_manufactured_solution_value(pos);
    const std::array<dealii::Tensor<1,dim,real>,nstate> manufactured_solution_gradient = get_manufactured_solution_gradient(pos);

    dealii::Tensor<1,nstate,real> convective_flux_divergence;
    for (int d=0;d<dim;d++) {
        dealii::Tensor<1,dim,real> normal;
        normal[d] = 1.0;
        const dealii::Tensor<2,nstate,real> jacobian = convective_flux_directional_jacobian(manufactured_solution, normal);

        //convective_flux_divergence += jacobian*manufactured_solution_gradient[d];
        for (int sr = 0; sr < nstate; ++sr) {
            real jac_grad_row = 0.0;
            for (int sc = 0; sc < nstate; ++sc) {
                jac_grad_row += jacobian[sr][sc]*manufactured_solution_gradient[sc][d];
            }
            convective_flux_divergence[sr] += jac_grad_row;
        }
    }
    std::array<real,nstate> convective_source_term;
    for (int s=0; s<nstate; s++) {
        convective_source_term[s] = convective_flux_divergence[s];
    }

    return convective_source_term;
}

template <int dim, int nstate, typename real>
template<typename real2>
inline std::array<real2,nstate> Euler<dim,nstate,real>
::convert_conservative_to_primitive ( const std::array<real2,nstate> &conservative_soln ) const
{
    std::array<real2, nstate> primitive_soln;

    real2 density = conservative_soln[0];
    dealii::Tensor<1,dim,real2> vel = compute_velocities<real2>(conservative_soln);
    real2 pressure = compute_pressure<real2>(conservative_soln);

    //if (density < 0.0) density = density_inf;
    //if (pressure < 0.0) pressure = pressure_inf;
    if (density < 0.0) density = BIG_NUMBER;
    if (pressure < 0.0) pressure = BIG_NUMBER;

    primitive_soln[0] = density;
    for (int d=0; d<dim; ++d) {
        primitive_soln[1+d] = vel[d];
    }
    primitive_soln[nstate-1] = pressure;

    return primitive_soln;
}

template <int dim, int nstate, typename real>
inline std::array<real,nstate> Euler<dim,nstate,real>
::convert_primitive_to_conservative ( const std::array<real,nstate> &primitive_soln ) const
{

    const real density = primitive_soln[0];
    const dealii::Tensor<1,dim,real> velocities = extract_velocities_from_primitive<real>(primitive_soln);

    std::array<real, nstate> conservative_soln;
    conservative_soln[0] = density;
    for (int d=0; d<dim; ++d) {
        conservative_soln[1+d] = density*velocities[d];
    }
    conservative_soln[nstate-1] = compute_total_energy(primitive_soln);

    return conservative_soln;
}

//template <int dim, int nstate, typename real>
//inline dealii::Tensor<1,dim,double> Euler<dim,nstate,real>::compute_velocities_inf() const
//{
//    dealii::Tensor<1,dim,double> velocities;
//    return velocities;
//}

template <int dim, int nstate, typename real>
template<typename real2>
inline dealii::Tensor<1,dim,real2> Euler<dim,nstate,real>
::compute_velocities ( const std::array<real2,nstate> &conservative_soln ) const
{
    const real2 density = conservative_soln[0];
    dealii::Tensor<1,dim,real2> vel;
    for (int d=0; d<dim; ++d) { vel[d] = conservative_soln[1+d]/density; }
    return vel;
}

template <int dim, int nstate, typename real>
template <typename real2>
inline real2 Euler<dim,nstate,real>
::compute_velocity_squared ( const dealii::Tensor<1,dim,real2> &velocities ) const
{
    real2 vel2 = 0.0;
    for (int d=0; d<dim; d++) { 
        vel2 = vel2 + velocities[d]*velocities[d]; 
    }    
    
    return vel2;
}

template <int dim, int nstate, typename real>
template<typename real2>
inline dealii::Tensor<1,dim,real2> Euler<dim,nstate,real>
::extract_velocities_from_primitive ( const std::array<real2,nstate> &primitive_soln ) const
{
    dealii::Tensor<1,dim,real2> velocities;
    for (int d=0; d<dim; d++) { velocities[d] = primitive_soln[1+d]; }
    return velocities;
}

template <int dim, int nstate, typename real>
inline real Euler<dim,nstate,real>
::compute_total_energy ( const std::array<real,nstate> &primitive_soln ) const
{
    const real pressure = primitive_soln[nstate-1];
    const real kinetic_energy = compute_kinetic_energy_from_primitive_solution(primitive_soln);
    const real tot_energy = pressure / this->gamm1 + kinetic_energy;
    return tot_energy;
}

template <int dim, int nstate, typename real>
inline real Euler<dim,nstate,real>
::compute_kinetic_energy_from_primitive_solution ( const std::array<real,nstate> &primitive_soln ) const
{
    const real density = primitive_soln[0];
    const dealii::Tensor<1,dim,real> velocities = extract_velocities_from_primitive<real>(primitive_soln);
    const real vel2 = compute_velocity_squared<real>(velocities);
    const real kinetic_energy = 0.5*density*vel2;
    return kinetic_energy;
}

template <int dim, int nstate, typename real>
inline real Euler<dim,nstate,real>
::compute_kinetic_energy_from_conservative_solution ( const std::array<real,nstate> &conservative_soln ) const
{
    const std::array<real,nstate> primitive_soln = convert_conservative_to_primitive<real>(conservative_soln);
    const real kinetic_energy = compute_kinetic_energy_from_primitive_solution(primitive_soln);
    return kinetic_energy;
}

template <int dim, int nstate, typename real>
inline real Euler<dim,nstate,real>
::compute_entropy_measure ( const std::array<real,nstate> &conservative_soln ) const
{
    real density = conservative_soln[0];
    //if (density < 0.0) density = density_inf;//BIG_NUMBER;
    const real pressure = compute_pressure<real>(conservative_soln);
    return compute_entropy_measure(density, pressure);
}

template <int dim, int nstate, typename real>
inline real Euler<dim,nstate,real>
::compute_entropy_measure ( const real density, const real pressure ) const
{
    if (density < 0.0) {
        return BIG_NUMBER;
    } else {
        return pressure*pow(density,-gam);
    }
}


template <int dim, int nstate, typename real>
inline real Euler<dim,nstate,real>
::compute_specific_enthalpy ( const std::array<real,nstate> &conservative_soln, const real pressure ) const
{
    const real density = conservative_soln[0];
    const real total_energy = conservative_soln[nstate-1];
    const real specific_enthalpy = (total_energy+pressure)/density;
    return specific_enthalpy;
}

template <int dim, int nstate, typename real>
template<typename real2>
inline real2 Euler<dim,nstate,real>
::compute_temperature ( const std::array<real2,nstate> &primitive_soln ) const
{
    const real2 density = primitive_soln[0];
    const real2 pressure = primitive_soln[nstate-1];
    const real2 temperature = gam*mach_inf_sqr*(pressure/density);
    return temperature;
}

template <int dim, int nstate, typename real>
inline real Euler<dim,nstate,real>
::compute_density_from_pressure_temperature ( const real pressure, const real temperature ) const
{
    const real density = gam*mach_inf_sqr*(pressure/temperature);
    return density;
}

template <int dim, int nstate, typename real>
inline real Euler<dim,nstate,real>
::compute_temperature_from_density_pressure ( const real density, const real pressure ) const
{
    const real temperature = gam*mach_inf_sqr*(pressure/density);
    return temperature;
}

template <int dim, int nstate, typename real>
inline real Euler<dim,nstate,real>
::compute_pressure_from_density_temperature ( const real density, const real temperature ) const
{
    const real pressure = density*temperature/(gam*mach_inf_sqr);
    return pressure;
}

template <int dim, int nstate, typename real>
template<typename real2>
inline real2 Euler<dim,nstate,real>
::compute_pressure ( const std::array<real2,nstate> &conservative_soln ) const
{
    const real2 density = conservative_soln[0];

    const real2 tot_energy  = conservative_soln[nstate-1];

    const dealii::Tensor<1,dim,real2> vel = compute_velocities<real2>(conservative_soln);

    const real2 vel2 = compute_velocity_squared<real2>(vel);
    real2 pressure = gamm1*(tot_energy - 0.5*density*vel2);
    
    if(pressure<0.0) {
        //pressure = pressure_inf;
        pressure = BIG_NUMBER;
    }
    //assert(pressure>0.0);
    
    return pressure;
}

template <int dim, int nstate, typename real>
inline real Euler<dim,nstate,real>
::compute_sound ( const std::array<real,nstate> &conservative_soln ) const
{
    real density = conservative_soln[0];
    if(density<0.0) {
        //density = density_inf;
        density = BIG_NUMBER;
    }
    //assert(density>0.0);
    const real pressure = compute_pressure<real>(conservative_soln);
    const real sound = sqrt(pressure*gam/density);
    return sound;
}

template <int dim, int nstate, typename real>
inline real Euler<dim,nstate,real>
::compute_sound ( const real density, const real pressure ) const
{
    //assert(density > 0);
    const real sound = sqrt(pressure*gam/density);
    return sound;
}

template <int dim, int nstate, typename real>
inline real Euler<dim,nstate,real>
::compute_mach_number ( const std::array<real,nstate> &conservative_soln ) const
{
    const dealii::Tensor<1,dim,real> vel = compute_velocities<real>(conservative_soln);
    const real velocity = sqrt(compute_velocity_squared<real>(vel));
    const real sound = compute_sound (conservative_soln);
    const real mach_number = velocity/sound;
    return mach_number;
}

// Split form functions:

template <int dim, int nstate, typename real>
std::array<dealii::Tensor<1,dim,real>,nstate> Euler<dim, nstate, real>
::convective_numerical_split_flux(const std::array<real,nstate> &conservative_soln1,
                                  const std::array<real,nstate> &conservative_soln2) const
{
    std::array<dealii::Tensor<1,dim,real>,nstate> conv_num_split_flux;
    if(two_point_num_flux_type == two_point_num_flux_enum::KG) {
        conv_num_split_flux = convective_numerical_split_flux_kennedy_gruber(conservative_soln1, conservative_soln2);
    } else if(two_point_num_flux_type == two_point_num_flux_enum::IR) {
        conv_num_split_flux = convective_numerical_split_flux_ismail_roe(conservative_soln1, conservative_soln2);
    } else if(two_point_num_flux_type == two_point_num_flux_enum::CH) {
        conv_num_split_flux = convective_numerical_split_flux_chandrashekar(conservative_soln1, conservative_soln2);
    } else if(two_point_num_flux_type == two_point_num_flux_enum::Ra) {
        conv_num_split_flux = convective_numerical_split_flux_ranocha(conservative_soln1, conservative_soln2);
    }

    return conv_num_split_flux;
}

template <int dim, int nstate, typename real>
std::array<dealii::Tensor<1,dim,real>,nstate> Euler<dim, nstate, real>
::convective_numerical_split_flux_kennedy_gruber(const std::array<real,nstate> &conservative_soln1,
                                                 const std::array<real,nstate> &conservative_soln2) const
{
    std::array<dealii::Tensor<1,dim,real>,nstate> conv_num_split_flux;
    const real mean_density = compute_mean_density(conservative_soln1, conservative_soln2);
    const real mean_pressure = compute_mean_pressure(conservative_soln1, conservative_soln2);
    const dealii::Tensor<1,dim,real> mean_velocities = compute_mean_velocities(conservative_soln1,conservative_soln2);
    const real mean_specific_total_energy = compute_mean_specific_total_energy(conservative_soln1, conservative_soln2);

    for (int flux_dim = 0; flux_dim < dim; ++flux_dim)
    {
        // Density equation
        conv_num_split_flux[0][flux_dim] = mean_density * mean_velocities[flux_dim];
        // Momentum equation
        for (int velocity_dim=0; velocity_dim<dim; ++velocity_dim){
            conv_num_split_flux[1+velocity_dim][flux_dim] = mean_density*mean_velocities[flux_dim]*mean_velocities[velocity_dim];
        }
        conv_num_split_flux[1+flux_dim][flux_dim] += mean_pressure; // Add diagonal of pressure
        // Energy equation
        conv_num_split_flux[nstate-1][flux_dim] = mean_density*mean_velocities[flux_dim]*mean_specific_total_energy + mean_pressure * mean_velocities[flux_dim];
    }

    return conv_num_split_flux;
}

template <int dim, int nstate, typename real>
std::array<real,nstate> Euler<dim, nstate, real>
::compute_ismail_roe_parameter_vector_from_primitive(const std::array<real,nstate> &primitive_soln) const
{
    // Ismail-Roe parameter vector; Eq (3.14) [Gassner, Winters, and Kopriva, 2016, SBP]
    std::array<real,nstate> ismail_roe_parameter_vector;
    ismail_roe_parameter_vector[0] = sqrt(primitive_soln[0]/primitive_soln[nstate-1]);
    for(int d=0; d<dim; ++d){
        ismail_roe_parameter_vector[1+d] = ismail_roe_parameter_vector[0]*primitive_soln[1+d];
    }
    ismail_roe_parameter_vector[nstate-1] = sqrt(primitive_soln[0]*primitive_soln[nstate-1]);

    return ismail_roe_parameter_vector;
}

template <int dim, int nstate, typename real>
std::array<dealii::Tensor<1,dim,real>,nstate> Euler<dim, nstate, real>
::convective_numerical_split_flux_chandrashekar(const std::array<real,nstate> &conservative_soln1,
                                                const std::array<real,nstate> &conservative_soln2) const
{

    std::array<dealii::Tensor<1,dim,real>,nstate> conv_num_split_flux;
    const real rho_log = compute_ismail_roe_logarithmic_mean(conservative_soln1[0], conservative_soln2[0]);
    const real pressure1 = compute_pressure<real>(conservative_soln1);
    const real pressure2 = compute_pressure<real>(conservative_soln2);

    const real beta1 = conservative_soln1[0]/(2.0*pressure1);
    const real beta2 = conservative_soln2[0]/(2.0*pressure2);

    const real beta_log = compute_ismail_roe_logarithmic_mean(beta1, beta2);
    const dealii::Tensor<1,dim,real> vel1 = compute_velocities<real>(conservative_soln1);
    const dealii::Tensor<1,dim,real> vel2 = compute_velocities<real>(conservative_soln2);

    const real pressure_hat = 0.5*(conservative_soln1[0] + conservative_soln2[0])/(2.0*0.5*(beta1+beta2));

    dealii::Tensor<1,dim,real> vel_avg;
    real vel_square_avg = 0.0;;
    for(int idim=0; idim<dim; idim++){
        vel_avg[idim] = 0.5*(vel1[idim]+vel2[idim]);
        vel_square_avg += (0.5 *(vel1[idim]+vel2[idim])) * (0.5 *(vel1[idim]+vel2[idim]));
    }

    real enthalpy_hat = 1.0/(2.0*beta_log*gamm1) + vel_square_avg + pressure_hat/rho_log;

    for(int idim=0; idim<dim; idim++){
        enthalpy_hat -= 0.5*(0.5*(vel1[idim]*vel1[idim] + vel2[idim]*vel2[idim]));
    }

    for(int flux_dim=0; flux_dim<dim; flux_dim++){
        // Density equation
        conv_num_split_flux[0][flux_dim] = rho_log * vel_avg[flux_dim];
        // Momentum equation
        for (int velocity_dim=0; velocity_dim<dim; ++velocity_dim){
            conv_num_split_flux[1+velocity_dim][flux_dim] = rho_log*vel_avg[flux_dim]*vel_avg[velocity_dim];
        }
        conv_num_split_flux[1+flux_dim][flux_dim] += pressure_hat; // Add diagonal of pressure

        // Energy equation
        conv_num_split_flux[nstate-1][flux_dim] = rho_log * vel_avg[flux_dim] * enthalpy_hat;
    }

   return conv_num_split_flux; 

}
template <int dim, int nstate, typename real>
std::array<dealii::Tensor<1,dim,real>,nstate> Euler<dim, nstate, real>
::convective_numerical_split_flux_ranocha(const std::array<real,nstate> &conservative_soln1,
                                                const std::array<real,nstate> &conservative_soln2) const
{

    std::array<dealii::Tensor<1,dim,real>,nstate> conv_num_split_flux;
    const real rho_log = compute_ismail_roe_logarithmic_mean(conservative_soln1[0], conservative_soln2[0]);
    const real pressure1 = compute_pressure<real>(conservative_soln1);
    const real pressure2 = compute_pressure<real>(conservative_soln2);

    const real beta1 = conservative_soln1[0]/(pressure1);
    const real beta2 = conservative_soln2[0]/(pressure2);

    const real beta_log = compute_ismail_roe_logarithmic_mean(beta1, beta2);
    const dealii::Tensor<1,dim,real> vel1 = compute_velocities<real>(conservative_soln1);
    const dealii::Tensor<1,dim,real> vel2 = compute_velocities<real>(conservative_soln2);

    const real pressure_hat = 0.5*(pressure1+pressure2);

    dealii::Tensor<1,dim,real> vel_avg;
    real vel_square_avg = 0.0;;
    for(int idim=0; idim<dim; idim++){
        vel_avg[idim] = 0.5*(vel1[idim]+vel2[idim]);
        vel_square_avg += (0.5 *(vel1[idim]+vel2[idim])) * (0.5 *(vel1[idim]+vel2[idim]));
    }

    real enthalpy_hat = 1.0/(beta_log*gamm1) + vel_square_avg + 2.0*pressure_hat/rho_log;

    for(int idim=0; idim<dim; idim++){
        enthalpy_hat -= 0.5*(0.5*(vel1[idim]*vel1[idim] + vel2[idim]*vel2[idim]));
    }

    for(int flux_dim=0; flux_dim<dim; flux_dim++){
        // Density equation
        conv_num_split_flux[0][flux_dim] = rho_log * vel_avg[flux_dim];
        // Momentum equation
        for (int velocity_dim=0; velocity_dim<dim; ++velocity_dim){
            conv_num_split_flux[1+velocity_dim][flux_dim] = rho_log*vel_avg[flux_dim]*vel_avg[velocity_dim];
        }
        conv_num_split_flux[1+flux_dim][flux_dim] += pressure_hat; // Add diagonal of pressure

        // Energy equation
        conv_num_split_flux[nstate-1][flux_dim] = rho_log * vel_avg[flux_dim] * enthalpy_hat;
        conv_num_split_flux[nstate-1][flux_dim] -= ( 0.5 *(pressure1*vel1[flux_dim] + pressure2*vel2[flux_dim]));
    }

   return conv_num_split_flux; 

}

template <int dim, int nstate, typename real>
real Euler<dim, nstate, real>
::compute_ismail_roe_logarithmic_mean(const real val1, const real val2) const
{
    // See Appendix B [Ismail and Roe, 2009, Entropy-Consistent Euler Flux Functions II]
    // -- Numerically stable algorithm for computing the logarithmic mean
    const real zeta = val1/val2;
    const real f = (zeta-1.0)/(zeta+1.0);
    const real u = f*f;
    
    real F;
    if(u<1.0e-2){ F = 1.0 + u/3.0 + u*u/5.0 + u*u*u/7.0; } 
    else { 
        if constexpr(std::is_same<real,double>::value) F = std::log(zeta)/2.0/f; 
    }
    
    const real log_mean_val = (val1+val2)/(2.0*F);

    return log_mean_val;
}

template <int dim, int nstate, typename real>
std::array<dealii::Tensor<1,dim,real>,nstate> Euler<dim, nstate, real>
::convective_numerical_split_flux_ismail_roe(const std::array<real,nstate> &conservative_soln1,
                                             const std::array<real,nstate> &conservative_soln2) const
{
    // Get Ismail Roe parameter vectors
    const std::array<real,nstate> parameter_vector1 = compute_ismail_roe_parameter_vector_from_primitive(
                                                        convert_conservative_to_primitive<real>(conservative_soln1));
    const std::array<real,nstate> parameter_vector2 = compute_ismail_roe_parameter_vector_from_primitive(
                                                        convert_conservative_to_primitive<real>(conservative_soln2));

    // Compute mean (average) parameter vector
    std::array<real,nstate> avg_parameter_vector;
    for(int s=0; s<nstate; ++s){
        avg_parameter_vector[s] = 0.5*(parameter_vector1[s] + parameter_vector2[s]);
    }

    // Compute logarithmic mean parameter vector
    std::array<real,nstate> log_mean_parameter_vector;
    for(int s=0; s<nstate; ++s){
        log_mean_parameter_vector[s] = compute_ismail_roe_logarithmic_mean(parameter_vector1[s], parameter_vector2[s]);
    }

    // Compute Ismail Roe mean primitive variables; Eq (3.15) [Gassner, Winters, and Kopriva, 2016, SBP]
    std::array<real,dim> mean_velocities;
    const real mean_density = avg_parameter_vector[0]*log_mean_parameter_vector[nstate-1];
    for(int d=0; d<dim; ++d){
        mean_velocities[d] = avg_parameter_vector[1+d]/avg_parameter_vector[0];
    }
    const real mean_pressure = avg_parameter_vector[nstate-1]/avg_parameter_vector[0];
    // -- enthalpy
    real mean_enthalpy = (gam+1.0)*(log_mean_parameter_vector[nstate-1]/log_mean_parameter_vector[0]) + gamm1*mean_pressure;
    mean_enthalpy /= 2.0*gam;
    mean_enthalpy *= gam/(mean_density*gamm1);
    // -- get sum of mean velocities squared
    real mean_velocities_sqr_sum = 0.0;
    for(int d=0; d<dim; ++d){
        mean_velocities_sqr_sum += mean_velocities[d]*mean_velocities[d];
    }
    // -- add to enthalpy
    mean_enthalpy += 0.5*mean_velocities_sqr_sum;

    // Compute Ismail Roe convective numerical split flux
    std::array<dealii::Tensor<1,dim,real>,nstate> conv_num_split_flux;
    for (int flux_dim = 0; flux_dim < dim; ++flux_dim)
    {
        // Density equation
        conv_num_split_flux[0][flux_dim] = mean_density * mean_velocities[flux_dim];
        // Momentum equation
        for (int velocity_dim=0; velocity_dim<dim; ++velocity_dim){
            conv_num_split_flux[1+velocity_dim][flux_dim] = mean_density*mean_velocities[flux_dim]*mean_velocities[velocity_dim];
        }
        conv_num_split_flux[1+flux_dim][flux_dim] += mean_pressure; // Add diagonal of pressure
        // Energy equation
        conv_num_split_flux[nstate-1][flux_dim] = mean_density*mean_velocities[flux_dim]*mean_enthalpy;
    }

    return conv_num_split_flux;
}

template <int dim, int nstate, typename real>
real Euler<dim, nstate, real>
::convective_surface_numerical_split_flux (
                const real &/*surface_flux*/,
                const real &flux_interp_to_surface) const
{
    return flux_interp_to_surface;
}

template <int dim, int nstate, typename real>
std::array<real,nstate> Euler<dim, nstate, real>
::compute_entropy_variables (
    const std::array<real,nstate> &conservative_soln) const
{
    std::array<real,nstate> entropy_var;
    const real density = conservative_soln[0];
    const real pressure = compute_pressure<real>(conservative_soln);
    
    real entropy = pressure * pow(density, -gam);
    if (entropy > 0)    entropy = log( entropy );
    else                entropy = BIG_NUMBER;

    const real rho_theta = pressure / gamm1;

    entropy_var[0] = (rho_theta *(gam + 1.0 - entropy) - conservative_soln[nstate-1])/rho_theta;
    for(int idim=0; idim<dim; idim++){
        entropy_var[idim+1] = conservative_soln[idim+1] / rho_theta;
    }
    entropy_var[nstate-1] = - density / rho_theta;

    return entropy_var;
}

template <int dim, int nstate, typename real>
std::array<real,nstate> Euler<dim, nstate, real>
::compute_conservative_variables_from_entropy_variables (
    const std::array<real,nstate> &entropy_var) const
{
    //Eq. 119 and 120 from Chan, Jesse. "On discretely entropy conservative and entropy stable discontinuous Galerkin methods." Journal of Computational Physics 362 (2018): 346-374.
    //Extrapolated for 3D
    std::array<real,nstate> conservative_var;
    real entropy_var_vel_squared = 0.0;
    for(int idim=0; idim<dim; idim++){
        entropy_var_vel_squared += entropy_var[idim + 1] * entropy_var[idim + 1];
    }
    const real entropy = gam - entropy_var[0] + 0.5 * entropy_var_vel_squared / entropy_var[nstate-1];
    const real rho_theta = pow( (gamm1/ pow(- entropy_var[nstate-1], gam)), 1.0 /gamm1)
                         * exp( - entropy / gamm1);

    conservative_var[0] = - rho_theta * entropy_var[nstate-1];
    for(int idim=0; idim<dim; idim++){
        conservative_var[idim+1] = rho_theta * entropy_var[idim+1];
    }
    conservative_var[nstate-1] = rho_theta * (1.0 - 0.5 * entropy_var_vel_squared / entropy_var[nstate-1]);
    return conservative_var;
}

template <int dim, int nstate, typename real>
std::array<real,nstate> Euler<dim, nstate, real>
::compute_kinetic_energy_variables (
    const std::array<real,nstate> &conservative_soln) const
{
    std::array<real,nstate> kin_energy_var;
    const dealii::Tensor<1,dim,real> vel = compute_velocities<real>(conservative_soln);
    const real vel2 = compute_velocity_squared<real>(vel);

    kin_energy_var[0] = - 0.5 * vel2;
    for(int idim=0; idim<dim; idim++){
        kin_energy_var[idim+1] = vel[idim];
    }
    kin_energy_var[nstate-1] = 0;

    return kin_energy_var;
}

template <int dim, int nstate, typename real>
inline real Euler<dim,nstate,real>::
compute_mean_density(const std::array<real,nstate> &conservative_soln1,
                     const std::array<real,nstate> &conservative_soln2) const
{
    return (conservative_soln1[0] + conservative_soln2[0])/2.;
}

template <int dim, int nstate, typename real>
inline real Euler<dim,nstate,real>::
compute_mean_pressure(const std::array<real,nstate> &conservative_soln1,
                      const std::array<real,nstate> &conservative_soln2) const
{
    real pressure_1 = compute_pressure<real>(conservative_soln1);
    real pressure_2 = compute_pressure<real>(conservative_soln2);
    return (pressure_1 + pressure_2)/2.;
}

template <int dim, int nstate, typename real>
inline dealii::Tensor<1,dim,real> Euler<dim,nstate,real>::
compute_mean_velocities(const std::array<real,nstate> &conservative_soln1,
                        const std::array<real,nstate> &conservative_soln2) const
{
    dealii::Tensor<1,dim,real> vel_1 = compute_velocities<real>(conservative_soln1);
    dealii::Tensor<1,dim,real> vel_2 = compute_velocities<real>(conservative_soln2);
    dealii::Tensor<1,dim,real> mean_vel;
    for (int d=0; d<dim; ++d) {
        mean_vel[d] = 0.5*(vel_1[d]+vel_2[d]);
    }
    return mean_vel;
}

template <int dim, int nstate, typename real>
inline real Euler<dim,nstate,real>::
compute_mean_specific_total_energy(const std::array<real,nstate> &conservative_soln1,
                             const std::array<real,nstate> &conservative_soln2) const
{
    return ((conservative_soln1[nstate-1]/conservative_soln1[0]) + (conservative_soln2[nstate-1]/conservative_soln2[0]))/2.;
}


template <int dim, int nstate, typename real>
std::array<dealii::Tensor<1,dim,real>,nstate> Euler<dim,nstate,real>
::convective_flux (const std::array<real,nstate> &conservative_soln) const
{
    std::array<dealii::Tensor<1,dim,real>,nstate> conv_flux;
    const real density = conservative_soln[0];
    const real pressure = compute_pressure<real>(conservative_soln);
    const dealii::Tensor<1,dim,real> vel = compute_velocities<real>(conservative_soln);
    const real specific_total_energy = conservative_soln[nstate-1]/conservative_soln[0];
    const real specific_total_enthalpy = specific_total_energy + pressure/density;

    for (int flux_dim=0; flux_dim<dim; ++flux_dim) {
        // Density equation
        conv_flux[0][flux_dim] = conservative_soln[1+flux_dim];
        // Momentum equation
        for (int velocity_dim=0; velocity_dim<dim; ++velocity_dim){
            conv_flux[1+velocity_dim][flux_dim] = density*vel[flux_dim]*vel[velocity_dim];
        }
        conv_flux[1+flux_dim][flux_dim] += pressure; // Add diagonal of pressure
        // Energy equation
        conv_flux[nstate-1][flux_dim] = density*vel[flux_dim]*specific_total_enthalpy;
    }
    return conv_flux;
}

template <int dim, int nstate, typename real>
std::array<real,nstate> Euler<dim,nstate,real>
::convective_normal_flux (const std::array<real,nstate> &conservative_soln, const dealii::Tensor<1,dim,real> &normal) const
{
    std::array<real, nstate> conv_normal_flux;
    const real density = conservative_soln[0];
    const real pressure = compute_pressure<real>(conservative_soln);
    const dealii::Tensor<1,dim,real> vel = compute_velocities<real>(conservative_soln);
    real normal_vel = 0.0;
    for (int d=0; d<dim; ++d) {
        normal_vel += vel[d]*normal[d];
    }
    const real total_energy = conservative_soln[nstate-1];
    const real specific_total_enthalpy = (total_energy + pressure) / density;

    const real rhoV = density*normal_vel;
    // Density equation
    conv_normal_flux[0] = rhoV;
    // Momentum equation
    for (int velocity_dim=0; velocity_dim<dim; ++velocity_dim){
        conv_normal_flux[1+velocity_dim] = rhoV*vel[velocity_dim] + normal[velocity_dim] * pressure;
    }
    // Energy equation
    conv_normal_flux[nstate-1] = rhoV*specific_total_enthalpy;
    return conv_normal_flux;
}

template <int dim, int nstate, typename real>
dealii::Tensor<2,nstate,real> Euler<dim,nstate,real>
::convective_flux_directional_jacobian (
    const std::array<real,nstate> &conservative_soln,
    const dealii::Tensor<1,dim,real> &normal) const
{
    // See Blazek (year?) Appendix A.9 p. 429-430
    // For Blazek (2001), see Appendix A.7 p. 419-420
    // Alternatively, see Masatsuka 2018 "I do like CFD", p.77, eq.(3.6.8)
    const dealii::Tensor<1,dim,real> vel = compute_velocities<real>(conservative_soln);
    real vel_normal = 0.0;
    for (int d=0;d<dim;d++) { vel_normal += vel[d] * normal[d]; }

    const real vel2 = compute_velocity_squared<real>(vel);
    const real phi = 0.5*gamm1 * vel2;

    const real density = conservative_soln[0];
    const real tot_energy = conservative_soln[nstate-1];
    const real E = tot_energy / density;
    const real a1 = gam*E-phi;
    const real a2 = gam-1.0;
    const real a3 = gam-2.0;

    dealii::Tensor<2,nstate,real> jacobian;
    for (int d=0; d<dim; ++d) {
        jacobian[0][1+d] = normal[d];
    }
    for (int row_dim=0; row_dim<dim; ++row_dim) {
        jacobian[1+row_dim][0] = normal[row_dim]*phi - vel[row_dim] * vel_normal;
        for (int col_dim=0; col_dim<dim; ++col_dim){
            if (row_dim == col_dim) {
                jacobian[1+row_dim][1+col_dim] = vel_normal - a3*normal[row_dim]*vel[row_dim];
            } else {
                jacobian[1+row_dim][1+col_dim] = normal[col_dim]*vel[row_dim] - a2*normal[row_dim]*vel[col_dim];
            }
        }
        jacobian[1+row_dim][nstate-1] = normal[row_dim]*a2;
    }
    jacobian[nstate-1][0] = vel_normal*(phi-a1);
    for (int d=0; d<dim; ++d){
        jacobian[nstate-1][1+d] = normal[d]*a1 - a2*vel[d]*vel_normal;
    }
    jacobian[nstate-1][nstate-1] = gam*vel_normal;

    return jacobian;
}

template <int dim, int nstate, typename real>
std::array<real,nstate> Euler<dim,nstate,real>
::convective_eigenvalues (
    const std::array<real,nstate> &conservative_soln,
    const dealii::Tensor<1,dim,real> &normal) const
{
    const dealii::Tensor<1,dim,real> vel = compute_velocities<real>(conservative_soln);
    std::array<real,nstate> eig;
    real vel_dot_n = 0.0;
    for (int d=0;d<dim;++d) { vel_dot_n += vel[d]*normal[d]; };
    for (int i=0; i<nstate; i++) {
        eig[i] = vel_dot_n;
        //eig[i] = advection_speed*normal;

        //eig[i] = 1.0;
        //eig[i] = -1.0;
    }
    return eig;
}

template <int dim, int nstate, typename real>
real Euler<dim,nstate,real>
::max_convective_eigenvalue (const std::array<real,nstate> &conservative_soln) const
{
    const dealii::Tensor<1,dim,real> vel = compute_velocities<real>(conservative_soln);

    const real sound = compute_sound (conservative_soln);

    real vel2 = compute_velocity_squared<real>(vel);

    const real max_eig = sqrt(vel2) + sound;

    return max_eig;
}

template <int dim, int nstate, typename real>
real Euler<dim,nstate,real>
::max_viscous_eigenvalue (const std::array<real,nstate> &/*conservative_soln*/) const
{
    return 0.0;
}

template <int dim, int nstate, typename real>
std::array<dealii::Tensor<1,dim,real>,nstate> Euler<dim,nstate,real>
::dissipative_flux (
    const std::array<real,nstate> &conservative_soln,
    const std::array<dealii::Tensor<1,dim,real>,nstate> &solution_gradient,
    const dealii::types::global_dof_index /*cell_index*/) const
{
    return dissipative_flux(conservative_soln, solution_gradient);
}

template <int dim, int nstate, typename real>
std::array<dealii::Tensor<1,dim,real>,nstate> Euler<dim,nstate,real>
::dissipative_flux (
    const std::array<real,nstate> &/*conservative_soln*/,
    const std::array<dealii::Tensor<1,dim,real>,nstate> &/*solution_gradient*/) const
{
    std::array<dealii::Tensor<1,dim,real>,nstate> diss_flux;
    // No dissipation for Euler
    for (int i=0; i<nstate; i++) {
        diss_flux[i] = 0;
    }
    return diss_flux;
}

template <int dim, int nstate, typename real>
void Euler<dim,nstate,real>
::boundary_riemann (
   const dealii::Tensor<1,dim,real> &normal_int,
   const std::array<real,nstate> &soln_int,
   std::array<real,nstate> &soln_bc) const
{
    std::array<real,nstate> primitive_int = convert_conservative_to_primitive<real>(soln_int);
    std::array<real,nstate> primitive_ext;
    primitive_ext[0] = density_inf;
    for (int d=0;d<dim;d++) { primitive_ext[1+d] = velocities_inf[d]; }
    primitive_ext[nstate-1] = pressure_inf;

    const dealii::Tensor<1,dim,real> velocities_int = extract_velocities_from_primitive<real>(primitive_int);
    const dealii::Tensor<1,dim,real> velocities_ext = extract_velocities_from_primitive<real>(primitive_ext);

    const real sound_int  = compute_sound ( primitive_int[0], primitive_int[nstate-1] );
    const real sound_ext  = compute_sound ( primitive_ext[0], primitive_ext[nstate-1] );

    real vel_int_dot_normal = 0.0;
    real vel_ext_dot_normal = 0.0;
    for (int d=0; d<dim; d++) {
        vel_int_dot_normal = vel_int_dot_normal + velocities_int[d]*normal_int[d];
        vel_ext_dot_normal = vel_ext_dot_normal + velocities_ext[d]*normal_int[d];
    }

    // Riemann invariants
    const real out_riemann_invariant = vel_int_dot_normal + 2.0/gamm1*sound_int, // Outgoing
               inc_riemann_invariant = vel_ext_dot_normal - 2.0/gamm1*sound_ext; // Incoming

    const real normal_velocity_bc = 0.5*(out_riemann_invariant+inc_riemann_invariant),
               sound_bc  = 0.25*gamm1*(out_riemann_invariant-inc_riemann_invariant);

    std::array<real,nstate> primitive_bc;
    if (abs(normal_velocity_bc) >= abs(sound_bc)) { // Supersonic
        if (normal_velocity_bc < 0.0) { // Inlet
            primitive_bc = primitive_ext;
        } else { // Outlet
            primitive_bc = primitive_int;
        }
    } else { // Subsonic

        real density_bc;
        dealii::Tensor<1,dim,real> velocities_bc;
        real pressure_bc;

        dealii::Tensor<1,dim,real> velocities_tangential;
        if (normal_velocity_bc < 0.0) { // Inlet
            const real entropy_ext = compute_entropy_measure(primitive_ext[0], primitive_ext[nstate-1]);
            density_bc = pow( 1.0/gam * sound_bc * sound_bc / entropy_ext, 1.0/gamm1 );
            for (int d=0; d<dim; ++d) {
                velocities_tangential[d] = velocities_ext[d] - vel_ext_dot_normal * normal_int[d];
            }
        } else { // Outlet
            const real entropy_int = compute_entropy_measure(primitive_int[0], primitive_int[nstate-1]);
            density_bc = pow( 1.0/gam * sound_bc * sound_bc / entropy_int, 1.0/gamm1 );
            for (int d=0; d<dim; ++d) {
                velocities_tangential[d] = velocities_int[d] - vel_int_dot_normal * normal_int[d];
            }
        }
        for (int d=0; d<dim; ++d) {
            velocities_bc[d] = velocities_tangential[d] + normal_velocity_bc*normal_int[d];
        }

        pressure_bc = 1.0/gam * sound_bc * sound_bc * density_bc;

        primitive_bc[0] = density_bc;
        for (int d=0;d<dim;d++) { primitive_bc[1+d] = velocities_bc[d]; }
        primitive_bc[nstate-1] = pressure_bc;
    }

    soln_bc = convert_primitive_to_conservative(primitive_bc);
}

template <int dim, int nstate, typename real>
void Euler<dim,nstate,real>
::boundary_slip_wall (
   const dealii::Tensor<1,dim,real> &normal_int,
   const std::array<real,nstate> &soln_int,
   const std::array<dealii::Tensor<1,dim,real>,nstate> &soln_grad_int,
   std::array<real,nstate> &soln_bc,
   std::array<dealii::Tensor<1,dim,real>,nstate> &soln_grad_bc) const
{
    // Slip wall boundary conditions (No penetration)
    // Given by Algorithm II of the following paper
    // Krivodonova, L., and Berger, M.,
    // “High-order accurate implementation of solid wall boundary conditions in curved geometries,”
    // Journal of Computational Physics, vol. 211, 2006, pp. 492–512.
    const std::array<real,nstate> primitive_interior_values = convert_conservative_to_primitive<real>(soln_int);

    // Copy density and pressure
    std::array<real,nstate> primitive_boundary_values;
    primitive_boundary_values[0] = primitive_interior_values[0];
    primitive_boundary_values[nstate-1] = primitive_interior_values[nstate-1];

    const dealii::Tensor<1,dim,real> surface_normal = -normal_int;
    const dealii::Tensor<1,dim,real> velocities_int = extract_velocities_from_primitive<real>(primitive_interior_values);
    //const dealii::Tensor<1,dim,real> velocities_bc = velocities_int - 2.0*(velocities_int*surface_normal)*surface_normal;
    real vel_int_dot_normal = 0.0;
    for (int d=0; d<dim; d++) {
        vel_int_dot_normal = vel_int_dot_normal + velocities_int[d]*surface_normal[d];
    }
    dealii::Tensor<1,dim,real> velocities_bc;
    for (int d=0; d<dim; d++) {
        velocities_bc[d] = velocities_int[d] - 2.0*(vel_int_dot_normal)*surface_normal[d];
        //velocities_bc[d] = velocities_int[d] - (vel_int_dot_normal)*surface_normal[d];
        //velocities_bc[d] += velocities_int[d] * surface_normal.norm_square();
    }
    for (int d=0; d<dim; ++d) {
        primitive_boundary_values[1+d] = velocities_bc[d];
    }

    const std::array<real,nstate> modified_conservative_boundary_values = convert_primitive_to_conservative(primitive_boundary_values);
    for (int istate=0; istate<nstate; ++istate) {
        soln_bc[istate] = modified_conservative_boundary_values[istate];
    }

    for (int istate=0; istate<nstate; ++istate) {
        soln_grad_bc[istate] = -soln_grad_int[istate];
    }
}

template <int dim, int nstate, typename real>
void Euler<dim,nstate,real>
::boundary_wall (
   const dealii::Tensor<1,dim,real> &normal_int,
   const std::array<real,nstate> &soln_int,
   const std::array<dealii::Tensor<1,dim,real>,nstate> &soln_grad_int,
   std::array<real,nstate> &soln_bc,
   std::array<dealii::Tensor<1,dim,real>,nstate> &soln_grad_bc) const
{
    // Slip wall boundary for Euler
    boundary_slip_wall(normal_int, soln_int, soln_grad_int, soln_bc, soln_grad_bc);
}

template <int dim, int nstate, typename real>
void Euler<dim,nstate,real>
::boundary_manufactured_solution (
    const dealii::Point<dim, real> &pos,
    const dealii::Tensor<1,dim,real> &normal_int,
    const std::array<real,nstate> &soln_int,
    const std::array<dealii::Tensor<1,dim,real>,nstate> &soln_grad_int,
    std::array<real,nstate> &soln_bc,
    std::array<dealii::Tensor<1,dim,real>,nstate> &soln_grad_bc) const
{
    // Manufactured solution
    std::array<real,nstate> conservative_boundary_values;
    std::array<dealii::Tensor<1,dim,real>,nstate> boundary_gradients;
    for (int s=0; s<nstate; s++) {
        conservative_boundary_values[s] = this->manufactured_solution_function->value (pos, s);
        boundary_gradients[s] = this->manufactured_solution_function->gradient (pos, s);
    }
    std::array<real,nstate> primitive_boundary_values = convert_conservative_to_primitive<real>(conservative_boundary_values);
    for (int istate=0; istate<nstate; ++istate) {

        std::array<real,nstate> characteristic_dot_n = convective_eigenvalues(conservative_boundary_values, normal_int);
        const bool inflow = (characteristic_dot_n[istate] <= 0.);

        if (inflow) { // Dirichlet boundary condition

            soln_bc[istate] = conservative_boundary_values[istate];
            soln_grad_bc[istate] = soln_grad_int[istate];

            // Only set the pressure and velocity
            // primitive_boundary_values[0] = soln_int[0];;
            // for(int d=0;d<dim;d++){
            //    primitive_boundary_values[1+d] = soln_int[1+d]/soln_int[0];;
            //}
            const std::array<real,nstate> modified_conservative_boundary_values = convert_primitive_to_conservative(primitive_boundary_values);
            (void) modified_conservative_boundary_values;
            //conservative_boundary_values[nstate-1] = soln_int[nstate-1];
            soln_bc[istate] = conservative_boundary_values[istate];

        } else { // Neumann boundary condition
            // soln_bc[istate] = -soln_int[istate]+2*conservative_boundary_values[istate];
            soln_bc[istate] = soln_int[istate];

            // **************************************************************************************************************
            // Note I don't know how to properly impose the soln_grad_bc to obtain an adjoint consistent scheme
            // Currently, Neumann boundary conditions are only imposed for the linear advection
            // Therefore, soln_grad_bc does not affect the solution
            // **************************************************************************************************************
            soln_grad_bc[istate] = soln_grad_int[istate];
            //soln_grad_bc[istate] = boundary_gradients[istate];
            //soln_grad_bc[istate] = -soln_grad_int[istate]+2*boundary_gradients[istate];
        }

        // HARDCODE DIRICHLET BC
        soln_bc[istate] = conservative_boundary_values[istate];
    }
}

template <int dim, int nstate, typename real>
void Euler<dim,nstate,real>
::boundary_pressure_outflow (
   const real total_inlet_pressure,
   const real back_pressure,
   const std::array<real,nstate> &soln_int,
   std::array<real,nstate> &soln_bc) const
{
    // Pressure Outflow Boundary Condition (back pressure)
    // Reference: Carlson 2011, sec. 2.4

    const real mach_int = compute_mach_number(soln_int);
    if (mach_int > 1.0) {
        // Supersonic, simply extrapolate
        for (int istate=0; istate<nstate; ++istate) {
            soln_bc[istate] = soln_int[istate];
        }
    } 
    else {
        const std::array<real,nstate> primitive_interior_values = convert_conservative_to_primitive<real>(soln_int);
        const real pressure_int = primitive_interior_values[nstate-1];

        const real radicant = 1.0+0.5*gamm1*mach_inf_sqr;
        const real pressure_inlet = total_inlet_pressure * pow(radicant, -gam/gamm1);
        const real pressure_bc = (mach_int >= 1) * pressure_int + (1-(mach_int >= 1)) * back_pressure*pressure_inlet;
        const real temperature_int = compute_temperature<real>(primitive_interior_values);

        // Assign primitive boundary values
        std::array<real,nstate> primitive_boundary_values;
        primitive_boundary_values[0] = compute_density_from_pressure_temperature(pressure_bc, temperature_int);
        for (int d=0;d<dim;d++) { primitive_boundary_values[1+d] = primitive_interior_values[1+d]; }
        primitive_boundary_values[nstate-1] = pressure_bc;

        const std::array<real,nstate> conservative_bc = convert_primitive_to_conservative(primitive_boundary_values);
        for (int istate=0; istate<nstate; ++istate) {
            soln_bc[istate] = conservative_bc[istate];
        }
    }
}

template <int dim, int nstate, typename real>
void Euler<dim,nstate,real>
::boundary_inflow (
   const real total_inlet_pressure,
   const real total_inlet_temperature,
   const dealii::Tensor<1,dim,real> &normal_int,
   const std::array<real,nstate> &soln_int,
   std::array<real,nstate> &soln_bc) const
{
   // Inflow boundary conditions (both subsonic and supersonic)
   // Carlson 2011, sec. 2.2 & sec 2.9

   const std::array<real,nstate> primitive_interior_values = convert_conservative_to_primitive<real>(soln_int);

   const dealii::Tensor<1,dim,real> normal = -normal_int;

   const real                       density_i    = primitive_interior_values[0];
   const dealii::Tensor<1,dim,real> velocities_i = extract_velocities_from_primitive<real>(primitive_interior_values);
   const real                       pressure_i   = primitive_interior_values[nstate-1];

   //const real                       normal_vel_i = velocities_i*normal;
   real                       normal_vel_i = 0.0;
   for (int d=0; d<dim; ++d) {
   normal_vel_i += velocities_i[d]*normal[d];
   }
   const real                       sound_i      = compute_sound(soln_int);
   //const real                       mach_i       = std::abs(normal_vel_i)/sound_i;

   //const dealii::Tensor<1,dim,real> velocities_o = velocities_inf;
   //const real                       normal_vel_o = velocities_o*normal;
   //const real                       sound_o      = sound_inf;
   //const real                       mach_o       = mach_inf;

   if(mach_inf < 1.0) {
      // Subsonic inflow, sec 2.7

      //std::cout << "Subsonic inflow, mach=" << mach_i << std::endl;

      // Want to solve for c_b (sound_bc), to then solve for U (velocity_magnitude_bc) and M_b (mach_bc)
      // Eq. 37
      const real riemann_pos = normal_vel_i + 2.0*sound_i/gamm1;
      // Could evaluate enthalpy from primitive like eq.36, but easier to use the following
      const real specific_total_energy = soln_int[nstate-1]/density_i;
      const real specific_total_enthalpy = specific_total_energy + pressure_i/density_i;
      // Eq. 43
      const real a = 1.0+2.0/gamm1;
      const real b = -2.0*riemann_pos;
      const real c = 0.5*gamm1 * (riemann_pos*riemann_pos - 2.0*specific_total_enthalpy);
      // Eq. 42
      const real term1 = -0.5*b/a;
      const real term2= 0.5*sqrt(b*b-4.0*a*c)/a;
      const real sound_bc1 = term1 + term2;
      const real sound_bc2 = term1 - term2;
      // Eq. 44
      const real sound_bc  = std::max(sound_bc1, sound_bc2);
      // Eq. 45
      //const real velocity_magnitude_bc = 2.0*sound_bc/gamm1 - riemann_pos;
      const real velocity_magnitude_bc = riemann_pos - 2.0*sound_bc/gamm1;
      const real mach_bc = velocity_magnitude_bc/sound_bc;
      // Eq. 46
      const real radicant = 1.0+0.5*gamm1*mach_bc*mach_bc;
      const real pressure_bc = total_inlet_pressure * pow(radicant, -gam/gamm1);
      const real temperature_bc = total_inlet_temperature * pow(radicant, -1.0);
      //std::cout << " pressure_bc " << pressure_bc << "pressure_inf" << pressure_inf << std::endl;
      //std::cout << " temperature_bc " << temperature_bc << "temperature_inf" << temperature_inf << std::endl;

      const real density_bc  = compute_density_from_pressure_temperature(pressure_bc, temperature_bc);
      std::array<real,nstate> primitive_boundary_values;
      primitive_boundary_values[0] = density_bc;
      for (int d=0;d<dim;d++) { primitive_boundary_values[1+d] = velocity_magnitude_bc*normal[d]; }
      primitive_boundary_values[nstate-1] = pressure_bc;
      const std::array<real,nstate> conservative_bc = convert_primitive_to_conservative(primitive_boundary_values);
      for (int istate=0; istate<nstate; ++istate) {
          soln_bc[istate] = conservative_bc[istate];
      }

      //std::cout << " entropy_bc " << compute_entropy_measure(soln_bc) << "entropy_inf" << entropy_inf << std::endl;

   } 
   else {
      // Supersonic inflow, sec 2.9

      // Specify all quantities through
      // total_inlet_pressure, total_inlet_temperature, mach_inf & angle_of_attack
      //std::cout << "Supersonic inflow, mach=" << mach_i << std::endl;
      const real radicant = 1.0+0.5*gamm1*mach_inf_sqr;
      const real static_inlet_pressure    = total_inlet_pressure * pow(radicant, -gam/gamm1);
      const real static_inlet_temperature = total_inlet_temperature * pow(radicant, -1.0);

      const real pressure_bc = static_inlet_pressure;
      const real temperature_bc = static_inlet_temperature;
      const real density_bc  = compute_density_from_pressure_temperature(pressure_bc, temperature_bc);
      const real sound_bc = sqrt(gam * pressure_bc / density_bc);
      const real velocity_magnitude_bc = mach_inf * sound_bc;

      // Assign primitive boundary values
      std::array<real,nstate> primitive_boundary_values;
      primitive_boundary_values[0] = density_bc;
      for (int d=0;d<dim;d++) { primitive_boundary_values[1+d] = -velocity_magnitude_bc*normal_int[d]; } // minus since it's inflow
      primitive_boundary_values[nstate-1] = pressure_bc;
      const std::array<real,nstate> conservative_bc = convert_primitive_to_conservative(primitive_boundary_values);
      for (int istate=0; istate<nstate; ++istate) {
         soln_bc[istate] = conservative_bc[istate];
      }
   }
}

template <int dim, int nstate, typename real>
void Euler<dim,nstate,real>
::boundary_farfield (
   std::array<real,nstate> &soln_bc) const
{
   const real density_bc = density_inf;
   const real pressure_bc = 1.0/(gam*mach_inf_sqr);
   std::array<real,nstate> primitive_boundary_values;
   primitive_boundary_values[0] = density_bc;
   for (int d=0;d<dim;d++) { primitive_boundary_values[1+d] = velocities_inf[d]; } // minus since it's inflow
   primitive_boundary_values[nstate-1] = pressure_bc;
   const std::array<real,nstate> conservative_bc = convert_primitive_to_conservative(primitive_boundary_values);
   for (int istate=0; istate<nstate; ++istate) {
      soln_bc[istate] = conservative_bc[istate];
   }
}

template <int dim, int nstate, typename real>
void Euler<dim,nstate,real>
::boundary_face_values (
   const int boundary_type,
   const dealii::Point<dim, real> &pos,
   const dealii::Tensor<1,dim,real> &normal_int,
   const std::array<real,nstate> &soln_int,
   const std::array<dealii::Tensor<1,dim,real>,nstate> &soln_grad_int,
   std::array<real,nstate> &soln_bc,
   std::array<dealii::Tensor<1,dim,real>,nstate> &soln_grad_bc) const
{
    // NEED TO PROVIDE AS INPUT ************************************** (ask Doug where this should be moved to, protected member?)
    const real total_inlet_pressure = pressure_inf*pow(1.0+0.5*gamm1*mach_inf_sqr, gam/gamm1);
    const real total_inlet_temperature = temperature_inf*pow(total_inlet_pressure/pressure_inf, gamm1/gam);

    if (boundary_type == 1000) {
        // Manufactured solution boundary condition
        boundary_manufactured_solution (pos, normal_int, soln_int, soln_grad_int, soln_bc, soln_grad_bc);
    } 
    else if (boundary_type == 1001) {
        // Wall boundary condition (slip for Euler, no-slip for Navier-Stokes; done through polymorphism)
        boundary_wall (normal_int, soln_int, soln_grad_int, soln_bc, soln_grad_bc);
    } 
    else if (boundary_type == 1002) {
        // Pressure outflow boundary condition (back pressure)
        const real back_pressure = 0.99;
        boundary_pressure_outflow (total_inlet_pressure, back_pressure, soln_int, soln_bc);
    } 
    else if (boundary_type == 1003) {
        // Inflow boundary condition
        boundary_inflow (total_inlet_pressure, total_inlet_temperature, normal_int, soln_int, soln_bc);
    } 
    else if (boundary_type == 1004) {
        // Riemann-based farfield boundary condition
        boundary_riemann (normal_int, soln_int, soln_bc);
    } 
    else if (boundary_type == 1005) {
        // Simple farfield boundary condition
        boundary_farfield(soln_bc);
    } 
    else if (boundary_type == 1006) {
        // Slip wall boundary condition
        boundary_slip_wall (normal_int, soln_int, soln_grad_int, soln_bc, soln_grad_bc);
    } 
    else {
        std::cout << "Invalid boundary_type: " << boundary_type << std::endl;
        std::abort();
    }
}

template <int dim, int nstate, typename real>
dealii::Vector<double> Euler<dim,nstate,real>::post_compute_derived_quantities_vector (
    const dealii::Vector<double>              &uh,
    const std::vector<dealii::Tensor<1,dim> > &duh,
    const std::vector<dealii::Tensor<2,dim> > &dduh,
    const dealii::Tensor<1,dim>               &normals,
    const dealii::Point<dim>                  &evaluation_points) const
{
    std::vector<std::string> names = post_get_names ();
    dealii::Vector<double> computed_quantities = PhysicsBase<dim,nstate,real>::post_compute_derived_quantities_vector ( uh, duh, dduh, normals, evaluation_points);
    unsigned int current_data_index = computed_quantities.size() - 1;
    computed_quantities.grow_or_shrink(names.size());
    if constexpr (std::is_same<real,double>::value) {

        std::array<double, nstate> conservative_soln;
        for (unsigned int s=0; s<nstate; ++s) {
            conservative_soln[s] = uh(s);
        }
        const std::array<double, nstate> primitive_soln = convert_conservative_to_primitive<real>(conservative_soln);
        // if (primitive_soln[0] < 0) std::cout << evaluation_points << std::endl;

        // Density
        computed_quantities(++current_data_index) = primitive_soln[0];
        // Velocities
        for (unsigned int d=0; d<dim; ++d) {
            computed_quantities(++current_data_index) = primitive_soln[1+d];
        }
        // Momentum
        for (unsigned int d=0; d<dim; ++d) {
            computed_quantities(++current_data_index) = conservative_soln[1+d];
        }
        // Energy
        computed_quantities(++current_data_index) = conservative_soln[nstate-1];
        // Pressure
        computed_quantities(++current_data_index) = primitive_soln[nstate-1];
        // Pressure coefficient
        computed_quantities(++current_data_index) = (primitive_soln[nstate-1] - pressure_inf) / dynamic_pressure_inf;
        // Temperature
        computed_quantities(++current_data_index) = compute_temperature<real>(primitive_soln);
        // Entropy generation
        computed_quantities(++current_data_index) = compute_entropy_measure(conservative_soln) - entropy_inf;
        // Mach Number
        computed_quantities(++current_data_index) = compute_mach_number(conservative_soln);

    }
    if (computed_quantities.size()-1 != current_data_index) {
        std::cout << " Did not assign a value to all the data. Missing " << computed_quantities.size() - current_data_index << " variables."
                  << " If you added a new output variable, make sure the names and DataComponentInterpretation match the above. "
                  << std::endl;
    }

    return computed_quantities;
}

template <int dim, int nstate, typename real>
std::vector<dealii::DataComponentInterpretation::DataComponentInterpretation> Euler<dim,nstate,real>
::post_get_data_component_interpretation () const
{
    namespace DCI = dealii::DataComponentInterpretation;
    std::vector<DCI::DataComponentInterpretation> interpretation = PhysicsBase<dim,nstate,real>::post_get_data_component_interpretation (); // state variables
    interpretation.push_back (DCI::component_is_scalar); // Density
    for (unsigned int d=0; d<dim; ++d) {
        interpretation.push_back (DCI::component_is_part_of_vector); // Velocity
    }
    for (unsigned int d=0; d<dim; ++d) {
        interpretation.push_back (DCI::component_is_part_of_vector); // Momentum
    }
    interpretation.push_back (DCI::component_is_scalar); // Energy
    interpretation.push_back (DCI::component_is_scalar); // Pressure
    interpretation.push_back (DCI::component_is_scalar); // Pressure coefficient
    interpretation.push_back (DCI::component_is_scalar); // Temperature
    interpretation.push_back (DCI::component_is_scalar); // Entropy generation
    interpretation.push_back (DCI::component_is_scalar); // Mach number

    std::vector<std::string> names = post_get_names();
    if (names.size() != interpretation.size()) {
        std::cout << "Number of DataComponentInterpretation is not the same as number of names for output file" << std::endl;
    }
    return interpretation;
}


template <int dim, int nstate, typename real>
std::vector<std::string> Euler<dim,nstate,real>
::post_get_names () const
{
    std::vector<std::string> names = PhysicsBase<dim,nstate,real>::post_get_names ();
    names.push_back ("density");
    for (unsigned int d=0; d<dim; ++d) {
      names.push_back ("velocity");
    }
    for (unsigned int d=0; d<dim; ++d) {
      names.push_back ("momentum");
    }
    names.push_back ("energy");
    names.push_back ("pressure");
    names.push_back ("pressure_coeffcient");
    names.push_back ("temperature");

    names.push_back ("entropy_generation");
    names.push_back ("mach_number");
    return names;
}

template <int dim, int nstate, typename real>
dealii::UpdateFlags Euler<dim,nstate,real>
::post_get_needed_update_flags () const
{
    //return update_values | update_gradients;
    return dealii::update_values
           | dealii::update_quadrature_points
           ;
}

// Instantiate explicitly
template class Euler < PHILIP_DIM, PHILIP_DIM+2, double     >;
template class Euler < PHILIP_DIM, PHILIP_DIM+2, FadType    >;
template class Euler < PHILIP_DIM, PHILIP_DIM+2, RadType    >;
template class Euler < PHILIP_DIM, PHILIP_DIM+2, FadFadType >;
template class Euler < PHILIP_DIM, PHILIP_DIM+2, RadFadType >;

//==============================================================================
// -> Templated member functions: // could be automated later on using Boost MPL
//------------------------------------------------------------------------------
// -- compute_pressure()
template double     Euler < PHILIP_DIM, PHILIP_DIM+2, double     >::compute_pressure< double     >(const std::array<double,    PHILIP_DIM+2> &conservative_soln) const;
template FadType    Euler < PHILIP_DIM, PHILIP_DIM+2, FadType    >::compute_pressure< FadType    >(const std::array<FadType,   PHILIP_DIM+2> &conservative_soln) const;
template RadType    Euler < PHILIP_DIM, PHILIP_DIM+2, RadType    >::compute_pressure< RadType    >(const std::array<RadType,   PHILIP_DIM+2> &conservative_soln) const;
template FadFadType Euler < PHILIP_DIM, PHILIP_DIM+2, FadFadType >::compute_pressure< FadFadType >(const std::array<FadFadType,PHILIP_DIM+2> &conservative_soln) const;
template RadFadType Euler < PHILIP_DIM, PHILIP_DIM+2, RadFadType >::compute_pressure< RadFadType >(const std::array<RadFadType,PHILIP_DIM+2> &conservative_soln) const;
// -- -- instantiate all the real types with real2 = FadType for automatic differentiation in NavierStokes::dissipative_flux_directional_jacobian()
template FadType    Euler < PHILIP_DIM, PHILIP_DIM+2, double     >::compute_pressure< FadType    >(const std::array<FadType,   PHILIP_DIM+2> &conservative_soln) const;
template FadType    Euler < PHILIP_DIM, PHILIP_DIM+2, RadType    >::compute_pressure< FadType    >(const std::array<FadType,   PHILIP_DIM+2> &conservative_soln) const;
template FadType    Euler < PHILIP_DIM, PHILIP_DIM+2, FadFadType >::compute_pressure< FadType    >(const std::array<FadType,   PHILIP_DIM+2> &conservative_soln) const;
template FadType    Euler < PHILIP_DIM, PHILIP_DIM+2, RadFadType >::compute_pressure< FadType    >(const std::array<FadType,   PHILIP_DIM+2> &conservative_soln) const;
// -- compute_temperature()
template double     Euler < PHILIP_DIM, PHILIP_DIM+2, double     >::compute_temperature< double     >(const std::array<double,    PHILIP_DIM+2> &primitive_soln) const;
template FadType    Euler < PHILIP_DIM, PHILIP_DIM+2, FadType    >::compute_temperature< FadType    >(const std::array<FadType,   PHILIP_DIM+2> &primitive_soln) const;
template RadType    Euler < PHILIP_DIM, PHILIP_DIM+2, RadType    >::compute_temperature< RadType    >(const std::array<RadType,   PHILIP_DIM+2> &primitive_soln) const;
template FadFadType Euler < PHILIP_DIM, PHILIP_DIM+2, FadFadType >::compute_temperature< FadFadType >(const std::array<FadFadType,PHILIP_DIM+2> &primitive_soln) const;
template RadFadType Euler < PHILIP_DIM, PHILIP_DIM+2, RadFadType >::compute_temperature< RadFadType >(const std::array<RadFadType,PHILIP_DIM+2> &primitive_soln) const;
// -- -- instantiate all the real types with real2 = FadType for automatic differentiation in NavierStokes::dissipative_flux_directional_jacobian()
template FadType    Euler < PHILIP_DIM, PHILIP_DIM+2, double     >::compute_temperature< FadType    >(const std::array<FadType,   PHILIP_DIM+2> &primitive_soln) const;
template FadType    Euler < PHILIP_DIM, PHILIP_DIM+2, RadType    >::compute_temperature< FadType    >(const std::array<FadType,   PHILIP_DIM+2> &primitive_soln) const;
template FadType    Euler < PHILIP_DIM, PHILIP_DIM+2, FadFadType >::compute_temperature< FadType    >(const std::array<FadType,   PHILIP_DIM+2> &primitive_soln) const;
template FadType    Euler < PHILIP_DIM, PHILIP_DIM+2, RadFadType >::compute_temperature< FadType    >(const std::array<FadType,   PHILIP_DIM+2> &primitive_soln) const;
// -- compute_velocity_squared()
template double     Euler < PHILIP_DIM, PHILIP_DIM+2, double     >::compute_velocity_squared< double     >(const dealii::Tensor<1,PHILIP_DIM,double    > &velocities) const;
template FadType    Euler < PHILIP_DIM, PHILIP_DIM+2, FadType    >::compute_velocity_squared< FadType    >(const dealii::Tensor<1,PHILIP_DIM,FadType   > &velocities) const;
template RadType    Euler < PHILIP_DIM, PHILIP_DIM+2, RadType    >::compute_velocity_squared< RadType    >(const dealii::Tensor<1,PHILIP_DIM,RadType   > &velocities) const;
template FadFadType Euler < PHILIP_DIM, PHILIP_DIM+2, FadFadType >::compute_velocity_squared< FadFadType >(const dealii::Tensor<1,PHILIP_DIM,FadFadType> &velocities) const;
template RadFadType Euler < PHILIP_DIM, PHILIP_DIM+2, RadFadType >::compute_velocity_squared< RadFadType >(const dealii::Tensor<1,PHILIP_DIM,RadFadType> &velocities) const;
// -- -- instantiate all the real types with real2 = FadType for automatic differentiation in NavierStokes::dissipative_flux_directional_jacobian()
template FadType    Euler < PHILIP_DIM, PHILIP_DIM+2, double     >::compute_velocity_squared< FadType    >(const dealii::Tensor<1,PHILIP_DIM,FadType   > &velocities) const;
template FadType    Euler < PHILIP_DIM, PHILIP_DIM+2, RadType    >::compute_velocity_squared< FadType    >(const dealii::Tensor<1,PHILIP_DIM,FadType   > &velocities) const;
template FadType    Euler < PHILIP_DIM, PHILIP_DIM+2, FadFadType >::compute_velocity_squared< FadType    >(const dealii::Tensor<1,PHILIP_DIM,FadType   > &velocities) const;
template FadType    Euler < PHILIP_DIM, PHILIP_DIM+2, RadFadType >::compute_velocity_squared< FadType    >(const dealii::Tensor<1,PHILIP_DIM,FadType   > &velocities) const;
// -- convert_conservative_to_primitive()
template std::array<double,    PHILIP_DIM+2> Euler < PHILIP_DIM, PHILIP_DIM+2, double     >::convert_conservative_to_primitive< double     >(const std::array<double,    PHILIP_DIM+2> &conservative_soln) const;
template std::array<FadType,   PHILIP_DIM+2> Euler < PHILIP_DIM, PHILIP_DIM+2, FadType    >::convert_conservative_to_primitive< FadType    >(const std::array<FadType,   PHILIP_DIM+2> &conservative_soln) const;
template std::array<RadType,   PHILIP_DIM+2> Euler < PHILIP_DIM, PHILIP_DIM+2, RadType    >::convert_conservative_to_primitive< RadType    >(const std::array<RadType,   PHILIP_DIM+2> &conservative_soln) const;
template std::array<FadFadType,PHILIP_DIM+2> Euler < PHILIP_DIM, PHILIP_DIM+2, FadFadType >::convert_conservative_to_primitive< FadFadType >(const std::array<FadFadType,PHILIP_DIM+2> &conservative_soln) const;
template std::array<RadFadType,PHILIP_DIM+2> Euler < PHILIP_DIM, PHILIP_DIM+2, RadFadType >::convert_conservative_to_primitive< RadFadType >(const std::array<RadFadType,PHILIP_DIM+2> &conservative_soln) const;
// -- -- instantiate all the real types with real2 = FadType for automatic differentiation in NavierStokes::dissipative_flux_directional_jacobian()
template std::array<FadType,   PHILIP_DIM+2> Euler < PHILIP_DIM, PHILIP_DIM+2, double     >::convert_conservative_to_primitive< FadType    >(const std::array<FadType,   PHILIP_DIM+2> &conservative_soln) const;
template std::array<FadType,   PHILIP_DIM+2> Euler < PHILIP_DIM, PHILIP_DIM+2, RadType    >::convert_conservative_to_primitive< FadType    >(const std::array<FadType,   PHILIP_DIM+2> &conservative_soln) const;
template std::array<FadType,   PHILIP_DIM+2> Euler < PHILIP_DIM, PHILIP_DIM+2, FadFadType >::convert_conservative_to_primitive< FadType    >(const std::array<FadType,   PHILIP_DIM+2> &conservative_soln) const;
template std::array<FadType,   PHILIP_DIM+2> Euler < PHILIP_DIM, PHILIP_DIM+2, RadFadType >::convert_conservative_to_primitive< FadType    >(const std::array<FadType,   PHILIP_DIM+2> &conservative_soln) const;
// -- extract_velocities_from_primitive()
template dealii::Tensor<1,PHILIP_DIM,double    > Euler < PHILIP_DIM, PHILIP_DIM+2, double     >::extract_velocities_from_primitive< double     >(const std::array<double,    PHILIP_DIM+2> &primitive_soln) const;
template dealii::Tensor<1,PHILIP_DIM,FadType   > Euler < PHILIP_DIM, PHILIP_DIM+2, FadType    >::extract_velocities_from_primitive< FadType    >(const std::array<FadType,   PHILIP_DIM+2> &primitive_soln) const;
template dealii::Tensor<1,PHILIP_DIM,RadType   > Euler < PHILIP_DIM, PHILIP_DIM+2, RadType    >::extract_velocities_from_primitive< RadType    >(const std::array<RadType,   PHILIP_DIM+2> &primitive_soln) const;
template dealii::Tensor<1,PHILIP_DIM,FadFadType> Euler < PHILIP_DIM, PHILIP_DIM+2, FadFadType >::extract_velocities_from_primitive< FadFadType >(const std::array<FadFadType,PHILIP_DIM+2> &primitive_soln) const;
template dealii::Tensor<1,PHILIP_DIM,RadFadType> Euler < PHILIP_DIM, PHILIP_DIM+2, RadFadType >::extract_velocities_from_primitive< RadFadType >(const std::array<RadFadType,PHILIP_DIM+2> &primitive_soln) const;
// -- -- instantiate all the real types with real2 = FadType for automatic differentiation in NavierStokes::dissipative_flux_directional_jacobian()
template dealii::Tensor<1,PHILIP_DIM,FadType   > Euler < PHILIP_DIM, PHILIP_DIM+2, double     >::extract_velocities_from_primitive< FadType    >(const std::array<FadType,   PHILIP_DIM+2> &primitive_soln) const;
template dealii::Tensor<1,PHILIP_DIM,FadType   > Euler < PHILIP_DIM, PHILIP_DIM+2, RadType    >::extract_velocities_from_primitive< FadType    >(const std::array<FadType,   PHILIP_DIM+2> &primitive_soln) const;
template dealii::Tensor<1,PHILIP_DIM,FadType   > Euler < PHILIP_DIM, PHILIP_DIM+2, FadFadType >::extract_velocities_from_primitive< FadType    >(const std::array<FadType,   PHILIP_DIM+2> &primitive_soln) const;
template dealii::Tensor<1,PHILIP_DIM,FadType   > Euler < PHILIP_DIM, PHILIP_DIM+2, RadFadType >::extract_velocities_from_primitive< FadType    >(const std::array<FadType,   PHILIP_DIM+2> &primitive_soln) const;
// -- compute_velocities()
template dealii::Tensor<1,PHILIP_DIM,double    > Euler < PHILIP_DIM, PHILIP_DIM+2, double     >::compute_velocities< double     >(const std::array<double,    PHILIP_DIM+2> &conservative_soln) const;
template dealii::Tensor<1,PHILIP_DIM,FadType   > Euler < PHILIP_DIM, PHILIP_DIM+2, FadType    >::compute_velocities< FadType    >(const std::array<FadType,   PHILIP_DIM+2> &conservative_soln) const;
template dealii::Tensor<1,PHILIP_DIM,RadType   > Euler < PHILIP_DIM, PHILIP_DIM+2, RadType    >::compute_velocities< RadType    >(const std::array<RadType,   PHILIP_DIM+2> &conservative_soln) const;
template dealii::Tensor<1,PHILIP_DIM,FadFadType> Euler < PHILIP_DIM, PHILIP_DIM+2, FadFadType >::compute_velocities< FadFadType >(const std::array<FadFadType,PHILIP_DIM+2> &conservative_soln) const;
template dealii::Tensor<1,PHILIP_DIM,RadFadType> Euler < PHILIP_DIM, PHILIP_DIM+2, RadFadType >::compute_velocities< RadFadType >(const std::array<RadFadType,PHILIP_DIM+2> &conservative_soln) const;
// -- -- instantiate all the real types with real2 = FadType for automatic differentiation in NavierStokes::dissipative_flux_directional_jacobian()
template dealii::Tensor<1,PHILIP_DIM,FadType   > Euler < PHILIP_DIM, PHILIP_DIM+2, double     >::compute_velocities< FadType    >(const std::array<FadType,   PHILIP_DIM+2> &conservative_soln) const;
template dealii::Tensor<1,PHILIP_DIM,FadType   > Euler < PHILIP_DIM, PHILIP_DIM+2, RadType    >::compute_velocities< FadType    >(const std::array<FadType,   PHILIP_DIM+2> &conservative_soln) const;
template dealii::Tensor<1,PHILIP_DIM,FadType   > Euler < PHILIP_DIM, PHILIP_DIM+2, FadFadType >::compute_velocities< FadType    >(const std::array<FadType,   PHILIP_DIM+2> &conservative_soln) const;
template dealii::Tensor<1,PHILIP_DIM,FadType   > Euler < PHILIP_DIM, PHILIP_DIM+2, RadFadType >::compute_velocities< FadType    >(const std::array<FadType,   PHILIP_DIM+2> &conservative_soln) const;
//==============================================================================

} // Physics namespace
} // PHiLiP namespace
<|MERGE_RESOLUTION|>--- conflicted
+++ resolved
@@ -19,14 +19,10 @@
     const double                                              angle_of_attack,
     const double                                              side_slip_angle,
     std::shared_ptr< ManufacturedSolutionFunction<dim,real> > manufactured_solution_function,
-<<<<<<< HEAD
+    const two_point_num_flux_enum                             two_point_num_flux_type_input,
+    const bool                                                has_nonzero_diffusion,
     const bool                                                has_nonzero_physical_source)
-    : PhysicsBase<dim,nstate,real>(has_nonzero_physical_source,manufactured_solution_function)
-=======
-    const two_point_num_flux_enum                             two_point_num_flux_type_input,
-    const bool                                                has_nonzero_diffusion)
-    : PhysicsBase<dim,nstate,real>(has_nonzero_diffusion,manufactured_solution_function)
->>>>>>> ee3bdb4a
+    : PhysicsBase<dim,nstate,real>(has_nonzero_diffusion,has_nonzero_physical_source,manufactured_solution_function)
     , ref_length(ref_length)
     , gam(gamma_gas)
     , gamm1(gam-1.0)
