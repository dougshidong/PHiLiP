--- conflicted
+++ resolved
@@ -60,11 +60,7 @@
     const dealii::FESystem<dim,dim>                        &/*current_fe_ref*/,
     dealii::Vector<real>                                   &local_rhs_int_cell,
     std::vector<dealii::Tensor<1,dim,real>>                &local_auxiliary_RHS,
-<<<<<<< HEAD
-    const bool                                             compute_Auxiliary_RHS,
-=======
     const bool                                             compute_auxiliary_right_hand_side,
->>>>>>> ee3bdb4a
     const bool /*compute_dRdW*/, const bool /*compute_dRdX*/, const bool /*compute_d2R*/)
 {
     // Check if the current cell's poly degree etc is different then previous cell's.
@@ -102,11 +98,7 @@
         mapping_basis,
         this->all_parameters->use_invariant_curl_form);
 
-<<<<<<< HEAD
-    if(compute_Auxiliary_RHS){
-=======
     if(compute_auxiliary_right_hand_side){
->>>>>>> ee3bdb4a
         assemble_volume_term_auxiliary_equation (
             cell_dofs_indices,
             poly_degree,
@@ -149,11 +141,7 @@
     const dealii::FESystem<dim,dim>                        &/*current_fe_ref*/,
     dealii::Vector<real>                                   &local_rhs_int_cell,
     std::vector<dealii::Tensor<1,dim,real>>                &local_auxiliary_RHS,
-<<<<<<< HEAD
-    const bool                                             compute_Auxiliary_RHS,
-=======
     const bool                                             compute_auxiliary_right_hand_side,
->>>>>>> ee3bdb4a
     const bool /*compute_dRdW*/, const bool /*compute_dRdX*/, const bool /*compute_d2R*/)
 {
 
@@ -169,11 +157,7 @@
         mapping_basis,
         this->all_parameters->use_invariant_curl_form);
 
-<<<<<<< HEAD
-    if(compute_Auxiliary_RHS){
-=======
     if(compute_auxiliary_right_hand_side){
->>>>>>> ee3bdb4a
         assemble_boundary_term_auxiliary_equation (
             iface, current_cell_index, poly_degree,
             boundary_id, cell_dofs_indices, 
@@ -227,11 +211,7 @@
     std::vector<dealii::Tensor<1,dim,real>>                &current_cell_rhs_aux,
     dealii::LinearAlgebra::distributed::Vector<double>     &rhs,
     std::array<dealii::LinearAlgebra::distributed::Vector<double>,dim> &rhs_aux,
-<<<<<<< HEAD
-    const bool                                             compute_Auxiliary_RHS,
-=======
     const bool                                             compute_auxiliary_right_hand_side,
->>>>>>> ee3bdb4a
     const bool /*compute_dRdW*/, const bool /*compute_dRdX*/, const bool /*compute_d2R*/)
 {
 
@@ -254,18 +234,13 @@
         this->reinit_operators_for_cell_residual_loop(poly_degree_int, poly_degree_ext, grid_degree_ext, soln_basis_int, soln_basis_ext, flux_basis_int, flux_basis_ext, flux_basis_stiffness, mapping_basis);
     }
 
-<<<<<<< HEAD
-    if(!compute_Auxiliary_RHS){//only for primary equations
-=======
     if(!compute_auxiliary_right_hand_side){//only for primary equations
->>>>>>> ee3bdb4a
         //get neighbor metric operator
         //rewrite the high_order_grid->volume_nodes in a way we can use sum-factorization on.
         //that is, splitting up the vector by the dimension.
         std::array<std::vector<real>,dim> mapping_support_points_neigh;
         for(int idim=0; idim<dim; idim++){
             mapping_support_points_neigh[idim].resize(n_grid_nodes);
-<<<<<<< HEAD
         }
         const std::vector<unsigned int > &index_renumbering = dealii::FETools::hierarchic_to_lexicographic_numbering<dim>(grid_degree_ext);
         for (unsigned int idof = 0; idof< n_metric_dofs; ++idof) {
@@ -275,17 +250,6 @@
             const unsigned int igrid_node = index_renumbering[ishape];
             mapping_support_points_neigh[istate][igrid_node] = val; 
         }
-=======
-        }
-        const std::vector<unsigned int > &index_renumbering = dealii::FETools::hierarchic_to_lexicographic_numbering<dim>(grid_degree_ext);
-        for (unsigned int idof = 0; idof< n_metric_dofs; ++idof) {
-            const real val = (this->high_order_grid->volume_nodes[neighbor_metric_dofs_indices[idof]]);
-            const unsigned int istate = fe_metric.system_to_component_index(idof).first; 
-            const unsigned int ishape = fe_metric.system_to_component_index(idof).second; 
-            const unsigned int igrid_node = index_renumbering[ishape];
-            mapping_support_points_neigh[istate][igrid_node] = val; 
-        }
->>>>>>> ee3bdb4a
         //build the metric operators for strong form
         metric_oper_ext.build_volume_metric_operators(
             this->volume_quadrature_collection[poly_degree_ext].size(), n_grid_nodes,
@@ -294,17 +258,10 @@
             this->all_parameters->use_invariant_curl_form);
     }
 
-<<<<<<< HEAD
-    if(compute_Auxiliary_RHS){
-        const unsigned int n_dofs_neigh_cell = this->fe_collection[neighbor_cell->active_fe_index()].n_dofs_per_cell();
-        std::vector<dealii::Tensor<1,dim,double>> neighbor_cell_rhs_aux (n_dofs_neigh_cell ); // defaults to 0.0 initialization
-        assemble_face_term_auxiliary (
-=======
     if(compute_auxiliary_right_hand_side){
         const unsigned int n_dofs_neigh_cell = this->fe_collection[neighbor_cell->active_fe_index()].n_dofs_per_cell();
         std::vector<dealii::Tensor<1,dim,double>> neighbor_cell_rhs_aux (n_dofs_neigh_cell ); // defaults to 0.0 initialization
         assemble_face_term_auxiliary_equation (
->>>>>>> ee3bdb4a
             iface, neighbor_iface, 
             current_cell_index, neighbor_cell_index,
             poly_degree_int, poly_degree_ext,
@@ -374,11 +331,7 @@
     std::vector<dealii::Tensor<1,dim,real>>                &current_cell_rhs_aux,
     dealii::LinearAlgebra::distributed::Vector<double>     &rhs,
     std::array<dealii::LinearAlgebra::distributed::Vector<double>,dim> &rhs_aux,
-<<<<<<< HEAD
-    const bool                                             compute_Auxiliary_RHS,
-=======
     const bool                                             compute_auxiliary_right_hand_side,
->>>>>>> ee3bdb4a
     const bool compute_dRdW, const bool compute_dRdX, const bool compute_d2R)
 {
     assemble_face_term_and_build_operators(
@@ -413,11 +366,7 @@
         current_cell_rhs_aux,
         rhs,
         rhs_aux,
-<<<<<<< HEAD
-        compute_Auxiliary_RHS,
-=======
         compute_auxiliary_right_hand_side,
->>>>>>> ee3bdb4a
         compute_dRdW, compute_dRdX, compute_d2R);
 
 }
@@ -430,99 +379,6 @@
  *******************************************************************/
 
 template <int dim, int nstate, typename real, typename MeshType>
-<<<<<<< HEAD
-void DGStrong<dim,nstate,real,MeshType>::allocate_auxiliary_equation()
-{
-    for (int idim=0; idim<dim; idim++) {
-        this->auxiliary_RHS[idim].reinit(this->locally_owned_dofs, this->ghost_dofs, this->mpi_communicator);
-        this->auxiliary_RHS[idim].add(1.0);
-
-        this->auxiliary_solution[idim].reinit(this->locally_owned_dofs, this->ghost_dofs, this->mpi_communicator);
-        this->auxiliary_solution[idim] *= 0.0;
-    }
-}
-
-template <int dim, int nstate, typename real, typename MeshType>
-void DGStrong<dim,nstate,real,MeshType>::assemble_auxiliary_residual()
-{
-    using PDE_enum = Parameters::AllParameters::PartialDifferentialEquation;
-    using ODE_enum = Parameters::ODESolverParam::ODESolverEnum;
-    const PDE_enum pde_type = this->all_parameters->pde_type;
-
-    if(pde_type == PDE_enum::burgers_viscous){
-        pcout << "DG Strong not yet verified for Burgers' viscous." << std::endl;
-        exit(1);
-    }
-    // NOTE: auxiliary currently only works explicit time advancement
-    if (this->use_auxiliary_eq && (this->all_parameters->ode_solver_param.ode_solver_type == ODE_enum::runge_kutta_solver)) {
-        //set auxiliary rhs to 0
-        for(int idim=0; idim<dim; idim++){
-            this->auxiliary_RHS[idim] = 0;
-        }
-        //initialize this to use DG cell residual loop. Note, FEValues to be deprecated in future.
-        const auto mapping = (*(this->high_order_grid->mapping_fe_field));
-
-        dealii::hp::MappingCollection<dim> mapping_collection(mapping);
-
-        dealii::hp::FEValues<dim,dim>        fe_values_collection_volume (mapping_collection, this->fe_collection, this->volume_quadrature_collection, this->volume_update_flags); ///< FEValues of volume.
-        dealii::hp::FEFaceValues<dim,dim>    fe_values_collection_face_int (mapping_collection, this->fe_collection, this->face_quadrature_collection, this->face_update_flags); ///< FEValues of interior face.
-        dealii::hp::FEFaceValues<dim,dim>    fe_values_collection_face_ext (mapping_collection, this->fe_collection, this->face_quadrature_collection, this->neighbor_face_update_flags); ///< FEValues of exterior face.
-        dealii::hp::FESubfaceValues<dim,dim> fe_values_collection_subface (mapping_collection, this->fe_collection, this->face_quadrature_collection, this->face_update_flags); ///< FEValues of subface.
-         
-        dealii::hp::FEValues<dim,dim>        fe_values_collection_volume_lagrange (mapping_collection, this->fe_collection_lagrange, this->volume_quadrature_collection, this->volume_update_flags);
-
-        OPERATOR::basis_functions<dim,2*dim> soln_basis_int(nstate, this->max_degree, this->max_grid_degree); 
-        OPERATOR::basis_functions<dim,2*dim> soln_basis_ext(nstate, this->max_degree, this->max_grid_degree); 
-        OPERATOR::basis_functions<dim,2*dim> flux_basis_int(nstate, this->max_degree, this->max_grid_degree); 
-        OPERATOR::basis_functions<dim,2*dim> flux_basis_ext(nstate, this->max_degree, this->max_grid_degree); 
-        OPERATOR::local_basis_stiffness<dim,2*dim> flux_basis_stiffness(nstate, this->max_degree, this->max_grid_degree); 
-        OPERATOR::mapping_shape_functions<dim,2*dim> mapping_basis(nstate, this->max_degree, this->max_grid_degree);
-         
-        this->reinit_operators_for_cell_residual_loop(
-            this->max_degree, this->max_degree, this->max_grid_degree, soln_basis_int, soln_basis_ext, flux_basis_int, flux_basis_ext, flux_basis_stiffness, mapping_basis);
-
-        //loop over cells solving for auxiliary rhs
-        auto metric_cell = this->high_order_grid->dof_handler_grid.begin_active();
-        for (auto soln_cell = this->dof_handler.begin_active(); soln_cell != this->dof_handler.end(); ++soln_cell, ++metric_cell) {
-            if (!soln_cell->is_locally_owned()) continue;
-
-            this->assemble_cell_residual (
-                soln_cell,
-                metric_cell,
-                false, false, false,
-                fe_values_collection_volume,
-                fe_values_collection_face_int,
-                fe_values_collection_face_ext,
-                fe_values_collection_subface,
-                fe_values_collection_volume_lagrange,
-                soln_basis_int,
-                soln_basis_ext,
-                flux_basis_int,
-                flux_basis_ext,
-                flux_basis_stiffness,
-                mapping_basis,
-                true,
-                this->right_hand_side,
-                this->auxiliary_RHS);
-        } // end of cell loop
-
-        for(int idim=0; idim<dim; idim++){
-            //compress auxiliary rhs for solution transfer across mpi ranks
-            this->auxiliary_RHS[idim].compress(dealii::VectorOperation::add);
-            //update ghost values
-            this->auxiliary_RHS[idim].update_ghost_values();
-
-            //solve for auxiliary solution for each dimension
-            if(this->all_parameters->use_inverse_mass_on_the_fly)
-                this->apply_inverse_global_mass_matrix(this->auxiliary_RHS[idim], this->auxiliary_solution[idim], true);
-            else
-                this->global_inverse_mass_matrix_auxiliary.vmult(this->auxiliary_solution[idim], this->auxiliary_RHS[idim]);
-
-            //update ghost values of auxiliary solution
-            this->auxiliary_solution[idim].update_ghost_values();
-        }
-    }//end of if statement for diffusive
-=======
 void DGStrong<dim,nstate,real,MeshType>::assemble_auxiliary_residual()
 {
     using PDE_enum = Parameters::AllParameters::PartialDifferentialEquation;
@@ -608,7 +464,6 @@
     } else {
         // Do nothing
     }
->>>>>>> ee3bdb4a
 }
 
 /**************************************************
@@ -840,11 +695,7 @@
 }
 /*********************************************************************************/
 template <int dim, int nstate, typename real, typename MeshType>
-<<<<<<< HEAD
-void DGStrong<dim,nstate,real,MeshType>::assemble_face_term_auxiliary(
-=======
 void DGStrong<dim,nstate,real,MeshType>::assemble_face_term_auxiliary_equation(
->>>>>>> ee3bdb4a
     const unsigned int iface, const unsigned int neighbor_iface,
     const dealii::types::global_dof_index current_cell_index,
     const dealii::types::global_dof_index neighbor_cell_index,
@@ -860,7 +711,6 @@
 {
     (void) current_cell_index;
     (void) neighbor_cell_index;
-<<<<<<< HEAD
 
     const unsigned int n_face_quad_pts = this->face_quadrature_collection[poly_degree_int].size();//assume interior cell does the work
 
@@ -870,17 +720,6 @@
     const unsigned int n_shape_fns_int = n_dofs_int / nstate;
     const unsigned int n_shape_fns_ext = n_dofs_ext / nstate;
 
-=======
-
-    const unsigned int n_face_quad_pts = this->face_quadrature_collection[poly_degree_int].size();//assume interior cell does the work
-
-    const unsigned int n_dofs_int = this->fe_collection[poly_degree_int].dofs_per_cell;
-    const unsigned int n_dofs_ext = this->fe_collection[poly_degree_ext].dofs_per_cell;
-
-    const unsigned int n_shape_fns_int = n_dofs_int / nstate;
-    const unsigned int n_shape_fns_ext = n_dofs_ext / nstate;
-
->>>>>>> ee3bdb4a
     AssertDimension (n_dofs_int, dof_indices_int.size());
     AssertDimension (n_dofs_ext, dof_indices_ext.size());
 
@@ -1249,7 +1088,6 @@
         }
     }
 
-<<<<<<< HEAD
 
     //For each state we:
     //  1. Compute reference divergence.
@@ -1260,18 +1098,6 @@
         std::vector<real> conv_flux_divergence(n_quad_pts); 
         std::vector<real> diffusive_flux_divergence(n_quad_pts); 
 
-=======
-
-    //For each state we:
-    //  1. Compute reference divergence.
-    //  2. Then compute and write the rhs for the given state.
-    for(int istate=0; istate<nstate; istate++){
-
-        //Compute reference divergence of the reference fluxes.
-        std::vector<real> conv_flux_divergence(n_quad_pts); 
-        std::vector<real> diffusive_flux_divergence(n_quad_pts); 
-
->>>>>>> ee3bdb4a
         if (this->all_parameters->use_split_form || this->all_parameters->use_curvilinear_split_form){
             //2pt flux Hadamard Product, and then multiply by vector of ones scaled by 1.
             // Same as the volume term in Eq. (15) in Chan, Jesse. "Skew-symmetric entropy stable modal discontinuous Galerkin formulations." Journal of Scientific Computing 81.1 (2019): 459-485. but, 
@@ -1635,17 +1461,10 @@
 
     const unsigned int n_quad_pts_vol_int  = this->volume_quadrature_collection[poly_degree_int].size();
     const unsigned int n_quad_pts_vol_ext  = this->volume_quadrature_collection[poly_degree_ext].size();
-<<<<<<< HEAD
 
     const unsigned int n_dofs_int = this->fe_collection[poly_degree_int].dofs_per_cell;
     const unsigned int n_dofs_ext = this->fe_collection[poly_degree_ext].dofs_per_cell;
 
-=======
-
-    const unsigned int n_dofs_int = this->fe_collection[poly_degree_int].dofs_per_cell;
-    const unsigned int n_dofs_ext = this->fe_collection[poly_degree_ext].dofs_per_cell;
-
->>>>>>> ee3bdb4a
     const unsigned int n_shape_fns_int = n_dofs_int / nstate;
     const unsigned int n_shape_fns_ext = n_dofs_ext / nstate;
 
@@ -1976,7 +1795,6 @@
         std::array<real,nstate> soln_state;
         for(int istate=0; istate<nstate; istate++){
             soln_state[istate] = soln_at_vol_q_ext[istate][iquad];
-<<<<<<< HEAD
         }
         std::array<real,nstate> entropy_var;
         entropy_var = this->pde_physics_double->compute_entropy_variables(soln_state);
@@ -1986,17 +1804,6 @@
             }
             entropy_var_vol_ext[istate][iquad] = entropy_var[istate];
         }
-=======
-        }
-        std::array<real,nstate> entropy_var;
-        entropy_var = this->pde_physics_double->compute_entropy_variables(soln_state);
-        for(int istate=0; istate<nstate; istate++){
-            if(iquad==0){
-                entropy_var_vol_ext[istate].resize(n_quad_pts_vol_ext);
-            }
-            entropy_var_vol_ext[istate][iquad] = entropy_var[istate];
-        }
->>>>>>> ee3bdb4a
     }
     //Then interpolate the entropy variables at volume cubature nodes to the facet.
     std::array<std::vector<real>,nstate> entropy_var_vol_int_interp_to_surf;
