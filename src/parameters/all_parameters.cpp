--- conflicted
+++ resolved
@@ -428,7 +428,6 @@
                                                                         { test_type = euler_entropy_conserving_split_forms_check; }
     else if (test_string == "h_refinement_study_isentropic_vortex")     { test_type = h_refinement_study_isentropic_vortex; }
     else if (test_string == "khi_robustness")                           { test_type = khi_robustness; }
-<<<<<<< HEAD
     else if (test_string == "build_NNLS_problem")                       { test_type = build_NNLS_problem; }
     else if (test_string == "hyper_reduction_comparison")               { test_type = hyper_reduction_comparison; }
     else if (test_string == "hyper_adaptive_sampling_run")              { test_type = hyper_adaptive_sampling_run; }
@@ -436,9 +435,7 @@
     else if (test_string == "ROM_error_post_sampling")                  { test_type = ROM_error_post_sampling; }
     else if (test_string == "HROM_error_post_sampling")                 { test_type = HROM_error_post_sampling; }
     else if (test_string == "hyper_adaptive_sampling_new_error")        { test_type = hyper_adaptive_sampling_new_error; }
-=======
     else if (test_string == "low_density")                              { test_type = low_density; }
->>>>>>> 47253214
     else if (test_string == "naca0012_unsteady_check_quick")            { test_type = naca0012_unsteady_check_quick; }
     
     overintegration = prm.get_integer("overintegration");
