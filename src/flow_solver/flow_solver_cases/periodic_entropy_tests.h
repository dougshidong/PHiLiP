--- conflicted
+++ resolved
@@ -44,12 +44,8 @@
     void compute_unsteady_data_and_write_to_table(
             const std::shared_ptr <ODE::ODESolverBase<dim, double>> ode_solver, 
             const std::shared_ptr <DGBase<dim, double>> dg,
-<<<<<<< HEAD
-            const std::shared_ptr <dealii::TableHandler> unsteady_data_table) override;
-=======
-            const std::shared_ptr<dealii::TableHandler> unsteady_data_table,
+            const std::shared_ptr <dealii::TableHandler> unsteady_data_table,
             const bool do_write_unsteady_data_table_file) override;
->>>>>>> 5b5e4eb9
     
     /// Filename for unsteady data
     std::string unsteady_data_table_filename_with_extension;
