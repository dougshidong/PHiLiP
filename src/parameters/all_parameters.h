--- conflicted
+++ resolved
@@ -130,12 +130,9 @@
         shock_1d,
         euler_naca0012,
         reduced_order,
-<<<<<<< HEAD
         burgers_rewienski_snapshot,
         convection_diffusion_periodicity,
-=======
         POD_adaptation,
->>>>>>> 8bc397af
         advection_periodicity,
         flow_solver,
         dual_weighted_residual_mesh_adaptation,
@@ -172,7 +169,6 @@
     PartialDifferentialEquation pde_type;
 
     /// Currently only Lax-Friedrichs, roe, and split_form can be used as an input parameter
-<<<<<<< HEAD
     enum ConvectiveNumericalFlux { 
         lax_friedrichs, 
         roe, 
@@ -181,15 +177,6 @@
         central_flux,
         entropy_cons_flux};
 
-=======
-    enum ConvectiveNumericalFlux {
-        lax_friedrichs,
-        roe,
-        l2roe,
-        split_form
-    };
->>>>>>> 8bc397af
-
     /// Store convective flux type
     ConvectiveNumericalFlux conv_num_flux_type;
 
