#include <deal.II/base/function.h>
#include <deal.II/numerics/vector_tools.h>
#include <deal.II/numerics/solution_transfer.h>
#include "initial_condition.h"
#include <deal.II/lac/affine_constraints.h>
#include "dg/dg.h"

namespace PHiLiP{

//Constructor
template<int dim, int nstate, typename real>
InitialCondition<dim,nstate,real>::InitialCondition(
        std::shared_ptr< PHiLiP::DGBase<dim, real> > dg_input,
        const Parameters::AllParameters *const parameters_input)
        : all_parameters(parameters_input)
        , dg(dg_input)
        , initial_condition_function(InitialConditionFactory<dim,nstate,double>::create_InitialConditionFunction(parameters_input))
        , mpi_communicator(MPI_COMM_WORLD)
        , pcout(std::cout, dealii::Utilities::MPI::this_mpi_process(mpi_communicator)==0)
{

    pcout<<"Setting up Initial Condition"<<std::endl;
    if(all_parameters->flow_solver_param.interpolate_initial_condition)
        interpolate_initial_condition(dg);
    else
        project_initial_condition(dg);
}

//Destructor
template<int dim, int nstate, typename real>
InitialCondition<dim,nstate,real>::~InitialCondition()
{}

template<int dim, int nstate, typename real>
void InitialCondition<dim,nstate,real>::interpolate_initial_condition(
        std::shared_ptr < PHiLiP::DGBase<dim,real> > &dg) 
{
    dealii::LinearAlgebra::distributed::Vector<double> solution_no_ghost;
    solution_no_ghost.reinit(dg->locally_owned_dofs, MPI_COMM_WORLD);
    dealii::VectorTools::interpolate(dg->dof_handler,*initial_condition_function,solution_no_ghost);
    dg->solution = solution_no_ghost;
}

template<int dim, int nstate, typename real>
void InitialCondition<dim,nstate,real>::project_initial_condition(
        std::shared_ptr < PHiLiP::DGBase<dim,real> > &dg) 
{
//    dealii::LinearAlgebra::distributed::Vector<double> solution_no_ghost;
//    solution_no_ghost.reinit(dg->locally_owned_dofs, MPI_COMM_WORLD);
//    dealii::AffineConstraints affine_constraints(dof_handler.locally_owned_dofs());
//    dealii::VectorTools::project(*(dg->high_order_grid->mapping_fe_field),dg->dof_handler,affine_constraints,dg->volume_quadrature_collection,*initial_condition_function,solution_no_ghost);
//    dg->solution = solution_no_ghost;


    //Note that for curvilinear, can't use dealii interpolate since it doesn't project at the correct order.
    //Thus we interpolate it directly.
    const auto mapping = (*(dg->high_order_grid->mapping_fe_field));
    dealii::hp::MappingCollection<dim> mapping_collection(mapping);
    dealii::hp::FEValues<dim,dim> fe_values_collection(mapping_collection, dg->fe_collection, dg->volume_quadrature_collection, 
                                dealii::update_quadrature_points);
    const unsigned int max_dofs_per_cell = dg->dof_handler.get_fe_collection().max_dofs_per_cell();
    std::vector<dealii::types::global_dof_index> current_dofs_indices(max_dofs_per_cell);
    OPERATOR::vol_projection_operator<dim,2*dim> vol_projection(dg->nstate, dg->max_degree, dg->max_grid_degree);
    vol_projection.build_1D_volume_operator(dg->oneD_fe_collection[dg->max_degree], dg->oneD_quadrature_collection[dg->max_degree]);
    for (auto current_cell = dg->dof_handler.begin_active(); current_cell!=dg->dof_handler.end(); ++current_cell) {
        if (!current_cell->is_locally_owned()) continue;
    
        const int i_fele = current_cell->active_fe_index();
        const int i_quad = i_fele;
        const int i_mapp = 0;
        fe_values_collection.reinit (current_cell, i_quad, i_mapp, i_fele);
        const dealii::FEValues<dim,dim> &fe_values = fe_values_collection.get_present_fe_values();
        const unsigned int poly_degree = i_fele;
        const unsigned int n_quad_pts = dg->volume_quadrature_collection[poly_degree].size();
        const unsigned int n_dofs_cell = dg->fe_collection[poly_degree].dofs_per_cell;
        const unsigned int n_shape_fns = n_dofs_cell/nstate;
        current_dofs_indices.resize(n_dofs_cell);
        current_cell->get_dof_indices (current_dofs_indices);
        for(int istate=0; istate<nstate; istate++){
            std::vector<double> exact_value(n_quad_pts);
            for(unsigned int iquad=0; iquad<n_quad_pts; iquad++){
                const dealii::Point<dim> qpoint = (fe_values.quadrature_point(iquad));
                exact_value[iquad] = initial_condition_function->value(qpoint, istate);
            }   
            std::vector<double> sol(n_shape_fns);
            vol_projection.matrix_vector_mult_1D(exact_value, sol,
                                                          vol_projection.oneD_vol_operator);
            for(unsigned int ishape=0; ishape<n_shape_fns; ishape++){
                dg->solution[current_dofs_indices[ishape+istate*n_shape_fns]] = sol[ishape];
            }
        }
<<<<<<< HEAD
                                
=======
    } else if (flow_type == FlowCaseEnum::burgers_rewienski_snapshot) {
        if constexpr (dim==1 && nstate==dim)  return std::make_shared<InitialConditionFunction_BurgersRewienski<dim,nstate,real> > ();
    } else if (flow_type == FlowCaseEnum::burgers_viscous_snapshot) {
        if constexpr (dim==1 && nstate==dim)  return std::make_shared<InitialConditionFunction_BurgersViscous<dim,nstate,real> > ();
    } else if (flow_type == FlowCaseEnum::naca0012 || flow_type == FlowCaseEnum::gaussian_bump) {
        if constexpr (dim==2 && nstate==dim+2){
            Physics::Euler<dim,nstate,double> euler_physics_double = Physics::Euler<dim, nstate, double>(
                    param->euler_param.ref_length,
                    param->euler_param.gamma_gas,
                    param->euler_param.mach_inf,
                    param->euler_param.angle_of_attack,
                    param->euler_param.side_slip_angle);
            return std::make_shared<FreeStreamInitialConditions<dim,nstate,real>>(euler_physics_double);
        }
    } else if (flow_type == FlowCaseEnum::advection_periodic) {
        if constexpr (dim==1 && nstate==dim)  return std::make_shared<InitialConditionFunction_1DSine<dim,nstate,real> > ();
    } else {
        std::cout << "Invalid Flow Case Type. You probably forgot to add it to the list of flow cases in initial_condition.cpp" << std::endl;
        std::abort();
>>>>>>> 1971b6a2
    }

}

template class InitialCondition<PHILIP_DIM, 1, double>;
template class InitialCondition<PHILIP_DIM, 2, double>;
template class InitialCondition<PHILIP_DIM, 3, double>;
template class InitialCondition<PHILIP_DIM, 4, double>;
template class InitialCondition<PHILIP_DIM, 5, double>;

}//end of namespace PHILIP<|MERGE_RESOLUTION|>--- conflicted
+++ resolved
@@ -89,29 +89,6 @@
                 dg->solution[current_dofs_indices[ishape+istate*n_shape_fns]] = sol[ishape];
             }
         }
-<<<<<<< HEAD
-                                
-=======
-    } else if (flow_type == FlowCaseEnum::burgers_rewienski_snapshot) {
-        if constexpr (dim==1 && nstate==dim)  return std::make_shared<InitialConditionFunction_BurgersRewienski<dim,nstate,real> > ();
-    } else if (flow_type == FlowCaseEnum::burgers_viscous_snapshot) {
-        if constexpr (dim==1 && nstate==dim)  return std::make_shared<InitialConditionFunction_BurgersViscous<dim,nstate,real> > ();
-    } else if (flow_type == FlowCaseEnum::naca0012 || flow_type == FlowCaseEnum::gaussian_bump) {
-        if constexpr (dim==2 && nstate==dim+2){
-            Physics::Euler<dim,nstate,double> euler_physics_double = Physics::Euler<dim, nstate, double>(
-                    param->euler_param.ref_length,
-                    param->euler_param.gamma_gas,
-                    param->euler_param.mach_inf,
-                    param->euler_param.angle_of_attack,
-                    param->euler_param.side_slip_angle);
-            return std::make_shared<FreeStreamInitialConditions<dim,nstate,real>>(euler_physics_double);
-        }
-    } else if (flow_type == FlowCaseEnum::advection_periodic) {
-        if constexpr (dim==1 && nstate==dim)  return std::make_shared<InitialConditionFunction_1DSine<dim,nstate,real> > ();
-    } else {
-        std::cout << "Invalid Flow Case Type. You probably forgot to add it to the list of flow cases in initial_condition.cpp" << std::endl;
-        std::abort();
->>>>>>> 1971b6a2
     }
 
 }
