--- conflicted
+++ resolved
@@ -88,13 +88,8 @@
 }
 
 template <int dim, int nstate>
-<<<<<<< HEAD
 Parameters::AllParameters FiniteDifferenceSensitivity<dim, nstate>::reinit_params(double pertubation) const{
     // Copy all parameters
-=======
-Parameters::AllParameters FiniteDifferenceSensitivity<dim, nstate>::reinit_params(double pertubation) const {
-    // copy all parameters
->>>>>>> 805e8fe6
     PHiLiP::Parameters::AllParameters parameters = *(this->all_parameters);
 
     // change desired parameters based on inputs
