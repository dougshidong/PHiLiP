--- conflicted
+++ resolved
@@ -40,11 +40,7 @@
                           dealii::Patterns::Integer(0, dealii::Patterns::Integer::max_int_value),
                           "Maxiumum possible polynomial order (P) of the basis functions for DG "
                           "when doing adaptive simulations. Default is 0 which actually sets "
-<<<<<<< HEAD
-                          "the value to poly_degree in the code, indicating a no adaptation.");
-=======
                           "the value to poly_degree in the code, indicating no adaptation.");
->>>>>>> fe54a591
 
         prm.declare_entry("final_time", "1",
                           dealii::Patterns::Double(0, dealii::Patterns::Double::max_double_value),
