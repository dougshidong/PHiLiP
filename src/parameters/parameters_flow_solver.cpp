#include "parameters_flow_solver.h"

#include <string>

namespace PHiLiP {

namespace Parameters {

// Flow Solver inputs
FlowSolverParam::FlowSolverParam() {}

void FlowSolverParam::declare_parameters(dealii::ParameterHandler &prm)
{
    prm.enter_subsection("flow_solver");
    {
        prm.declare_entry("flow_case_type","taylor_green_vortex",
                          dealii::Patterns::Selection(
                          " taylor_green_vortex | "
                          " burgers_viscous_snapshot | "
                          " naca0012 | "
                          " burgers_rewienski_snapshot | "
<<<<<<< HEAD
                          " burgers_inviscid | "
                          " convection_diffusion | "
                          " advection | "
                          " advection_periodic | "
                          " gaussian_bump"),
=======
                          " periodic_1D_unsteady | "
                          " gaussian_bump "),
>>>>>>> 440e34af
                          "The type of flow we want to simulate. "
                          "Choices are "
                          " <taylor_green_vortex | "
                          " burgers_viscous_snapshot | "
                          " naca0012 | "
                          " burgers_rewienski_snapshot | "
<<<<<<< HEAD
                          " burgers_inviscid | "
                          " convection_diffusion | "
                          " advection | "
                          " advection_periodic | "
                          " gaussian_bump>.");
=======
                          " periodic_1D_unsteady | "
                          " gaussian_bump>. ");
>>>>>>> 440e34af

        prm.declare_entry("poly_degree", "1",
                          dealii::Patterns::Integer(0, dealii::Patterns::Integer::max_int_value),
                          "Polynomial order (P) of the basis functions for DG.");

        prm.declare_entry("final_time", "1",
                          dealii::Patterns::Double(0, dealii::Patterns::Double::max_double_value),
                          "Final solution time.");

        prm.declare_entry("courant_friedrich_lewy_number", "1",
                          dealii::Patterns::Double(0, dealii::Patterns::Double::max_double_value),
                          "Courant-Friedrich-Lewy (CFL) number for constant time step.");

        prm.declare_entry("unsteady_data_table_filename", "unsteady_data_table",
                          dealii::Patterns::FileName(dealii::Patterns::FileName::FileType::input),
                          "Filename of the unsteady data table output file: unsteady_data_table_filename.txt.");

        prm.declare_entry("steady_state", "false",
                          dealii::Patterns::Bool(),
                          "Solve steady-state solution. False by default (i.e. unsteady by default).");

        prm.declare_entry("adaptive_time_step", "false",
                          dealii::Patterns::Bool(),
                          "Adapt the time step on the fly for unsteady flow simulations. False by default (i.e. constant time step by default).");

        prm.declare_entry("steady_state_polynomial_ramping", "false",
                          dealii::Patterns::Bool(),
                          "For steady-state cases, does polynomial ramping if set to true. False by default.");

        prm.declare_entry("sensitivity_table_filename", "sensitivity_table",
                          dealii::Patterns::FileName(dealii::Patterns::FileName::FileType::input),
                          "Filename for the sensitivity data table output file: sensitivity_table_filename.txt.");

        prm.declare_entry("restart_computation_from_file", "false",
                          dealii::Patterns::Bool(),
                          "Restarts the computation from the restart file. False by default.");

        prm.declare_entry("output_restart_files", "false",
                          dealii::Patterns::Bool(),
                          "Output restart files for restarting the computation. False by default.");

        prm.declare_entry("restart_files_directory_name", ".",
                          dealii::Patterns::FileName(dealii::Patterns::FileName::FileType::input),
                          "Name of directory for writing and reading restart files. Current directory by default.");

        prm.declare_entry("restart_file_index", "1",
                          dealii::Patterns::Integer(1, dealii::Patterns::Integer::max_int_value),
                          "Index of restart file from which the computation will be restarted from. 1 by default.");

        prm.declare_entry("output_restart_files_every_x_steps", "1",
                          dealii::Patterns::Integer(1,dealii::Patterns::Integer::max_int_value),
                          "Outputs the restart files every x steps.");

        prm.declare_entry("output_restart_files_every_dt_time_intervals", "0.0",
                          dealii::Patterns::Double(0,dealii::Patterns::Double::max_double_value),
                          "Outputs the restart files at time intervals of dt.");

        prm.enter_subsection("grid");
        {
            prm.declare_entry("input_mesh_filename", "naca0012",
                              dealii::Patterns::FileName(dealii::Patterns::FileName::FileType::input),
                              "Filename of the input mesh: input_mesh_filename.msh. For cases that import a mesh file.");

            prm.declare_entry("grid_degree", "1",
                              dealii::Patterns::Integer(1, dealii::Patterns::Integer::max_int_value),
                              "Polynomial degree of the grid. Curvilinear grid if set greater than 1; default is 1.");

            prm.declare_entry("grid_left_bound", "0.0",
                              dealii::Patterns::Double(0, dealii::Patterns::Double::max_double_value),
                              "Left bound of domain for hyper_cube mesh based cases.");

            prm.declare_entry("grid_right_bound", "1.0",
                              dealii::Patterns::Double(0, dealii::Patterns::Double::max_double_value),
                              "Right bound of domain for hyper_cube mesh based cases.");

            prm.declare_entry("number_of_grid_elements_per_dimension", "4",
                              dealii::Patterns::Integer(1, dealii::Patterns::Integer::max_int_value),
                              "Number of grid elements per dimension for hyper_cube mesh based cases.");

            prm.declare_entry("number_of_mesh_refinements", "0",
                              dealii::Patterns::Integer(0, dealii::Patterns::Integer::max_int_value),
                              "Number of mesh refinements for Gaussian bump and naca0012 based cases.");

            prm.enter_subsection("gaussian_bump");
            {
                prm.declare_entry("channel_length", "3.0",
                                  dealii::Patterns::Double(0, dealii::Patterns::Double::max_double_value),
                                  "Lenght of channel for gaussian bump meshes.");

                prm.declare_entry("channel_height", "0.8",
                                  dealii::Patterns::Double(0, dealii::Patterns::Double::max_double_value),
                                  "Height of channel for gaussian bump meshes.");

                prm.declare_entry("bump_height", "0.0625", 
                                  dealii::Patterns::Double(0, dealii::Patterns::Double::max_double_value),
                                  "Height of the bump for gaussian bump meshes.");

                prm.declare_entry("number_of_subdivisions_in_x_direction", "0",
                                  dealii::Patterns::Integer(0, dealii::Patterns::Integer::max_int_value),
                                  "Number of subdivisions in the x direction for gaussian bump meshes.");

                prm.declare_entry("number_of_subdivisions_in_y_direction", "0",
                                  dealii::Patterns::Integer(0, dealii::Patterns::Integer::max_int_value),
                                  "Number of subdivisions in the y direction for gaussian bump meshes.");

                prm.declare_entry("number_of_subdivisions_in_z_direction", "0",
                                  dealii::Patterns::Integer(0, dealii::Patterns::Integer::max_int_value),
                                  "Number of subdivisions in the z direction for gaussian bump meshes.");
            }
            prm.leave_subsection();
        }
        prm.leave_subsection();

        prm.enter_subsection("taylor_green_vortex");
        {
            prm.declare_entry("expected_kinetic_energy_at_final_time", "1",
                              dealii::Patterns::Double(0, dealii::Patterns::Double::max_double_value),
                              "For integration test purposes, expected kinetic energy at final time.");

            prm.declare_entry("expected_theoretical_dissipation_rate_at_final_time", "1",
                              dealii::Patterns::Double(0, dealii::Patterns::Double::max_double_value),
                              "For integration test purposes, expected theoretical kinetic energy dissipation rate at final time.");

            prm.declare_entry("density_initial_condition_type", "uniform",
                              dealii::Patterns::Selection(
                              " uniform | "
                              " isothermal "),
                              "The type of density initialization. "
                              "Choices are "
                              " <uniform | "
                              " isothermal>.");
        }
        prm.leave_subsection();
<<<<<<< HEAD

        prm.declare_entry("interpolate_initial_condition", "true",
                          dealii::Patterns::Bool(),
                          "Interpolate the initial condition function onto the DG solution. If false, then it projects the physical value. True by default.");
        
        prm.enter_subsection("time_refinement_study");
        {
            prm.declare_entry("number_of_times_to_solve", "4",
                              dealii::Patterns::Integer(1, dealii::Patterns::Integer::max_int_value),
                              "Number of times to run the flow solver during a time refinement study.");
            prm.declare_entry("refinement_ratio", "0.5",
                              dealii::Patterns::Double(0, 1.0),
                              "Ratio between a timestep size and the next in a time refinement study, 0<r<1.");
        }
        prm.leave_subsection();
=======
>>>>>>> 440e34af
    }
    prm.leave_subsection();
}

void FlowSolverParam::parse_parameters(dealii::ParameterHandler &prm)
{   
    prm.enter_subsection("flow_solver");
    {
        const std::string flow_case_type_string = prm.get("flow_case_type");
        if      (flow_case_type_string == "taylor_green_vortex")        {flow_case_type = taylor_green_vortex;}
        else if (flow_case_type_string == "burgers_viscous_snapshot")   {flow_case_type = burgers_viscous_snapshot;}
        else if (flow_case_type_string == "burgers_rewienski_snapshot") {flow_case_type = burgers_rewienski_snapshot;}
        else if (flow_case_type_string == "naca0012")                   {flow_case_type = naca0012;}
<<<<<<< HEAD
        else if (flow_case_type_string == "burgers_inviscid")           {flow_case_type = burgers_inviscid;}
        else if (flow_case_type_string == "convection_diffusion")       {flow_case_type = convection_diffusion;}
        else if (flow_case_type_string == "advection")                  {flow_case_type = advection;}
        else if (flow_case_type_string == "advection_periodic")         {flow_case_type = advection_periodic;}
=======
        else if (flow_case_type_string == "periodic_1D_unsteady")       {flow_case_type = periodic_1D_unsteady;}
>>>>>>> 440e34af
        else if (flow_case_type_string == "gaussian_bump")              {flow_case_type = gaussian_bump;}

        poly_degree = prm.get_integer("poly_degree");
        final_time = prm.get_double("final_time");
        courant_friedrich_lewy_number = prm.get_double("courant_friedrich_lewy_number");
        unsteady_data_table_filename = prm.get("unsteady_data_table_filename");
        steady_state = prm.get_bool("steady_state");
        steady_state_polynomial_ramping = prm.get_bool("steady_state_polynomial_ramping");
        adaptive_time_step = prm.get_bool("adaptive_time_step");
        sensitivity_table_filename = prm.get("sensitivity_table_filename");
        restart_computation_from_file = prm.get_bool("restart_computation_from_file");
        output_restart_files = prm.get_bool("output_restart_files");
        restart_files_directory_name = prm.get("restart_files_directory_name");
        restart_file_index = prm.get_integer("restart_file_index");
        output_restart_files_every_x_steps = prm.get_integer("output_restart_files_every_x_steps");
        output_restart_files_every_dt_time_intervals = prm.get_double("output_restart_files_every_dt_time_intervals");

        prm.enter_subsection("grid");
        {
            input_mesh_filename = prm.get("input_mesh_filename");
            grid_degree = prm.get_integer("grid_degree");
            grid_left_bound = prm.get_double("grid_left_bound");
            grid_right_bound = prm.get_double("grid_right_bound");
            number_of_grid_elements_per_dimension = prm.get_integer("number_of_grid_elements_per_dimension");
            number_of_mesh_refinements = prm.get_integer("number_of_mesh_refinements");

            prm.enter_subsection("gaussian_bump");
            {
                number_of_subdivisions_in_x_direction = prm.get_integer("number_of_subdivisions_in_x_direction");
                number_of_subdivisions_in_y_direction = prm.get_integer("number_of_subdivisions_in_y_direction");
                number_of_subdivisions_in_z_direction = prm.get_integer("number_of_subdivisions_in_z_direction");
                channel_length = prm.get_double("channel_length");
                channel_height = prm.get_double("channel_height");
                bump_height = prm.get_double("bump_height");
            }
            prm.leave_subsection();
        }       
        prm.leave_subsection();

        prm.enter_subsection("taylor_green_vortex");
        {
            expected_kinetic_energy_at_final_time = prm.get_double("expected_kinetic_energy_at_final_time");
            expected_theoretical_dissipation_rate_at_final_time = prm.get_double("expected_theoretical_dissipation_rate_at_final_time");

            const std::string density_initial_condition_type_string = prm.get("density_initial_condition_type");
            if      (density_initial_condition_type_string == "uniform")    {density_initial_condition_type = uniform;}
            else if (density_initial_condition_type_string == "isothermal") {density_initial_condition_type = isothermal;}
        }
        prm.leave_subsection();
<<<<<<< HEAD

        interpolate_initial_condition = prm.get_bool("interpolate_initial_condition");

        prm.enter_subsection("time_refinement_study");
        {
            number_of_times_to_solve = prm.get_integer("number_of_times_to_solve");
            refinement_ratio = prm.get_double("refinement_ratio");
        }
        prm.leave_subsection();
=======
>>>>>>> 440e34af
    }
    prm.leave_subsection();
}

} // Parameters namespace
} // PHiLiP namespace<|MERGE_RESOLUTION|>--- conflicted
+++ resolved
@@ -19,32 +19,22 @@
                           " burgers_viscous_snapshot | "
                           " naca0012 | "
                           " burgers_rewienski_snapshot | "
-<<<<<<< HEAD
                           " burgers_inviscid | "
                           " convection_diffusion | "
                           " advection | "
-                          " advection_periodic | "
+                          " periodic_1D_unsteady | "
                           " gaussian_bump"),
-=======
-                          " periodic_1D_unsteady | "
-                          " gaussian_bump "),
->>>>>>> 440e34af
                           "The type of flow we want to simulate. "
                           "Choices are "
                           " <taylor_green_vortex | "
                           " burgers_viscous_snapshot | "
                           " naca0012 | "
                           " burgers_rewienski_snapshot | "
-<<<<<<< HEAD
                           " burgers_inviscid | "
                           " convection_diffusion | "
                           " advection | "
-                          " advection_periodic | "
+                          " periodic_1D_unsteady | "
                           " gaussian_bump>.");
-=======
-                          " periodic_1D_unsteady | "
-                          " gaussian_bump>. ");
->>>>>>> 440e34af
 
         prm.declare_entry("poly_degree", "1",
                           dealii::Patterns::Integer(0, dealii::Patterns::Integer::max_int_value),
@@ -178,24 +168,11 @@
                               " isothermal>.");
         }
         prm.leave_subsection();
-<<<<<<< HEAD
 
         prm.declare_entry("interpolate_initial_condition", "true",
                           dealii::Patterns::Bool(),
                           "Interpolate the initial condition function onto the DG solution. If false, then it projects the physical value. True by default.");
-        
-        prm.enter_subsection("time_refinement_study");
-        {
-            prm.declare_entry("number_of_times_to_solve", "4",
-                              dealii::Patterns::Integer(1, dealii::Patterns::Integer::max_int_value),
-                              "Number of times to run the flow solver during a time refinement study.");
-            prm.declare_entry("refinement_ratio", "0.5",
-                              dealii::Patterns::Double(0, 1.0),
-                              "Ratio between a timestep size and the next in a time refinement study, 0<r<1.");
-        }
-        prm.leave_subsection();
-=======
->>>>>>> 440e34af
+
     }
     prm.leave_subsection();
 }
@@ -209,14 +186,10 @@
         else if (flow_case_type_string == "burgers_viscous_snapshot")   {flow_case_type = burgers_viscous_snapshot;}
         else if (flow_case_type_string == "burgers_rewienski_snapshot") {flow_case_type = burgers_rewienski_snapshot;}
         else if (flow_case_type_string == "naca0012")                   {flow_case_type = naca0012;}
-<<<<<<< HEAD
         else if (flow_case_type_string == "burgers_inviscid")           {flow_case_type = burgers_inviscid;}
         else if (flow_case_type_string == "convection_diffusion")       {flow_case_type = convection_diffusion;}
         else if (flow_case_type_string == "advection")                  {flow_case_type = advection;}
-        else if (flow_case_type_string == "advection_periodic")         {flow_case_type = advection_periodic;}
-=======
         else if (flow_case_type_string == "periodic_1D_unsteady")       {flow_case_type = periodic_1D_unsteady;}
->>>>>>> 440e34af
         else if (flow_case_type_string == "gaussian_bump")              {flow_case_type = gaussian_bump;}
 
         poly_degree = prm.get_integer("poly_degree");
@@ -266,18 +239,9 @@
             else if (density_initial_condition_type_string == "isothermal") {density_initial_condition_type = isothermal;}
         }
         prm.leave_subsection();
-<<<<<<< HEAD
 
         interpolate_initial_condition = prm.get_bool("interpolate_initial_condition");
-
-        prm.enter_subsection("time_refinement_study");
-        {
-            number_of_times_to_solve = prm.get_integer("number_of_times_to_solve");
-            refinement_ratio = prm.get_double("refinement_ratio");
-        }
-        prm.leave_subsection();
-=======
->>>>>>> 440e34af
+        
     }
     prm.leave_subsection();
 }
