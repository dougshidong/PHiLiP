--- conflicted
+++ resolved
@@ -40,13 +40,6 @@
                                                                             GMSH
                                                                             QUICK
                                                                             INTEGRATION_TEST)
-# ----------------------------------------
-configure_file(viscous_taylor_green_vortex_energy_check_quick_GMSH.prm viscous_taylor_green_vortex_energy_check_quick_GMSH.prm COPYONLY)
-add_test(
-        NAME MPI_VISCOUS_TAYLOR_GREEN_VORTEX_ENERGY_CHECK_QUICK_GMSH
-        COMMAND mpirun -np ${MPIMAX} ${EXECUTABLE_OUTPUT_PATH}/PHiLiP_3D -i ${CMAKE_CURRENT_BINARY_DIR}/viscous_taylor_green_vortex_energy_check_quick_GMSH.prm
-        WORKING_DIRECTORY ${TEST_OUTPUT_DIR}
-)
 # ----------------------------------------
 configure_file(viscous_taylor_green_vortex_energy_check_strong_quick.prm viscous_taylor_green_vortex_energy_check_strong_quick.prm COPYONLY)
 add_test(
@@ -271,7 +264,6 @@
   if [ $return_val2 -ne 0 ]; then exit 1; else exit 0; fi"
   WORKING_DIRECTORY ${TEST_OUTPUT_DIR}
 )
-<<<<<<< HEAD
 set_tests_labels(MPI_VISCOUS_TGV_STRONG_DG_ADAPTIVE_TIME_STEP_FROM_RESTART  TAYLOR_GREEN_VORTEX_INTEGRATION
                                                                             3D
                                                                             PARALLEL
@@ -282,7 +274,6 @@
                                                                             RESTART
                                                                             QUICK
                                                                             INTEGRATION_TEST)
-=======
 # ----------------------------------------
 configure_file(viscous_TGV_energy_check_strong_adaptive_time_step_output_restart_files_at_fixed_dt.prm viscous_TGV_energy_check_strong_adaptive_time_step_output_restart_files_at_fixed_dt.prm COPYONLY)
 add_test(
@@ -388,5 +379,4 @@
   NAME MPI_VISCOUS_TGV_LES_HPF_DYNAMIC_SMAGORINSKY_MODEL_LOW_RE_CORRECTION_ENERGY_CHECK_NSFR_QUICK
   COMMAND mpirun -np ${MPIMAX} ${EXECUTABLE_OUTPUT_PATH}/PHiLiP_3D -i ${CMAKE_CURRENT_BINARY_DIR}/viscous_TGV_LES_hpf_dynamic_smagorinsky_model_low_Re_correction_energy_check_nsfr_quick.prm
   WORKING_DIRECTORY ${TEST_OUTPUT_DIR}
-)
->>>>>>> f3605e9e
+)