--- conflicted
+++ resolved
@@ -32,12 +32,7 @@
 {
     flow_solver_case->set_higher_order_grid(dg);
     dg->allocate_system();
-<<<<<<< HEAD
-    pcout << "- PDE Type: " << this->get_pde_string(&all_param) << std::endl;
-    flow_solver_case->display_flow_solver_setup(initial_condition_function);
-=======
     flow_solver_case->display_flow_solver_setup();
->>>>>>> b13f5ff0
     
     dealii::LinearAlgebra::distributed::Vector<double> solution_no_ghost;
     solution_no_ghost.reinit(dg->locally_owned_dofs, MPI_COMM_WORLD);
