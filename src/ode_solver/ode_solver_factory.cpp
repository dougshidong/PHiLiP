--- conflicted
+++ resolved
@@ -20,24 +20,9 @@
     if(ode_solver_type == ODEEnum::implicit_solver) return std::make_shared<ImplicitODESolver<dim,real,MeshType>>(dg_input);
     if(ode_solver_type == ODEEnum::rrk_explicit_solver) return std::make_shared<RRKExplicitODESolver<dim,real,MeshType>>(dg_input);
     else {
-<<<<<<< HEAD
-    dealii::ConditionalOStream pcout(std::cout, dealii::Utilities::MPI::this_mpi_process(MPI_COMM_WORLD)==0);
-    pcout << "********************************************************************" << std::endl;
-    pcout << "Can't create ODE solver since solver type is not clear." << std::endl;
-    pcout << "Solver type specified: " << ode_solver_type << std::endl;
-    pcout << "Solver type possible: " << std::endl;
-    pcout <<  ODEEnum::explicit_solver << std::endl;
-    pcout <<  ODEEnum::implicit_solver << std::endl;
-    pcout <<  ODEEnum::rrk_explicit_solver << std::endl;
-    pcout << "********************************************************************" << std::endl;
-    std::abort();
-    return nullptr;
-}
-=======
         display_error_ode_solver_factory(ode_solver_type, false);
         return nullptr;
     }
->>>>>>> 0056e059
 }
 
 template <int dim, typename real, typename MeshType>
@@ -93,6 +78,7 @@
     else{
         pcout <<  ODEEnum::explicit_solver << std::endl;
         pcout <<  ODEEnum::implicit_solver << std::endl;
+        pcout <<  ODEEnum::rrk_explicit_solver << std::endl;
     }
     pcout << "********************************************************************" << std::endl;
     std::abort();
