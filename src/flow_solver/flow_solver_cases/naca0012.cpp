#include "naca0012.h"
#include <deal.II/base/function.h>
#include <deal.II/grid/grid_generator.h>
#include <deal.II/grid/grid_refinement.h>
#include <deal.II/grid/grid_tools.h>
#include <stdlib.h>
#include <iostream>
#include <deal.II/dofs/dof_tools.h>
#include <deal.II/grid/grid_tools.h>
#include <deal.II/numerics/vector_tools.h>
#include <deal.II/fe/fe_values.h>
#include "physics/physics_factory.h"
#include "dg/dg.h"
#include <deal.II/base/table_handler.h>
#include "mesh/grids/naca_airfoil_grid.hpp"
#include "mesh/gmsh_reader.hpp"
#include "functional/lift_drag.hpp"

namespace PHiLiP {
namespace FlowSolver {
//=========================================================
// NACA0012
//=========================================================
template <int dim, int nstate>
NACA0012<dim, nstate>::NACA0012(const PHiLiP::Parameters::AllParameters *const parameters_input)
        : FlowSolverCaseBase<dim, nstate>(parameters_input)
<<<<<<< HEAD
        , unsteady_data_table_filename_with_extension(this->all_param.flow_solver_param.unsteady_data_table_filename+".txt")
{
}
=======
{}
>>>>>>> 9e22e0e6

template <int dim, int nstate>
void NACA0012<dim,nstate>::display_additional_flow_case_specific_parameters() const
{
    using PDE_enum = Parameters::AllParameters::PartialDifferentialEquation;
    const PDE_enum pde_type = this->all_param.pde_type;
    if (pde_type == PDE_enum::navier_stokes){
        this->pcout << "- - Freestream Reynolds number: " << this->all_param.navier_stokes_param.reynolds_number_inf << std::endl;
    }
    this->pcout << "- - Courant-Friedrich-Lewy number: " << this->all_param.flow_solver_param.courant_friedrich_lewy_number << std::endl;
    this->pcout << "- - Freestream Mach number: " << this->all_param.euler_param.mach_inf << std::endl;
    const double pi = atan(1.0) * 4.0;
    this->pcout << "- - Angle of attack [deg]: " << this->all_param.euler_param.angle_of_attack*180/pi << std::endl;
    this->pcout << "- - Side-slip angle [deg]: " << this->all_param.euler_param.side_slip_angle*180/pi << std::endl;
    this->pcout << "- - Farfield conditions: " << std::endl;
    const dealii::Point<dim> dummy_point;
    for (int s=0;s<nstate;s++) {
        this->pcout << "- - - State " << s << "; Value: " << this->initial_condition_function->value(dummy_point, s) << std::endl;
    }
}

template <int dim, int nstate>
std::shared_ptr<Triangulation> NACA0012<dim,nstate>::generate_grid() const
{
    //Dummy triangulation
    if constexpr(dim==2) {
        std::shared_ptr<Triangulation> grid = std::make_shared<Triangulation>(
    #if PHILIP_DIM!=1
                this->mpi_communicator
    #endif
        );
        dealii::GridGenerator::Airfoil::AdditionalData airfoil_data;
        dealii::GridGenerator::Airfoil::create_triangulation(*grid, airfoil_data);
        grid->refine_global();
        return grid;
    } 
    else if constexpr(dim==3) {
        const std::string mesh_filename = this->all_param.flow_solver_param.input_mesh_filename+std::string(".msh");
        const bool use_mesh_smoothing = false;
        std::shared_ptr<HighOrderGrid<dim,double>> naca0012_mesh = read_gmsh<dim, dim> (mesh_filename, 0, use_mesh_smoothing);
        return naca0012_mesh->triangulation;
    }
    
    // TO DO: Avoid reading the mesh twice (here and in set_high_order_grid -- need a default dummy triangulation)
}

template <int dim, int nstate>
void NACA0012<dim,nstate>::set_higher_order_grid(std::shared_ptr<DGBase<dim, double>> dg) const
{
    const std::string mesh_filename = this->all_param.flow_solver_param.input_mesh_filename+std::string(".msh");
    const bool use_mesh_smoothing = false;
    std::shared_ptr<HighOrderGrid<dim,double>> naca0012_mesh = read_gmsh<dim, dim> (mesh_filename, 0, use_mesh_smoothing);
    dg->set_high_order_grid(naca0012_mesh);
    for (int i=0; i<this->all_param.flow_solver_param.number_of_mesh_refinements; ++i) {
        dg->high_order_grid->refine_global();
    }
}

template <int dim, int nstate>
double NACA0012<dim,nstate>::compute_lift(std::shared_ptr<DGBase<dim, double>> dg) const
{
<<<<<<< HEAD
    LiftDragFunctional<dim,dim+2,double> lift_functional(dg, LiftDragFunctional<dim,dim+2,double>::Functional_types::lift);
    const double lift = lift_functional.evaluate_functional();
    return lift;
}

template <int dim, int nstate>
double NACA0012<dim,nstate>::compute_drag(std::shared_ptr<DGBase<dim, double>> dg) const
{
    LiftDragFunctional<dim,dim+2,double> drag_functional(dg, LiftDragFunctional<dim,dim+2,double>::Functional_types::drag);
    const double drag = drag_functional.evaluate_functional();
    return drag;
}

template <int dim, int nstate>
void NACA0012<dim,nstate>::steady_state_postprocessing(std::shared_ptr<DGBase<dim, double>> dg) const
{
    const double lift = this->compute_lift(dg);
    const double drag = this->compute_drag(dg);
=======
    LiftDragFunctional<dim,dim+2,double,Triangulation> lift_functional(dg, LiftDragFunctional<dim,dim+2,double,Triangulation>::Functional_types::lift);
    double lift = lift_functional.evaluate_functional();

    LiftDragFunctional<dim,dim+2,double,Triangulation> drag_functional(dg, LiftDragFunctional<dim,dim+2,double,Triangulation>::Functional_types::drag);
    double drag = drag_functional.evaluate_functional();
>>>>>>> 9e22e0e6

    this->pcout << " Resulting lift : " << lift << std::endl;
    this->pcout << " Resulting drag : " << drag << std::endl;
}

template <int dim, int nstate>
void NACA0012<dim, nstate>::compute_unsteady_data_and_write_to_table(
        const unsigned int current_iteration,
        const double current_time,
        const std::shared_ptr <DGBase<dim, double>> dg,
        const std::shared_ptr <dealii::TableHandler> unsteady_data_table)
{
    // Compute aerodynamic values
    const double lift = this->compute_lift(dg);
    const double drag = this->compute_drag(dg);

    if(this->mpi_rank==0) {
        // Add values to data table
        this->add_value_to_data_table(current_time,"time",unsteady_data_table);
        this->add_value_to_data_table(lift,"lift",unsteady_data_table);
        this->add_value_to_data_table(drag,"drag",unsteady_data_table);
        // Write to file
        std::ofstream unsteady_data_table_file(this->unsteady_data_table_filename_with_extension);
        unsteady_data_table->write_text(unsteady_data_table_file);
    }
    // Print to console
    this->pcout << "    Iter: " << current_iteration
                << "    Time: " << current_time
                << "    Lift: " << lift
                << "    Drag: " << drag;
    this->pcout << std::endl;

    // Abort if energy is nan
    if(std::isnan(lift) || std::isnan(drag)) {
        this->pcout << " ERROR: Lift or drag at time " << current_time << " is nan." << std::endl;
        this->pcout << "        Consider decreasing the time step / CFL number." << std::endl;
        std::abort();
    }
}

#if PHILIP_DIM!=1
    template class NACA0012<PHILIP_DIM,PHILIP_DIM+2>;
#endif

} // FlowSolver namespace
} // PHiLiP namespace
<|MERGE_RESOLUTION|>--- conflicted
+++ resolved
@@ -24,13 +24,8 @@
 template <int dim, int nstate>
 NACA0012<dim, nstate>::NACA0012(const PHiLiP::Parameters::AllParameters *const parameters_input)
         : FlowSolverCaseBase<dim, nstate>(parameters_input)
-<<<<<<< HEAD
         , unsteady_data_table_filename_with_extension(this->all_param.flow_solver_param.unsteady_data_table_filename+".txt")
-{
-}
-=======
 {}
->>>>>>> 9e22e0e6
 
 template <int dim, int nstate>
 void NACA0012<dim,nstate>::display_additional_flow_case_specific_parameters() const
@@ -92,8 +87,7 @@
 template <int dim, int nstate>
 double NACA0012<dim,nstate>::compute_lift(std::shared_ptr<DGBase<dim, double>> dg) const
 {
-<<<<<<< HEAD
-    LiftDragFunctional<dim,dim+2,double> lift_functional(dg, LiftDragFunctional<dim,dim+2,double>::Functional_types::lift);
+    LiftDragFunctional<dim,dim+2,double,Triangulation> lift_functional(dg, LiftDragFunctional<dim,dim+2,double,Triangulation>::Functional_types::lift);
     const double lift = lift_functional.evaluate_functional();
     return lift;
 }
@@ -101,7 +95,7 @@
 template <int dim, int nstate>
 double NACA0012<dim,nstate>::compute_drag(std::shared_ptr<DGBase<dim, double>> dg) const
 {
-    LiftDragFunctional<dim,dim+2,double> drag_functional(dg, LiftDragFunctional<dim,dim+2,double>::Functional_types::drag);
+    LiftDragFunctional<dim,dim+2,double,Triangulation> drag_functional(dg, LiftDragFunctional<dim,dim+2,double,Triangulation>::Functional_types::drag);
     const double drag = drag_functional.evaluate_functional();
     return drag;
 }
@@ -111,13 +105,6 @@
 {
     const double lift = this->compute_lift(dg);
     const double drag = this->compute_drag(dg);
-=======
-    LiftDragFunctional<dim,dim+2,double,Triangulation> lift_functional(dg, LiftDragFunctional<dim,dim+2,double,Triangulation>::Functional_types::lift);
-    double lift = lift_functional.evaluate_functional();
-
-    LiftDragFunctional<dim,dim+2,double,Triangulation> drag_functional(dg, LiftDragFunctional<dim,dim+2,double,Triangulation>::Functional_types::drag);
-    double drag = drag_functional.evaluate_functional();
->>>>>>> 9e22e0e6
 
     this->pcout << " Resulting lift : " << lift << std::endl;
     this->pcout << " Resulting drag : " << drag << std::endl;
