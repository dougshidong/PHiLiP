#ifndef __PARAMETERS_FLOW_SOLVER_H__
#define __PARAMETERS_FLOW_SOLVER_H__

#include <deal.II/base/parameter_handler.h>
#include "parameters/parameters.h"

namespace PHiLiP {

namespace Parameters {

/// Parameters related to the flow solver
class FlowSolverParam
{
public:
    FlowSolverParam(); ///< Constructor

    /// Selects the flow case to be simulated
    enum FlowCaseType{
        taylor_green_vortex,
        burgers_viscous_snapshot,
        naca0012,
        burgers_rewienski_snapshot,
        advection_periodic
        };
    FlowCaseType flow_case_type; ///< Selected FlowCaseType from the input file

    double final_time; ///< Final solution time
    double courant_friedrich_lewy_number; ///< Courant-Friedrich-Lewy (CFL) number for constant time step

    /** Name of the output file for writing the unsteady data;
     *  will be written to file: unsteady_data_table_filename.txt */
    std::string unsteady_data_table_filename;

    bool steady_state; ///<Flag for solving steady state solution

<<<<<<< HEAD
    bool reduced_order; ///<Flag for solving reduced order solution
=======
    bool adaptive_time_step; ///< Flag for computing the time step on the fly
>>>>>>> b3a1fab6

    /** Name of the output file for writing the sensitivity data;
     *   will be written to file: sensitivity_table_filename.txt */
    std::string sensitivity_table_filename;

    /** Name of the Gmsh file to be read if the flow_solver_case indeed reads a mesh;
     *  will read file: input_mesh_filename.msh */
    std::string input_mesh_filename;

    bool restart_computation_from_file; ///< Restart computation from restart file
    bool output_restart_files; ///< Output the restart files
    std::string restart_files_directory_name; ///< Name of directory for writing and reading restart files
    int restart_file_index; ///< Index of desired restart file for restarting the computation from
    int output_restart_files_every_x_steps; ///< Outputs the restart files every x steps
    double output_restart_files_every_dt_time_intervals; ///< Outputs the restart files at time intervals of dt

    /** For taylor green vortex integration tests, expected kinetic energy at final time. */
    double expected_kinetic_energy_at_final_time;

    /** For taylor green vortex integration tests, 
     *  expected theoretical kinetic energy dissipation
     *  rate at final time. */
    double expected_theoretical_dissipation_rate_at_final_time;

    /// For taylor green vortex, selects the type of density initialization
    enum DensityInitialConditionType{
        uniform,
        isothermal,
        };
    /// Selected DensityInitialConditionType from the input file
    DensityInitialConditionType density_initial_condition_type;
  
    int number_of_times_to_solve; ///<For time refinement study, number of times to run the calculation
    double refinement_ratio; ///<For time refinement study, ratio of next timestep size to current one, 0<r<1

    /// Declares the possible variables and sets the defaults.
    static void declare_parameters (dealii::ParameterHandler &prm);

    /// Parses input file and sets the variables.
    void parse_parameters (dealii::ParameterHandler &prm);
};

} // Parameters namespace

} // PHiLiP namespace

#endif
<|MERGE_RESOLUTION|>--- conflicted
+++ resolved
@@ -33,11 +33,9 @@
 
     bool steady_state; ///<Flag for solving steady state solution
 
-<<<<<<< HEAD
+    bool adaptive_time_step; ///< Flag for computing the time step on the fly
+
     bool reduced_order; ///<Flag for solving reduced order solution
-=======
-    bool adaptive_time_step; ///< Flag for computing the time step on the fly
->>>>>>> b3a1fab6
 
     /** Name of the output file for writing the sensitivity data;
      *   will be written to file: sensitivity_table_filename.txt */
@@ -57,7 +55,7 @@
     /** For taylor green vortex integration tests, expected kinetic energy at final time. */
     double expected_kinetic_energy_at_final_time;
 
-    /** For taylor green vortex integration tests, 
+    /** For taylor green vortex integration tests,
      *  expected theoretical kinetic energy dissipation
      *  rate at final time. */
     double expected_theoretical_dissipation_rate_at_final_time;
@@ -69,7 +67,7 @@
         };
     /// Selected DensityInitialConditionType from the input file
     DensityInitialConditionType density_initial_condition_type;
-  
+
     int number_of_times_to_solve; ///<For time refinement study, number of times to run the calculation
     double refinement_ratio; ///<For time refinement study, ratio of next timestep size to current one, 0<r<1
 
