--- conflicted
+++ resolved
@@ -284,11 +284,6 @@
 
     /// Flag for renumbering DOFs
     bool do_renumber_dofs;
-<<<<<<< HEAD
-    
-=======
-
->>>>>>> 474544d8
     /// Renumber dofs type.
     enum RenumberDofsType { CuthillMckee };
     
