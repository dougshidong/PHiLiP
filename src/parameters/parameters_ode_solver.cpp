--- conflicted
+++ resolved
@@ -59,8 +59,6 @@
                           dealii::Patterns::Bool(),
                           "Set as false by default. If true, writes the linear solver convergence data "
                           "for steady state to a file named 'ode_solver_steady_state_convergence_data_table.txt'.");
-<<<<<<< HEAD
-=======
 
         prm.declare_entry("initial_time", "0.0",
                           dealii::Patterns::Double(0, dealii::Patterns::Double::max_double_value),
@@ -74,7 +72,6 @@
                            dealii::Patterns::Double(0, dealii::Patterns::Double::max_double_value),
                            "Initial desired time for outputting the solution every dt time intervals "
                            "at which we initialize the ODE solver with.");
->>>>>>> 3f2ab374
 
         prm.enter_subsection("explicit solver options");
         {
@@ -115,13 +112,10 @@
         output_solution_vector_modulo = prm.get_integer("output_solution_vector_modulo");
         solutions_table_filename = prm.get("solutions_table_filename");
         output_ode_solver_steady_state_convergence_table = prm.get_bool("output_ode_solver_steady_state_convergence_table");
-<<<<<<< HEAD
-=======
 
         initial_time = prm.get_double("initial_time");
         initial_iteration = prm.get_integer("initial_iteration");
         initial_desired_time_for_output_solution_every_dt_time_intervals = prm.get_double("initial_desired_time_for_output_solution_every_dt_time_intervals");
->>>>>>> 3f2ab374
 
         prm.enter_subsection("explicit solver options");
         {
