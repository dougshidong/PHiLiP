--- conflicted
+++ resolved
@@ -20,15 +20,11 @@
         burgers_viscous_snapshot,
         naca0012,
         burgers_rewienski_snapshot,
-<<<<<<< HEAD
         burgers_inviscid,
         advection,
         convection_diffusion,
-        advection_periodic
-=======
         advection_periodic,
         gaussian_bump
->>>>>>> 1971b6a2
         };
     FlowCaseType flow_case_type; ///< Selected FlowCaseType from the input file
 
