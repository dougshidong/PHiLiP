#ifndef __EULER__
#define __EULER__

#include <deal.II/base/tensor.h>
#include "physics.h"
#include "parameters/all_parameters.h"
#include "parameters/parameters_manufactured_solution.h"

namespace PHiLiP {
namespace Physics {

/// Euler equations. Derived from PhysicsBase
/** Only 2D and 3D
 *  State variable and convective fluxes given by
 *
 *  \f[ 
 *  \mathbf{w} = 
 *  \begin{bmatrix} \rho \\ \rho v_1 \\ \rho v_2 \\ \rho v_3 \\ \rho E \end{bmatrix}
 *  , \qquad
 *  \mathbf{F}_{conv} = 
 *  \begin{bmatrix} 
 *      \mathbf{f}^x_{conv}, \mathbf{f}^y_{conv}, \mathbf{f}^z_{conv}
 *  \end{bmatrix}
 *  =
 *  \begin{bmatrix} 
 *  \begin{bmatrix} 
 *  \rho v_1 \\
 *  \rho v_1 v_1 + p \\
 *  \rho v_1 v_2     \\ 
 *  \rho v_1 v_3     \\
 *  v_1 (\rho e+p)
 *  \end{bmatrix}
 *  ,
 *  \begin{bmatrix} 
 *  \rho v_2 \\
 *  \rho v_1 v_2     \\
 *  \rho v_2 v_2 + p \\ 
 *  \rho v_2 v_3     \\
 *  v_2 (\rho e+p)
 *  \end{bmatrix}
 *  ,
 *  \begin{bmatrix} 
 *  \rho v_3 \\
 *  \rho v_1 v_3     \\
 *  \rho v_2 v_3     \\ 
 *  \rho v_3 v_3 + p \\
 *  v_3 (\rho e+p)
 *  \end{bmatrix}
 *  \end{bmatrix} \f]
 *  
 *  where, \f$ E \f$ is the specific total energy and \f$ e \f$ is the specific internal
 *  energy, related by
 *  \f[
 *      E = e + |V|^2 / 2
 *  \f] 
 *  For a calorically perfect gas
 *
 *  \f[
 *  p=(\gamma -1)(\rho e-\frac{1}{2}\rho \|\mathbf{v}\|)
 *  \f]
 *
 *  Dissipative flux \f$ \mathbf{F}_{diss} = \mathbf{0} \f$
 *
 *  Source term \f$ s(\mathbf{x}) \f$
 *
 *  Equation:
 *  \f[ \boldsymbol{\nabla} \cdot
 *         (  \mathbf{F}_{conv}( w ) 
 *          + \mathbf{F}_{diss}( w, \boldsymbol{\nabla}(w) )
 *      = s(\mathbf{x})
 *  \f]
 *
 *
 *  Still need to provide functions to un-non-dimensionalize the variables.
 *  Like, given density_inf
 */
template <int dim, int nstate, typename real>
class Euler : public PhysicsBase <dim, nstate, real>
{
protected:
    // For overloading the virtual functions defined in PhysicsBase
    /** Once you overload a function from Base class in Derived class,
     *  all functions with the same name in the Base class get hidden in Derived class.  
     *  
     *  Solution: In order to make the hidden function visible in derived class, 
     *  we need to add the following: */
    using PhysicsBase<dim,nstate,real>::dissipative_flux;
    using PhysicsBase<dim,nstate,real>::source_term;
public:
    using two_point_num_flux_enum = Parameters::AllParameters::TwoPointNumericalFlux;
    /// Constructor
    Euler ( 
        const double                                              ref_length,
        const double                                              gamma_gas,
        const double                                              mach_inf,
        const double                                              angle_of_attack,
        const double                                              side_slip_angle,
        std::shared_ptr< ManufacturedSolutionFunction<dim,real> > manufactured_solution_function = nullptr,
        const two_point_num_flux_enum                             two_point_num_flux_type = two_point_num_flux_enum::KG,
        const bool                                                has_nonzero_diffusion = false);

    /// Destructor
    // virtual ~Euler() =0;
    ~Euler() {};

    const double ref_length; ///< Reference length.
    const double gam; ///< Constant heat capacity ratio of fluid.
    const double gamm1; ///< Constant heat capacity ratio (Gamma-1.0) used often.

    /// Non-dimensionalized density* at infinity. density* = density/density_ref
    /// Choose density_ref = density(inf)
    /// density*(inf) = density(inf) / density_ref = density(inf)/density(inf) = 1.0
    const double density_inf;

    const double mach_inf; ///< Farfield Mach number.
    const double mach_inf_sqr; ///< Farfield Mach number squared.
    /// Angle of attack.
    /** Mandatory for 2D simulations.
     */
    const double angle_of_attack;
    /// Sideslip angle.
    /** Mandatory for 2D and 3D simulations.
     */
    const double side_slip_angle;


    const double sound_inf; ///< Non-dimensionalized sound* at infinity
    const double pressure_inf; ///< Non-dimensionalized pressure* at infinity
    const double entropy_inf; ///< Entropy measure at infinity
    const two_point_num_flux_enum two_point_num_flux_type; ///< Two point numerical flux type (for split form)
    double temperature_inf; ///< Non-dimensionalized temperature* at infinity. Should equal 1/density*(inf)
    double dynamic_pressure_inf; ///< Non-dimensionalized dynamic pressure* at infinity

    //const double internal_energy_inf;
    /// Non-dimensionalized Velocity vector at farfield
    /** Evaluated using mach_number, angle_of_attack, and side_slip_angle.
     */
    dealii::Tensor<1,dim,double> velocities_inf; // should be const


    // dealii::Tensor<1,dim,double> compute_velocities_inf() const;

    // std::array<real,nstate> manufactured_solution (const dealii::Point<dim,double> &pos) const;

    /// Convective flux: \f$ \mathbf{F}_{conv} \f$
    std::array<dealii::Tensor<1,dim,real>,nstate> convective_flux (
        const std::array<real,nstate> &conservative_soln) const;

    /// Convective normal flux: \f$ \mathbf{F}_{conv} \cdot \hat{n} \f$
    std::array<real,nstate> convective_normal_flux (const std::array<real,nstate> &conservative_soln, const dealii::Tensor<1,dim,real> &normal) const;

    /// Convective flux Jacobian: \f$ \frac{\partial \mathbf{F}_{conv}}{\partial w} \cdot \mathbf{n} \f$
    dealii::Tensor<2,nstate,real> convective_flux_directional_jacobian (
        const std::array<real,nstate> &conservative_soln,
        const dealii::Tensor<1,dim,real> &normal) const;

    /// Spectral radius of convective term Jacobian is 'c'
    std::array<real,nstate> convective_eigenvalues (
        const std::array<real,nstate> &/*conservative_soln*/,
        const dealii::Tensor<1,dim,real> &/*normal*/) const;

    /// Maximum convective eigenvalue used in Lax-Friedrichs
    real max_convective_eigenvalue (const std::array<real,nstate> &soln) const;

    /// Maximum viscous eigenvalue.
    real max_viscous_eigenvalue (const std::array<real,nstate> &soln) const;

    /// Dissipative flux: 0
    std::array<dealii::Tensor<1,dim,real>,nstate> dissipative_flux (
        const std::array<real,nstate> &conservative_soln,
        const std::array<dealii::Tensor<1,dim,real>,nstate> &solution_gradient,
        const dealii::types::global_dof_index cell_index) const;

    /// (function overload) Dissipative flux: 0
    virtual std::array<dealii::Tensor<1,dim,real>,nstate> dissipative_flux (
        const std::array<real,nstate> &conservative_soln,
        const std::array<dealii::Tensor<1,dim,real>,nstate> &solution_gradient) const;

    /// Source term is zero or depends on manufactured solution
    std::array<real,nstate> source_term (
        const dealii::Point<dim,real> &pos,
        const std::array<real,nstate> &conservative_soln,
        const real current_time,
        const dealii::types::global_dof_index cell_index) const;

    /// (function overload) Source term is zero or depends on manufactured solution
    virtual std::array<real,nstate> source_term (
        const dealii::Point<dim,real> &pos,
        const std::array<real,nstate> &conservative_soln,
        const real current_time) const;

    /// Convective flux contribution to the source term
    std::array<real,nstate> convective_source_term (
        const dealii::Point<dim,real> &pos) const;

    /// Given conservative variables [density, [momentum], total energy],
    /// returns primitive variables [density, [velocities], pressure].
    ///
    /// Opposite of convert_primitive_to_conservative
    template<typename real2>
    std::array<real2,nstate> convert_conservative_to_primitive ( const std::array<real2,nstate> &conservative_soln ) const;

    /// Given primitive variables [density, [velocities], pressure],
    /// returns conservative variables [density, [momentum], total energy].
    ///
    /// Opposite of convert_primitive_to_conservative
    std::array<real,nstate> convert_primitive_to_conservative ( const std::array<real,nstate> &primitive_soln ) const;

    /// Given conservative variables [density, [momentum], total energy],
    /// returns entropy variables -- see Tadmor 2003 "Entropy stability theory..." 
    std::array<real,nstate> convert_conservative_to_entropy ( const std::array<real,nstate> &conservative_soln ) const;

    /// Evaluate pressure from conservative variables
    template<typename real2>
    real2 compute_pressure ( const std::array<real2,nstate> &conservative_soln ) const;

    /// Evaluate pressure from conservative variables
    real compute_pressure_from_enthalpy ( const std::array<real,nstate> &conservative_soln ) const;

    /// Evaluate pressure from conservative variables
    real compute_specific_enthalpy ( const std::array<real,nstate> &conservative_soln, const real pressure) const;

    /// Evaluate speed of sound from conservative variables
    real compute_sound ( const std::array<real,nstate> &conservative_soln ) const;
    /// Evaluate speed of sound from density and pressure
    real compute_sound ( const real density, const real pressure ) const;

    /// Evaluate velocities from conservative variables
    template<typename real2>
    dealii::Tensor<1,dim,real2> compute_velocities ( const std::array<real2,nstate> &conservative_soln ) const;
    /// Given the velocity vector \f$ \mathbf{u} \f$, returns the dot-product  \f$ \mathbf{u} \cdot \mathbf{u} \f$
    template<typename real2>
    real2 compute_velocity_squared ( const dealii::Tensor<1,dim,real2> &velocities ) const;

    /// Given primitive variables, returns velocities.
    template<typename real2>
    dealii::Tensor<1,dim,real2> extract_velocities_from_primitive ( const std::array<real2,nstate> &primitive_soln ) const;
    /// Given primitive variables, returns total energy
    /** @param[in] primitive_soln    Primitive solution (density, momentum, energy)
     *  \return                      Entropy measure
     */
    real compute_total_energy ( const std::array<real,nstate> &primitive_soln ) const;

    /// Given primitive variables, returns kinetic energy
    real compute_kinetic_energy_from_primitive_solution ( const std::array<real,nstate> &primitive_soln ) const;

    /// Given conservative variables, returns kinetic energy
    real compute_kinetic_energy_from_conservative_solution ( const std::array<real,nstate> &conservative_soln ) const;

    /// Evaluate entropy from conservative variables
    /** Note that it is not the actual entropy since it's missing some constants.
     *  Used to check entropy convergence
     *  See discussion in
     *  https://physics.stackexchange.com/questions/116779/entropy-is-constant-how-to-express-this-equation-in-terms-of-pressure-and-densi?answertab=votes#tab-top
     *
     *  @param[in] conservative_soln Conservative solution (density, momentum, energy)
     *  \return                      Entropy measure
     */
    real compute_entropy_measure ( const std::array<real,nstate> &conservative_soln ) const;

    /// Evaluate entropy from density and pressure. 
    real compute_entropy_measure ( const real density, const real pressure ) const;

    /// Given conservative variables, returns Mach number
    real compute_mach_number ( const std::array<real,nstate> &conservative_soln ) const;

    /// Given primitive variables, returns NON-DIMENSIONALIZED temperature using free-stream non-dimensionalization
    /** See the book I do like CFD, sec 4.14.2 */
    template<typename real2>
    real2 compute_temperature ( const std::array<real2,nstate> &primitive_soln ) const;

    /// Given pressure and temperature, returns NON-DIMENSIONALIZED density using free-stream non-dimensionalization
    /** See the book I do like CFD, sec 4.14.2 */
    real compute_density_from_pressure_temperature ( const real pressure, const real temperature ) const;

    /// Given density and pressure, returns NON-DIMENSIONALIZED temperature using free-stream non-dimensionalization
    /** See the book I do like CFD, sec 4.14.2 */
    real compute_temperature_from_density_pressure ( const real density, const real pressure ) const;

    /// Given density and temperature, returns NON-DIMENSIONALIZED pressure using free-stream non-dimensionalization
    /** See the book I do like CFD, sec 4.14.2 */
    real compute_pressure_from_density_temperature ( const real density, const real temperature ) const;

    /// The Euler split form is that of Kennedy & Gruber or Ismail & Roe.
    std::array<dealii::Tensor<1,dim,real>,nstate> convective_numerical_split_flux (
        const std::array<real,nstate> &conservative_soln1,
        const std::array<real,nstate> &conservative_soln2) const;

    /// Convective Numerical Split Flux for split form
    real convective_surface_numerical_split_flux (
                const real &surface_flux,
                const real &flux_interp_to_surface) const;

<<<<<<< HEAD
=======
    /// Computes the entropy variables.
    /// Given conservative variables [density, [momentum], total energy],
    /// Computes entropy variables according to Chan 2018, eq. 119
    std::array<real,nstate> compute_entropy_variables (
                const std::array<real,nstate> &conservative_soln) const;

    /// Computes the conservative variables [density, [momentum], total energy
    /// from the entropy variables according to Chan 2018, eq. 120
    std::array<real,nstate> compute_conservative_variables_from_entropy_variables (
                const std::array<real,nstate> &entropy_var) const;

    /// Computes the kinetic energy variables.
    std::array<real,nstate> compute_kinetic_energy_variables (
                const std::array<real,nstate> &conservative_soln) const;

>>>>>>> ee3bdb4a
    /// Mean density given two sets of conservative solutions.
    /** Used in the implementation of the split form.
     */
    real compute_mean_density(
        const std::array<real,nstate> &conservative_soln1,
        const std::array<real,nstate> &convervative_soln2) const;

    /// Mean pressure given two sets of conservative solutions.
    /** Used in the implementation of the split form.
     */
    real compute_mean_pressure(
        const std::array<real,nstate> &conservative_soln1,
        const std::array<real,nstate> &convervative_soln2) const;

    /// Mean velocities given two sets of conservative solutions.
    /** Used in the implementation of the split form.
     */
    dealii::Tensor<1,dim,real> compute_mean_velocities(
        const std::array<real,nstate> &conservative_soln1,
        const std::array<real,nstate> &convervative_soln2) const;

    /// Mean specific total energy given two sets of conservative solutions.
    /** Used in the implementation of the split form.
     */
    real compute_mean_specific_total_energy(
        const std::array<real,nstate> &conservative_soln1,
        const std::array<real,nstate> &convervative_soln2) const;

    /// Boundary condition handler
    void boundary_face_values (
        const int /*boundary_type*/,
        const dealii::Point<dim, real> &/*pos*/,
        const dealii::Tensor<1,dim,real> &/*normal*/,
        const std::array<real,nstate> &/*soln_int*/,
        const std::array<dealii::Tensor<1,dim,real>,nstate> &/*soln_grad_int*/,
        std::array<real,nstate> &/*soln_bc*/,
        std::array<dealii::Tensor<1,dim,real>,nstate> &/*soln_grad_bc*/) const;

    /// For post processing purposes (update comment later)
    virtual dealii::Vector<double> post_compute_derived_quantities_vector (
        const dealii::Vector<double>              &uh,
        const std::vector<dealii::Tensor<1,dim> > &duh,
        const std::vector<dealii::Tensor<2,dim> > &dduh,
        const dealii::Tensor<1,dim>               &normals,
        const dealii::Point<dim>                  &evaluation_points) const;
    
    /// For post processing purposes, sets the base names (with no prefix or suffix) of the computed quantities
    virtual std::vector<std::string> post_get_names () const;
    
    /// For post processing purposes, sets the interpretation of each computed quantity as either scalar or vector
    virtual std::vector<dealii::DataComponentInterpretation::DataComponentInterpretation> post_get_data_component_interpretation () const;
    
    /// For post processing purposes (update comment later)
    virtual dealii::UpdateFlags post_get_needed_update_flags () const;

protected:
    /** Slip wall boundary conditions (No penetration)
     *  * Given by Algorithm II of the following paper:
     *  * * Krivodonova, L., and Berger, M.,
     *      “High-order accurate implementation of solid wall boundary conditions in curved geometries,”
     *      Journal of Computational Physics, vol. 211, 2006, pp. 492–512.
     */
    void boundary_slip_wall (
        const dealii::Tensor<1,dim,real> &normal_int,
        const std::array<real,nstate> &soln_int,
        const std::array<dealii::Tensor<1,dim,real>,nstate> &soln_grad_int,
        std::array<real,nstate> &soln_bc,
        std::array<dealii::Tensor<1,dim,real>,nstate> &soln_grad_bc) const;

    /// Wall boundary condition
    virtual void boundary_wall (
        const dealii::Tensor<1,dim,real> &normal_int,
        const std::array<real,nstate> &soln_int,
        const std::array<dealii::Tensor<1,dim,real>,nstate> &soln_grad_int,
        std::array<real,nstate> &soln_bc,
        std::array<dealii::Tensor<1,dim,real>,nstate> &soln_grad_bc) const;

    /// Evaluate the manufactured solution boundary conditions.
    virtual void boundary_manufactured_solution (
        const dealii::Point<dim, real> &pos,
        const dealii::Tensor<1,dim,real> &normal_int,
        const std::array<real,nstate> &soln_int,
        const std::array<dealii::Tensor<1,dim,real>,nstate> &soln_grad_int,
        std::array<real,nstate> &soln_bc,
        std::array<dealii::Tensor<1,dim,real>,nstate> &soln_grad_bc) const;

    /// Pressure Outflow Boundary Condition (back pressure)
    /// Reference: Carlson 2011, sec. 2.4
    void boundary_pressure_outflow (
        const real total_inlet_pressure,
        const real back_pressure,
        const std::array<real,nstate> &soln_int,
        std::array<real,nstate> &soln_bc) const;

    /// Inflow boundary conditions (both subsonic and supersonic)
    /// Reference: Carlson 2011, sec. 2.2 & sec 2.9
    void boundary_inflow (
        const real total_inlet_pressure,
        const real total_inlet_temperature,
        const dealii::Tensor<1,dim,real> &normal_int,
        const std::array<real,nstate> &soln_int,
        std::array<real,nstate> &soln_bc) const;

    /// Riemann-based farfield boundary conditions based on freestream values.
    /// Reference: ? (ask Doug)
    void boundary_riemann (
       const dealii::Tensor<1,dim,real> &normal_int,
       const std::array<real,nstate> &soln_int,
       std::array<real,nstate> &soln_bc) const;

    /// Simple farfield boundary conditions based on freestream values
    void boundary_farfield (
        std::array<real,nstate> &soln_bc) const;

    /// Get manufactured solution value
    std::array<real,nstate> get_manufactured_solution_value(
        const dealii::Point<dim,real> &pos) const;

    /// Get manufactured solution gradient
    std::array<dealii::Tensor<1,dim,real>,nstate> get_manufactured_solution_gradient(
        const dealii::Point<dim,real> &pos) const;

    /** Entropy conserving split form flux of Kennedy and Gruber.
     *  Refer to Gassner's paper (2016) Eq. 3.10  */
    std::array<dealii::Tensor<1,dim,real>,nstate> convective_numerical_split_flux_kennedy_gruber (
        const std::array<real,nstate> &conservative_soln1,
        const std::array<real,nstate> &conservative_soln2) const;

    /// Compute Ismail-Roe parameter vector from primitive solution
    std::array<real,nstate> compute_ismail_roe_parameter_vector_from_primitive(
        const std::array<real,nstate> &primitive_soln) const;

    /// Compute Ismail-Roe logarithmic mean
    real compute_ismail_roe_logarithmic_mean(const real val1, const real val2) const;

    /** Entropy conserving split form flux of Ismail & Roe.
     *  Refer to Gassner's paper (2016) Eq. 3.17  */
    std::array<dealii::Tensor<1,dim,real>,nstate> convective_numerical_split_flux_ismail_roe (
        const std::array<real,nstate> &conservative_soln1,
        const std::array<real,nstate> &conservative_soln2) const;
<<<<<<< HEAD
=======

    /// Chandrashekar entropy conserving flux.
    std::array<dealii::Tensor<1,dim,real>,nstate> convective_numerical_split_flux_chandrashekar (
        const std::array<real,nstate> &conservative_soln1,
        const std::array<real,nstate> &conservative_soln2) const;

    /// Ranocha pressure equilibrium preserving, entropy and energy conserving flux.
    std::array<dealii::Tensor<1,dim,real>,nstate> convective_numerical_split_flux_ranocha (
        const std::array<real,nstate> &conservative_soln1,
        const std::array<real,nstate> &conservative_soln2) const;
>>>>>>> ee3bdb4a
};

} // Physics namespace
} // PHiLiP namespace

#endif<|MERGE_RESOLUTION|>--- conflicted
+++ resolved
@@ -206,10 +206,6 @@
     /// Opposite of convert_primitive_to_conservative
     std::array<real,nstate> convert_primitive_to_conservative ( const std::array<real,nstate> &primitive_soln ) const;
 
-    /// Given conservative variables [density, [momentum], total energy],
-    /// returns entropy variables -- see Tadmor 2003 "Entropy stability theory..." 
-    std::array<real,nstate> convert_conservative_to_entropy ( const std::array<real,nstate> &conservative_soln ) const;
-
     /// Evaluate pressure from conservative variables
     template<typename real2>
     real2 compute_pressure ( const std::array<real2,nstate> &conservative_soln ) const;
@@ -291,8 +287,6 @@
                 const real &surface_flux,
                 const real &flux_interp_to_surface) const;
 
-<<<<<<< HEAD
-=======
     /// Computes the entropy variables.
     /// Given conservative variables [density, [momentum], total energy],
     /// Computes entropy variables according to Chan 2018, eq. 119
@@ -308,7 +302,6 @@
     std::array<real,nstate> compute_kinetic_energy_variables (
                 const std::array<real,nstate> &conservative_soln) const;
 
->>>>>>> ee3bdb4a
     /// Mean density given two sets of conservative solutions.
     /** Used in the implementation of the split form.
      */
@@ -449,8 +442,6 @@
     std::array<dealii::Tensor<1,dim,real>,nstate> convective_numerical_split_flux_ismail_roe (
         const std::array<real,nstate> &conservative_soln1,
         const std::array<real,nstate> &conservative_soln2) const;
-<<<<<<< HEAD
-=======
 
     /// Chandrashekar entropy conserving flux.
     std::array<dealii::Tensor<1,dim,real>,nstate> convective_numerical_split_flux_chandrashekar (
@@ -461,7 +452,6 @@
     std::array<dealii::Tensor<1,dim,real>,nstate> convective_numerical_split_flux_ranocha (
         const std::array<real,nstate> &conservative_soln1,
         const std::array<real,nstate> &conservative_soln2) const;
->>>>>>> ee3bdb4a
 };
 
 } // Physics namespace
