#include <deal.II/base/tensor.h>

#include <deal.II/fe/fe_values.h>

#include <deal.II/dofs/dof_handler.h>
#include <deal.II/dofs/dof_tools.h>

#include <deal.II/dofs/dof_renumbering.h>

#include <deal.II/dofs/dof_accessor.h>

#include <deal.II/lac/vector.h>

#include "ADTypes.hpp"

#include <deal.II/fe/fe_dgq.h> // Used for flux interpolation

#include "strong_dg.hpp"

namespace PHiLiP {

template <int dim, int nstate, typename real, typename MeshType, int sub_nstate>
DGStrong<dim,nstate,real,MeshType,sub_nstate>::DGStrong(
    const Parameters::AllParameters *const parameters_input,
    const Parameters::AllParameters *const sub_parameters_input,
    const unsigned int degree,
    const unsigned int max_degree_input,
    const unsigned int grid_degree_input,
    const std::shared_ptr<Triangulation> triangulation_input)
    : DGBaseState<dim,nstate,real,MeshType,sub_nstate>::DGBaseState(parameters_input, sub_parameters_input, degree, max_degree_input, grid_degree_input, triangulation_input)
{ }

<<<<<<< HEAD
// Destructor
template <int dim, int nstate, typename real, typename MeshType, int sub_nstate>
DGStrong<dim,nstate,real,MeshType,sub_nstate>::~DGStrong()
{
    pcout << "Destructing DGStrong..." << std::endl;
}

=======
>>>>>>> 47253214
/***********************************************************
*
*       Build operators and solve for RHS
*
***********************************************************/
template <int dim, int nstate, typename real, typename MeshType, int sub_nstate>
void DGStrong<dim,nstate,real,MeshType,sub_nstate>::assemble_volume_term_and_build_operators(
    typename dealii::DoFHandler<dim>::active_cell_iterator cell,
    typename dealii::DoFHandler<dim>::active_cell_iterator /*sub_cell*/,
    const dealii::types::global_dof_index                  current_cell_index,
    const dealii::types::global_dof_index                  /*sub_current_cell_index*/,
    const std::vector<dealii::types::global_dof_index>     &cell_dofs_indices,
    const std::vector<dealii::types::global_dof_index>     &/*sub_cell_dofs_indices*/,
    const std::vector<dealii::types::global_dof_index>     &metric_dof_indices,
    const unsigned int                                     poly_degree,
    const unsigned int                                     grid_degree,
    OPERATOR::basis_functions<dim,2*dim,real>                   &soln_basis,
    OPERATOR::basis_functions<dim,2*dim,real>                   &flux_basis,
    OPERATOR::local_basis_stiffness<dim,2*dim,real>             &flux_basis_stiffness,
    OPERATOR::vol_projection_operator<dim,2*dim,real>           &soln_basis_projection_oper_int,
    OPERATOR::vol_projection_operator<dim,2*dim,real>           &soln_basis_projection_oper_ext,
    OPERATOR::metric_operators<real,dim,2*dim>             &metric_oper,
    OPERATOR::mapping_shape_functions<dim,2*dim,real>           &mapping_basis,
    std::array<std::vector<real>,dim>                      &mapping_support_points,
    dealii::hp::FEValues<dim,dim>                          &/*fe_values_collection_volume*/,
    dealii::hp::FEValues<dim,dim>                          &/*sub_fe_values_collection_volume*/,
    dealii::hp::FEValues<dim,dim>                          &/*fe_values_collection_volume_lagrange*/,
    const dealii::FESystem<dim,dim>                        &/*current_fe_ref*/,
    const dealii::FESystem<dim,dim>                        &/*sub_current_fe_ref*/,
    dealii::Vector<real>                                   &local_rhs_int_cell,
    std::vector<dealii::Tensor<1,dim,real>>                &local_auxiliary_RHS,
    const bool                                             compute_auxiliary_right_hand_side,
    const bool /*compute_dRdW*/, const bool /*compute_dRdX*/, const bool /*compute_d2R*/)
{
    // Check if the current cell's poly degree etc is different then previous cell's.
    // If the current cell's poly degree is different, then we recompute the 1D 
    // polynomial basis functions. Otherwise, we use the previous values in reference space.
    if(poly_degree != soln_basis.current_degree){
        soln_basis.current_degree = poly_degree; 
        flux_basis.current_degree = poly_degree; 
        mapping_basis.current_degree  = poly_degree; 
        this->reinit_operators_for_cell_residual_loop(poly_degree, poly_degree, grid_degree, 
                                                      soln_basis, soln_basis, 
                                                      flux_basis, flux_basis, 
                                                      flux_basis_stiffness, 
                                                      soln_basis_projection_oper_int, soln_basis_projection_oper_ext,
                                                      mapping_basis);
    }

    const dealii::FESystem<dim> &fe_metric = this->high_order_grid->fe_system;
    const unsigned int n_metric_dofs = fe_metric.dofs_per_cell;
    const unsigned int n_grid_nodes  = n_metric_dofs / dim;
    //Rewrite the high_order_grid->volume_nodes in a way we can use sum-factorization on.
    //That is, splitting up the vector by the dimension.
    for(int idim=0; idim<dim; idim++){
        mapping_support_points[idim].resize(n_grid_nodes);
    }
    const std::vector<unsigned int > &index_renumbering = dealii::FETools::hierarchic_to_lexicographic_numbering<dim>(grid_degree);
    for (unsigned int idof = 0; idof< n_metric_dofs; ++idof) {
        const real val = (this->high_order_grid->volume_nodes[metric_dof_indices[idof]]);
        const unsigned int istate = fe_metric.system_to_component_index(idof).first; 
        const unsigned int ishape = fe_metric.system_to_component_index(idof).second; 
        const unsigned int igrid_node = index_renumbering[ishape];
        mapping_support_points[istate][igrid_node] = val; 
    }

    //build the volume metric cofactor matrix and the determinant of the volume metric Jacobian
    //Also, computes the physical volume flux nodes if needed from flag passed to constructor in dg.cpp
    metric_oper.build_volume_metric_operators(
        this->volume_quadrature_collection[poly_degree].size(), n_grid_nodes,
        mapping_support_points,
        mapping_basis,
        this->all_parameters->use_invariant_curl_form);

    if(compute_auxiliary_right_hand_side){
        assemble_volume_term_auxiliary_equation (
            cell_dofs_indices,
            poly_degree,
            soln_basis,
            flux_basis,
            metric_oper,
            local_auxiliary_RHS);
    }
    else{
        assemble_volume_term_strong(
            cell,
            current_cell_index,
            cell_dofs_indices,
            poly_degree,
            soln_basis,
            flux_basis,
            flux_basis_stiffness,
            soln_basis_projection_oper_int,
            metric_oper,
            local_rhs_int_cell);
    }
}
template <int dim, int nstate, typename real, typename MeshType, int sub_nstate>
void DGStrong<dim,nstate,real,MeshType,sub_nstate>::assemble_boundary_term_and_build_operators(
    typename dealii::DoFHandler<dim>::active_cell_iterator /*cell*/,
    const dealii::types::global_dof_index                  current_cell_index,
    const unsigned int                                     iface,
    const unsigned int                                     boundary_id,
    const real                                             penalty,
    const std::vector<dealii::types::global_dof_index>     &cell_dofs_indices,
    const std::vector<dealii::types::global_dof_index>     &/*metric_dof_indices*/,
    const unsigned int                                     poly_degree,
    const unsigned int                                     /*grid_degree*/,
    OPERATOR::basis_functions<dim,2*dim,real>                   &soln_basis,
    OPERATOR::basis_functions<dim,2*dim,real>                   &flux_basis,
    OPERATOR::local_basis_stiffness<dim,2*dim,real>             &/*flux_basis_stiffness*/,
    OPERATOR::vol_projection_operator<dim,2*dim,real>           &soln_basis_projection_oper_int,
    OPERATOR::vol_projection_operator<dim,2*dim,real>           &/*soln_basis_projection_oper_ext*/,
    OPERATOR::metric_operators<real,dim,2*dim>             &metric_oper,
    OPERATOR::mapping_shape_functions<dim,2*dim,real>           &mapping_basis,
    std::array<std::vector<real>,dim>                      &mapping_support_points,
    dealii::hp::FEFaceValues<dim,dim>                      &/*fe_values_collection_face_int*/,
    const dealii::FESystem<dim,dim>                        &/*current_fe_ref*/,
    dealii::Vector<real>                                   &local_rhs_int_cell,
    std::vector<dealii::Tensor<1,dim,real>>                &local_auxiliary_RHS,
    const bool                                             compute_auxiliary_right_hand_side,
    const bool /*compute_dRdW*/, const bool /*compute_dRdX*/, const bool /*compute_d2R*/)
{

    const dealii::FESystem<dim> &fe_metric = this->high_order_grid->fe_system;
    const unsigned int n_metric_dofs = fe_metric.dofs_per_cell;
    const unsigned int n_grid_nodes  = n_metric_dofs / dim;
    //build the surface metric operators for interior
    metric_oper.build_facet_metric_operators(
        iface,
        this->face_quadrature_collection[poly_degree].size(),
        n_grid_nodes,
        mapping_support_points,
        mapping_basis,
        this->all_parameters->use_invariant_curl_form);

    if(compute_auxiliary_right_hand_side){
        assemble_boundary_term_auxiliary_equation (
            iface, current_cell_index, poly_degree,
            boundary_id, cell_dofs_indices, 
            soln_basis, metric_oper,
            local_auxiliary_RHS);
    }
    else{
        assemble_boundary_term_strong (
            iface,
            current_cell_index,
            boundary_id, poly_degree, penalty, 
            cell_dofs_indices, 
            soln_basis,
            flux_basis,
            soln_basis_projection_oper_int,
            metric_oper,
            local_rhs_int_cell);
    }

}

template <int dim, int nstate, typename real, typename MeshType, int sub_nstate>
void DGStrong<dim,nstate,real,MeshType,sub_nstate>::assemble_face_term_and_build_operators(
    typename dealii::DoFHandler<dim>::active_cell_iterator /*cell*/,
    typename dealii::DoFHandler<dim>::active_cell_iterator neighbor_cell,
    const dealii::types::global_dof_index                  current_cell_index,
    const dealii::types::global_dof_index                  neighbor_cell_index,
    const unsigned int                                     iface,
    const unsigned int                                     neighbor_iface,
    const real                                             penalty,
    const std::vector<dealii::types::global_dof_index>     &current_dofs_indices,
    const std::vector<dealii::types::global_dof_index>     &neighbor_dofs_indices,
    const std::vector<dealii::types::global_dof_index>     &/*current_metric_dofs_indices*/,
    const std::vector<dealii::types::global_dof_index>     &neighbor_metric_dofs_indices,
    const unsigned int                                     poly_degree_int,
    const unsigned int                                     poly_degree_ext,
    const unsigned int                                     /*grid_degree_int*/,
    const unsigned int                                     grid_degree_ext,
    OPERATOR::basis_functions<dim,2*dim,real>                   &soln_basis_int,
    OPERATOR::basis_functions<dim,2*dim,real>                   &soln_basis_ext,
    OPERATOR::basis_functions<dim,2*dim,real>                   &flux_basis_int,
    OPERATOR::basis_functions<dim,2*dim,real>                   &flux_basis_ext,
    OPERATOR::local_basis_stiffness<dim,2*dim,real>             &flux_basis_stiffness,
    OPERATOR::vol_projection_operator<dim,2*dim,real>           &soln_basis_projection_oper_int,
    OPERATOR::vol_projection_operator<dim,2*dim,real>           &soln_basis_projection_oper_ext,
    OPERATOR::metric_operators<real,dim,2*dim>             &metric_oper_int,
    OPERATOR::metric_operators<real,dim,2*dim>             &metric_oper_ext,
    OPERATOR::mapping_shape_functions<dim,2*dim,real>           &mapping_basis,
    std::array<std::vector<real>,dim>                      &mapping_support_points,
    dealii::hp::FEFaceValues<dim,dim>                      &/*fe_values_collection_face_int*/,
    dealii::hp::FEFaceValues<dim,dim>                      &/*fe_values_collection_face_ext*/,
    dealii::Vector<real>                                   &current_cell_rhs,
    dealii::Vector<real>                                   &neighbor_cell_rhs,
    std::vector<dealii::Tensor<1,dim,real>>                &current_cell_rhs_aux,
    dealii::LinearAlgebra::distributed::Vector<double>     &rhs,
    std::array<dealii::LinearAlgebra::distributed::Vector<double>,dim> &rhs_aux,
    const bool                                             compute_auxiliary_right_hand_side,
    const bool /*compute_dRdW*/, const bool /*compute_dRdX*/, const bool /*compute_d2R*/)
{

    const dealii::FESystem<dim> &fe_metric = this->high_order_grid->fe_system;
    const unsigned int n_metric_dofs = fe_metric.dofs_per_cell;
    const unsigned int n_grid_nodes  = n_metric_dofs / dim;
    //build the surface metric operators for interior
    metric_oper_int.build_facet_metric_operators(
        iface,
        this->face_quadrature_collection[poly_degree_int].size(),
        n_grid_nodes,
        mapping_support_points,
        mapping_basis,
        this->all_parameters->use_invariant_curl_form);

    if(poly_degree_ext != soln_basis_ext.current_degree){
        soln_basis_ext.current_degree    = poly_degree_ext; 
        flux_basis_ext.current_degree    = poly_degree_ext; 
        mapping_basis.current_degree     = poly_degree_ext; 
        this->reinit_operators_for_cell_residual_loop(poly_degree_int, poly_degree_ext, grid_degree_ext, 
                                                      soln_basis_int, soln_basis_ext, 
                                                      flux_basis_int, flux_basis_ext, 
                                                      flux_basis_stiffness, 
                                                      soln_basis_projection_oper_int, soln_basis_projection_oper_ext,
                                                      mapping_basis);
    }

    if(!compute_auxiliary_right_hand_side){//only for primary equations
        //get neighbor metric operator
        //rewrite the high_order_grid->volume_nodes in a way we can use sum-factorization on.
        //that is, splitting up the vector by the dimension.
        std::array<std::vector<real>,dim> mapping_support_points_neigh;
        for(int idim=0; idim<dim; idim++){
            mapping_support_points_neigh[idim].resize(n_grid_nodes);
        }
        const std::vector<unsigned int > &index_renumbering = dealii::FETools::hierarchic_to_lexicographic_numbering<dim>(grid_degree_ext);
        for (unsigned int idof = 0; idof< n_metric_dofs; ++idof) {
            const real val = (this->high_order_grid->volume_nodes[neighbor_metric_dofs_indices[idof]]);
            const unsigned int istate = fe_metric.system_to_component_index(idof).first; 
            const unsigned int ishape = fe_metric.system_to_component_index(idof).second; 
            const unsigned int igrid_node = index_renumbering[ishape];
            mapping_support_points_neigh[istate][igrid_node] = val; 
        }
        //build the metric operators for strong form
        metric_oper_ext.build_volume_metric_operators(
            this->volume_quadrature_collection[poly_degree_ext].size(), n_grid_nodes,
            mapping_support_points_neigh,
            mapping_basis,
            this->all_parameters->use_invariant_curl_form);
    }

    if(compute_auxiliary_right_hand_side){
        const unsigned int n_dofs_neigh_cell = this->fe_collection[neighbor_cell->active_fe_index()].n_dofs_per_cell();
        std::vector<dealii::Tensor<1,dim,double>> neighbor_cell_rhs_aux (n_dofs_neigh_cell ); // defaults to 0.0 initialization
        assemble_face_term_auxiliary_equation (
            iface, neighbor_iface, 
            current_cell_index, neighbor_cell_index,
            poly_degree_int, poly_degree_ext,
            current_dofs_indices, neighbor_dofs_indices,
            soln_basis_int, soln_basis_ext,
            metric_oper_int,
            current_cell_rhs_aux, neighbor_cell_rhs_aux);
        // add local contribution from neighbor cell to global vector
        for (unsigned int i=0; i<n_dofs_neigh_cell; ++i) {
            for(int idim=0; idim<dim; idim++){
                rhs_aux[idim][neighbor_dofs_indices[i]] += neighbor_cell_rhs_aux[i][idim];
            }
        }
    }
    else{
        assemble_face_term_strong (
            iface, neighbor_iface, 
            current_cell_index,
            neighbor_cell_index,
            poly_degree_int, poly_degree_ext,
            penalty,
            current_dofs_indices, neighbor_dofs_indices,
            soln_basis_int, soln_basis_ext,
            flux_basis_int, flux_basis_ext,
            soln_basis_projection_oper_int, soln_basis_projection_oper_ext,
            metric_oper_int, metric_oper_ext,
            current_cell_rhs, neighbor_cell_rhs);
        // add local contribution from neighbor cell to global vector
        const unsigned int n_dofs_neigh_cell = this->fe_collection[neighbor_cell->active_fe_index()].n_dofs_per_cell();
        for (unsigned int i=0; i<n_dofs_neigh_cell; ++i) {
            rhs[neighbor_dofs_indices[i]] += neighbor_cell_rhs[i];
        }
    }

}

template <int dim, int nstate, typename real, typename MeshType, int sub_nstate>
void DGStrong<dim,nstate,real,MeshType,sub_nstate>::assemble_subface_term_and_build_operators(
    typename dealii::DoFHandler<dim>::active_cell_iterator cell,
    typename dealii::DoFHandler<dim>::active_cell_iterator neighbor_cell,
    const dealii::types::global_dof_index                  current_cell_index,
    const dealii::types::global_dof_index                  neighbor_cell_index,
    const unsigned int                                     iface,
    const unsigned int                                     neighbor_iface,
    const unsigned int                                     /*neighbor_i_subface*/,
    const real                                             penalty,
    const std::vector<dealii::types::global_dof_index>     &current_dofs_indices,
    const std::vector<dealii::types::global_dof_index>     &neighbor_dofs_indices,
    const std::vector<dealii::types::global_dof_index>     &current_metric_dofs_indices,
    const std::vector<dealii::types::global_dof_index>     &neighbor_metric_dofs_indices,
    const unsigned int                                     poly_degree_int,
    const unsigned int                                     poly_degree_ext,
    const unsigned int                                     grid_degree_int,
    const unsigned int                                     grid_degree_ext,
    OPERATOR::basis_functions<dim,2*dim,real>                   &soln_basis_int,
    OPERATOR::basis_functions<dim,2*dim,real>                   &soln_basis_ext,
    OPERATOR::basis_functions<dim,2*dim,real>                   &flux_basis_int,
    OPERATOR::basis_functions<dim,2*dim,real>                   &flux_basis_ext,
    OPERATOR::local_basis_stiffness<dim,2*dim,real>             &flux_basis_stiffness,
    OPERATOR::vol_projection_operator<dim,2*dim,real>           &soln_basis_projection_oper_int,
    OPERATOR::vol_projection_operator<dim,2*dim,real>           &soln_basis_projection_oper_ext,
    OPERATOR::metric_operators<real,dim,2*dim>             &metric_oper_int,
    OPERATOR::metric_operators<real,dim,2*dim>             &metric_oper_ext,
    OPERATOR::mapping_shape_functions<dim,2*dim,real>           &mapping_basis,
    std::array<std::vector<real>,dim>                      &mapping_support_points,
    dealii::hp::FEFaceValues<dim,dim>                      &fe_values_collection_face_int,
    dealii::hp::FESubfaceValues<dim,dim>                   &/*fe_values_collection_subface*/,
    dealii::Vector<real>                                   &current_cell_rhs,
    dealii::Vector<real>                                   &neighbor_cell_rhs,
    std::vector<dealii::Tensor<1,dim,real>>                &current_cell_rhs_aux,
    dealii::LinearAlgebra::distributed::Vector<double>     &rhs,
    std::array<dealii::LinearAlgebra::distributed::Vector<double>,dim> &rhs_aux,
    const bool                                             compute_auxiliary_right_hand_side,
    const bool compute_dRdW, const bool compute_dRdX, const bool compute_d2R)
{
    assemble_face_term_and_build_operators(
        cell,
        neighbor_cell,
        current_cell_index,
        neighbor_cell_index,
        iface,
        neighbor_iface,
        penalty,
        current_dofs_indices,
        neighbor_dofs_indices,
        current_metric_dofs_indices,
        neighbor_metric_dofs_indices,
        poly_degree_int,
        poly_degree_ext,
        grid_degree_int,
        grid_degree_ext,
        soln_basis_int,
        soln_basis_ext,
        flux_basis_int,
        flux_basis_ext,
        flux_basis_stiffness,
        soln_basis_projection_oper_int,
        soln_basis_projection_oper_ext,
        metric_oper_int,
        metric_oper_ext,
        mapping_basis,
        mapping_support_points,
        fe_values_collection_face_int,
        fe_values_collection_face_int,
        current_cell_rhs,
        neighbor_cell_rhs,
        current_cell_rhs_aux,
        rhs,
        rhs_aux,
        compute_auxiliary_right_hand_side,
        compute_dRdW, compute_dRdX, compute_d2R);

}
/*******************************************************************
 *
 *
 *                      AUXILIARY EQUATIONS
 *
 *
 *******************************************************************/

template <int dim, int nstate, typename real, typename MeshType, int sub_nstate>
void DGStrong<dim,nstate,real,MeshType,sub_nstate>::assemble_auxiliary_residual()
{
    using PDE_enum = Parameters::AllParameters::PartialDifferentialEquation;
    using ODE_enum = Parameters::ODESolverParam::ODESolverEnum;
    const PDE_enum pde_type = this->all_parameters->pde_type;

    if(pde_type == PDE_enum::burgers_viscous){
        pcout << "DG Strong not yet verified for Burgers' viscous. Aborting..." << std::endl;
        std::abort();
    }
    // NOTE: auxiliary currently only works explicit time advancement - not implicit
    if (this->use_auxiliary_eq && !(this->all_parameters->ode_solver_param.ode_solver_type == ODE_enum::implicit_solver)) {
        //set auxiliary rhs to 0
        for(int idim=0; idim<dim; idim++){
            this->auxiliary_right_hand_side[idim] = 0;
        }
        //initialize this to use DG cell residual loop. Note, FEValues to be deprecated in future.
        const auto mapping = (*(this->high_order_grid->mapping_fe_field));

        dealii::hp::MappingCollection<dim> mapping_collection(mapping);

        dealii::hp::FEValues<dim,dim>        fe_values_collection_volume (mapping_collection, this->fe_collection, this->volume_quadrature_collection, this->volume_update_flags); ///< FEValues of volume.
        dealii::hp::FEValues<dim,dim>        sub_fe_values_collection_volume (mapping_collection, *(this->sub_fe_collection), this->volume_quadrature_collection, this->volume_update_flags); ///< sub_FEValues of volume.
        dealii::hp::FEFaceValues<dim,dim>    fe_values_collection_face_int (mapping_collection, this->fe_collection, this->face_quadrature_collection, this->face_update_flags); ///< FEValues of interior face.
        dealii::hp::FEFaceValues<dim,dim>    fe_values_collection_face_ext (mapping_collection, this->fe_collection, this->face_quadrature_collection, this->neighbor_face_update_flags); ///< FEValues of exterior face.
        dealii::hp::FESubfaceValues<dim,dim> fe_values_collection_subface (mapping_collection, this->fe_collection, this->face_quadrature_collection, this->face_update_flags); ///< FEValues of subface.
         
        dealii::hp::FEValues<dim,dim>        fe_values_collection_volume_lagrange (mapping_collection, this->fe_collection_lagrange, this->volume_quadrature_collection, this->volume_update_flags);

        OPERATOR::basis_functions<dim,2*dim,real> soln_basis_int(1, this->max_degree, this->max_grid_degree); 
        OPERATOR::basis_functions<dim,2*dim,real> soln_basis_ext(1, this->max_degree, this->max_grid_degree); 
        OPERATOR::basis_functions<dim,2*dim,real> flux_basis_int(1, this->max_degree, this->max_grid_degree); 
        OPERATOR::basis_functions<dim,2*dim,real> flux_basis_ext(1, this->max_degree, this->max_grid_degree); 
        OPERATOR::local_basis_stiffness<dim,2*dim,real> flux_basis_stiffness(1, this->max_degree, this->max_grid_degree); 
        OPERATOR::mapping_shape_functions<dim,2*dim,real> mapping_basis(1, this->max_grid_degree, this->max_grid_degree);
        OPERATOR::vol_projection_operator<dim,2*dim,real> soln_basis_projection_oper_int(1, this->max_degree, this->max_grid_degree); 
        OPERATOR::vol_projection_operator<dim,2*dim,real> soln_basis_projection_oper_ext(1, this->max_degree, this->max_grid_degree); 
         
        this->reinit_operators_for_cell_residual_loop(
            this->max_degree, this->max_degree, this->max_grid_degree, 
            soln_basis_int, soln_basis_ext, 
            flux_basis_int, flux_basis_ext, 
            flux_basis_stiffness, 
            soln_basis_projection_oper_int, soln_basis_projection_oper_ext,
            mapping_basis);

        //loop over cells solving for auxiliary rhs
        auto metric_cell = this->high_order_grid->dof_handler_grid.begin_active();
        for (auto soln_cell = this->dof_handler.begin_active(), sub_soln_cell = this->sub_dof_handler->begin_active(); 
                  soln_cell != this->dof_handler.end() && sub_soln_cell != this->sub_dof_handler->end();
                   ++soln_cell, ++sub_soln_cell, ++metric_cell) {
            if (!soln_cell->is_locally_owned()) continue;

            this->assemble_cell_residual (
                soln_cell,
                sub_soln_cell,
                metric_cell,
                false, false, false,
                fe_values_collection_volume,
                sub_fe_values_collection_volume,
                fe_values_collection_face_int,
                fe_values_collection_face_ext,
                fe_values_collection_subface,
                fe_values_collection_volume_lagrange,
                soln_basis_int,
                soln_basis_ext,
                flux_basis_int,
                flux_basis_ext,
                flux_basis_stiffness,
                soln_basis_projection_oper_int, 
                soln_basis_projection_oper_ext,
                mapping_basis,
                true,
                this->right_hand_side,
                this->auxiliary_right_hand_side);
        } // end of cell loop

        for(int idim=0; idim<dim; idim++){
            //compress auxiliary rhs for solution transfer across mpi ranks
            this->auxiliary_right_hand_side[idim].compress(dealii::VectorOperation::add);
            //update ghost values
            this->auxiliary_right_hand_side[idim].update_ghost_values();

            //solve for auxiliary solution for each dimension
            if(this->all_parameters->use_inverse_mass_on_the_fly)
                this->apply_inverse_global_mass_matrix(this->auxiliary_right_hand_side[idim], this->auxiliary_solution[idim], true);
            else
                this->global_inverse_mass_matrix_auxiliary.vmult(this->auxiliary_solution[idim], this->auxiliary_right_hand_side[idim]);

            //update ghost values of auxiliary solution
            this->auxiliary_solution[idim].update_ghost_values();
        }
    }//end of if statement for diffusive
    else if (this->use_auxiliary_eq && (this->all_parameters->ode_solver_param.ode_solver_type == ODE_enum::implicit_solver)) {
        pcout << "ERROR: " << "auxiliary currently only works for explicit time advancement. Aborting..." << std::endl;
        std::abort();
    } else {
        // Do nothing
    }
}

/**************************************************
 *
 *         AUXILIARY RESIDUAL FUNCTIONS
 *
 **************************************************/

template <int dim, int nstate, typename real, typename MeshType, int sub_nstate>
void DGStrong<dim,nstate,real,MeshType,sub_nstate>::assemble_volume_term_auxiliary_equation(
    const std::vector<dealii::types::global_dof_index> &current_dofs_indices,
    const unsigned int poly_degree,
    OPERATOR::basis_functions<dim,2*dim,real> &soln_basis,
    OPERATOR::basis_functions<dim,2*dim,real> &flux_basis,
    OPERATOR::metric_operators<real,dim,2*dim> &metric_oper,
    std::vector<dealii::Tensor<1,dim,real>> &local_auxiliary_RHS)
{
    //Please see header file for exact formula we are solving.
    const unsigned int n_quad_pts  = this->volume_quadrature_collection[poly_degree].size();
    const unsigned int n_dofs_cell = this->fe_collection[poly_degree].dofs_per_cell;
    const unsigned int n_shape_fns = n_dofs_cell / nstate;
    const std::vector<double> &quad_weights = this->volume_quadrature_collection[poly_degree].get_weights();

    //Fetch the modal soln coefficients and the modal auxiliary soln coefficients
    //We immediately separate them by state as to be able to use sum-factorization
    //in the interpolation operator. If we left it by n_dofs_cell, then the matrix-vector
    //mult would sum the states at the quadrature point.
    //That is why the basis functions are of derived class state rather than base.
    std::array<std::vector<real>,nstate> soln_coeff;
    for (unsigned int idof = 0; idof < n_dofs_cell; ++idof) {
        const unsigned int istate = this->fe_collection[poly_degree].system_to_component_index(idof).first;
        const unsigned int ishape = this->fe_collection[poly_degree].system_to_component_index(idof).second;
        if(ishape == 0)
            soln_coeff[istate].resize(n_shape_fns);

        soln_coeff[istate][ishape] = DGBase<dim,real,MeshType>::solution(current_dofs_indices[idof]);
    }
    //Interpolate each state to the quadrature points using sum-factorization
    //with the basis functions in each reference direction.
    for(int istate=0; istate<nstate; istate++){
        std::vector<real> soln_at_q(n_quad_pts);
        //interpolate soln coeff to volume cubature nodes
        soln_basis.matrix_vector_mult_1D(soln_coeff[istate], soln_at_q,
                                         soln_basis.oneD_vol_operator);
        //the volume integral for the auxiliary equation is the physical integral of the physical gradient of the solution.
        //That is, we need to physically integrate (we have determinant of Jacobian cancel) the Eq. (12) (with u for chi) in
        //Cicchino, Alexander, et al. "Provably stable flux reconstruction high-order methods on curvilinear elements." Journal of Computational Physics 463 (2022): 111259.

        //apply gradient of reference basis functions on the solution at volume cubature nodes
        dealii::Tensor<1,dim,std::vector<real>> ref_gradient_basis_fns_times_soln;
        for(int idim=0; idim<dim; idim++){
            ref_gradient_basis_fns_times_soln[idim].resize(n_quad_pts);
        }
        flux_basis.gradient_matrix_vector_mult_1D(soln_at_q, ref_gradient_basis_fns_times_soln,
                                                  flux_basis.oneD_vol_operator,
                                                  flux_basis.oneD_grad_operator);
        //transform the gradient into a physical gradient operator scaled by determinant of metric Jacobian
        //then apply the inner product in each direction
        for(int idim=0; idim<dim; idim++){
            std::vector<real> phys_gradient_u(n_quad_pts);
            for(unsigned int iquad=0; iquad<n_quad_pts; iquad++){
                for(int jdim=0; jdim<dim; jdim++){
                    //transform into the physical gradient
                    phys_gradient_u[iquad] += metric_oper.metric_cofactor_vol[idim][jdim][iquad]
                                                 * ref_gradient_basis_fns_times_soln[jdim][iquad];
                }
            }
            //Note that we let the determiant of the metric Jacobian cancel off between the integral and physical gradient
            std::vector<real> rhs(n_shape_fns);
            soln_basis.inner_product_1D(phys_gradient_u, quad_weights,
                                        rhs,
                                        soln_basis.oneD_vol_operator,
                                        false, 1.0);//it's added since auxiliary is EQUAL to the gradient of the soln

            //write the the auxiliary rhs for the test function.
            for(unsigned int ishape=0; ishape<n_shape_fns; ishape++){
                local_auxiliary_RHS[istate*n_shape_fns + ishape][idim] += rhs[ishape];
            }
        }
    }
}

template <int dim, int nstate, typename real, typename MeshType, int sub_nstate>
void DGStrong<dim,nstate,real,MeshType,sub_nstate>::assemble_boundary_term_auxiliary_equation(
    const unsigned int iface,
    const dealii::types::global_dof_index current_cell_index,
    const unsigned int poly_degree,
    const unsigned int boundary_id,
    const std::vector<dealii::types::global_dof_index> &dofs_indices,
    OPERATOR::basis_functions<dim,2*dim,real> &soln_basis,
    OPERATOR::metric_operators<real,dim,2*dim> &metric_oper,
    std::vector<dealii::Tensor<1,dim,real>> &local_auxiliary_RHS)
{
    (void) current_cell_index;

    const unsigned int n_face_quad_pts = this->face_quadrature_collection[poly_degree].size();
    const unsigned int n_quad_pts_vol  = this->volume_quadrature_collection[poly_degree].size();
    const unsigned int n_dofs          = this->fe_collection[poly_degree].dofs_per_cell;
    const unsigned int n_shape_fns     = n_dofs / nstate;
    AssertDimension (n_dofs, dofs_indices.size());

    //Extract interior modal coefficients of solution
    std::array<std::vector<real>,nstate> soln_coeff;
    for (unsigned int idof = 0; idof < n_dofs; ++idof) {
        const unsigned int istate = this->fe_collection[poly_degree].system_to_component_index(idof).first;
        const unsigned int ishape = this->fe_collection[poly_degree].system_to_component_index(idof).second;
        //allocate
        if(ishape == 0)
            soln_coeff[istate].resize(n_shape_fns);
        //solve
        soln_coeff[istate][ishape] = DGBase<dim,real,MeshType>::solution(dofs_indices[idof]);
    }

    //Interpolate soln to facet, and gradient to facet.
    std::array<std::vector<real>,nstate> soln_at_surf_q;
    std::array<dealii::Tensor<1,dim,std::vector<real>>,nstate> ref_grad_soln_at_vol_q;
    for(int istate=0; istate<nstate; ++istate){
        //allocate
        soln_at_surf_q[istate].resize(n_face_quad_pts);
        //solve soln at facet cubature nodes
        soln_basis.matrix_vector_mult_surface_1D(iface, soln_coeff[istate], soln_at_surf_q[istate],
                                                 soln_basis.oneD_surf_operator,
                                                 soln_basis.oneD_vol_operator);
        //solve reference gradient of soln at facet cubature nodes
        for(int idim=0; idim<dim; idim++){
            ref_grad_soln_at_vol_q[istate][idim].resize(n_quad_pts_vol);
        }
        soln_basis.gradient_matrix_vector_mult_1D(soln_coeff[istate], ref_grad_soln_at_vol_q[istate],
                                                  soln_basis.oneD_vol_operator,
                                                  soln_basis.oneD_grad_operator);
    }

    // Get physical gradient of solution on the surface
    std::array<dealii::Tensor<1,dim,std::vector<real>>,nstate> phys_grad_soln_at_surf_q;
    for(int istate=0; istate<nstate; istate++){
        //transform the gradient into a physical gradient operator
        for(int idim=0; idim<dim; idim++){
            std::vector<real> phys_gradient_u(n_quad_pts_vol);
            for(unsigned int iquad=0; iquad<n_quad_pts_vol; iquad++){
                for(int jdim=0; jdim<dim; jdim++){
                    //transform into the physical gradient
                    phys_gradient_u[iquad] += metric_oper.metric_cofactor_vol[idim][jdim][iquad]
                                                 * ref_grad_soln_at_vol_q[istate][jdim][iquad];
                }
                phys_gradient_u[iquad] /= metric_oper.det_Jac_vol[iquad];
            }
            phys_grad_soln_at_surf_q[istate][idim].resize(n_face_quad_pts);
            //interpolate physical volume gradient of the solution to the surface
            soln_basis.matrix_vector_mult_surface_1D(iface, phys_gradient_u, phys_grad_soln_at_surf_q[istate][idim],
                                                     soln_basis.oneD_surf_operator,
                                                     soln_basis.oneD_vol_operator);
        }
    }

    //evaluate physical facet fluxes dot product with physical unit normal scaled by determinant of metric facet Jacobian
    //the outward reference normal dircetion.
    const dealii::Tensor<1,dim,double> unit_ref_normal_int = dealii::GeometryInfo<dim>::unit_normal_vector[iface];
    std::array<dealii::Tensor<1,dim,std::vector<real>>,nstate> surf_num_flux_minus_surf_soln_dot_normal;
    for(unsigned int iquad=0; iquad<n_face_quad_pts; iquad++){
        //Copy Metric Cofactor on the facet in a way can use for transforming Tensor Blocks to reference space
        //The way it is stored in metric_operators is to use sum-factorization in each direction,
        //but here it is cleaner to apply a reference transformation in each Tensor block returned by physics.
        //Note that for a conforming mesh, the facet metric cofactor matrix is the same from either interioir or exterior metric terms. 
        //This is verified for the metric computations in: unit_tests/operator_tests/surface_conforming_test.cpp
        dealii::Tensor<2,dim,real> metric_cofactor_surf;
        for(int idim=0; idim<dim; idim++){
            for(int jdim=0; jdim<dim; jdim++){
                metric_cofactor_surf[idim][jdim] = metric_oper.metric_cofactor_surf[idim][jdim][iquad];
            }
        }
        std::array<real,nstate> soln_state;
        std::array<dealii::Tensor<1,dim,real>,nstate> phys_grad_soln_state;
        for(int istate=0; istate<nstate; istate++){
            soln_state[istate] = soln_at_surf_q[istate][iquad];
            for(int idim=0; idim<dim; idim++){
                phys_grad_soln_state[istate][idim] = phys_grad_soln_at_surf_q[istate][idim][iquad];
            }
        }
        //numerical fluxes
        dealii::Tensor<1,dim,real> unit_phys_normal_int;
        metric_oper.transform_reference_to_physical(unit_ref_normal_int,
                                                    metric_cofactor_surf,
                                                    unit_phys_normal_int);
        const double face_Jac_norm_scaled = unit_phys_normal_int.norm();
        unit_phys_normal_int /= face_Jac_norm_scaled;//normalize it. 

        std::array<real,nstate> soln_boundary;
        std::array<dealii::Tensor<1,dim,real>,nstate> grad_soln_boundary;
        dealii::Point<dim,real> surf_flux_node;
        for(int idim=0; idim<dim; idim++){
            surf_flux_node[idim] = metric_oper.flux_nodes_surf[iface][idim][iquad];
        }
        this->pde_physics_double->boundary_face_values (boundary_id, surf_flux_node, unit_phys_normal_int, soln_state, phys_grad_soln_state, soln_boundary, grad_soln_boundary);

        std::array<real,nstate> diss_soln_num_flux;
        diss_soln_num_flux = this->diss_num_flux_double->evaluate_solution_flux(soln_state, soln_boundary, unit_phys_normal_int);

        for(int istate=0; istate<nstate; istate++){
            for(int idim=0; idim<dim; idim++){
                //allocate
                if(iquad == 0){
                    surf_num_flux_minus_surf_soln_dot_normal[istate][idim].resize(n_face_quad_pts);
                }
                //solve
                surf_num_flux_minus_surf_soln_dot_normal[istate][idim][iquad]
                    = (diss_soln_num_flux[istate] - soln_at_surf_q[istate][iquad]) * unit_phys_normal_int[idim] * face_Jac_norm_scaled;
            }
        }
    }
    //solve residual and set
    const std::vector<double> &surf_quad_weights = this->face_quadrature_collection[poly_degree].get_weights();
    for(int istate=0; istate<nstate; istate++){
        for(int idim=0; idim<dim; idim++){
            std::vector<real> rhs(n_shape_fns);

            soln_basis.inner_product_surface_1D(iface, 
                                                surf_num_flux_minus_surf_soln_dot_normal[istate][idim],
                                                surf_quad_weights, rhs,
                                                soln_basis.oneD_surf_operator,
                                                soln_basis.oneD_vol_operator,
                                                false, 1.0);//it's added since auxiliary is EQUAL to the gradient of the soln
            for(unsigned int ishape=0; ishape<n_shape_fns; ishape++){
                local_auxiliary_RHS[istate*n_shape_fns + ishape][idim] += rhs[ishape]; 
            }
        }
    }
}
/*********************************************************************************/
template <int dim, int nstate, typename real, typename MeshType, int sub_nstate>
void DGStrong<dim,nstate,real,MeshType,sub_nstate>::assemble_face_term_auxiliary_equation(
    const unsigned int iface, const unsigned int neighbor_iface,
    const dealii::types::global_dof_index current_cell_index,
    const dealii::types::global_dof_index neighbor_cell_index,
    const unsigned int poly_degree_int, 
    const unsigned int poly_degree_ext,
    const std::vector<dealii::types::global_dof_index> &dof_indices_int,
    const std::vector<dealii::types::global_dof_index> &dof_indices_ext,
    OPERATOR::basis_functions<dim,2*dim,real> &soln_basis_int,
    OPERATOR::basis_functions<dim,2*dim,real> &soln_basis_ext,
    OPERATOR::metric_operators<real,dim,2*dim> &metric_oper_int,
    std::vector<dealii::Tensor<1,dim,real>> &local_auxiliary_RHS_int,
    std::vector<dealii::Tensor<1,dim,real>> &local_auxiliary_RHS_ext)
{
    (void) current_cell_index;
    (void) neighbor_cell_index;

    const unsigned int n_face_quad_pts = this->face_quadrature_collection[poly_degree_int].size();//assume interior cell does the work

    const unsigned int n_dofs_int = this->fe_collection[poly_degree_int].dofs_per_cell;
    const unsigned int n_dofs_ext = this->fe_collection[poly_degree_ext].dofs_per_cell;

    const unsigned int n_shape_fns_int = n_dofs_int / nstate;
    const unsigned int n_shape_fns_ext = n_dofs_ext / nstate;

    AssertDimension (n_dofs_int, dof_indices_int.size());
    AssertDimension (n_dofs_ext, dof_indices_ext.size());

    //Extract interior modal coefficients of solution
    std::array<std::vector<real>,nstate> soln_coeff_int;
    for (unsigned int idof = 0; idof < n_dofs_int; ++idof) {
        const unsigned int istate = this->fe_collection[poly_degree_int].system_to_component_index(idof).first;
        const unsigned int ishape = this->fe_collection[poly_degree_int].system_to_component_index(idof).second;
        //allocate
        if(ishape == 0) soln_coeff_int[istate].resize(n_shape_fns_int);

        //solve
        soln_coeff_int[istate][ishape] = DGBase<dim,real,MeshType>::solution(dof_indices_int[idof]);
    }

    //Extract exterior modal coefficients of solution
    std::array<std::vector<real>,nstate> soln_coeff_ext;
    for (unsigned int idof = 0; idof < n_dofs_ext; ++idof) {
        const unsigned int istate = this->fe_collection[poly_degree_ext].system_to_component_index(idof).first;
        const unsigned int ishape = this->fe_collection[poly_degree_ext].system_to_component_index(idof).second;
        //allocate
        if(ishape == 0) soln_coeff_ext[istate].resize(n_shape_fns_ext);

        //solve
        soln_coeff_ext[istate][ishape] = DGBase<dim,real,MeshType>::solution(dof_indices_ext[idof]);
    }

    //Interpolate soln modal coefficients to the facet
    std::array<std::vector<real>,nstate> soln_at_surf_q_int;
    std::array<std::vector<real>,nstate> soln_at_surf_q_ext;
    for(int istate=0; istate<nstate; ++istate){
        //allocate
        soln_at_surf_q_int[istate].resize(n_face_quad_pts);
        soln_at_surf_q_ext[istate].resize(n_face_quad_pts);
        //solve soln at facet cubature nodes
        soln_basis_int.matrix_vector_mult_surface_1D(iface,
                                                     soln_coeff_int[istate], soln_at_surf_q_int[istate],
                                                     soln_basis_int.oneD_surf_operator,
                                                     soln_basis_int.oneD_vol_operator);
        soln_basis_ext.matrix_vector_mult_surface_1D(neighbor_iface,
                                                     soln_coeff_ext[istate], soln_at_surf_q_ext[istate],
                                                     soln_basis_ext.oneD_surf_operator,
                                                     soln_basis_ext.oneD_vol_operator);
    }

    //evaluate physical facet fluxes dot product with physical unit normal scaled by determinant of metric facet Jacobian
    //the outward reference normal dircetion.
    const dealii::Tensor<1,dim,double> unit_ref_normal_int = dealii::GeometryInfo<dim>::unit_normal_vector[iface];
    std::array<dealii::Tensor<1,dim,std::vector<real>>,nstate> surf_num_flux_minus_surf_soln_int_dot_normal;
    std::array<dealii::Tensor<1,dim,std::vector<real>>,nstate> surf_num_flux_minus_surf_soln_ext_dot_normal;
    for (unsigned int iquad=0; iquad<n_face_quad_pts; ++iquad) {
        //Copy Metric Cofactor on the facet in a way can use for transforming Tensor Blocks to reference space
        //The way it is stored in metric_operators is to use sum-factorization in each direction,
        //but here it is cleaner to apply a reference transformation in each Tensor block returned by physics.
        //Note that for a conforming mesh, the facet metric cofactor matrix is the same from either interioir or exterior metric terms. 
        //This is verified for the metric computations in: unit_tests/operator_tests/surface_conforming_test.cpp
        dealii::Tensor<2,dim,real> metric_cofactor_surf;
        for(int idim=0; idim<dim; idim++){
            for(int jdim=0; jdim<dim; jdim++){
                metric_cofactor_surf[idim][jdim] = metric_oper_int.metric_cofactor_surf[idim][jdim][iquad];
            }
        }
        //numerical fluxes
        dealii::Tensor<1,dim,real> unit_phys_normal_int;
        metric_oper_int.transform_reference_to_physical(unit_ref_normal_int,
                                                        metric_cofactor_surf,
                                                        unit_phys_normal_int);
        const double face_Jac_norm_scaled = unit_phys_normal_int.norm();
        unit_phys_normal_int /= face_Jac_norm_scaled;//normalize it. 

        std::array<real,nstate> diss_soln_num_flux;
        std::array<real,nstate> soln_state_int;
        std::array<real,nstate> soln_state_ext;
        for(int istate=0; istate<nstate; istate++){
            soln_state_int[istate] = soln_at_surf_q_int[istate][iquad];
            soln_state_ext[istate] = soln_at_surf_q_ext[istate][iquad];
        }
        diss_soln_num_flux = this->diss_num_flux_double->evaluate_solution_flux(soln_state_int, soln_state_ext, unit_phys_normal_int);

        for(int istate=0; istate<nstate; istate++){
            for(int idim=0; idim<dim; idim++){
                //allocate
                if(iquad == 0){
                    surf_num_flux_minus_surf_soln_int_dot_normal[istate][idim].resize(n_face_quad_pts);
                    surf_num_flux_minus_surf_soln_ext_dot_normal[istate][idim].resize(n_face_quad_pts);
                }
                //solve
                surf_num_flux_minus_surf_soln_int_dot_normal[istate][idim][iquad]
                    = (diss_soln_num_flux[istate] - soln_at_surf_q_int[istate][iquad]) * unit_phys_normal_int[idim] * face_Jac_norm_scaled;

                surf_num_flux_minus_surf_soln_ext_dot_normal[istate][idim][iquad]
                    = (diss_soln_num_flux[istate] - soln_at_surf_q_ext[istate][iquad]) * (- unit_phys_normal_int[idim]) * face_Jac_norm_scaled;
            }
        }
    }
    //solve residual and set
    const std::vector<double> &surf_quad_weights = this->face_quadrature_collection[poly_degree_int].get_weights();
    for(int istate=0; istate<nstate; istate++){
        for(int idim=0; idim<dim; idim++){
            std::vector<real> rhs_int(n_shape_fns_int);

            soln_basis_int.inner_product_surface_1D(iface, 
                                                    surf_num_flux_minus_surf_soln_int_dot_normal[istate][idim],
                                                    surf_quad_weights, rhs_int,
                                                    soln_basis_int.oneD_surf_operator,
                                                    soln_basis_int.oneD_vol_operator,
                                                    false, 1.0);//it's added since auxiliary is EQUAL to the gradient of the soln

            for(unsigned int ishape=0; ishape<n_shape_fns_int; ishape++){
                local_auxiliary_RHS_int[istate*n_shape_fns_int + ishape][idim] += rhs_int[ishape]; 
            }
            std::vector<real> rhs_ext(n_shape_fns_ext);

            soln_basis_ext.inner_product_surface_1D(neighbor_iface, 
                                                    surf_num_flux_minus_surf_soln_ext_dot_normal[istate][idim],
                                                    surf_quad_weights, rhs_ext,
                                                    soln_basis_ext.oneD_surf_operator,
                                                    soln_basis_ext.oneD_vol_operator,
                                                    false, 1.0);//it's added since auxiliary is EQUAL to the gradient of the soln

            for(unsigned int ishape=0; ishape<n_shape_fns_ext; ishape++){
                local_auxiliary_RHS_ext[istate*n_shape_fns_ext + ishape][idim] += rhs_ext[ishape]; 
            }
        }
    }
}

/****************************************************
*
* PRIMARY EQUATIONS STRONG FORM
*
****************************************************/
template <int dim, int nstate, typename real, typename MeshType, int sub_nstate>
void DGStrong<dim,nstate,real,MeshType,sub_nstate>::assemble_volume_term_strong(
    typename dealii::DoFHandler<dim>::active_cell_iterator cell,
    const dealii::types::global_dof_index                  current_cell_index,
    const std::vector<dealii::types::global_dof_index>     &cell_dofs_indices,
    const unsigned int                                     poly_degree,
    OPERATOR::basis_functions<dim,2*dim,real>                   &soln_basis,
    OPERATOR::basis_functions<dim,2*dim,real>                   &flux_basis,
    OPERATOR::local_basis_stiffness<dim,2*dim,real>             &flux_basis_stiffness,
    OPERATOR::vol_projection_operator<dim,2*dim,real>           &soln_basis_projection_oper,
    OPERATOR::metric_operators<real,dim,2*dim>             &metric_oper,
    dealii::Vector<real>                                   &local_rhs_int_cell)
{
    (void) current_cell_index;

    const unsigned int n_quad_pts  = this->volume_quadrature_collection[poly_degree].size();
    const unsigned int n_dofs_cell = this->fe_collection[poly_degree].dofs_per_cell;
    const unsigned int n_shape_fns = n_dofs_cell / nstate; 
    const unsigned int n_quad_pts_1D  = this->oneD_quadrature_collection[poly_degree].size();
    assert(n_quad_pts == pow(n_quad_pts_1D, dim));
    const std::vector<double> &vol_quad_weights = this->volume_quadrature_collection[poly_degree].get_weights();
    const std::vector<double> &oneD_vol_quad_weights = this->oneD_quadrature_collection[poly_degree].get_weights();

    AssertDimension (n_dofs_cell, cell_dofs_indices.size());

    // Fetch the modal soln coefficients and the modal auxiliary soln coefficients
    // We immediately separate them by state as to be able to use sum-factorization
    // in the interpolation operator. If we left it by n_dofs_cell, then the matrix-vector
    // mult would sum the states at the quadrature point.
    std::array<std::vector<real>,nstate> soln_coeff;
    std::array<dealii::Tensor<1,dim,std::vector<real>>,nstate> aux_soln_coeff;
    for (unsigned int idof = 0; idof < n_dofs_cell; ++idof) {
        const unsigned int istate = this->fe_collection[poly_degree].system_to_component_index(idof).first;
        const unsigned int ishape = this->fe_collection[poly_degree].system_to_component_index(idof).second;
        if(ishape == 0)
            soln_coeff[istate].resize(n_shape_fns);
        soln_coeff[istate][ishape] = DGBase<dim,real,MeshType>::solution(cell_dofs_indices[idof]);
        for(int idim=0; idim<dim; idim++){
            if(ishape == 0)
                aux_soln_coeff[istate][idim].resize(n_shape_fns);
            if(this->use_auxiliary_eq){
                aux_soln_coeff[istate][idim][ishape] = DGBase<dim,real,MeshType>::auxiliary_solution[idim](cell_dofs_indices[idof]);
            }
            else{
                aux_soln_coeff[istate][idim][ishape] = 0.0;
            }
        }
    }
    std::array<std::vector<real>,nstate> soln_at_q;
    std::array<dealii::Tensor<1,dim,std::vector<real>>,nstate> aux_soln_at_q; //auxiliary sol at flux nodes
    std::vector<std::array<real,nstate>> soln_at_q_for_max_CFL(n_quad_pts);//Need soln written in a different for to use pre-existing max CFL function
    // Interpolate each state to the quadrature points using sum-factorization
    // with the basis functions in each reference direction.
    for(int istate=0; istate<nstate; istate++){
        soln_at_q[istate].resize(n_quad_pts);
        soln_basis.matrix_vector_mult_1D(soln_coeff[istate], soln_at_q[istate],
                                         soln_basis.oneD_vol_operator);
        for(int idim=0; idim<dim; idim++){
            aux_soln_at_q[istate][idim].resize(n_quad_pts);
            soln_basis.matrix_vector_mult_1D(aux_soln_coeff[istate][idim], aux_soln_at_q[istate][idim],
                                             soln_basis.oneD_vol_operator);
        }
        for(unsigned int iquad=0; iquad<n_quad_pts; iquad++){
            soln_at_q_for_max_CFL[iquad][istate] = soln_at_q[istate][iquad];
        }
    }

    // For pseudotime, we need to compute the time_scaled_solution.
    // Thus, we need to evaluate the max_dt_cell (as previously done in dg/weak_dg.cpp -> assemble_volume_term_explicit)
    // Get max artificial dissipation
    real max_artificial_diss = 0.0;
    const unsigned int n_dofs_arti_diss = this->fe_q_artificial_dissipation.dofs_per_cell;
    typename dealii::DoFHandler<dim>::active_cell_iterator artificial_dissipation_cell(
        this->triangulation.get(), cell->level(), cell->index(), &(this->dof_handler_artificial_dissipation));
    std::vector<dealii::types::global_dof_index> dof_indices_artificial_dissipation(n_dofs_arti_diss);
    artificial_dissipation_cell->get_dof_indices (dof_indices_artificial_dissipation);
    for (unsigned int iquad=0; iquad<n_quad_pts; ++iquad) {
        real artificial_diss_coeff_at_q = 0.0;
        if ( this->all_parameters->artificial_dissipation_param.add_artificial_dissipation ) {
            const dealii::Point<dim,real> point = this->volume_quadrature_collection[poly_degree].point(iquad);
            for (unsigned int idof=0; idof<n_dofs_arti_diss; ++idof) {
                const unsigned int index = dof_indices_artificial_dissipation[idof];
                artificial_diss_coeff_at_q += this->artificial_dissipation_c0[index] * this->fe_q_artificial_dissipation.shape_value(idof, point);
            }
            max_artificial_diss = std::max(artificial_diss_coeff_at_q, max_artificial_diss);
        }
    }
    // Get max_dt_cell for time_scaled_solution with pseudotime
    real cell_volume_estimate = 0.0;
    for (unsigned int iquad=0; iquad<n_quad_pts; ++iquad) {
        cell_volume_estimate += metric_oper.det_Jac_vol[iquad] * vol_quad_weights[iquad];
    }
    const real cell_volume = cell_volume_estimate;
    const real diameter = cell->diameter();
    const real cell_diameter = cell_volume / std::pow(diameter,dim-1);
    const real cell_radius = 0.5 * cell_diameter;
    this->cell_volume[current_cell_index] = cell_volume;
    this->max_dt_cell[current_cell_index] = this->evaluate_CFL ( soln_at_q_for_max_CFL, max_artificial_diss, cell_radius, poly_degree);

    //get entropy projected variables
    std::array<std::vector<real>,nstate> entropy_var_at_q;
    std::array<std::vector<real>,nstate> projected_entropy_var_at_q;
    if (this->all_parameters->use_split_form || this->all_parameters->use_curvilinear_split_form){
        for(int istate=0; istate<nstate; istate++){
            entropy_var_at_q[istate].resize(n_quad_pts);
            projected_entropy_var_at_q[istate].resize(n_quad_pts);
        }
        for(unsigned int iquad=0; iquad<n_quad_pts; iquad++){
            std::array<real,nstate> soln_state;
            for(int istate=0; istate<nstate; istate++){
                soln_state[istate] = soln_at_q[istate][iquad];
            }
            std::array<real,nstate> entropy_var;
            entropy_var = this->pde_physics_double->compute_entropy_variables(soln_state);
            for(int istate=0; istate<nstate; istate++){
                entropy_var_at_q[istate][iquad] = entropy_var[istate];
            }
        }
        for(int istate=0; istate<nstate; istate++){
            std::vector<real> entropy_var_coeff(n_shape_fns);;
            soln_basis_projection_oper.matrix_vector_mult_1D(entropy_var_at_q[istate],
                                                             entropy_var_coeff,
                                                             soln_basis_projection_oper.oneD_vol_operator);
            soln_basis.matrix_vector_mult_1D(entropy_var_coeff,
                                             projected_entropy_var_at_q[istate],
                                             soln_basis.oneD_vol_operator);
        }
    }


    //Compute the physical fluxes, then convert them into reference fluxes.
    //From the paper: Cicchino, Alexander, et al. "Provably stable flux reconstruction high-order methods on curvilinear elements." Journal of Computational Physics 463 (2022): 111259.
    //For conservative DG, we compute the reference flux as per Eq. (9), to then recover the second volume integral in Eq. (17).
    //For curvilinear split-form in Eq. (22), we apply a two-pt flux of the metric-cofactor matrix on the matrix operator constructed by the entropy stable/conservtive 2pt flux.
    std::array<dealii::Tensor<1,dim,std::vector<real>>,nstate> conv_ref_flux_at_q;
    std::array<dealii::Tensor<1,dim,std::vector<real>>,nstate> diffusive_ref_flux_at_q;
    std::array<std::vector<real>,nstate> source_at_q;
    std::array<std::vector<real>,nstate> physical_source_at_q;

    // The matrix of two-pt fluxes for Hadamard products
    std::array<std::array<dealii::FullMatrix<real>,dim>,nstate> conv_ref_2pt_flux_at_q;
    //Hadamard tensor-product sparsity pattern
    std::vector<std::array<unsigned int,dim>> Hadamard_rows_sparsity(n_quad_pts * n_quad_pts_1D);//size n^{d+1}
    std::vector<std::array<unsigned int,dim>> Hadamard_columns_sparsity(n_quad_pts * n_quad_pts_1D);
    //allocate reference 2pt flux for Hadamard product
    if (this->all_parameters->use_split_form || this->all_parameters->use_curvilinear_split_form){
        for(int istate=0; istate<nstate; istate++){
            for(int idim=0; idim<dim; idim++){
                conv_ref_2pt_flux_at_q[istate][idim].reinit(n_quad_pts, n_quad_pts_1D);//size n^d x n
            }
        }
        //extract the dof pairs that give non-zero entries for each direction
        //to use the "sum-factorized" Hadamard product.
        flux_basis.sum_factorized_Hadamard_sparsity_pattern(n_quad_pts_1D, n_quad_pts_1D, Hadamard_rows_sparsity, Hadamard_columns_sparsity);
    }


    for (unsigned int iquad=0; iquad<n_quad_pts; ++iquad) {
        //extract soln and auxiliary soln at quad pt to be used in physics
        std::array<real,nstate> soln_state;
        std::array<dealii::Tensor<1,dim,real>,nstate> aux_soln_state;
        for(int istate=0; istate<nstate; istate++){
            soln_state[istate] = soln_at_q[istate][iquad];
            for(int idim=0; idim<dim; idim++){
                aux_soln_state[istate][idim] = aux_soln_at_q[istate][idim][iquad];
            }
        }

        // Copy Metric Cofactor in a way can use for transforming Tensor Blocks to reference space
        // The way it is stored in metric_operators is to use sum-factorization in each direction,
        // but here it is cleaner to apply a reference transformation in each Tensor block returned by physics.
        dealii::Tensor<2,dim,real> metric_cofactor;
        for(int idim=0; idim<dim; idim++){
            for(int jdim=0; jdim<dim; jdim++){
                metric_cofactor[idim][jdim] = metric_oper.metric_cofactor_vol[idim][jdim][iquad];
            }
        }

        // Evaluate physical convective flux
        // If 2pt flux, transform to reference at construction to improve performance.
        // We technically use a REFERENCE 2pt flux for all entropy stable schemes.
        std::array<dealii::Tensor<1,dim,real>,nstate> conv_phys_flux;
        if (this->all_parameters->use_split_form || this->all_parameters->use_curvilinear_split_form){
            //get the soln for iquad from projected entropy variables
            std::array<real,nstate> entropy_var;
            for(int istate=0; istate<nstate; istate++){
                entropy_var[istate] = projected_entropy_var_at_q[istate][iquad];
            }
            soln_state = this->pde_physics_double->compute_conservative_variables_from_entropy_variables (entropy_var);
            
            //loop over all the non-zero entries for "sum-factorized" Hadamard product that corresponds to the iquad.
            for(unsigned int row_index = iquad * n_quad_pts_1D, column_index = 0; 
               // Hadamard_rows_sparsity[row_index][0] == iquad; 
                column_index < n_quad_pts_1D; 
                row_index++, column_index++){

                if(Hadamard_rows_sparsity[row_index][0] != iquad){
                    pcout<<"The volume Hadamard rows sparsity pattern does not match. Aborting..."<<std::endl;
                    std::abort();
                }

                // Copy Metric Cofactor in a way can use for transforming Tensor Blocks to reference space
                // The way it is stored in metric_operators is to use sum-factorization in each direction,
                // but here it is cleaner to apply a reference transformation in each Tensor block returned by physics.

                for(int ref_dim=0; ref_dim<dim; ref_dim++){
                    const unsigned int flux_quad = Hadamard_columns_sparsity[row_index][ref_dim];//extract flux_quad pt that corresponds to a non-zero entry for Hadamard product.

                    dealii::Tensor<2,dim,real> metric_cofactor_flux_basis;
                    for(int idim=0; idim<dim; idim++){
                        for(int jdim=0; jdim<dim; jdim++){
                            metric_cofactor_flux_basis[idim][jdim] = metric_oper.metric_cofactor_vol[idim][jdim][flux_quad];
                        }
                    }
                    std::array<real,nstate> soln_state_flux_basis;
                    std::array<real,nstate> entropy_var_flux_basis;
                    for(int istate=0; istate<nstate; istate++){
                        entropy_var_flux_basis[istate] = projected_entropy_var_at_q[istate][flux_quad];
                    }
                    soln_state_flux_basis = this->pde_physics_double->compute_conservative_variables_from_entropy_variables (entropy_var_flux_basis);

                    //Compute the physical flux
                    std::array<dealii::Tensor<1,dim,real>,nstate> conv_phys_flux_2pt;
                    conv_phys_flux_2pt = this->pde_physics_double->convective_numerical_split_flux(soln_state, soln_state_flux_basis);
                     
                    for(int istate=0; istate<nstate; istate++){
                        dealii::Tensor<1,dim,real> conv_ref_flux_2pt;
                        //For each state, transform the physical flux to a reference flux.
                        metric_oper.transform_physical_to_reference(
                            conv_phys_flux_2pt[istate],
                            0.5*(metric_cofactor + metric_cofactor_flux_basis),
                            conv_ref_flux_2pt);
                        //write into reference Hadamard flux matrix
                        conv_ref_2pt_flux_at_q[istate][ref_dim][iquad][column_index] = conv_ref_flux_2pt[ref_dim];
                    }
                }
            }
        }
        else{
            //Compute the physical flux
            conv_phys_flux = this->pde_physics_double->convective_flux (soln_state);
        }

        //Diffusion
        std::array<dealii::Tensor<1,dim,real>,nstate> diffusive_phys_flux;
        //Compute the physical dissipative flux
        diffusive_phys_flux = this->pde_physics_double->dissipative_flux(soln_state, aux_soln_state, current_cell_index);

        // Manufactured source
        std::array<real,nstate> manufactured_source;
        if(this->all_parameters->manufactured_convergence_study_param.manufactured_solution_param.use_manufactured_source_term) {
            dealii::Point<dim,real> vol_flux_node;
            for(int idim=0; idim<dim; idim++){
                vol_flux_node[idim] = metric_oper.flux_nodes_vol[idim][iquad];
            }
            //compute the manufactured source
            manufactured_source = this->pde_physics_double->source_term (vol_flux_node, soln_state, this->current_time, current_cell_index);
        }

        // Physical source
        std::array<real,nstate> physical_source;
        if(this->pde_physics_double->has_nonzero_physical_source) {
            dealii::Point<dim,real> vol_flux_node;
            for(int idim=0; idim<dim; idim++){
                vol_flux_node[idim] = metric_oper.flux_nodes_vol[idim][iquad];
            }
            const real dummy_sub_physics_post_processed_scalar = 0.0;
            //compute the physical source
            physical_source = this->pde_physics_double->physical_source_term (vol_flux_node, soln_state, aux_soln_state, current_cell_index, dummy_sub_physics_post_processed_scalar);
        }

        //Write the values in a way that we can use sum-factorization on.
        for(int istate=0; istate<nstate; istate++){
            dealii::Tensor<1,dim,real> conv_ref_flux;
            dealii::Tensor<1,dim,real> diffusive_ref_flux;
            //Trnasform to reference fluxes
            if (this->all_parameters->use_split_form || this->all_parameters->use_curvilinear_split_form){
                //Do Nothing. 
                //I am leaving this block here so the diligent reader
                //remembers that, for entropy stable schemes, we construct
                //a REFERENCE two-point flux at construction, where the physical
                //to reference transformation was done by splitting the metric cofactor.
            }
            else{
                //transform the conservative convective physical flux to reference space
                metric_oper.transform_physical_to_reference(
                    conv_phys_flux[istate],
                    metric_cofactor,
                    conv_ref_flux);
            }
            //transform the dissipative flux to reference space
            metric_oper.transform_physical_to_reference(
                diffusive_phys_flux[istate],
                metric_cofactor,
                diffusive_ref_flux);

            //Write the data in a way that we can use sum-factorization on.
            //Since sum-factorization improves the speed for matrix-vector multiplications,
            //We need the values to have their inner elements be vectors.
            for(int idim=0; idim<dim; idim++){
                //allocate
                if(iquad == 0){
                    conv_ref_flux_at_q[istate][idim].resize(n_quad_pts);
                    diffusive_ref_flux_at_q[istate][idim].resize(n_quad_pts);
                }
                //write data
                if (this->all_parameters->use_split_form || this->all_parameters->use_curvilinear_split_form){
                    //Do nothing because written in a Hadamard product sum-factorized form above.
                }
                else{
                    conv_ref_flux_at_q[istate][idim][iquad] = conv_ref_flux[idim];
                }

                diffusive_ref_flux_at_q[istate][idim][iquad] = diffusive_ref_flux[idim];
            }
            if(this->all_parameters->manufactured_convergence_study_param.manufactured_solution_param.use_manufactured_source_term) {
                if(iquad == 0){
                    source_at_q[istate].resize(n_quad_pts);
                }
                source_at_q[istate][iquad] = manufactured_source[istate];
            }
            if(this->pde_physics_double->has_nonzero_physical_source) {
                if(iquad == 0){
                    physical_source_at_q[istate].resize(n_quad_pts);
                }
                physical_source_at_q[istate][iquad] = physical_source[istate];
            }
        }
    }

    // Get a flux basis reference gradient operator in a sum-factorized Hadamard product sparse form. Then apply the divergence.
    std::array<dealii::FullMatrix<real>,dim> flux_basis_stiffness_skew_symm_oper_sparse;
    if (this->all_parameters->use_split_form || this->all_parameters->use_curvilinear_split_form){
        for(int idim=0; idim<dim; idim++){
            flux_basis_stiffness_skew_symm_oper_sparse[idim].reinit(n_quad_pts, n_quad_pts_1D);
        }
        flux_basis.sum_factorized_Hadamard_basis_assembly(n_quad_pts_1D, n_quad_pts_1D, 
                                                          Hadamard_rows_sparsity, Hadamard_columns_sparsity,
                                                          flux_basis_stiffness.oneD_skew_symm_vol_oper, 
                                                          oneD_vol_quad_weights,
                                                          flux_basis_stiffness_skew_symm_oper_sparse);
    }

    //For each state we:
    //  1. Compute reference divergence.
    //  2. Then compute and write the rhs for the given state.
    for(int istate=0; istate<nstate; istate++){

        //Compute reference divergence of the reference fluxes.
        std::vector<real> conv_flux_divergence(n_quad_pts); 
        std::vector<real> diffusive_flux_divergence(n_quad_pts); 

        if (this->all_parameters->use_split_form || this->all_parameters->use_curvilinear_split_form){
            //2pt flux Hadamard Product, and then multiply by vector of ones scaled by 1.
            // Same as the volume term in Eq. (15) in Chan, Jesse. "Skew-symmetric entropy stable modal discontinuous Galerkin formulations." Journal of Scientific Computing 81.1 (2019): 459-485. but, 
            // where we use the reference skew-symmetric stiffness operator of the flux basis for the Q operator and the reference two-point flux as to make use of Alex's Hadamard product
            // sum-factorization type algorithm that exploits the structure of the flux basis in the reference space to have O(n^{d+1}).

            for(int ref_dim=0; ref_dim<dim; ref_dim++){
                dealii::FullMatrix<real> divergence_ref_flux_Hadamard_product(n_quad_pts, n_quad_pts_1D);
                flux_basis.Hadamard_product(flux_basis_stiffness_skew_symm_oper_sparse[ref_dim], conv_ref_2pt_flux_at_q[istate][ref_dim], divergence_ref_flux_Hadamard_product); 
                //Hadamard product times the vector of ones.
                for(unsigned int iquad=0; iquad<n_quad_pts; iquad++){
                    if(ref_dim == 0){
                        conv_flux_divergence[iquad] = 0.0;
                    }
                    for(unsigned int iquad_1D=0; iquad_1D<n_quad_pts_1D; iquad_1D++){
                        conv_flux_divergence[iquad] += divergence_ref_flux_Hadamard_product[iquad][iquad_1D];
                    }
                }
            }
            
        }
        else{
            //Reference divergence of the reference convective flux.
            flux_basis.divergence_matrix_vector_mult_1D(conv_ref_flux_at_q[istate], conv_flux_divergence,
                                                        flux_basis.oneD_vol_operator,
                                                        flux_basis.oneD_grad_operator);
        }
        //Reference divergence of the reference diffusive flux.
        flux_basis.divergence_matrix_vector_mult_1D(diffusive_ref_flux_at_q[istate], diffusive_flux_divergence,
                                                    flux_basis.oneD_vol_operator,
                                                    flux_basis.oneD_grad_operator);


        // Strong form
        // The right-hand side sends all the term to the side of the source term
        // Therefore, 
        // \divergence ( Fconv + Fdiss ) = source 
        // has the right-hand side
        // rhs = - \divergence( Fconv + Fdiss ) + source 
        // Since we have done an integration by parts, the volume term resulting from the divergence of Fconv and Fdiss
        // is negative. Therefore, negative of negative means we add that volume term to the right-hand-side
        std::vector<real> rhs(n_shape_fns);

        // Convective
        if (this->all_parameters->use_split_form || this->all_parameters->use_curvilinear_split_form){
            std::vector<real> ones(n_quad_pts, 1.0);
            soln_basis.inner_product_1D(conv_flux_divergence, ones, rhs, soln_basis.oneD_vol_operator, false, -1.0);
        }
        else {
            soln_basis.inner_product_1D(conv_flux_divergence, vol_quad_weights, rhs, soln_basis.oneD_vol_operator, false, -1.0);
        }

        // Diffusive
        // Note that for diffusion, the negative is defined in the physics. Since we used the auxiliary
        // variable, put a negative here.
        soln_basis.inner_product_1D(diffusive_flux_divergence, vol_quad_weights, rhs, soln_basis.oneD_vol_operator, true, -1.0);

        // Manufactured source
        if(this->all_parameters->manufactured_convergence_study_param.manufactured_solution_param.use_manufactured_source_term) {
            std::vector<real> JxW(n_quad_pts);
            for(unsigned int iquad=0; iquad<n_quad_pts; iquad++){
                JxW[iquad] = vol_quad_weights[iquad] * metric_oper.det_Jac_vol[iquad];
            }
            soln_basis.inner_product_1D(source_at_q[istate], JxW, rhs, soln_basis.oneD_vol_operator, true, 1.0);
        }

        // Physical source
        if(this->pde_physics_double->has_nonzero_physical_source) {
            std::vector<real> JxW(n_quad_pts);
            for(unsigned int iquad=0; iquad<n_quad_pts; iquad++){
                JxW[iquad] = vol_quad_weights[iquad] * metric_oper.det_Jac_vol[iquad];
            }
            soln_basis.inner_product_1D(physical_source_at_q[istate], JxW, rhs, soln_basis.oneD_vol_operator, true, 1.0);
        }

        for(unsigned int ishape=0; ishape<n_shape_fns; ishape++){
            local_rhs_int_cell(istate*n_shape_fns + ishape) += rhs[ishape];
        }

    }
}

template <int dim, int nstate, typename real, typename MeshType, int sub_nstate>
void DGStrong<dim,nstate,real,MeshType,sub_nstate>::assemble_boundary_term_strong(
    const unsigned int iface, 
    const dealii::types::global_dof_index current_cell_index,
    const unsigned int boundary_id,
    const unsigned int poly_degree, 
    const real penalty,
    const std::vector<dealii::types::global_dof_index> &dof_indices,
    OPERATOR::basis_functions<dim,2*dim,real> &soln_basis,
    OPERATOR::basis_functions<dim,2*dim,real> &flux_basis,
    OPERATOR::vol_projection_operator<dim,2*dim,real> &soln_basis_projection_oper,
    OPERATOR::metric_operators<real,dim,2*dim> &metric_oper,
    dealii::Vector<real> &local_rhs_cell)
{
    (void) current_cell_index;

    const unsigned int n_face_quad_pts  = this->face_quadrature_collection[poly_degree].size();
    const unsigned int n_quad_pts_vol   = this->volume_quadrature_collection[poly_degree].size();
    const unsigned int n_quad_pts_1D    = this->oneD_quadrature_collection[poly_degree].size();
    const unsigned int n_dofs = this->fe_collection[poly_degree].dofs_per_cell;
    const unsigned int n_shape_fns = n_dofs / nstate; 
    const std::vector<double> &face_quad_weights = this->face_quadrature_collection[poly_degree].get_weights();

    AssertDimension (n_dofs, dof_indices.size());

    // Fetch the modal soln coefficients and the modal auxiliary soln coefficients
    // We immediately separate them by state as to be able to use sum-factorization
    // in the interpolation operator. If we left it by n_dofs_cell, then the matrix-vector
    // mult would sum the states at the quadrature point.
    std::array<std::vector<real>,nstate> soln_coeff;
    std::array<dealii::Tensor<1,dim,std::vector<real>>,nstate> aux_soln_coeff;
    for (unsigned int idof = 0; idof < n_dofs; ++idof) {
        const unsigned int istate = this->fe_collection[poly_degree].system_to_component_index(idof).first;
        const unsigned int ishape = this->fe_collection[poly_degree].system_to_component_index(idof).second;
        // allocate
        if(ishape == 0){
            soln_coeff[istate].resize(n_shape_fns);
        }
        // solve
        soln_coeff[istate][ishape] = DGBase<dim,real,MeshType>::solution(dof_indices[idof]);
        for(int idim=0; idim<dim; idim++){
            //allocate
            if(ishape == 0){
                aux_soln_coeff[istate][idim].resize(n_shape_fns);
            }
            //solve
            if(this->use_auxiliary_eq){
                aux_soln_coeff[istate][idim][ishape] = DGBase<dim,real,MeshType>::auxiliary_solution[idim](dof_indices[idof]);
            }
            else{
                aux_soln_coeff[istate][idim][ishape] = 0.0;
            }
        }
    }
    // Interpolate the modal coefficients to the volume cubature nodes.
    std::array<std::vector<real>,nstate> soln_at_vol_q;
    std::array<dealii::Tensor<1,dim,std::vector<real>>,nstate> aux_soln_at_vol_q;
    // Interpolate modal soln coefficients to the facet.
    std::array<std::vector<real>,nstate> soln_at_surf_q;
    std::array<dealii::Tensor<1,dim,std::vector<real>>,nstate> aux_soln_at_surf_q;
    for(int istate=0; istate<nstate; ++istate){
        //allocate
        soln_at_vol_q[istate].resize(n_quad_pts_vol);
        //solve soln at volume cubature nodes
        soln_basis.matrix_vector_mult_1D(soln_coeff[istate], soln_at_vol_q[istate],
                                         soln_basis.oneD_vol_operator);

        //allocate
        soln_at_surf_q[istate].resize(n_face_quad_pts);
        //solve soln at facet cubature nodes
        soln_basis.matrix_vector_mult_surface_1D(iface,
                                                 soln_coeff[istate], soln_at_surf_q[istate],
                                                 soln_basis.oneD_surf_operator,
                                                 soln_basis.oneD_vol_operator);

        for(int idim=0; idim<dim; idim++){
            //alocate
            aux_soln_at_vol_q[istate][idim].resize(n_quad_pts_vol);
            //solve auxiliary soln at volume cubature nodes
            soln_basis.matrix_vector_mult_1D(aux_soln_coeff[istate][idim], aux_soln_at_vol_q[istate][idim],
                                             soln_basis.oneD_vol_operator);

            //allocate
            aux_soln_at_surf_q[istate][idim].resize(n_face_quad_pts);
            //solve auxiliary soln at facet cubature nodes
            soln_basis.matrix_vector_mult_surface_1D(iface,
                                                     aux_soln_coeff[istate][idim], aux_soln_at_surf_q[istate][idim],
                                                     soln_basis.oneD_surf_operator,
                                                     soln_basis.oneD_vol_operator);
        }
    }

    // Get volume reference fluxes and interpolate them to the facet.
    // Compute reference volume fluxes in both interior and exterior cells.

    // First we do interior.
    std::array<dealii::Tensor<1,dim,std::vector<real>>,nstate> conv_ref_flux_at_vol_q;
    std::array<dealii::Tensor<1,dim,std::vector<real>>,nstate> diffusive_ref_flux_at_vol_q;
    for (unsigned int iquad=0; iquad<n_quad_pts_vol; ++iquad) {
        // Copy Metric Cofactor in a way can use for transforming Tensor Blocks to reference space
        // The way it is stored in metric_operators is to use sum-factorization in each direction,
        // but here it is cleaner to apply a reference transformation in each Tensor block returned by physics.
        dealii::Tensor<2,dim,real> metric_cofactor_vol;
        for(int idim=0; idim<dim; idim++){
            for(int jdim=0; jdim<dim; jdim++){
                metric_cofactor_vol[idim][jdim] = metric_oper.metric_cofactor_vol[idim][jdim][iquad];
            }
        }
        std::array<real,nstate> soln_state;
        std::array<dealii::Tensor<1,dim,real>,nstate> aux_soln_state;
        for(int istate=0; istate<nstate; istate++){
            soln_state[istate] = soln_at_vol_q[istate][iquad];
            for(int idim=0; idim<dim; idim++){
                aux_soln_state[istate][idim] = aux_soln_at_vol_q[istate][idim][iquad];
            }
        }

        // Evaluate physical convective flux
        std::array<dealii::Tensor<1,dim,real>,nstate> conv_phys_flux;
        if(!this->all_parameters->use_split_form && !this->all_parameters->use_curvilinear_split_form){
            conv_phys_flux = this->pde_physics_double->convective_flux (soln_state);
        }

        // Compute the physical dissipative flux
        std::array<dealii::Tensor<1,dim,real>,nstate> diffusive_phys_flux;
        diffusive_phys_flux = this->pde_physics_double->dissipative_flux(soln_state, aux_soln_state, current_cell_index);

        // Write the values in a way that we can use sum-factorization on.
        for(int istate=0; istate<nstate; istate++){
            dealii::Tensor<1,dim,real> conv_ref_flux;
            dealii::Tensor<1,dim,real> diffusive_ref_flux;
            // transform the conservative convective physical flux to reference space
            if(!this->all_parameters->use_split_form && !this->all_parameters->use_curvilinear_split_form){
                metric_oper.transform_physical_to_reference(
                    conv_phys_flux[istate],
                    metric_cofactor_vol,
                    conv_ref_flux);
            }
            // transform the dissipative flux to reference space
            metric_oper.transform_physical_to_reference(
                diffusive_phys_flux[istate],
                metric_cofactor_vol,
                diffusive_ref_flux);

            // Write the data in a way that we can use sum-factorization on.
            // Since sum-factorization improves the speed for matrix-vector multiplications,
            // We need the values to have their inner elements be vectors.
            for(int idim=0; idim<dim; idim++){
                //allocate
                if(iquad == 0){
                    conv_ref_flux_at_vol_q[istate][idim].resize(n_quad_pts_vol);
                    diffusive_ref_flux_at_vol_q[istate][idim].resize(n_quad_pts_vol);
                }
                //write data
                if(!this->all_parameters->use_split_form && !this->all_parameters->use_curvilinear_split_form){
                    conv_ref_flux_at_vol_q[istate][idim][iquad] = conv_ref_flux[idim];
                }

                diffusive_ref_flux_at_vol_q[istate][idim][iquad] = diffusive_ref_flux[idim];
            }
        }
    }

    // Interpolate the volume reference fluxes to the facet.
    // And do the dot product with the UNIT REFERENCE normal.
    // Since we are computing a dot product with the unit reference normal,
    // we exploit the fact that the unit reference normal has a value of 0 in all reference directions except
    // the outward reference normal dircetion.
    const dealii::Tensor<1,dim,double> unit_ref_normal_int = dealii::GeometryInfo<dim>::unit_normal_vector[iface];
    const int dim_not_zero = iface / 2;//reference direction of face integer division

    std::array<std::vector<real>,nstate> conv_int_vol_ref_flux_interp_to_face_dot_ref_normal;
    std::array<std::vector<real>,nstate> diffusive_int_vol_ref_flux_interp_to_face_dot_ref_normal;
    for(int istate=0; istate<nstate; istate++){
        //allocate
        conv_int_vol_ref_flux_interp_to_face_dot_ref_normal[istate].resize(n_face_quad_pts);
        diffusive_int_vol_ref_flux_interp_to_face_dot_ref_normal[istate].resize(n_face_quad_pts);

        //solve
        //Note, since the normal is zero in all other reference directions, we only have to interpolate one given reference direction to the facet

        //interpolate reference volume convective flux to the facet, and apply unit reference normal as scaled by 1.0 or -1.0
        if(!this->all_parameters->use_split_form && !this->all_parameters->use_curvilinear_split_form){
            flux_basis.matrix_vector_mult_surface_1D(iface, 
                                                     conv_ref_flux_at_vol_q[istate][dim_not_zero],
                                                     conv_int_vol_ref_flux_interp_to_face_dot_ref_normal[istate],
                                                     flux_basis.oneD_surf_operator,//the flux basis interpolates from the flux nodes
                                                     flux_basis.oneD_vol_operator,
                                                     false, unit_ref_normal_int[dim_not_zero]);//don't add to previous value, scale by unit_normal int
        }

        //interpolate reference volume dissipative flux to the facet, and apply unit reference normal as scaled by 1.0 or -1.0
        flux_basis.matrix_vector_mult_surface_1D(iface, 
                                                 diffusive_ref_flux_at_vol_q[istate][dim_not_zero],
                                                 diffusive_int_vol_ref_flux_interp_to_face_dot_ref_normal[istate],
                                                 flux_basis.oneD_surf_operator,
                                                 flux_basis.oneD_vol_operator,
                                                 false, unit_ref_normal_int[dim_not_zero]);
    }

    //Note that for entropy-dissipation and entropy stability, the conservative variables
    //are functions of projected entropy variables. For Euler etc, the transformation is nonlinear
    //so careful attention to what is evaluated where and interpolated to where is needed.
    //For further information, please see Chan, Jesse. "On discretely entropy conservative and entropy stable discontinuous Galerkin methods." Journal of Computational Physics 362 (2018): 346-374.
    //pages 355 (Eq. 57 with text around it) and  page 359 (Eq 86 and text below it).

    // First, transform the volume conservative solution at volume cubature nodes to entropy variables.
    std::array<std::vector<real>,nstate> entropy_var_vol;
    for(unsigned int iquad=0; iquad<n_quad_pts_vol; iquad++){
        std::array<real,nstate> soln_state;
        for(int istate=0; istate<nstate; istate++){
            soln_state[istate] = soln_at_vol_q[istate][iquad];
        }
        std::array<real,nstate> entropy_var;
        entropy_var = this->pde_physics_double->compute_entropy_variables(soln_state);
        for(int istate=0; istate<nstate; istate++){
            if(iquad==0){
                entropy_var_vol[istate].resize(n_quad_pts_vol);
            }
            entropy_var_vol[istate][iquad] = entropy_var[istate];
        }
    }

    //project it onto the solution basis functions and interpolate it
    std::array<std::vector<real>,nstate> projected_entropy_var_vol;
    std::array<std::vector<real>,nstate> projected_entropy_var_surf;
    for(int istate=0; istate<nstate; istate++){
        // allocate
        projected_entropy_var_vol[istate].resize(n_quad_pts_vol);
        projected_entropy_var_surf[istate].resize(n_face_quad_pts);

        //interior
        std::vector<real> entropy_var_coeff(n_shape_fns);
        soln_basis_projection_oper.matrix_vector_mult_1D(entropy_var_vol[istate],
                                                         entropy_var_coeff,
                                                         soln_basis_projection_oper.oneD_vol_operator);
        soln_basis.matrix_vector_mult_1D(entropy_var_coeff,
                                         projected_entropy_var_vol[istate],
                                         soln_basis.oneD_vol_operator);
        soln_basis.matrix_vector_mult_surface_1D(iface,
                                                 entropy_var_coeff, 
                                                 projected_entropy_var_surf[istate],
                                                 soln_basis.oneD_surf_operator,
                                                 soln_basis.oneD_vol_operator);
    }

    //get the surface-volume sparsity pattern for a "sum-factorized" Hadamard product only computing terms needed for the operation.
    const unsigned int row_size = n_face_quad_pts * n_quad_pts_1D;
    const unsigned int col_size = n_face_quad_pts * n_quad_pts_1D;
    std::vector<unsigned int> Hadamard_rows_sparsity(row_size);
    std::vector<unsigned int> Hadamard_columns_sparsity(col_size);
    if(this->all_parameters->use_split_form || this->all_parameters->use_curvilinear_split_form){
        flux_basis.sum_factorized_Hadamard_surface_sparsity_pattern(n_face_quad_pts, n_quad_pts_1D, Hadamard_rows_sparsity, Hadamard_columns_sparsity, dim_not_zero);
    }

    std::array<std::vector<real>,nstate> surf_vol_ref_2pt_flux_interp_surf;
    std::array<std::vector<real>,nstate> surf_vol_ref_2pt_flux_interp_vol;
    if(this->all_parameters->use_split_form || this->all_parameters->use_curvilinear_split_form){
        //get surface-volume hybrid 2pt flux from Eq.(15) in Chan, Jesse. "Skew-symmetric entropy stable modal discontinuous Galerkin formulations." Journal of Scientific Computing 81.1 (2019): 459-485.
        std::array<dealii::FullMatrix<real>,nstate> surface_ref_2pt_flux;
        //make use of the sparsity pattern from above to assemble only n^d non-zero entries without ever allocating not computing zeros.
        for(int istate=0; istate<nstate; istate++){
            surface_ref_2pt_flux[istate].reinit(n_face_quad_pts, n_quad_pts_1D);
        }
        for(unsigned int iquad_face=0; iquad_face<n_face_quad_pts; iquad_face++){
            dealii::Tensor<2,dim,real> metric_cofactor_surf;
            for(int idim=0; idim<dim; idim++){
                for(int jdim=0; jdim<dim; jdim++){
                    metric_cofactor_surf[idim][jdim] = metric_oper.metric_cofactor_surf[idim][jdim][iquad_face];
                }
            }
             
            //Compute the conservative values on the facet from the interpolated entorpy variables.
            std::array<real,nstate> entropy_var_face;
            for(int istate=0; istate<nstate; istate++){
                entropy_var_face[istate] = projected_entropy_var_surf[istate][iquad_face];
            }
            std::array<real,nstate> soln_state_face;
            soln_state_face= this->pde_physics_double->compute_conservative_variables_from_entropy_variables (entropy_var_face);

            //only do the n_quad_1D vol points that give non-zero entries from Hadamard product.
            for(unsigned int row_index = iquad_face * n_quad_pts_1D, column_index = 0; 
                column_index < n_quad_pts_1D;
                row_index++, column_index++){

                if(Hadamard_rows_sparsity[row_index] != iquad_face){
                    pcout<<"The boundary Hadamard rows sparsity pattern does not match."<<std::endl;
                    std::abort();
                }

                const unsigned int iquad_vol = Hadamard_columns_sparsity[row_index];//extract flux_quad pt that corresponds to a non-zero entry for Hadamard product.
                // Copy Metric Cofactor in a way can use for transforming Tensor Blocks to reference space
                // The way it is stored in metric_operators is to use sum-factorization in each direction,
                // but here it is cleaner to apply a reference transformation in each Tensor block returned by physics.
                dealii::Tensor<2,dim,real> metric_cofactor_vol;
                for(int idim=0; idim<dim; idim++){
                    for(int jdim=0; jdim<dim; jdim++){
                        metric_cofactor_vol[idim][jdim] = metric_oper.metric_cofactor_vol[idim][jdim][iquad_vol];
                    }
                }
                std::array<real,nstate> entropy_var;
                for(int istate=0; istate<nstate; istate++){
                    entropy_var[istate] = projected_entropy_var_vol[istate][iquad_vol];
                }
                std::array<real,nstate> soln_state;
                soln_state = this->pde_physics_double->compute_conservative_variables_from_entropy_variables (entropy_var);
                //Note that the flux basis is collocated on the volume cubature set so we don't need to evaluate the entropy variables
                //on the volume set then transform back to the conservative variables since the flux basis volume
                //projection is identity.

                //Compute the physical flux
                std::array<dealii::Tensor<1,dim,real>,nstate> conv_phys_flux_2pt;
                conv_phys_flux_2pt = this->pde_physics_double->convective_numerical_split_flux(soln_state, soln_state_face);
                for(int istate=0; istate<nstate; istate++){
                    dealii::Tensor<1,dim,real> conv_ref_flux_2pt;
                    //For each state, transform the physical flux to a reference flux.
                    metric_oper.transform_physical_to_reference(
                        conv_phys_flux_2pt[istate],
                        0.5*(metric_cofactor_surf + metric_cofactor_vol),
                        conv_ref_flux_2pt);
                    //only store the dim not zero in reference space bc dot product with unit ref normal later.
                    surface_ref_2pt_flux[istate][iquad_face][column_index] = conv_ref_flux_2pt[dim_not_zero];
                }
            }
        }
        //get the surface basis operator from Hadamard sparsity pattern
        //to be applied at n^d operations (on the face so n^{d+1-1}=n^d flops)
        //also only allocates n^d terms.
        const int iface_1D = iface % 2;//the reference face number
        const std::vector<double> &oneD_quad_weights_vol= this->oneD_quadrature_collection[poly_degree].get_weights();
        dealii::FullMatrix<real> surf_oper_sparse(n_face_quad_pts, n_quad_pts_1D);
        flux_basis.sum_factorized_Hadamard_surface_basis_assembly(n_face_quad_pts, n_quad_pts_1D, 
                                                                  Hadamard_rows_sparsity, Hadamard_columns_sparsity,
                                                                  flux_basis.oneD_surf_operator[iface_1D], 
                                                                  oneD_quad_weights_vol,
                                                                  surf_oper_sparse,
                                                                  dim_not_zero);

        // Apply the surface Hadamard products and multiply with vector of ones for both off diagonal terms in
        // Eq.(15) in Chan, Jesse. "Skew-symmetric entropy stable modal discontinuous Galerkin formulations." Journal of Scientific Computing 81.1 (2019): 459-485.
        for(int istate=0; istate<nstate; istate++){
            //first apply Hadamard product with the structure made above.
            dealii::FullMatrix<real> surface_ref_2pt_flux_int_Hadamard_with_surf_oper(n_face_quad_pts, n_quad_pts_1D);
            flux_basis.Hadamard_product(surf_oper_sparse, 
                                        surface_ref_2pt_flux[istate], 
                                        surface_ref_2pt_flux_int_Hadamard_with_surf_oper);
            //sum with reference unit normal
            surf_vol_ref_2pt_flux_interp_surf[istate].resize(n_face_quad_pts);
            surf_vol_ref_2pt_flux_interp_vol[istate].resize(n_quad_pts_vol);
         
            for(unsigned int iface_quad=0; iface_quad<n_face_quad_pts; iface_quad++){
                for(unsigned int iquad_int=0; iquad_int<n_quad_pts_1D; iquad_int++){
                    surf_vol_ref_2pt_flux_interp_surf[istate][iface_quad] 
                        -= surface_ref_2pt_flux_int_Hadamard_with_surf_oper[iface_quad][iquad_int]
                        * unit_ref_normal_int[dim_not_zero];
                    const unsigned int column_index = iface_quad * n_quad_pts_1D + iquad_int;
                    surf_vol_ref_2pt_flux_interp_vol[istate][Hadamard_columns_sparsity[column_index]] 
                        += surface_ref_2pt_flux_int_Hadamard_with_surf_oper[iface_quad][iquad_int]
                        * unit_ref_normal_int[dim_not_zero];
                }
            }
        }
    }//end of if split form or curvilinear split form


    //the outward reference normal dircetion.
    std::array<std::vector<real>,nstate> conv_flux_dot_normal;
    std::array<std::vector<real>,nstate> diss_flux_dot_normal_diff;
    // Get surface numerical fluxes
    for (unsigned int iquad=0; iquad<n_face_quad_pts; ++iquad) {
        // Copy Metric Cofactor on the facet in a way can use for transforming Tensor Blocks to reference space
        // The way it is stored in metric_operators is to use sum-factorization in each direction,
        // but here it is cleaner to apply a reference transformation in each Tensor block returned by physics.
        // Note that for a conforming mesh, the facet metric cofactor matrix is the same from either interioir or exterior metric terms. 
        // This is verified for the metric computations in: unit_tests/operator_tests/surface_conforming_test.cpp
        dealii::Tensor<2,dim,real> metric_cofactor_surf;
        for(int idim=0; idim<dim; idim++){
            for(int jdim=0; jdim<dim; jdim++){
                metric_cofactor_surf[idim][jdim] = metric_oper.metric_cofactor_surf[idim][jdim][iquad];
            }
        }
        //numerical fluxes
        dealii::Tensor<1,dim,real> unit_phys_normal_int;
        metric_oper.transform_reference_to_physical(unit_ref_normal_int,
                                                    metric_cofactor_surf,
                                                    unit_phys_normal_int);
        const double face_Jac_norm_scaled = unit_phys_normal_int.norm();
        unit_phys_normal_int /= face_Jac_norm_scaled;//normalize it. 

        //get the projected entropy variables, soln, and 
        //auxiliary solution on the surface point.
        std::array<real,nstate> entropy_var_face_int;
        std::array<dealii::Tensor<1,dim,real>,nstate> aux_soln_state_int;
        std::array<real,nstate> soln_interp_to_face_int;
        for(int istate=0; istate<nstate; istate++){
            soln_interp_to_face_int[istate] = soln_at_surf_q[istate][iquad];
            entropy_var_face_int[istate] = projected_entropy_var_surf[istate][iquad];
            for(int idim=0; idim<dim; idim++){
                aux_soln_state_int[istate][idim] = aux_soln_at_surf_q[istate][idim][iquad];
            }
        }

        //extract solution on surface from projected entropy variables
        std::array<real,nstate> soln_state_int;
        soln_state_int = this->pde_physics_double->compute_conservative_variables_from_entropy_variables (entropy_var_face_int);


        if(!this->all_parameters->use_split_form && !this->all_parameters->use_curvilinear_split_form){
            for(int istate=0; istate<nstate; istate++){
                soln_state_int[istate] = soln_at_surf_q[istate][iquad];
            }
        }

        std::array<real,nstate> soln_boundary;
        std::array<dealii::Tensor<1,dim,real>,nstate> grad_soln_boundary;
        dealii::Point<dim,real> surf_flux_node;
        for(int idim=0; idim<dim; idim++){
            surf_flux_node[idim] = metric_oper.flux_nodes_surf[iface][idim][iquad];
        }
        //I am not sure if BC should be from solution interpolated to face
        //or solution from the projected entropy variables.
        //Now, it uses projected entropy variables for NSFR, and solution
        //interpolated to face for conservative DG.
        this->pde_physics_double->boundary_face_values (boundary_id, surf_flux_node, unit_phys_normal_int, soln_state_int, aux_soln_state_int, soln_boundary, grad_soln_boundary);
        
        // Convective numerical flux.
        std::array<real,nstate> conv_num_flux_dot_n_at_q;
        conv_num_flux_dot_n_at_q = this->conv_num_flux_double->evaluate_flux(soln_state_int, soln_boundary, unit_phys_normal_int);
        
        // Dissipative numerical flux
        std::array<real,nstate> diss_auxi_num_flux_dot_n_at_q;
        diss_auxi_num_flux_dot_n_at_q = this->diss_num_flux_double->evaluate_auxiliary_flux(
            current_cell_index, current_cell_index,
            0.0, 0.0,
            soln_interp_to_face_int, soln_boundary,
            aux_soln_state_int, grad_soln_boundary,
            unit_phys_normal_int, penalty, true);

        for(int istate=0; istate<nstate; istate++){
            // allocate
            if(iquad==0){
                conv_flux_dot_normal[istate].resize(n_face_quad_pts);
                diss_flux_dot_normal_diff[istate].resize(n_face_quad_pts);
            }
            // write data
            conv_flux_dot_normal[istate][iquad] = face_Jac_norm_scaled * conv_num_flux_dot_n_at_q[istate];
            diss_flux_dot_normal_diff[istate][iquad] = face_Jac_norm_scaled * diss_auxi_num_flux_dot_n_at_q[istate]
                                                     - diffusive_int_vol_ref_flux_interp_to_face_dot_ref_normal[istate][iquad];
        }
    }

    //solve rhs
    for(int istate=0; istate<nstate; istate++){
        std::vector<real> rhs(n_shape_fns);
        //Convective flux on the facet
        if(this->all_parameters->use_split_form || this->all_parameters->use_curvilinear_split_form){
            std::vector<real> ones_surf(n_face_quad_pts, 1.0);
            soln_basis.inner_product_surface_1D(iface, 
                                                surf_vol_ref_2pt_flux_interp_surf[istate], 
                                                ones_surf, rhs, 
                                                soln_basis.oneD_surf_operator, 
                                                soln_basis.oneD_vol_operator,
                                                false, -1.0);
            std::vector<real> ones_vol(n_quad_pts_vol, 1.0);
            soln_basis.inner_product_1D(surf_vol_ref_2pt_flux_interp_vol[istate], 
                                            ones_vol, rhs, 
                                            soln_basis.oneD_vol_operator, 
                                            true, -1.0);
        }
        else{
            soln_basis.inner_product_surface_1D(iface, conv_int_vol_ref_flux_interp_to_face_dot_ref_normal[istate], 
                                                face_quad_weights, rhs, 
                                                soln_basis.oneD_surf_operator, 
                                                soln_basis.oneD_vol_operator,
                                                false, 1.0);//adding=false, scaled by factor=-1.0 bc subtract it
        }
        //Convective surface nnumerical flux.
        soln_basis.inner_product_surface_1D(iface, conv_flux_dot_normal[istate], 
                                            face_quad_weights, rhs, 
                                            soln_basis.oneD_surf_operator, 
                                            soln_basis.oneD_vol_operator,
                                            true, -1.0);//adding=true, scaled by factor=-1.0 bc subtract it
        //Dissipative surface numerical flux.
        soln_basis.inner_product_surface_1D(iface, diss_flux_dot_normal_diff[istate], 
                                            face_quad_weights, rhs, 
                                            soln_basis.oneD_surf_operator, 
                                            soln_basis.oneD_vol_operator,
                                            true, -1.0);//adding=true, scaled by factor=-1.0 bc subtract it

        for(unsigned int ishape=0; ishape<n_shape_fns; ishape++){
            local_rhs_cell(istate*n_shape_fns + ishape) += rhs[ishape];
        }
    }
}


template <int dim, int nstate, typename real, typename MeshType, int sub_nstate>
void DGStrong<dim,nstate,real,MeshType,sub_nstate>::assemble_face_term_strong(
    const unsigned int iface, const unsigned int neighbor_iface, 
    const dealii::types::global_dof_index current_cell_index,
    const dealii::types::global_dof_index neighbor_cell_index,
    const unsigned int poly_degree_int, 
    const unsigned int poly_degree_ext, 
    const real penalty,
    const std::vector<dealii::types::global_dof_index> &dof_indices_int,
    const std::vector<dealii::types::global_dof_index> &dof_indices_ext,
    OPERATOR::basis_functions<dim,2*dim,real>               &soln_basis_int,
    OPERATOR::basis_functions<dim,2*dim,real>               &soln_basis_ext,
    OPERATOR::basis_functions<dim,2*dim,real>               &flux_basis_int,
    OPERATOR::basis_functions<dim,2*dim,real>               &flux_basis_ext,
    OPERATOR::vol_projection_operator<dim,2*dim,real>       &soln_basis_projection_oper_int,
    OPERATOR::vol_projection_operator<dim,2*dim,real>       &soln_basis_projection_oper_ext,
    OPERATOR::metric_operators<real,dim,2*dim>         &metric_oper_int,
    OPERATOR::metric_operators<real,dim,2*dim>         &metric_oper_ext,
    dealii::Vector<real>                               &local_rhs_int_cell,
    dealii::Vector<real>                               &local_rhs_ext_cell)
{
    (void) current_cell_index;
    (void) neighbor_cell_index;

    const unsigned int n_face_quad_pts = this->face_quadrature_collection[poly_degree_int].size();//assume interior cell does the work

    const unsigned int n_quad_pts_vol_int  = this->volume_quadrature_collection[poly_degree_int].size();
    const unsigned int n_quad_pts_vol_ext  = this->volume_quadrature_collection[poly_degree_ext].size();
    const unsigned int n_quad_pts_1D_int  = this->oneD_quadrature_collection[poly_degree_int].size();
    const unsigned int n_quad_pts_1D_ext  = this->oneD_quadrature_collection[poly_degree_ext].size();

    const unsigned int n_dofs_int = this->fe_collection[poly_degree_int].dofs_per_cell;
    const unsigned int n_dofs_ext = this->fe_collection[poly_degree_ext].dofs_per_cell;

    const unsigned int n_shape_fns_int = n_dofs_int / nstate;
    const unsigned int n_shape_fns_ext = n_dofs_ext / nstate;

    AssertDimension (n_dofs_int, dof_indices_int.size());
    AssertDimension (n_dofs_ext, dof_indices_ext.size());

    // Extract interior modal coefficients of solution
    std::array<std::vector<real>,nstate> soln_coeff_int;
    std::array<dealii::Tensor<1,dim,std::vector<real>>,nstate> aux_soln_coeff_int;
    for (unsigned int idof = 0; idof < n_dofs_int; ++idof) {
        const unsigned int istate = this->fe_collection[poly_degree_int].system_to_component_index(idof).first;
        const unsigned int ishape = this->fe_collection[poly_degree_int].system_to_component_index(idof).second;
        if(ishape == 0)
            soln_coeff_int[istate].resize(n_shape_fns_int);

        soln_coeff_int[istate][ishape] = DGBase<dim,real,MeshType>::solution(dof_indices_int[idof]);
        for(int idim=0; idim<dim; idim++){
            if(ishape == 0){
                aux_soln_coeff_int[istate][idim].resize(n_shape_fns_int);
            }
            if(this->use_auxiliary_eq){
                aux_soln_coeff_int[istate][idim][ishape] = DGBase<dim,real,MeshType>::auxiliary_solution[idim](dof_indices_int[idof]);
            }
            else{
                aux_soln_coeff_int[istate][idim][ishape] = 0.0;
            }
        }
    }

    // Extract exterior modal coefficients of solution
    std::array<std::vector<real>,nstate> soln_coeff_ext;
    std::array<dealii::Tensor<1,dim,std::vector<real>>,nstate> aux_soln_coeff_ext;
    for (unsigned int idof = 0; idof < n_dofs_ext; ++idof) {
        const unsigned int istate = this->fe_collection[poly_degree_ext].system_to_component_index(idof).first;
        const unsigned int ishape = this->fe_collection[poly_degree_ext].system_to_component_index(idof).second;
        if(ishape == 0){
            soln_coeff_ext[istate].resize(n_shape_fns_ext);
        }
        soln_coeff_ext[istate][ishape] = DGBase<dim,real,MeshType>::solution(dof_indices_ext[idof]);
        for(int idim=0; idim<dim; idim++){
            if(ishape == 0){
                aux_soln_coeff_ext[istate][idim].resize(n_shape_fns_ext);
            }
            if(this->use_auxiliary_eq){
                aux_soln_coeff_ext[istate][idim][ishape] = DGBase<dim,real,MeshType>::auxiliary_solution[idim](dof_indices_ext[idof]);
            }
            else{
                aux_soln_coeff_ext[istate][idim][ishape] = 0.0;
            }
        }
    }

    // Interpolate the modal coefficients to the volume cubature nodes.
    std::array<std::vector<real>,nstate> soln_at_vol_q_int;
    std::array<std::vector<real>,nstate> soln_at_vol_q_ext;
    std::array<dealii::Tensor<1,dim,std::vector<real>>,nstate> aux_soln_at_vol_q_int;
    std::array<dealii::Tensor<1,dim,std::vector<real>>,nstate> aux_soln_at_vol_q_ext;
    // Interpolate modal soln coefficients to the facet.
    std::array<std::vector<real>,nstate> soln_at_surf_q_int;
    std::array<std::vector<real>,nstate> soln_at_surf_q_ext;
    std::array<dealii::Tensor<1,dim,std::vector<real>>,nstate> aux_soln_at_surf_q_int;
    std::array<dealii::Tensor<1,dim,std::vector<real>>,nstate> aux_soln_at_surf_q_ext;
    for(int istate=0; istate<nstate; ++istate){
        // allocate
        soln_at_vol_q_int[istate].resize(n_quad_pts_vol_int);
        soln_at_vol_q_ext[istate].resize(n_quad_pts_vol_ext);
        // solve soln at volume cubature nodes
        soln_basis_int.matrix_vector_mult_1D(soln_coeff_int[istate], soln_at_vol_q_int[istate],
                                             soln_basis_int.oneD_vol_operator);
        soln_basis_ext.matrix_vector_mult_1D(soln_coeff_ext[istate], soln_at_vol_q_ext[istate],
                                             soln_basis_ext.oneD_vol_operator);

        // allocate
        soln_at_surf_q_int[istate].resize(n_face_quad_pts);
        soln_at_surf_q_ext[istate].resize(n_face_quad_pts);
        // solve soln at facet cubature nodes
        soln_basis_int.matrix_vector_mult_surface_1D(iface,
                                                     soln_coeff_int[istate], soln_at_surf_q_int[istate],
                                                     soln_basis_int.oneD_surf_operator,
                                                     soln_basis_int.oneD_vol_operator);
        soln_basis_ext.matrix_vector_mult_surface_1D(neighbor_iface,
                                                     soln_coeff_ext[istate], soln_at_surf_q_ext[istate],
                                                     soln_basis_ext.oneD_surf_operator,
                                                     soln_basis_ext.oneD_vol_operator);

        for(int idim=0; idim<dim; idim++){
            // alocate
            aux_soln_at_vol_q_int[istate][idim].resize(n_quad_pts_vol_int);
            aux_soln_at_vol_q_ext[istate][idim].resize(n_quad_pts_vol_ext);
            // solve auxiliary soln at volume cubature nodes
            soln_basis_int.matrix_vector_mult_1D(aux_soln_coeff_int[istate][idim], aux_soln_at_vol_q_int[istate][idim],
                                                 soln_basis_int.oneD_vol_operator);
            soln_basis_ext.matrix_vector_mult_1D(aux_soln_coeff_ext[istate][idim], aux_soln_at_vol_q_ext[istate][idim],
                                                 soln_basis_ext.oneD_vol_operator);

            // allocate
            aux_soln_at_surf_q_int[istate][idim].resize(n_face_quad_pts);
            aux_soln_at_surf_q_ext[istate][idim].resize(n_face_quad_pts);
            // solve auxiliary soln at facet cubature nodes
            soln_basis_int.matrix_vector_mult_surface_1D(iface,
                                                         aux_soln_coeff_int[istate][idim], aux_soln_at_surf_q_int[istate][idim],
                                                         soln_basis_int.oneD_surf_operator,
                                                         soln_basis_int.oneD_vol_operator);
            soln_basis_ext.matrix_vector_mult_surface_1D(neighbor_iface,
                                                         aux_soln_coeff_ext[istate][idim], aux_soln_at_surf_q_ext[istate][idim],
                                                         soln_basis_ext.oneD_surf_operator,
                                                         soln_basis_ext.oneD_vol_operator);
        }
    }




    // Get volume reference fluxes and interpolate them to the facet.
    // Compute reference volume fluxes in both interior and exterior cells.

    // First we do interior.
    std::array<dealii::Tensor<1,dim,std::vector<real>>,nstate> conv_ref_flux_at_vol_q_int;
    std::array<dealii::Tensor<1,dim,std::vector<real>>,nstate> diffusive_ref_flux_at_vol_q_int;
    for (unsigned int iquad=0; iquad<n_quad_pts_vol_int; ++iquad) {
        // Copy Metric Cofactor in a way can use for transforming Tensor Blocks to reference space
        // The way it is stored in metric_operators is to use sum-factorization in each direction,
        // but here it is cleaner to apply a reference transformation in each Tensor block returned by physics.
        dealii::Tensor<2,dim,real> metric_cofactor_vol_int;
        for(int idim=0; idim<dim; idim++){
            for(int jdim=0; jdim<dim; jdim++){
                metric_cofactor_vol_int[idim][jdim] = metric_oper_int.metric_cofactor_vol[idim][jdim][iquad];
            }
        }
        std::array<real,nstate> soln_state;
        std::array<dealii::Tensor<1,dim,real>,nstate> aux_soln_state;
        for(int istate=0; istate<nstate; istate++){
            soln_state[istate] = soln_at_vol_q_int[istate][iquad];
            for(int idim=0; idim<dim; idim++){
                aux_soln_state[istate][idim] = aux_soln_at_vol_q_int[istate][idim][iquad];
            }
        }

        // Evaluate physical convective flux
        std::array<dealii::Tensor<1,dim,real>,nstate> conv_phys_flux;
        //Only for conservtive DG do we interpolate volume fluxes to the facet
        if(!this->all_parameters->use_split_form && !this->all_parameters->use_curvilinear_split_form){
            conv_phys_flux = this->pde_physics_double->convective_flux (soln_state);
        }

        // Compute the physical dissipative flux
        std::array<dealii::Tensor<1,dim,real>,nstate> diffusive_phys_flux;
        diffusive_phys_flux = this->pde_physics_double->dissipative_flux(soln_state, aux_soln_state, current_cell_index);

        // Write the values in a way that we can use sum-factorization on.
        for(int istate=0; istate<nstate; istate++){
            dealii::Tensor<1,dim,real> conv_ref_flux;
            dealii::Tensor<1,dim,real> diffusive_ref_flux;
            // transform the conservative convective physical flux to reference space
            if(!this->all_parameters->use_split_form && !this->all_parameters->use_curvilinear_split_form){
                metric_oper_int.transform_physical_to_reference(
                    conv_phys_flux[istate],
                    metric_cofactor_vol_int,
                    conv_ref_flux);
            }
            // transform the dissipative flux to reference space
            metric_oper_int.transform_physical_to_reference(
                diffusive_phys_flux[istate],
                metric_cofactor_vol_int,
                diffusive_ref_flux);

            // Write the data in a way that we can use sum-factorization on.
            // Since sum-factorization improves the speed for matrix-vector multiplications,
            // We need the values to have their inner elements be vectors.
            for(int idim=0; idim<dim; idim++){
                // allocate
                if(iquad == 0){
                    conv_ref_flux_at_vol_q_int[istate][idim].resize(n_quad_pts_vol_int);
                    diffusive_ref_flux_at_vol_q_int[istate][idim].resize(n_quad_pts_vol_int);
                }
                // write data
                if(!this->all_parameters->use_split_form && !this->all_parameters->use_curvilinear_split_form){
                    conv_ref_flux_at_vol_q_int[istate][idim][iquad] = conv_ref_flux[idim];
                }
                diffusive_ref_flux_at_vol_q_int[istate][idim][iquad] = diffusive_ref_flux[idim];
            }
        }
    }

    // Next we do exterior volume reference fluxes.
    // Note we split the quad integrals because the interior and exterior could be of different poly basis
    std::array<dealii::Tensor<1,dim,std::vector<real>>,nstate> conv_ref_flux_at_vol_q_ext;
    std::array<dealii::Tensor<1,dim,std::vector<real>>,nstate> diffusive_ref_flux_at_vol_q_ext;
    for (unsigned int iquad=0; iquad<n_quad_pts_vol_ext; ++iquad) {

        // Extract exterior volume metric cofactor matrix at given volume cubature node.
        dealii::Tensor<2,dim,real> metric_cofactor_vol_ext;
        for(int idim=0; idim<dim; idim++){
            for(int jdim=0; jdim<dim; jdim++){
                metric_cofactor_vol_ext[idim][jdim] = metric_oper_ext.metric_cofactor_vol[idim][jdim][iquad];
            }
        }

        std::array<real,nstate> soln_state;
        std::array<dealii::Tensor<1,dim,real>,nstate> aux_soln_state;
        for(int istate=0; istate<nstate; istate++){
            soln_state[istate] = soln_at_vol_q_ext[istate][iquad];
            for(int idim=0; idim<dim; idim++){
                aux_soln_state[istate][idim] = aux_soln_at_vol_q_ext[istate][idim][iquad];
            }
        }

        // Evaluate physical convective flux
        std::array<dealii::Tensor<1,dim,real>,nstate> conv_phys_flux;
        if(!this->all_parameters->use_split_form && !this->all_parameters->use_curvilinear_split_form){
            conv_phys_flux = this->pde_physics_double->convective_flux (soln_state);
        }

        // Compute the physical dissipative flux
        std::array<dealii::Tensor<1,dim,real>,nstate> diffusive_phys_flux;
        diffusive_phys_flux = this->pde_physics_double->dissipative_flux(soln_state, aux_soln_state, neighbor_cell_index);

        // Write the values in a way that we can use sum-factorization on.
        for(int istate=0; istate<nstate; istate++){
            dealii::Tensor<1,dim,real> conv_ref_flux;
            dealii::Tensor<1,dim,real> diffusive_ref_flux;
            // transform the conservative convective physical flux to reference space
            if(!this->all_parameters->use_split_form && !this->all_parameters->use_curvilinear_split_form){
                metric_oper_ext.transform_physical_to_reference(
                    conv_phys_flux[istate],
                    metric_cofactor_vol_ext,
                    conv_ref_flux);
            }
            // transform the dissipative flux to reference space
            metric_oper_ext.transform_physical_to_reference(
                diffusive_phys_flux[istate],
                metric_cofactor_vol_ext,
                diffusive_ref_flux);

            // Write the data in a way that we can use sum-factorization on.
            // Since sum-factorization improves the speed for matrix-vector multiplications,
            // We need the values to have their inner elements be vectors.
            for(int idim=0; idim<dim; idim++){
                // allocate
                if(iquad == 0){
                    conv_ref_flux_at_vol_q_ext[istate][idim].resize(n_quad_pts_vol_ext);
                    diffusive_ref_flux_at_vol_q_ext[istate][idim].resize(n_quad_pts_vol_ext);
                }
                // write data
                if(!this->all_parameters->use_split_form && !this->all_parameters->use_curvilinear_split_form){
                    conv_ref_flux_at_vol_q_ext[istate][idim][iquad] = conv_ref_flux[idim];
                }
                diffusive_ref_flux_at_vol_q_ext[istate][idim][iquad] = diffusive_ref_flux[idim];
            }
        }
    }

    // Interpolate the volume reference fluxes to the facet.
    // And do the dot product with the UNIT REFERENCE normal.
    // Since we are computing a dot product with the unit reference normal,
    // we exploit the fact that the unit reference normal has a value of 0 in all reference directions except
    // the outward reference normal dircetion.
    const dealii::Tensor<1,dim,double> unit_ref_normal_int = dealii::GeometryInfo<dim>::unit_normal_vector[iface];
    const dealii::Tensor<1,dim,double> unit_ref_normal_ext = dealii::GeometryInfo<dim>::unit_normal_vector[neighbor_iface];
    // Extract the reference direction that is outward facing on the facet.
    const int dim_not_zero_int = iface / 2;//reference direction of face integer division
    const int dim_not_zero_ext = neighbor_iface / 2;//reference direction of face integer division

    std::array<std::vector<real>,nstate> conv_int_vol_ref_flux_interp_to_face_dot_ref_normal;
    std::array<std::vector<real>,nstate> conv_ext_vol_ref_flux_interp_to_face_dot_ref_normal;
    std::array<std::vector<real>,nstate> diffusive_int_vol_ref_flux_interp_to_face_dot_ref_normal;
    std::array<std::vector<real>,nstate> diffusive_ext_vol_ref_flux_interp_to_face_dot_ref_normal;
    for(int istate=0; istate<nstate; istate++){
        //allocate
        conv_int_vol_ref_flux_interp_to_face_dot_ref_normal[istate].resize(n_face_quad_pts);
        conv_ext_vol_ref_flux_interp_to_face_dot_ref_normal[istate].resize(n_face_quad_pts);
        diffusive_int_vol_ref_flux_interp_to_face_dot_ref_normal[istate].resize(n_face_quad_pts);
        diffusive_ext_vol_ref_flux_interp_to_face_dot_ref_normal[istate].resize(n_face_quad_pts);

        // solve
        // Note, since the normal is zero in all other reference directions, we only have to interpolate one given reference direction to the facet
        
        // interpolate reference volume convective flux to the facet, and apply unit reference normal as scaled by 1.0 or -1.0
        if(!this->all_parameters->use_split_form && !this->all_parameters->use_curvilinear_split_form){
            flux_basis_int.matrix_vector_mult_surface_1D(iface, 
                                                         conv_ref_flux_at_vol_q_int[istate][dim_not_zero_int],
                                                         conv_int_vol_ref_flux_interp_to_face_dot_ref_normal[istate],
                                                         flux_basis_int.oneD_surf_operator,//the flux basis interpolates from the flux nodes
                                                         flux_basis_int.oneD_vol_operator,
                                                         false, unit_ref_normal_int[dim_not_zero_int]);//don't add to previous value, scale by unit_normal int
            flux_basis_ext.matrix_vector_mult_surface_1D(neighbor_iface, 
                                                         conv_ref_flux_at_vol_q_ext[istate][dim_not_zero_ext],
                                                         conv_ext_vol_ref_flux_interp_to_face_dot_ref_normal[istate],
                                                         flux_basis_ext.oneD_surf_operator,
                                                         flux_basis_ext.oneD_vol_operator,
                                                         false, unit_ref_normal_ext[dim_not_zero_ext]);//don't add to previous value, unit_normal ext is -unit normal int
        }

        // interpolate reference volume dissipative flux to the facet, and apply unit reference normal as scaled by 1.0 or -1.0
        flux_basis_int.matrix_vector_mult_surface_1D(iface, 
                                                     diffusive_ref_flux_at_vol_q_int[istate][dim_not_zero_int],
                                                     diffusive_int_vol_ref_flux_interp_to_face_dot_ref_normal[istate],
                                                     flux_basis_int.oneD_surf_operator,
                                                     flux_basis_int.oneD_vol_operator,
                                                     false, unit_ref_normal_int[dim_not_zero_int]);
        flux_basis_ext.matrix_vector_mult_surface_1D(neighbor_iface, 
                                                     diffusive_ref_flux_at_vol_q_ext[istate][dim_not_zero_ext],
                                                     diffusive_ext_vol_ref_flux_interp_to_face_dot_ref_normal[istate],
                                                     flux_basis_ext.oneD_surf_operator,
                                                     flux_basis_ext.oneD_vol_operator,
                                                     false, unit_ref_normal_ext[dim_not_zero_ext]);
    }


    //Note that for entropy-dissipation and entropy stability, the conservative variables
    //are functions of projected entropy variables. For Euler etc, the transformation is nonlinear
    //so careful attention to what is evaluated where and interpolated to where is needed.
    //For further information, please see Chan, Jesse. "On discretely entropy conservative and entropy stable discontinuous Galerkin methods." Journal of Computational Physics 362 (2018): 346-374.
    //pages 355 (Eq. 57 with text around it) and  page 359 (Eq 86 and text below it).

    // First, transform the volume conservative solution at volume cubature nodes to entropy variables.
    std::array<std::vector<real>,nstate> entropy_var_vol_int;
    for(unsigned int iquad=0; iquad<n_quad_pts_vol_int; iquad++){
        std::array<real,nstate> soln_state;
        for(int istate=0; istate<nstate; istate++){
            soln_state[istate] = soln_at_vol_q_int[istate][iquad];
        }
        std::array<real,nstate> entropy_var;
        entropy_var = this->pde_physics_double->compute_entropy_variables(soln_state);
        for(int istate=0; istate<nstate; istate++){
            if(iquad==0){
                entropy_var_vol_int[istate].resize(n_quad_pts_vol_int);
            }
            entropy_var_vol_int[istate][iquad] = entropy_var[istate];
        }
    }
    std::array<std::vector<real>,nstate> entropy_var_vol_ext;
    for(unsigned int iquad=0; iquad<n_quad_pts_vol_ext; iquad++){
        std::array<real,nstate> soln_state;
        for(int istate=0; istate<nstate; istate++){
            soln_state[istate] = soln_at_vol_q_ext[istate][iquad];
        }
        std::array<real,nstate> entropy_var;
        entropy_var = this->pde_physics_double->compute_entropy_variables(soln_state);
        for(int istate=0; istate<nstate; istate++){
            if(iquad==0){
                entropy_var_vol_ext[istate].resize(n_quad_pts_vol_ext);
            }
            entropy_var_vol_ext[istate][iquad] = entropy_var[istate];
        }
    }

    //project it onto the solution basis functions and interpolate it
    std::array<std::vector<real>,nstate> projected_entropy_var_vol_int;
    std::array<std::vector<real>,nstate> projected_entropy_var_vol_ext;
    std::array<std::vector<real>,nstate> projected_entropy_var_surf_int;
    std::array<std::vector<real>,nstate> projected_entropy_var_surf_ext;
    for(int istate=0; istate<nstate; istate++){
        // allocate
        projected_entropy_var_vol_int[istate].resize(n_quad_pts_vol_int);
        projected_entropy_var_vol_ext[istate].resize(n_quad_pts_vol_ext);
        projected_entropy_var_surf_int[istate].resize(n_face_quad_pts);
        projected_entropy_var_surf_ext[istate].resize(n_face_quad_pts);

        //interior
        std::vector<real> entropy_var_coeff_int(n_shape_fns_int);
        soln_basis_projection_oper_int.matrix_vector_mult_1D(entropy_var_vol_int[istate],
                                                             entropy_var_coeff_int,
                                                             soln_basis_projection_oper_int.oneD_vol_operator);
        soln_basis_int.matrix_vector_mult_1D(entropy_var_coeff_int,
                                             projected_entropy_var_vol_int[istate],
                                             soln_basis_int.oneD_vol_operator);
        soln_basis_int.matrix_vector_mult_surface_1D(iface,
                                                     entropy_var_coeff_int, 
                                                     projected_entropy_var_surf_int[istate],
                                                     soln_basis_int.oneD_surf_operator,
                                                     soln_basis_int.oneD_vol_operator);

        //exterior
        std::vector<real> entropy_var_coeff_ext(n_shape_fns_ext);
        soln_basis_projection_oper_ext.matrix_vector_mult_1D(entropy_var_vol_ext[istate],
                                                             entropy_var_coeff_ext,
                                                             soln_basis_projection_oper_ext.oneD_vol_operator);

        soln_basis_ext.matrix_vector_mult_1D(entropy_var_coeff_ext,
                                             projected_entropy_var_vol_ext[istate],
                                             soln_basis_ext.oneD_vol_operator);
        soln_basis_ext.matrix_vector_mult_surface_1D(neighbor_iface,
                                                     entropy_var_coeff_ext, 
                                                     projected_entropy_var_surf_ext[istate],
                                                     soln_basis_ext.oneD_surf_operator,
                                                     soln_basis_ext.oneD_vol_operator);
    }

    //get the surface-volume sparsity pattern for a "sum-factorized" Hadamard product only computing terms needed for the operation.
    const unsigned int row_size_int = n_face_quad_pts * n_quad_pts_1D_int;
    const unsigned int col_size_int = n_face_quad_pts * n_quad_pts_1D_int;
    std::vector<unsigned int> Hadamard_rows_sparsity_int(row_size_int);
    std::vector<unsigned int> Hadamard_columns_sparsity_int(col_size_int);
    const unsigned int row_size_ext = n_face_quad_pts * n_quad_pts_1D_ext;
    const unsigned int col_size_ext = n_face_quad_pts * n_quad_pts_1D_ext;
    std::vector<unsigned int> Hadamard_rows_sparsity_ext(row_size_ext);
    std::vector<unsigned int> Hadamard_columns_sparsity_ext(col_size_ext);
    if(this->all_parameters->use_split_form || this->all_parameters->use_curvilinear_split_form){
        flux_basis_int.sum_factorized_Hadamard_surface_sparsity_pattern(n_face_quad_pts, n_quad_pts_1D_int, Hadamard_rows_sparsity_int, Hadamard_columns_sparsity_int, dim_not_zero_int);
        flux_basis_ext.sum_factorized_Hadamard_surface_sparsity_pattern(n_face_quad_pts, n_quad_pts_1D_ext, Hadamard_rows_sparsity_ext, Hadamard_columns_sparsity_ext, dim_not_zero_ext);
    }

    std::array<std::vector<real>,nstate> surf_vol_ref_2pt_flux_interp_surf_int;
    std::array<std::vector<real>,nstate> surf_vol_ref_2pt_flux_interp_surf_ext;
    std::array<std::vector<real>,nstate> surf_vol_ref_2pt_flux_interp_vol_int;
    std::array<std::vector<real>,nstate> surf_vol_ref_2pt_flux_interp_vol_ext;
    if(this->all_parameters->use_split_form || this->all_parameters->use_curvilinear_split_form){
        //get surface-volume hybrid 2pt flux from Eq.(15) in Chan, Jesse. "Skew-symmetric entropy stable modal discontinuous Galerkin formulations." Journal of Scientific Computing 81.1 (2019): 459-485.
        std::array<dealii::FullMatrix<real>,nstate> surface_ref_2pt_flux_int;
        std::array<dealii::FullMatrix<real>,nstate> surface_ref_2pt_flux_ext;
        //make use of the sparsity pattern from above to assemble only n^d non-zero entries without ever allocating not computing zeros.
        for(int istate=0; istate<nstate; istate++){
            surface_ref_2pt_flux_int[istate].reinit(n_face_quad_pts, n_quad_pts_1D_int);
            surface_ref_2pt_flux_ext[istate].reinit(n_face_quad_pts, n_quad_pts_1D_ext);
        }
        for(unsigned int iquad_face=0; iquad_face<n_face_quad_pts; iquad_face++){
            dealii::Tensor<2,dim,real> metric_cofactor_surf;
            for(int idim=0; idim<dim; idim++){
                for(int jdim=0; jdim<dim; jdim++){
                    metric_cofactor_surf[idim][jdim] = metric_oper_int.metric_cofactor_surf[idim][jdim][iquad_face];
                }
            }
             
            //Compute the conservative values on the facet from the interpolated entorpy variables.
            std::array<real,nstate> entropy_var_face_int;
            std::array<real,nstate> entropy_var_face_ext;
            for(int istate=0; istate<nstate; istate++){
                entropy_var_face_int[istate] = projected_entropy_var_surf_int[istate][iquad_face];
                entropy_var_face_ext[istate] = projected_entropy_var_surf_ext[istate][iquad_face];
            }
            std::array<real,nstate> soln_state_face_int;
            soln_state_face_int = this->pde_physics_double->compute_conservative_variables_from_entropy_variables (entropy_var_face_int);
            std::array<real,nstate> soln_state_face_ext;
            soln_state_face_ext = this->pde_physics_double->compute_conservative_variables_from_entropy_variables (entropy_var_face_ext);

            //only do the n_quad_1D vol points that give non-zero entries from Hadamard product.
            for(unsigned int row_index = iquad_face * n_quad_pts_1D_int, column_index = 0; 
                column_index < n_quad_pts_1D_int;
                row_index++, column_index++){

                if(Hadamard_rows_sparsity_int[row_index] != iquad_face){
                    pcout<<"The interior Hadamard rows sparsity pattern does not match."<<std::endl;
                    std::abort();
                }

                const unsigned int iquad_vol = Hadamard_columns_sparsity_int[row_index];//extract flux_quad pt that corresponds to a non-zero entry for Hadamard product.
                // Copy Metric Cofactor in a way can use for transforming Tensor Blocks to reference space
                // The way it is stored in metric_operators is to use sum-factorization in each direction,
                // but here it is cleaner to apply a reference transformation in each Tensor block returned by physics.
                dealii::Tensor<2,dim,real> metric_cofactor_vol_int;
                for(int idim=0; idim<dim; idim++){
                    for(int jdim=0; jdim<dim; jdim++){
                        metric_cofactor_vol_int[idim][jdim] = metric_oper_int.metric_cofactor_vol[idim][jdim][iquad_vol];
                    }
                }
                std::array<real,nstate> entropy_var;
                for(int istate=0; istate<nstate; istate++){
                    entropy_var[istate] = projected_entropy_var_vol_int[istate][iquad_vol];
                }
                std::array<real,nstate> soln_state;
                soln_state = this->pde_physics_double->compute_conservative_variables_from_entropy_variables (entropy_var);
                //Note that the flux basis is collocated on the volume cubature set so we don't need to evaluate the entropy variables
                //on the volume set then transform back to the conservative variables since the flux basis volume
                //projection is identity.

                //Compute the physical flux
                std::array<dealii::Tensor<1,dim,real>,nstate> conv_phys_flux_2pt;
                conv_phys_flux_2pt = this->pde_physics_double->convective_numerical_split_flux(soln_state, soln_state_face_int);
                for(int istate=0; istate<nstate; istate++){
                    dealii::Tensor<1,dim,real> conv_ref_flux_2pt;
                    //For each state, transform the physical flux to a reference flux.
                    metric_oper_int.transform_physical_to_reference(
                        conv_phys_flux_2pt[istate],
                        0.5*(metric_cofactor_surf + metric_cofactor_vol_int),
                        conv_ref_flux_2pt);
                    //only store the dim not zero in reference space bc dot product with unit ref normal later.
                    surface_ref_2pt_flux_int[istate][iquad_face][column_index] = conv_ref_flux_2pt[dim_not_zero_int];
                }
            }
            for(unsigned int row_index = iquad_face * n_quad_pts_1D_ext, column_index = 0; 
                column_index < n_quad_pts_1D_ext;
                row_index++, column_index++){

                if(Hadamard_rows_sparsity_ext[row_index] != iquad_face){
                    pcout<<"The exterior Hadamard rows sparsity pattern does not match."<<std::endl;
                    std::abort();
                }

                const unsigned int iquad_vol = Hadamard_columns_sparsity_ext[row_index];//extract flux_quad pt that corresponds to a non-zero entry for Hadamard product.
                // Copy Metric Cofactor in a way can use for transforming Tensor Blocks to reference space
                // The way it is stored in metric_operators is to use sum-factorization in each direction,
                // but here it is cleaner to apply a reference transformation in each Tensor block returned by physics.
                dealii::Tensor<2,dim,real> metric_cofactor_vol_ext;
                for(int idim=0; idim<dim; idim++){
                    for(int jdim=0; jdim<dim; jdim++){
                        metric_cofactor_vol_ext[idim][jdim] = metric_oper_ext.metric_cofactor_vol[idim][jdim][iquad_vol];
                    }
                }
                std::array<real,nstate> entropy_var;
                for(int istate=0; istate<nstate; istate++){
                    entropy_var[istate] = projected_entropy_var_vol_ext[istate][iquad_vol];
                }
                std::array<real,nstate> soln_state;
                soln_state = this->pde_physics_double->compute_conservative_variables_from_entropy_variables (entropy_var);
                //Compute the physical flux
                std::array<dealii::Tensor<1,dim,real>,nstate> conv_phys_flux_2pt;
                conv_phys_flux_2pt = this->pde_physics_double->convective_numerical_split_flux(soln_state, soln_state_face_ext);
                for(int istate=0; istate<nstate; istate++){
                    dealii::Tensor<1,dim,real> conv_ref_flux_2pt;
                    //For each state, transform the physical flux to a reference flux.
                    metric_oper_ext.transform_physical_to_reference(
                        conv_phys_flux_2pt[istate],
                        0.5*(metric_cofactor_surf + metric_cofactor_vol_ext),
                        conv_ref_flux_2pt);
                    //only store the dim not zero in reference space bc dot product with unit ref normal later.
                    surface_ref_2pt_flux_ext[istate][iquad_face][column_index] = conv_ref_flux_2pt[dim_not_zero_ext];
                }
            }
        }

        //get the surface basis operator from Hadamard sparsity pattern
        //to be applied at n^d operations (on the face so n^{d+1-1}=n^d flops)
        //also only allocates n^d terms.
        const int iface_1D = iface % 2;//the reference face number
        const std::vector<double> &oneD_quad_weights_vol_int = this->oneD_quadrature_collection[poly_degree_int].get_weights();
        dealii::FullMatrix<real> surf_oper_sparse_int(n_face_quad_pts, n_quad_pts_1D_int);
        flux_basis_int.sum_factorized_Hadamard_surface_basis_assembly(n_face_quad_pts, n_quad_pts_1D_int, 
                                                                      Hadamard_rows_sparsity_int, Hadamard_columns_sparsity_int,
                                                                      flux_basis_int.oneD_surf_operator[iface_1D], 
                                                                      oneD_quad_weights_vol_int,
                                                                      surf_oper_sparse_int,
                                                                      dim_not_zero_int);
        const int neighbor_iface_1D = neighbor_iface % 2;//the reference neighbour face number
        const std::vector<double> &oneD_quad_weights_vol_ext = this->oneD_quadrature_collection[poly_degree_ext].get_weights();
        dealii::FullMatrix<real> surf_oper_sparse_ext(n_face_quad_pts, n_quad_pts_1D_ext);
        flux_basis_ext.sum_factorized_Hadamard_surface_basis_assembly(n_face_quad_pts, n_quad_pts_1D_ext, 
                                                                      Hadamard_rows_sparsity_ext, Hadamard_columns_sparsity_ext,
                                                                      flux_basis_ext.oneD_surf_operator[neighbor_iface_1D], 
                                                                      oneD_quad_weights_vol_ext,
                                                                      surf_oper_sparse_ext,
                                                                      dim_not_zero_ext);

        // Apply the surface Hadamard products and multiply with vector of ones for both off diagonal terms in
        // Eq.(15) in Chan, Jesse. "Skew-symmetric entropy stable modal discontinuous Galerkin formulations." Journal of Scientific Computing 81.1 (2019): 459-485.
        for(int istate=0; istate<nstate; istate++){
            //first apply Hadamard product with the structure made above.
            dealii::FullMatrix<real> surface_ref_2pt_flux_int_Hadamard_with_surf_oper(n_face_quad_pts, n_quad_pts_1D_int);
            flux_basis_int.Hadamard_product(surf_oper_sparse_int, 
                                            surface_ref_2pt_flux_int[istate], 
                                            surface_ref_2pt_flux_int_Hadamard_with_surf_oper);
            dealii::FullMatrix<real> surface_ref_2pt_flux_ext_Hadamard_with_surf_oper(n_face_quad_pts, n_quad_pts_1D_ext);
            flux_basis_ext.Hadamard_product(surf_oper_sparse_ext, 
                                            surface_ref_2pt_flux_ext[istate], 
                                            surface_ref_2pt_flux_ext_Hadamard_with_surf_oper);
            //sum with reference unit normal
            surf_vol_ref_2pt_flux_interp_surf_int[istate].resize(n_face_quad_pts);
            surf_vol_ref_2pt_flux_interp_surf_ext[istate].resize(n_face_quad_pts);
            surf_vol_ref_2pt_flux_interp_vol_int[istate].resize(n_quad_pts_vol_int);
            surf_vol_ref_2pt_flux_interp_vol_ext[istate].resize(n_quad_pts_vol_ext);
         
            for(unsigned int iface_quad=0; iface_quad<n_face_quad_pts; iface_quad++){
                for(unsigned int iquad_int=0; iquad_int<n_quad_pts_1D_int; iquad_int++){
                    surf_vol_ref_2pt_flux_interp_surf_int[istate][iface_quad] 
                        -= surface_ref_2pt_flux_int_Hadamard_with_surf_oper[iface_quad][iquad_int]
                        * unit_ref_normal_int[dim_not_zero_int];
                    const unsigned int column_index = iface_quad * n_quad_pts_1D_int + iquad_int;
                    surf_vol_ref_2pt_flux_interp_vol_int[istate][Hadamard_columns_sparsity_int[column_index]] 
                        += surface_ref_2pt_flux_int_Hadamard_with_surf_oper[iface_quad][iquad_int]
                        * unit_ref_normal_int[dim_not_zero_int];
                }
                for(unsigned int iquad_ext=0; iquad_ext<n_quad_pts_1D_ext; iquad_ext++){
                    surf_vol_ref_2pt_flux_interp_surf_ext[istate][iface_quad] 
                        -= surface_ref_2pt_flux_ext_Hadamard_with_surf_oper[iface_quad][iquad_ext]
                        * (unit_ref_normal_ext[dim_not_zero_ext]);
                    const unsigned int column_index = iface_quad * n_quad_pts_1D_ext + iquad_ext;
                    surf_vol_ref_2pt_flux_interp_vol_ext[istate][Hadamard_columns_sparsity_ext[column_index]] 
                        += surface_ref_2pt_flux_ext_Hadamard_with_surf_oper[iface_quad][iquad_ext]
                        * (unit_ref_normal_ext[dim_not_zero_ext]);
                }
            }
        }
    }//end of if split form or curvilinear split form



    // Evaluate reference numerical fluxes.
    
    std::array<std::vector<real>,nstate> conv_num_flux_dot_n;
    std::array<std::vector<real>,nstate> diss_auxi_num_flux_dot_n;
    for (unsigned int iquad=0; iquad<n_face_quad_pts; ++iquad) {
        // Copy Metric Cofactor on the facet in a way can use for transforming Tensor Blocks to reference space
        // The way it is stored in metric_operators is to use sum-factorization in each direction,
        // but here it is cleaner to apply a reference transformation in each Tensor block returned by physics.
        // Note that for a conforming mesh, the facet metric cofactor matrix is the same from either interioir or exterior metric terms. 
        // This is verified for the metric computations in: unit_tests/operator_tests/surface_conforming_test.cpp
        dealii::Tensor<2,dim,real> metric_cofactor_surf;
        for(int idim=0; idim<dim; idim++){
            for(int jdim=0; jdim<dim; jdim++){
                metric_cofactor_surf[idim][jdim] = metric_oper_int.metric_cofactor_surf[idim][jdim][iquad];
            }
        }

        std::array<real,nstate> entropy_var_face_int;
        std::array<real,nstate> entropy_var_face_ext;
        std::array<dealii::Tensor<1,dim,real>,nstate> aux_soln_state_int;
        std::array<dealii::Tensor<1,dim,real>,nstate> aux_soln_state_ext;
        std::array<real,nstate> soln_interp_to_face_int;
        std::array<real,nstate> soln_interp_to_face_ext;
        for(int istate=0; istate<nstate; istate++){
            soln_interp_to_face_int[istate] = soln_at_surf_q_int[istate][iquad];
            soln_interp_to_face_ext[istate] = soln_at_surf_q_ext[istate][iquad];
            entropy_var_face_int[istate] = projected_entropy_var_surf_int[istate][iquad];
            entropy_var_face_ext[istate] = projected_entropy_var_surf_ext[istate][iquad];
            for(int idim=0; idim<dim; idim++){
                aux_soln_state_int[istate][idim] = aux_soln_at_surf_q_int[istate][idim][iquad];
                aux_soln_state_ext[istate][idim] = aux_soln_at_surf_q_ext[istate][idim][iquad];
            }
        }

        std::array<real,nstate> soln_state_int;
        soln_state_int = this->pde_physics_double->compute_conservative_variables_from_entropy_variables (entropy_var_face_int);
        std::array<real,nstate> soln_state_ext;
        soln_state_ext = this->pde_physics_double->compute_conservative_variables_from_entropy_variables (entropy_var_face_ext);


        if(!this->all_parameters->use_split_form && !this->all_parameters->use_curvilinear_split_form){
            for(int istate=0; istate<nstate; istate++){
                soln_state_int[istate] = soln_at_surf_q_int[istate][iquad];
                soln_state_ext[istate] = soln_at_surf_q_ext[istate][iquad];
            }
        }

        // numerical fluxes
        dealii::Tensor<1,dim,real> unit_phys_normal_int;
        metric_oper_int.transform_reference_to_physical(unit_ref_normal_int,
                                                        metric_cofactor_surf,
                                                        unit_phys_normal_int);
        const double face_Jac_norm_scaled = unit_phys_normal_int.norm();
        unit_phys_normal_int /= face_Jac_norm_scaled;//normalize it. 
        // Note that the facet determinant of metric jacobian is the above norm multiplied by the determinant of the metric Jacobian evaluated on the facet.
        // Since the determinant of the metric Jacobian evaluated on the face cancels off, we can just scale the numerical flux by the norm.

        std::array<real,nstate> conv_num_flux_dot_n_at_q;
        std::array<real,nstate> diss_auxi_num_flux_dot_n_at_q;
        // Convective numerical flux. 
        conv_num_flux_dot_n_at_q = this->conv_num_flux_double->evaluate_flux(soln_state_int, soln_state_ext, unit_phys_normal_int);
        // dissipative numerical flux
        diss_auxi_num_flux_dot_n_at_q = this->diss_num_flux_double->evaluate_auxiliary_flux(
            current_cell_index, neighbor_cell_index,
            0.0, 0.0,
            soln_interp_to_face_int, soln_interp_to_face_ext,
            aux_soln_state_int, aux_soln_state_ext,
            unit_phys_normal_int, penalty, false);

        // Write the values in a way that we can use sum-factorization on.
        for(int istate=0; istate<nstate; istate++){
            // Write the data in a way that we can use sum-factorization on.
            // Since sum-factorization improves the speed for matrix-vector multiplications,
            // We need the values to have their inner elements be vectors of n_face_quad_pts.

            // allocate
            if(iquad == 0){
                conv_num_flux_dot_n[istate].resize(n_face_quad_pts);
                diss_auxi_num_flux_dot_n[istate].resize(n_face_quad_pts);
            }

            // write data
            conv_num_flux_dot_n[istate][iquad] = face_Jac_norm_scaled * conv_num_flux_dot_n_at_q[istate];
            diss_auxi_num_flux_dot_n[istate][iquad] = face_Jac_norm_scaled * diss_auxi_num_flux_dot_n_at_q[istate];
        }
    }

    // Compute RHS
    const std::vector<double> &surf_quad_weights = this->face_quadrature_collection[poly_degree_int].get_weights();
    for(int istate=0; istate<nstate; istate++){
        // interior RHS
        std::vector<real> rhs_int(n_shape_fns_int);

        // convective flux
        if(this->all_parameters->use_split_form || this->all_parameters->use_curvilinear_split_form){
            std::vector<real> ones_surf(n_face_quad_pts, 1.0);
            soln_basis_int.inner_product_surface_1D(iface, 
                                                    surf_vol_ref_2pt_flux_interp_surf_int[istate], 
                                                    ones_surf, rhs_int, 
                                                    soln_basis_int.oneD_surf_operator, 
                                                    soln_basis_int.oneD_vol_operator,
                                                    false, -1.0);
            std::vector<real> ones_vol(n_quad_pts_vol_int, 1.0);
            soln_basis_int.inner_product_1D(surf_vol_ref_2pt_flux_interp_vol_int[istate], 
                                            ones_vol, rhs_int, 
                                            soln_basis_int.oneD_vol_operator, 
                                            true, -1.0);
        }
        else 
        {
            soln_basis_int.inner_product_surface_1D(iface, 
                                                    conv_int_vol_ref_flux_interp_to_face_dot_ref_normal[istate], 
                                                    surf_quad_weights, rhs_int, 
                                                    soln_basis_int.oneD_surf_operator, 
                                                    soln_basis_int.oneD_vol_operator,
                                                    false, 1.0);
        }
        // dissipative flux
        soln_basis_int.inner_product_surface_1D(iface, 
                                                diffusive_int_vol_ref_flux_interp_to_face_dot_ref_normal[istate], 
                                                surf_quad_weights, rhs_int, 
                                                soln_basis_int.oneD_surf_operator, 
                                                soln_basis_int.oneD_vol_operator,
                                                true, 1.0);//adding=true, subtract the negative so add it
        // convective numerical flux
        soln_basis_int.inner_product_surface_1D(iface, conv_num_flux_dot_n[istate], 
                                                surf_quad_weights, rhs_int, 
                                                soln_basis_int.oneD_surf_operator, 
                                                soln_basis_int.oneD_vol_operator,
                                                true, -1.0);//adding=true, scaled by factor=-1.0 bc subtract it
        // dissipative numerical flux
        soln_basis_int.inner_product_surface_1D(iface, diss_auxi_num_flux_dot_n[istate], 
                                                surf_quad_weights, rhs_int, 
                                                soln_basis_int.oneD_surf_operator, 
                                                soln_basis_int.oneD_vol_operator,
                                                true, -1.0);//adding=true, scaled by factor=-1.0 bc subtract it


        for(unsigned int ishape=0; ishape<n_shape_fns_int; ishape++){
            local_rhs_int_cell(istate*n_shape_fns_int + ishape) += rhs_int[ishape];
        }

        // exterior RHS
        std::vector<real> rhs_ext(n_shape_fns_ext);

        // convective flux
        if(this->all_parameters->use_split_form || this->all_parameters->use_curvilinear_split_form){
            std::vector<real> ones_surf(n_face_quad_pts, 1.0);
            soln_basis_ext.inner_product_surface_1D(neighbor_iface, 
                                                    surf_vol_ref_2pt_flux_interp_surf_ext[istate], 
                                                    ones_surf, rhs_ext, 
                                                    soln_basis_ext.oneD_surf_operator, 
                                                    soln_basis_ext.oneD_vol_operator,
                                                    false, -1.0);//the negative sign is bc the surface Hadamard function computes it on the otherside.
                                                    //to satisfy the unit test that checks consistency with Jesse Chan's formulation.
            std::vector<real> ones_vol(n_quad_pts_vol_ext, 1.0);
            soln_basis_ext.inner_product_1D(surf_vol_ref_2pt_flux_interp_vol_ext[istate], 
                                            ones_vol, rhs_ext, 
                                            soln_basis_ext.oneD_vol_operator, 
                                            true, -1.0);
        }
        else 
        {
            soln_basis_ext.inner_product_surface_1D(neighbor_iface, 
                                                    conv_ext_vol_ref_flux_interp_to_face_dot_ref_normal[istate], 
                                                    surf_quad_weights, rhs_ext, 
                                                    soln_basis_ext.oneD_surf_operator, 
                                                    soln_basis_ext.oneD_vol_operator,
                                                    false, 1.0);//adding false
        }
        // dissipative flux
        soln_basis_ext.inner_product_surface_1D(neighbor_iface, 
                                                diffusive_ext_vol_ref_flux_interp_to_face_dot_ref_normal[istate], 
                                                surf_quad_weights, rhs_ext, 
                                                soln_basis_ext.oneD_surf_operator, 
                                                soln_basis_ext.oneD_vol_operator,
                                                true, 1.0);//adding=true
        // convective numerical flux
        soln_basis_ext.inner_product_surface_1D(neighbor_iface, conv_num_flux_dot_n[istate], 
                                                surf_quad_weights, rhs_ext, 
                                                soln_basis_ext.oneD_surf_operator, 
                                                soln_basis_ext.oneD_vol_operator,
                                                true, 1.0);//adding=true, scaled by factor=1.0 because negative numerical flux and subtract it
        // dissipative numerical flux
        soln_basis_ext.inner_product_surface_1D(neighbor_iface, diss_auxi_num_flux_dot_n[istate], 
                                                surf_quad_weights, rhs_ext, 
                                                soln_basis_ext.oneD_surf_operator, 
                                                soln_basis_ext.oneD_vol_operator,
                                                true, 1.0);//adding=true, scaled by factor=1.0 because negative numerical flux and subtract it


        for(unsigned int ishape=0; ishape<n_shape_fns_ext; ishape++){
            local_rhs_ext_cell(istate*n_shape_fns_ext + ishape) += rhs_ext[ishape];
        }
    }
}


/*******************************************************************
 *
 *
 *              PRIMARY EQUATIONS
 *
 *              NOTE: the implicit functions have not been modified.
 *              
 *              EVERYTHING BELOW Untouched/unverified/not used anymore
 *
 *******************************************************************/

template <int dim, int nstate, typename real, typename MeshType, int sub_nstate>
void DGStrong<dim,nstate,real,MeshType,sub_nstate>::assemble_boundary_term_derivatives(
    typename dealii::DoFHandler<dim>::active_cell_iterator /*cell*/,
    const dealii::types::global_dof_index /*current_cell_index*/,
    const unsigned int ,//face_number,
    const unsigned int /*boundary_id*/,
    const dealii::FEFaceValuesBase<dim,dim> &/*fe_values_boundary*/,
    const real /*penalty*/,
    const dealii::FESystem<dim,dim> &,//fe,
    const dealii::Quadrature<dim-1> &,//quadrature,
    const std::vector<dealii::types::global_dof_index> &,//metric_dof_indices,
    const std::vector<dealii::types::global_dof_index> &/*soln_dof_indices*/,
    dealii::Vector<real> &/*local_rhs_int_cell*/,
    const bool /*compute_dRdW*/,
    const bool /*compute_dRdX*/,
    const bool /*compute_d2R*/)
{ 
    //Do nothing

//    (void) current_cell_index;
//    assert(compute_dRdW); assert(!compute_dRdX); assert(!compute_d2R);
//    (void) compute_dRdW; (void) compute_dRdX; (void) compute_d2R;
//    using ADArray = std::array<FadType,nstate>;
//    using ADArrayTensor1 = std::array< dealii::Tensor<1,dim,FadType>, nstate >;
// 
//    const unsigned int n_dofs_cell = fe_values_boundary.dofs_per_cell;
//    const unsigned int n_face_quad_pts = fe_values_boundary.n_quadrature_points;
// 
//    AssertDimension (n_dofs_cell, soln_dof_indices.size());
// 
//    const std::vector<real> &JxW = fe_values_boundary.get_JxW_values ();
//    const std::vector<dealii::Tensor<1,dim>> &normals = fe_values_boundary.get_normal_vectors ();
// 
//    std::vector<real> residual_derivatives(n_dofs_cell);
// 
//    std::vector<ADArray> soln_int(n_face_quad_pts);
//    std::vector<ADArray> soln_ext(n_face_quad_pts);
// 
//    std::vector<ADArrayTensor1> soln_grad_int(n_face_quad_pts);
//    std::vector<ADArrayTensor1> soln_grad_ext(n_face_quad_pts);
// 
//    std::vector<ADArray> conv_num_flux_dot_n(n_face_quad_pts);
//    std::vector<ADArray> diss_soln_num_flux(n_face_quad_pts); // u*
//    std::vector<ADArrayTensor1> diss_flux_jump_int(n_face_quad_pts); // u*-u_int
//    std::vector<ADArrayTensor1> diss_flux_jump_ext(n_face_quad_pts); // u*-u_int
//    std::vector<ADArray> diss_auxi_num_flux_dot_n(n_face_quad_pts); // sigma*
// 
//    std::vector<ADArrayTensor1> conv_phys_flux(n_face_quad_pts);
// 
//    // AD variable
//    std::vector< FadType > soln_coeff_int(n_dofs_cell);
//    const unsigned int n_total_indep = n_dofs_cell;
//    for (unsigned int idof = 0; idof < n_dofs_cell; ++idof) {
//        soln_coeff_int[idof] = DGBase<dim,real,MeshType>::solution(soln_dof_indices[idof]);
//        soln_coeff_int[idof].diff(idof, n_total_indep);
//    }
// 
//    for (unsigned int iquad=0; iquad<n_face_quad_pts; ++iquad) {
//        for (int istate=0; istate<nstate; istate++) { 
//            // Interpolate solution to the face quadrature points
//            soln_int[iquad][istate]      = 0;
//            soln_grad_int[iquad][istate] = 0;
//        }
//    }
//    // Interpolate solution to face
//    const std::vector< dealii::Point<dim,real> > quad_pts = fe_values_boundary.get_quadrature_points();
//    for (unsigned int iquad=0; iquad<n_face_quad_pts; ++iquad) {
// 
//        const dealii::Tensor<1,dim,FadType> normal_int = normals[iquad];
//        const dealii::Tensor<1,dim,FadType> normal_ext = -normal_int;
// 
//        for (unsigned int idof=0; idof<n_dofs_cell; ++idof) {
//            const int istate = fe_values_boundary.get_fe().system_to_component_index(idof).first;
//            soln_int[iquad][istate]      += soln_coeff_int[idof] * fe_values_boundary.shape_value_component(idof, iquad, istate);
//            soln_grad_int[iquad][istate] += soln_coeff_int[idof] * fe_values_boundary.shape_grad_component(idof, iquad, istate);
//        }
// 
//        const dealii::Point<dim, real> real_quad_point = quad_pts[iquad];
//        dealii::Point<dim,FadType> ad_point;
//        for (int d=0;d<dim;++d) { ad_point[d] = real_quad_point[d]; }
//        this->pde_physics_fad->boundary_face_values (boundary_id, ad_point, normal_int, soln_int[iquad], soln_grad_int[iquad], soln_ext[iquad], soln_grad_ext[iquad]);
// 
//        //
//        // Evaluate physical convective flux, physical dissipative flux
//        // Following the the boundary treatment given by 
//        //      Hartmann, R., Numerical Analysis of Higher Order Discontinuous Galerkin Finite Element Methods,
//        //      Institute of Aerodynamics and Flow Technology, DLR (German Aerospace Center), 2008.
//        //      Details given on page 93
//        //conv_num_flux_dot_n[iquad] = DGBaseState<dim,nstate,real,MeshType>::conv_num_flux_fad->evaluate_flux(soln_ext[iquad], soln_ext[iquad], normal_int);
// 
//        // So, I wasn't able to get Euler manufactured solutions to converge when F* = F*(Ubc, Ubc)
//        // Changing it back to the standdard F* = F*(Uin, Ubc)
//        // This is known not be adjoint consistent as per the paper above. Page 85, second to last paragraph.
//        // Losing 2p+1 OOA on functionals for all PDEs.
//        conv_num_flux_dot_n[iquad] = DGBaseState<dim,nstate,real,MeshType>::conv_num_flux_fad->evaluate_flux(soln_int[iquad], soln_ext[iquad], normal_int);
// 
//        // Used for strong form
//        // Which physical convective flux to use?
//        conv_phys_flux[iquad] = this->pde_physics_fad->convective_flux (soln_int[iquad]);
// 
//        // Notice that the flux uses the solution given by the Dirichlet or Neumann boundary condition
//        diss_soln_num_flux[iquad] = DGBaseState<dim,nstate,real,MeshType>::diss_num_flux_fad->evaluate_solution_flux(soln_ext[iquad], soln_ext[iquad], normal_int);
// 
//        ADArrayTensor1 diss_soln_jump_int;
//        ADArrayTensor1 diss_soln_jump_ext;
//        for (int s=0; s<nstate; s++) {
//            for (int d=0; d<dim; d++) {
//                diss_soln_jump_int[s][d] = (diss_soln_num_flux[iquad][s] - soln_int[iquad][s]) * normal_int[d];
//                diss_soln_jump_ext[s][d] = (diss_soln_num_flux[iquad][s] - soln_ext[iquad][s]) * normal_ext[d];
//            }
//        }
//        diss_flux_jump_int[iquad] = this->pde_physics_fad->dissipative_flux (soln_int[iquad], diss_soln_jump_int, current_cell_index);
//        diss_flux_jump_ext[iquad] = this->pde_physics_fad->dissipative_flux (soln_ext[iquad], diss_soln_jump_ext, neighbor_cell_index);
//
//        diss_auxi_num_flux_dot_n[iquad] = DGBaseState<dim,nstate,real,MeshType>::diss_num_flux_fad->evaluate_auxiliary_flux(
//            current_cell_index, neighbor_cell_index,
//            0.0, 0.0,
//            soln_int[iquad], soln_ext[iquad],
//            soln_grad_int[iquad], soln_grad_ext[iquad],
//            normal_int, penalty, true);
//    }
// 
//    // Boundary integral
//    for (unsigned int itest=0; itest<n_dofs_cell; ++itest) {
// 
//        FadType rhs = 0.0;
// 
//        const unsigned int istate = fe_values_boundary.get_fe().system_to_component_index(itest).first;
// 
//        for (unsigned int iquad=0; iquad<n_face_quad_pts; ++iquad) {
// 
//            // Convection
//            const FadType flux_diff = conv_num_flux_dot_n[iquad][istate] - conv_phys_flux[iquad][istate]*normals[iquad];
//            rhs = rhs - fe_values_boundary.shape_value_component(itest,iquad,istate) * flux_diff * JxW[iquad];
//            // Diffusive
//            rhs = rhs - fe_values_boundary.shape_value_component(itest,iquad,istate) * diss_auxi_num_flux_dot_n[iquad][istate] * JxW[iquad];
//            rhs = rhs + fe_values_boundary.shape_grad_component(itest,iquad,istate) * diss_flux_jump_int[iquad][istate] * JxW[iquad];
//        }
//        // *******************
// 
//        local_rhs_int_cell(itest) += rhs.val();
// 
//        if (this->all_parameters->ode_solver_param.ode_solver_type == Parameters::ODESolverParam::ODESolverEnum::implicit_solver) {
//            for (unsigned int idof = 0; idof < n_dofs_cell; ++idof) {
//                //residual_derivatives[idof] = rhs.fastAccessDx(idof);
//                residual_derivatives[idof] = rhs.fastAccessDx(idof);
//            }
//            this->system_matrix.add(soln_dof_indices[itest], soln_dof_indices, residual_derivatives);
//        }
//    }
}

template <int dim, int nstate, typename real, typename MeshType, int sub_nstate>
void DGStrong<dim,nstate,real,MeshType,sub_nstate>::assemble_volume_term_derivatives(
    typename dealii::DoFHandler<dim>::active_cell_iterator /*cell*/,
    typename dealii::DoFHandler<dim>::active_cell_iterator /*sub_cell*/,
    const dealii::types::global_dof_index /*current_cell_index*/,
    const dealii::types::global_dof_index /*sub_current_cell_index*/,
    const dealii::FEValues<dim,dim> &/*fe_values_vol*/,
    const dealii::FEValues<dim,dim> &/*sub_fe_values_vol*/,
    const dealii::FESystem<dim,dim> &,//fe,
    const dealii::FESystem<dim,dim> &,//sub_fe,
    const dealii::Quadrature<dim> &,//quadrature,
    const std::vector<dealii::types::global_dof_index> &,//metric_dof_indices,
    const std::vector<dealii::types::global_dof_index> &/*cell_dofs_indices*/,
    const std::vector<dealii::types::global_dof_index> &/*sub_cell_dofs_indices*/,
    dealii::Vector<real> &/*local_rhs_int_cell*/,
    const dealii::FEValues<dim,dim> &/*fe_values_lagrange*/,
    const bool /*compute_dRdW*/,
    const bool /*compute_dRdX*/,
    const bool /*compute_d2R*/)
{
    //Do nothing

//    (void) current_cell_index;
//    assert(compute_dRdW); assert(!compute_dRdX); assert(!compute_d2R);
//    (void) compute_dRdW; (void) compute_dRdX; (void) compute_d2R;
//    using ADArray = std::array<FadType,nstate>;
//    using ADArrayTensor1 = std::array< dealii::Tensor<1,dim,FadType>, nstate >;
//
//    const unsigned int n_quad_pts      = fe_values_vol.n_quadrature_points;
//    const unsigned int n_dofs_cell     = fe_values_vol.dofs_per_cell;
//
//    AssertDimension (n_dofs_cell, cell_dofs_indices.size());
//
//    const std::vector<real> &JxW = fe_values_vol.get_JxW_values ();
//
//    std::vector<real> residual_derivatives(n_dofs_cell);
//
//    std::vector< ADArray > soln_at_q(n_quad_pts);
//    std::vector< ADArrayTensor1 > soln_grad_at_q(n_quad_pts); // Tensor initialize with zeros
//
//    std::vector< ADArrayTensor1 > conv_phys_flux_at_q(n_quad_pts);
//    std::vector< ADArrayTensor1 > diss_phys_flux_at_q(n_quad_pts);
//    std::vector< ADArray > source_at_q(n_quad_pts);
//
//    // AD variable
//    std::vector< FadType > soln_coeff(n_dofs_cell);
//    for (unsigned int idof = 0; idof < n_dofs_cell; ++idof) {
//        soln_coeff[idof] = DGBase<dim,real,MeshType>::solution(cell_dofs_indices[idof]);
//        soln_coeff[idof].diff(idof, n_dofs_cell);
//    }
//    for (unsigned int iquad=0; iquad<n_quad_pts; ++iquad) {
//        for (int istate=0; istate<nstate; istate++) { 
//            // Interpolate solution to the volume quadrature points
//            soln_at_q[iquad][istate]      = 0;
//            soln_grad_at_q[iquad][istate] = 0;
//        }
//    }
//    // Interpolate solution to face
//    for (unsigned int iquad=0; iquad<n_quad_pts; ++iquad) {
//        for (unsigned int idof=0; idof<n_dofs_cell; ++idof) {
//              const unsigned int istate = fe_values_vol.get_fe().system_to_component_index(idof).first;
//              soln_at_q[iquad][istate]      += soln_coeff[idof] * fe_values_vol.shape_value_component(idof, iquad, istate);
//              soln_grad_at_q[iquad][istate] += soln_coeff[idof] * fe_values_vol.shape_grad_component(idof, iquad, istate);
//        }
//        //std::cout << "Density " << soln_at_q[iquad][0] << std::endl;
//        //if(nstate>1) std::cout << "Momentum " << soln_at_q[iquad][1] << std::endl;
//        //std::cout << "Energy " << soln_at_q[iquad][nstate-1] << std::endl;
//        // Evaluate physical convective flux and source term
//        conv_phys_flux_at_q[iquad] = DGBaseState<dim,nstate,real,MeshType>::pde_physics_double->convective_flux (soln_at_q[iquad]);
//        diss_phys_flux_at_q[iquad] = DGBaseState<dim,nstate,real,MeshType>::pde_physics_double->dissipative_flux (soln_at_q[iquad], soln_grad_at_q[iquad], current_cell_index);
//        if(this->all_parameters->manufactured_convergence_study_param.manufactured_solution_param.use_manufactured_source_term) {
//            source_at_q[iquad] = DGBaseState<dim,nstate,real,MeshType>::pde_physics_double->source_term (fe_values_vol.quadrature_point(iquad), soln_at_q[iquad], current_cell_index, DGBase<dim,real,MeshType>::current_time);
//        }
//    }
//
//
//    // Evaluate flux divergence by interpolating the flux
//    // Since we have nodal values of the flux, we use the Lagrange polynomials to obtain the gradients at the quadrature points.
//    //const dealii::FEValues<dim,dim> &fe_values_lagrange = this->fe_values_collection_volume_lagrange.get_present_fe_values();
//    std::vector<ADArray> flux_divergence(n_quad_pts);
//
//    std::array<std::array<std::vector<FadType>,nstate>,dim> f;
//    std::array<std::array<std::vector<FadType>,nstate>,dim> g;
//
//    for (int istate = 0; istate<nstate; ++istate) {
//        for (unsigned int iquad=0; iquad<n_quad_pts; ++iquad) {
//            flux_divergence[iquad][istate] = 0.0;
//            for ( unsigned int flux_basis = 0; flux_basis < n_quad_pts; ++flux_basis ) {
//                flux_divergence[iquad][istate] += conv_phys_flux_at_q[flux_basis][istate] * fe_values_lagrange.shape_grad(flux_basis,iquad);
//            }
//
//        }
//    }
//
//    // Strong form
//    // The right-hand side sends all the term to the side of the source term
//    // Therefore, 
//    // \divergence ( Fconv + Fdiss ) = source 
//    // has the right-hand side
//    // rhs = - \divergence( Fconv + Fdiss ) + source 
//    // Since we have done an integration by parts, the volume term resulting from the divergence of Fconv and Fdiss
//    // is negative. Therefore, negative of negative means we add that volume term to the right-hand-side
//    for (unsigned int itest=0; itest<n_dofs_cell; ++itest) {
//
//        FadType rhs = 0;
//
//
//        const unsigned int istate = fe_values_vol.get_fe().system_to_component_index(itest).first;
//
//        for (unsigned int iquad=0; iquad<n_quad_pts; ++iquad) {
//
//            // Convective
//            // Now minus such 2 integrations by parts
//            assert(JxW[iquad] - fe_values_lagrange.JxW(iquad) < 1e-14);
//
//            rhs = rhs - fe_values_vol.shape_value_component(itest,iquad,istate) * flux_divergence[iquad][istate] * JxW[iquad];
//
//            //// Diffusive
//            //// Note that for diffusion, the negative is defined in the physics
//            rhs = rhs + fe_values_vol.shape_grad_component(itest,iquad,istate) * diss_phys_flux_at_q[iquad][istate] * JxW[iquad];
//            // Source
//
//            if(this->all_parameters->manufactured_convergence_study_param.manufactured_solution_param.use_manufactured_source_term) {
//                rhs = rhs + fe_values_vol.shape_value_component(itest,iquad,istate) * source_at_q[iquad][istate] * JxW[iquad];
//            }
//        }
//        //local_rhs_int_cell(itest) += rhs;
//
//    }
}


template <int dim, int nstate, typename real, typename MeshType, int sub_nstate>
void DGStrong<dim,nstate,real,MeshType,sub_nstate>::assemble_face_term_derivatives(
    typename dealii::DoFHandler<dim>::active_cell_iterator    /*cell*/,
    const dealii::types::global_dof_index                     /*current_cell_index*/,
    const dealii::types::global_dof_index                     /*neighbor_cell_index*/,
    const std::pair<unsigned int, int>                        /*face_subface_int*/,
    const std::pair<unsigned int, int>                        /*face_subface_ext*/,
    const typename dealii::QProjector<dim>::DataSetDescriptor /*face_data_set_int*/,
    const typename dealii::QProjector<dim>::DataSetDescriptor /*face_data_set_ext*/,
    const dealii::FEFaceValuesBase<dim,dim>                     &/*fe_values_int*/,
    const dealii::FEFaceValuesBase<dim,dim>     &/*fe_values_ext*/,
    const real /*penalty*/,
    const dealii::FESystem<dim,dim> &,//fe_int,
    const dealii::FESystem<dim,dim> &,//fe_ext,
    const dealii::Quadrature<dim-1> &,//face_quadrature_int,
    const std::vector<dealii::types::global_dof_index> &,//metric_dof_indices_int,
    const std::vector<dealii::types::global_dof_index> &,//metric_dof_indices_ext,
    const std::vector<dealii::types::global_dof_index> &/*soln_dof_indices_int*/,
    const std::vector<dealii::types::global_dof_index> &/*soln_dof_indices_ext*/,
    dealii::Vector<real>          &/*local_rhs_int_cell*/,
    dealii::Vector<real>          &/*local_rhs_ext_cell*/,
    const bool /*compute_dRdW*/,
    const bool /*compute_dRdX*/,
    const bool /*compute_d2R*/)
{
    //Do nothing

//    (void) current_cell_index;
//    (void) neighbor_cell_index;
//    assert(compute_dRdW); assert(!compute_dRdX); assert(!compute_d2R);
//    (void) compute_dRdW; (void) compute_dRdX; (void) compute_d2R;
//    using ADArray = std::array<FadType,nstate>;
//    using ADArrayTensor1 = std::array< dealii::Tensor<1,dim,FadType>, nstate >;
//
//    // Use quadrature points of neighbor cell
//    // Might want to use the maximum n_quad_pts1 and n_quad_pts2
//    const unsigned int n_face_quad_pts = fe_values_ext.n_quadrature_points;
//
//    const unsigned int n_dofs_int = fe_values_int.dofs_per_cell;
//    const unsigned int n_dofs_ext = fe_values_ext.dofs_per_cell;
//
//    AssertDimension (n_dofs_int, soln_dof_indices_int.size());
//    AssertDimension (n_dofs_ext, soln_dof_indices_ext.size());
//
//    // Jacobian and normal should always be consistent between two elements
//    // even for non-conforming meshes?
//    const std::vector<real> &JxW_int = fe_values_int.get_JxW_values ();
//    const std::vector<dealii::Tensor<1,dim> > &normals_int = fe_values_int.get_normal_vectors ();
//
//    // AD variable
//    std::vector<FadType> soln_coeff_int_ad(n_dofs_int);
//    std::vector<FadType> soln_coeff_ext_ad(n_dofs_ext);
//
//
//    // Jacobian blocks
//    std::vector<real> dR1_dW1(n_dofs_int);
//    std::vector<real> dR1_dW2(n_dofs_ext);
//    std::vector<real> dR2_dW1(n_dofs_int);
//    std::vector<real> dR2_dW2(n_dofs_ext);
//
//    std::vector<ADArray> conv_num_flux_dot_n(n_face_quad_pts);
//    std::vector<ADArrayTensor1> conv_phys_flux_int(n_face_quad_pts);
//    std::vector<ADArrayTensor1> conv_phys_flux_ext(n_face_quad_pts);
//
//    // Interpolate solution to the face quadrature points
//    std::vector< ADArray > soln_int(n_face_quad_pts);
//    std::vector< ADArray > soln_ext(n_face_quad_pts);
//
//    std::vector< ADArrayTensor1 > soln_grad_int(n_face_quad_pts); // Tensor initialize with zeros
//    std::vector< ADArrayTensor1 > soln_grad_ext(n_face_quad_pts); // Tensor initialize with zeros
//
//    std::vector<ADArray> diss_soln_num_flux(n_face_quad_pts); // u*
//    std::vector<ADArray> diss_auxi_num_flux_dot_n(n_face_quad_pts); // sigma*
//
//    std::vector<ADArrayTensor1> diss_flux_jump_int(n_face_quad_pts); // u*-u_int
//    std::vector<ADArrayTensor1> diss_flux_jump_ext(n_face_quad_pts); // u*-u_ext
//    // AD variable
//    const unsigned int n_total_indep = n_dofs_int + n_dofs_ext;
//    for (unsigned int idof = 0; idof < n_dofs_int; ++idof) {
//        soln_coeff_int_ad[idof] = DGBase<dim,real,MeshType>::solution(soln_dof_indices_int[idof]);
//        soln_coeff_int_ad[idof].diff(idof, n_total_indep);
//    }
//    for (unsigned int idof = 0; idof < n_dofs_ext; ++idof) {
//        soln_coeff_ext_ad[idof] = DGBase<dim,real,MeshType>::solution(soln_dof_indices_ext[idof]);
//        soln_coeff_ext_ad[idof].diff(idof+n_dofs_int, n_total_indep);
//    }
//    for (unsigned int iquad=0; iquad<n_face_quad_pts; ++iquad) {
//        for (int istate=0; istate<nstate; istate++) { 
//            soln_int[iquad][istate]      = 0;
//            soln_grad_int[iquad][istate] = 0;
//            soln_ext[iquad][istate]      = 0;
//            soln_grad_ext[iquad][istate] = 0;
//        }
//    }
//    for (unsigned int iquad=0; iquad<n_face_quad_pts; ++iquad) {
//
//        const dealii::Tensor<1,dim,FadType> normal_int = normals_int[iquad];
//        const dealii::Tensor<1,dim,FadType> normal_ext = -normal_int;
//
//        // Interpolate solution to face
//        for (unsigned int idof=0; idof<n_dofs_int; ++idof) {
//            const unsigned int istate = fe_values_int.get_fe().system_to_component_index(idof).first;
//            soln_int[iquad][istate]      += soln_coeff_int_ad[idof] * fe_values_int.shape_value_component(idof, iquad, istate);
//            soln_grad_int[iquad][istate] += soln_coeff_int_ad[idof] * fe_values_int.shape_grad_component(idof, iquad, istate);
//        }
//        for (unsigned int idof=0; idof<n_dofs_ext; ++idof) {
//            const unsigned int istate = fe_values_ext.get_fe().system_to_component_index(idof).first;
//            soln_ext[iquad][istate]      += soln_coeff_ext_ad[idof] * fe_values_ext.shape_value_component(idof, iquad, istate);
//            soln_grad_ext[iquad][istate] += soln_coeff_ext_ad[idof] * fe_values_ext.shape_grad_component(idof, iquad, istate);
//        }
//        //std::cout << "Density int" << soln_int[iquad][0] << std::endl;
//        //if(nstate>1) std::cout << "Momentum int" << soln_int[iquad][1] << std::endl;
//        //std::cout << "Energy int" << soln_int[iquad][nstate-1] << std::endl;
//        //std::cout << "Density ext" << soln_ext[iquad][0] << std::endl;
//        //if(nstate>1) std::cout << "Momentum ext" << soln_ext[iquad][1] << std::endl;
//        //std::cout << "Energy ext" << soln_ext[iquad][nstate-1] << std::endl;
//
//        // Evaluate physical convective flux, physical dissipative flux, and source term
//        conv_num_flux_dot_n[iquad] = DGBaseState<dim,nstate,real,MeshType>::conv_num_flux_fad->evaluate_flux(soln_int[iquad], soln_ext[iquad], normal_int);
//
//        conv_phys_flux_int[iquad] = this->pde_physics_fad->convective_flux (soln_int[iquad]);
//        conv_phys_flux_ext[iquad] = this->pde_physics_fad->convective_flux (soln_ext[iquad]);
//
//        diss_soln_num_flux[iquad] = DGBaseState<dim,nstate,real,MeshType>::diss_num_flux_fad->evaluate_solution_flux(soln_int[iquad], soln_ext[iquad], normal_int);
//
//        ADArrayTensor1 diss_soln_jump_int, diss_soln_jump_ext;
//        for (int s=0; s<nstate; s++) {
//            for (int d=0; d<dim; d++) {
//                diss_soln_jump_int[s][d] = (diss_soln_num_flux[iquad][s] - soln_int[iquad][s]) * normal_int[d];
//                diss_soln_jump_ext[s][d] = (diss_soln_num_flux[iquad][s] - soln_ext[iquad][s]) * normal_ext[d];
//            }
//        }
//        diss_flux_jump_int[iquad] = this->pde_physics_fad->dissipative_flux (soln_int[iquad], diss_soln_jump_int, current_cell_index);
//        diss_flux_jump_ext[iquad] = this->pde_physics_fad->dissipative_flux (soln_ext[iquad], diss_soln_jump_ext, neighbor_cell_index);
//
//        diss_auxi_num_flux_dot_n[iquad] = DGBaseState<dim,nstate,real,MeshType>::diss_num_flux_fad->evaluate_auxiliary_flux(
//            current_cell_index, neighbor_cell_index,
//            0.0, 0.0,
//            soln_int[iquad], soln_ext[iquad],
//            soln_grad_int[iquad], soln_grad_ext[iquad],
//            normal_int, penalty);
//    }
//
//    // From test functions associated with interior cell point of view
//    for (unsigned int itest_int=0; itest_int<n_dofs_int; ++itest_int) {
//        FadType rhs = 0.0;
//        const unsigned int istate = fe_values_int.get_fe().system_to_component_index(itest_int).first;
//
//        for (unsigned int iquad=0; iquad<n_face_quad_pts; ++iquad) {
//            // Convection
//            const FadType flux_diff = conv_num_flux_dot_n[iquad][istate] - conv_phys_flux_int[iquad][istate]*normals_int[iquad];
//            rhs = rhs - fe_values_int.shape_value_component(itest_int,iquad,istate) * flux_diff * JxW_int[iquad];
//            // Diffusive
//            rhs = rhs - fe_values_int.shape_value_component(itest_int,iquad,istate) * diss_auxi_num_flux_dot_n[iquad][istate] * JxW_int[iquad];
//            rhs = rhs + fe_values_int.shape_grad_component(itest_int,iquad,istate) * diss_flux_jump_int[iquad][istate] * JxW_int[iquad];
//        }
//
//        local_rhs_int_cell(itest_int) += rhs.val();
//        if (this->all_parameters->ode_solver_param.ode_solver_type == Parameters::ODESolverParam::ODESolverEnum::implicit_solver) {
//            for (unsigned int idof = 0; idof < n_dofs_int; ++idof) {
//                dR1_dW1[idof] = rhs.fastAccessDx(idof);
//            }
//            for (unsigned int idof = 0; idof < n_dofs_ext; ++idof) {
//                dR1_dW2[idof] = rhs.fastAccessDx(n_dofs_int+idof);
//            }
//            this->system_matrix.add(soln_dof_indices_int[itest_int], soln_dof_indices_int, dR1_dW1);
//            this->system_matrix.add(soln_dof_indices_int[itest_int], soln_dof_indices_ext, dR1_dW2);
//        }
//    }
//
//    // From test functions associated with neighbour cell point of view
//    for (unsigned int itest_ext=0; itest_ext<n_dofs_ext; ++itest_ext) {
//        FadType rhs = 0.0;
//        const unsigned int istate = fe_values_int.get_fe().system_to_component_index(itest_ext).first;
//
//        for (unsigned int iquad=0; iquad<n_face_quad_pts; ++iquad) {
//            // Convection
//            const FadType flux_diff = (-conv_num_flux_dot_n[iquad][istate]) - conv_phys_flux_ext[iquad][istate]*(-normals_int[iquad]);
//            rhs = rhs - fe_values_ext.shape_value_component(itest_ext,iquad,istate) * flux_diff * JxW_int[iquad];
//            // Diffusive
//            rhs = rhs - fe_values_ext.shape_value_component(itest_ext,iquad,istate) * (-diss_auxi_num_flux_dot_n[iquad][istate]) * JxW_int[iquad];
//            rhs = rhs + fe_values_ext.shape_grad_component(itest_ext,iquad,istate) * diss_flux_jump_ext[iquad][istate] * JxW_int[iquad];
//        }
//
//        local_rhs_ext_cell(itest_ext) += rhs.val();
//        if (this->all_parameters->ode_solver_param.ode_solver_type == Parameters::ODESolverParam::ODESolverEnum::implicit_solver) {
//            for (unsigned int idof = 0; idof < n_dofs_int; ++idof) {
//                dR2_dW1[idof] = rhs.fastAccessDx(idof);
//            }
//            for (unsigned int idof = 0; idof < n_dofs_ext; ++idof) {
//                dR2_dW2[idof] = rhs.fastAccessDx(n_dofs_int+idof);
//            }
//            this->system_matrix.add(soln_dof_indices_ext[itest_ext], soln_dof_indices_int, dR2_dW1);
//            this->system_matrix.add(soln_dof_indices_ext[itest_ext], soln_dof_indices_ext, dR2_dW2);
//        }
//    }
}

/*******************************************************
 *
 *                     EXPLICIT
 *
 *******************************************************/

template <int dim, int nstate, typename real, typename MeshType, int sub_nstate>
void DGStrong<dim,nstate,real,MeshType,sub_nstate>::assemble_volume_term_explicit(
    typename dealii::DoFHandler<dim>::active_cell_iterator /*cell*/,
    typename dealii::DoFHandler<dim>::active_cell_iterator /*sub_cell*/,
    const dealii::types::global_dof_index /*current_cell_index*/,
    const dealii::types::global_dof_index /*sub_current_cell_index*/,
    const dealii::FEValues<dim,dim> &/*fe_values_vol*/,
    const dealii::FEValues<dim,dim> &/*sub_fe_values_vol*/,
    const std::vector<dealii::types::global_dof_index> &/*cell_dofs_indices*/,
    const std::vector<dealii::types::global_dof_index> &/*sub_cell_dofs_indices*/,
    const std::vector<dealii::types::global_dof_index> &/*metric_dof_indices*/,
    const unsigned int /*poly_degree*/,
    const unsigned int /*grid_degree*/,
    dealii::Vector<real> &/*local_rhs_int_cell*/,
    const dealii::FEValues<dim,dim> &/*fe_values_lagrange*/)
{
    //do nothing
}

<<<<<<< HEAD
template <int dim, int nstate, typename real, typename MeshType, int sub_nstate>
void DGStrong<dim,nstate,real,MeshType,sub_nstate>::assemble_boundary_term_explicit(
    typename dealii::DoFHandler<dim>::active_cell_iterator /*cell*/,
    const dealii::types::global_dof_index /*current_cell_index*/,
    const unsigned int /*boundary_id*/,
    const dealii::FEFaceValuesBase<dim,dim> &/*fe_values_boundary*/,
    const real /*penalty*/,
    const std::vector<dealii::types::global_dof_index> &/*dof_indices_int*/,
    dealii::Vector<real> &/*local_rhs_int_cell*/)
{
    //Do nothing
}

template <int dim, int nstate, typename real, typename MeshType, int sub_nstate>
void DGStrong<dim,nstate,real,MeshType,sub_nstate>::assemble_face_term_explicit(
    const unsigned int /*iface*/, const unsigned int /*neighbor_iface*/, 
    typename dealii::DoFHandler<dim>::active_cell_iterator /*cell*/,
    const dealii::types::global_dof_index /*current_cell_index*/,
    const dealii::types::global_dof_index /*neighbor_cell_index*/,
    const unsigned int /*poly_degree*/, const unsigned int /*grid_degree*/,
    const dealii::FEFaceValuesBase<dim,dim>     &/*fe_values_int*/,
    const dealii::FEFaceValuesBase<dim,dim>     &/*fe_values_ext*/,
    const real /*penalty*/,
    const std::vector<dealii::types::global_dof_index> &/*dof_indices_int*/,
    const std::vector<dealii::types::global_dof_index> &/*dof_indices_ext*/,
    const std::vector<dealii::types::global_dof_index> &/*metric_dof_indices_int*/,
    const std::vector<dealii::types::global_dof_index> &/*metric_dof_indices_ext*/,
    dealii::Vector<real>          &/*local_rhs_int_cell*/,
    dealii::Vector<real>          &/*local_rhs_ext_cell*/)
=======

template <int dim, int nstate, typename real, typename MeshType>
void DGStrong<dim,nstate,real,MeshType>::allocate_dual_vector()
>>>>>>> 47253214
{
    //Do nothing.
}

// using default MeshType = Triangulation
// 1D: dealii::Triangulation<dim>;
// Otherwise: dealii::parallel::distributed::Triangulation<dim>;
template class DGStrong <PHILIP_DIM, 1, double, dealii::Triangulation<PHILIP_DIM>,1>;
template class DGStrong <PHILIP_DIM, 2, double, dealii::Triangulation<PHILIP_DIM>,1>;
template class DGStrong <PHILIP_DIM, 3, double, dealii::Triangulation<PHILIP_DIM>,1>;
template class DGStrong <PHILIP_DIM, 4, double, dealii::Triangulation<PHILIP_DIM>,1>;
template class DGStrong <PHILIP_DIM, 5, double, dealii::Triangulation<PHILIP_DIM>,1>;
template class DGStrong <PHILIP_DIM, 6, double, dealii::Triangulation<PHILIP_DIM>,1>;

template class DGStrong <PHILIP_DIM, 1, double, dealii::parallel::shared::Triangulation<PHILIP_DIM>,1>;
template class DGStrong <PHILIP_DIM, 2, double, dealii::parallel::shared::Triangulation<PHILIP_DIM>,1>;
template class DGStrong <PHILIP_DIM, 3, double, dealii::parallel::shared::Triangulation<PHILIP_DIM>,1>;
template class DGStrong <PHILIP_DIM, 4, double, dealii::parallel::shared::Triangulation<PHILIP_DIM>,1>;
template class DGStrong <PHILIP_DIM, 5, double, dealii::parallel::shared::Triangulation<PHILIP_DIM>,1>;
template class DGStrong <PHILIP_DIM, 6, double, dealii::parallel::shared::Triangulation<PHILIP_DIM>,1>;

#if PHILIP_DIM!=1
template class DGStrong <PHILIP_DIM, 1, double, dealii::parallel::distributed::Triangulation<PHILIP_DIM>,1>;
template class DGStrong <PHILIP_DIM, 2, double, dealii::parallel::distributed::Triangulation<PHILIP_DIM>,1>;
template class DGStrong <PHILIP_DIM, 3, double, dealii::parallel::distributed::Triangulation<PHILIP_DIM>,1>;
template class DGStrong <PHILIP_DIM, 4, double, dealii::parallel::distributed::Triangulation<PHILIP_DIM>,1>;
template class DGStrong <PHILIP_DIM, 5, double, dealii::parallel::distributed::Triangulation<PHILIP_DIM>,1>;
template class DGStrong <PHILIP_DIM, 6, double, dealii::parallel::distributed::Triangulation<PHILIP_DIM>,1>;
#endif

} // PHiLiP namespace<|MERGE_RESOLUTION|>--- conflicted
+++ resolved
@@ -30,16 +30,6 @@
     : DGBaseState<dim,nstate,real,MeshType,sub_nstate>::DGBaseState(parameters_input, sub_parameters_input, degree, max_degree_input, grid_degree_input, triangulation_input)
 { }
 
-<<<<<<< HEAD
-// Destructor
-template <int dim, int nstate, typename real, typename MeshType, int sub_nstate>
-DGStrong<dim,nstate,real,MeshType,sub_nstate>::~DGStrong()
-{
-    pcout << "Destructing DGStrong..." << std::endl;
-}
-
-=======
->>>>>>> 47253214
 /***********************************************************
 *
 *       Build operators and solve for RHS
@@ -3162,41 +3152,8 @@
     //do nothing
 }
 
-<<<<<<< HEAD
 template <int dim, int nstate, typename real, typename MeshType, int sub_nstate>
-void DGStrong<dim,nstate,real,MeshType,sub_nstate>::assemble_boundary_term_explicit(
-    typename dealii::DoFHandler<dim>::active_cell_iterator /*cell*/,
-    const dealii::types::global_dof_index /*current_cell_index*/,
-    const unsigned int /*boundary_id*/,
-    const dealii::FEFaceValuesBase<dim,dim> &/*fe_values_boundary*/,
-    const real /*penalty*/,
-    const std::vector<dealii::types::global_dof_index> &/*dof_indices_int*/,
-    dealii::Vector<real> &/*local_rhs_int_cell*/)
-{
-    //Do nothing
-}
-
-template <int dim, int nstate, typename real, typename MeshType, int sub_nstate>
-void DGStrong<dim,nstate,real,MeshType,sub_nstate>::assemble_face_term_explicit(
-    const unsigned int /*iface*/, const unsigned int /*neighbor_iface*/, 
-    typename dealii::DoFHandler<dim>::active_cell_iterator /*cell*/,
-    const dealii::types::global_dof_index /*current_cell_index*/,
-    const dealii::types::global_dof_index /*neighbor_cell_index*/,
-    const unsigned int /*poly_degree*/, const unsigned int /*grid_degree*/,
-    const dealii::FEFaceValuesBase<dim,dim>     &/*fe_values_int*/,
-    const dealii::FEFaceValuesBase<dim,dim>     &/*fe_values_ext*/,
-    const real /*penalty*/,
-    const std::vector<dealii::types::global_dof_index> &/*dof_indices_int*/,
-    const std::vector<dealii::types::global_dof_index> &/*dof_indices_ext*/,
-    const std::vector<dealii::types::global_dof_index> &/*metric_dof_indices_int*/,
-    const std::vector<dealii::types::global_dof_index> &/*metric_dof_indices_ext*/,
-    dealii::Vector<real>          &/*local_rhs_int_cell*/,
-    dealii::Vector<real>          &/*local_rhs_ext_cell*/)
-=======
-
-template <int dim, int nstate, typename real, typename MeshType>
-void DGStrong<dim,nstate,real,MeshType>::allocate_dual_vector()
->>>>>>> 47253214
+void DGStrong<dim,nstate,real,MeshType,sub_nstate>::allocate_dual_vector()
 {
     //Do nothing.
 }
