--- conflicted
+++ resolved
@@ -31,11 +31,7 @@
     ~FlowSolverCaseBase() {};
 
     /// Displays the flow setup parameters
-<<<<<<< HEAD
-    virtual void display_flow_solver_setup() const;
-=======
-    void display_flow_solver_setup(std::shared_ptr<InitialConditionFunction<dim,nstate,double>> initial_condition) const;
->>>>>>> 1bed06d4
+    void display_flow_solver_setup() const;
 
     /// Pure Virtual function to generate the grid
     virtual std::shared_ptr<Triangulation> generate_grid() const = 0;
@@ -67,15 +63,14 @@
      */
     dealii::ConditionalOStream pcout;
 
-<<<<<<< HEAD
     /// Add a value to a given data table with scientific format
     void add_value_to_data_table(
             const double value,
             const std::string value_string,
             const std::shared_ptr <dealii::TableHandler> data_table) const;
-=======
+
     /// Display additional more specific flow case parameters
-    virtual void display_additional_flow_case_specific_parameters(std::shared_ptr<InitialConditionFunction<dim,nstate,double>> initial_condition) const = 0;
+    virtual void display_additional_flow_case_specific_parameters() const = 0;
 
 private:
     /// Returns the pde type string from the all_param class member
@@ -84,7 +79,6 @@
     /// Returns the flow case type string from the all_param class member
     std::string get_flow_case_string() const;
 
->>>>>>> 1bed06d4
 };
 
 } // Tests namespace
