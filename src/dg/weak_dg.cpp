--- conflicted
+++ resolved
@@ -627,19 +627,8 @@
               soln_grad_at_q[iquad][istate] += soln_coeff[idof] * fe_values_vol.shape_grad_component(idof, iquad, istate);
         }
         // Evaluate physical convective flux and source term
-<<<<<<< HEAD
-        conv_phys_flux_at_q[iquad] = DGBaseState<dim,nstate,real,MeshType>::pde_physics_double->convective_flux (soln_at_q[iquad]);
-        diss_phys_flux_at_q[iquad] = DGBaseState<dim,nstate,real,MeshType>::pde_physics_double->dissipative_flux (soln_at_q[iquad], soln_grad_at_q[iquad], current_cell_index);
-
-        if(this->pde_physics_double->has_nonzero_physical_source){
-            physical_source_at_q.resize(n_quad_pts);
-            const dealii::Point<dim,real> points = fe_values_vol.quadrature_point(iquad);
-            physical_source_at_q[iquad] = this->pde_physics_double->physical_source_term (points,soln_at_q[iquad], soln_grad_at_q[iquad], current_cell_index);
-        }
-=======
         conv_phys_flux_at_q[iquad] = this->pde_physics_double->convective_flux (soln_at_q[iquad]);
         diss_phys_flux_at_q[iquad] = this->pde_physics_double->dissipative_flux (soln_at_q[iquad], soln_grad_at_q[iquad], current_cell_index);
->>>>>>> ee3bdb4a
         if(this->all_parameters->artificial_dissipation_param.add_artificial_dissipation) {
             const ADArrayTensor1 artificial_diss_phys_flux_at_q = DGBaseState<dim,nstate,real,MeshType>::artificial_dissip->calc_artificial_dissipation_flux (soln_at_q[iquad], soln_grad_at_q[iquad], artificial_diss_coeff);
             for (int istate=0; istate<nstate; istate++) {
@@ -652,6 +641,11 @@
             source_at_q[iquad] = this->pde_physics_double->source_term (point, soln_at_q[iquad], this->current_time, current_cell_index);
             //std::array<real,nstate> artificial_source_at_q = DGBaseState<dim,nstate,real,MeshType>::pde_physics_double->artificial_source_term (artificial_diss_coeff, point, soln_at_q[iquad]);
             //for (int s=0;s<nstate;++s) source_at_q[iquad][s] += artificial_source_at_q[s];
+        }
+        if(this->pde_physics_double->has_nonzero_physical_source){
+            physical_source_at_q.resize(n_quad_pts);
+            const dealii::Point<dim,real> points = fe_values_vol.quadrature_point(iquad);
+            physical_source_at_q[iquad] = this->pde_physics_double->physical_source_term (points,soln_at_q[iquad], soln_grad_at_q[iquad], current_cell_index);
         }
     }
 
