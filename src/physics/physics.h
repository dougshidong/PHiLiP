#ifndef __PHYSICS__
#define __PHYSICS__

#include <deal.II/base/tensor.h>
#include <deal.II/numerics/data_component_interpretation.h>
#include <deal.II/fe/fe_update_flags.h>
#include <deal.II/base/types.h>
#include <deal.II/base/conditional_ostream.h>

#include "parameters/all_parameters.h"
#include "parameters/parameters_manufactured_solution.h"
#include "physics/manufactured_solution.h"


namespace PHiLiP {
namespace Physics {

/// Base class from which Advection, Diffusion, ConvectionDiffusion, and Euler is derived.
/**
 *  Main interface for all the convective and diffusive terms.
 *
 *  LinearAdvection, Diffusion, ConvectionDiffusion, Euler are derived from this class.
 *
 *  Partial differential equation is given by the divergence of the convective and
 *  diffusive flux equal to the source term
 *
 *  \f[ \boldsymbol{\nabla} \cdot
 *         (  \mathbf{F}_{conv}( u ) 
 *          + \mathbf{F}_{diss}( u, \boldsymbol{\nabla}(u) )
 *      = s(\mathbf{x})
 *  \f]
 */
template <int dim, int nstate, typename real>
class PhysicsBase
{
public:

    using NonPhysicalBehaviorEnum = Parameters::AllParameters::NonPhysicalBehaviorEnum;

    /// Default constructor that will set the constants.
    PhysicsBase(
        const Parameters::AllParameters *const                    parameters_input,
        const bool                                                has_nonzero_diffusion_input,
        const bool                                                has_nonzero_physical_source_input,
        const dealii::Tensor<2,3,double>                          input_diffusion_tensor = Parameters::ManufacturedSolutionParam::get_default_diffusion_tensor(),
        std::shared_ptr< ManufacturedSolutionFunction<dim,real> > manufactured_solution_function_input = nullptr);

    /// Constructor that will call default constructor.
    PhysicsBase(
        const Parameters::AllParameters *const                    parameters_input,
        const bool                                                has_nonzero_diffusion_input,
        const bool                                                has_nonzero_physical_source_input,
        std::shared_ptr< ManufacturedSolutionFunction<dim,real> > manufactured_solution_function_input = nullptr);

    /// Virtual destructor required for abstract classes.
    virtual ~PhysicsBase() {};

    /// Flag to signal that diffusion term is non-zero
    const bool has_nonzero_diffusion;

    /// Flag to signal that physical source term is non-zero
    const bool has_nonzero_physical_source;

    /// Pointer to parameters object
    const Parameters::AllParameters *const all_parameters;
    
    /// Determines type of nonphysical behavior
    const NonPhysicalBehaviorEnum non_physical_behavior_type;    

    /// Manufactured solution function
    std::shared_ptr< ManufacturedSolutionFunction<dim,real> > manufactured_solution_function;

    /// Convective fluxes that will be differentiated once in space.
    virtual std::array<dealii::Tensor<1,dim,real>,nstate> convective_flux (
        const std::array<real,nstate> &solution) const = 0;

    /// Convective Numerical Split Flux for split form
    virtual std::array<dealii::Tensor<1,dim,real>,nstate> convective_numerical_split_flux (
        const std::array<real,nstate> &conservative_soln1,
        const std::array<real,nstate> &conservative_soln2) const;

    /// Computes the entropy variables.
    virtual std::array<real,nstate> compute_entropy_variables (
                const std::array<real,nstate> &conservative_soln) const = 0;

    /// Computes the conservative variables from the entropy variables.
    virtual std::array<real,nstate> compute_conservative_variables_from_entropy_variables (
                const std::array<real,nstate> &entropy_var) const = 0;

    /// Spectral radius of convective term Jacobian.
    /** Used for scalar dissipation
     */
    virtual std::array<real,nstate> convective_eigenvalues (
        const std::array<real,nstate> &/*solution*/,
        const dealii::Tensor<1,dim,real> &/*normal*/) const = 0;

    /// Maximum convective eigenvalue
    virtual real max_convective_eigenvalue (const std::array<real,nstate> &soln) const = 0;

    /// Maximum convective normal eigenvalue (used in Lax-Friedrichs)
    virtual real max_convective_normal_eigenvalue (
        const std::array<real,nstate> &soln,
        const dealii::Tensor<1,dim,real> &normal) const;

    /// Maximum viscous eigenvalue.
    virtual real max_viscous_eigenvalue (const std::array<real,nstate> &soln) const = 0;

    // /// Evaluate the diffusion matrix \f$ A \f$ such that \f$F_v = A \nabla u\f$.
    // virtual std::array<dealii::Tensor<1,dim,real>,nstate> apply_diffusion_matrix (
    //     const std::array<real,nstate> &solution,
    //     const std::array<dealii::Tensor<1,dim,real>,nstate> &solution_grad) const = 0;

    /// Dissipative fluxes that will be differentiated ONCE in space.
    virtual std::array<dealii::Tensor<1,dim,real>,nstate> dissipative_flux (
        const std::array<real,nstate> &solution,
        const std::array<dealii::Tensor<1,dim,real>,nstate> &solution_gradient,
        const dealii::types::global_dof_index cell_index) const = 0;

    /// Artificial dissipative fluxes that will be differentiated ONCE in space.
    /** Stems from the Persson2006 paper on subcell shock capturing */
/*    virtual std::array<dealii::Tensor<1,dim,real>,nstate> artificial_dissipative_flux (
        const real viscosity_coefficient,
        const std::array<real,nstate> &solution,
        const std::array<dealii::Tensor<1,dim,real>,nstate> &solution_gradient) const;
*/ 
    /// Source term that does not require differentiation.
    virtual std::array<real,nstate> source_term (
        const dealii::Point<dim,real> &pos,
        const std::array<real,nstate> &solution,
        const real current_time,
        const dealii::types::global_dof_index cell_index) const = 0;

    /// Physical source term that does require differentiation.
    virtual std::array<real,nstate> physical_source_term (
        const dealii::Point<dim,real> &pos,
        const std::array<real,nstate> &solution,
        const std::array<dealii::Tensor<1,dim,real>,nstate> &solution_gradient,
        const dealii::types::global_dof_index cell_index) const;

    /// Artificial source term that does not require differentiation stemming from artificial dissipation.
    virtual std::array<real,nstate> artificial_source_term (
        const real viscosity_coefficient,
        const dealii::Point<dim,real> &pos,
        const std::array<real,nstate> &solution) const;

    /// Evaluates boundary values and gradients on the other side of the face.
    virtual void boundary_face_values (
        const int /*boundary_type*/,
        const dealii::Point<dim, real> &/*pos*/,
        const dealii::Tensor<1,dim,real> &/*normal*/,
        const std::array<real,nstate> &/*soln_int*/,
        const std::array<dealii::Tensor<1,dim,real>,nstate> &/*soln_grad_int*/,
        std::array<real,nstate> &/*soln_bc*/,
        std::array<dealii::Tensor<1,dim,real>,nstate> &/*soln_grad_bc*/) const = 0;

    /// Returns current vector solution to be used by PhysicsPostprocessor to output current solution.
    /** The implementation in this Physics base class simply returns the stored solution.
     */
    virtual dealii::Vector<double> post_compute_derived_quantities_vector (
        const dealii::Vector<double>              &uh,
        const std::vector<dealii::Tensor<1,dim> > &/*duh*/,
        const std::vector<dealii::Tensor<2,dim> > &/*dduh*/,
        const dealii::Tensor<1,dim>               &/*normals*/,
        const dealii::Point<dim>                  &/*evaluation_points*/) const;

    /// Returns current scalar solution to be used by PhysicsPostprocessor to output current solution.
    /** The implementation in this Physics base class simply returns the stored solution.
     */
    virtual dealii::Vector<double> post_compute_derived_quantities_scalar (
        const double                &uh,
        const dealii::Tensor<1,dim> &/*duh*/,
        const dealii::Tensor<2,dim> &/*dduh*/,
        const dealii::Tensor<1,dim> &/*normals*/,
        const dealii::Point<dim>    &/*evaluation_points*/) const;

    /// Returns names of the solution to be used by PhysicsPostprocessor to output current solution.
    /** The implementation in this Physics base class simply returns "state0, state1, etc.".
     */
    virtual std::vector<std::string> post_get_names () const;

    /// Returns DataComponentInterpretation of the solution to be used by PhysicsPostprocessor to output current solution.
    /** Treats every solution state as an independent scalar.
     */
    virtual std::vector<dealii::DataComponentInterpretation::DataComponentInterpretation> post_get_data_component_interpretation () const;

    /// Returns required update flags of the solution to be used by PhysicsPostprocessor to output current solution.
    /** Only update the solution at the output points.
     */
    virtual dealii::UpdateFlags post_get_needed_update_flags () const;

    /// Function to handle nonphysical results
    /** This is to be called by derived physics classes
     *  when a nonphysical quantity is detected there.
     *  e.g., negative density in Euler.
     *  The behavior is determined by the value of
     *  non_physical_behavior_type.
     *  Returns BIG_NUMBER.
     */
    template<typename real2> 
<<<<<<< HEAD
    real2 handle_non_physical_result () const;

=======
    real2 handle_non_physical_result (const std::string message = "") const;

public:

    /// BIG_NUMBER which is returned in place of NaN according to handle_non_physical_result()
    /** Type double so that typecasting works with all real types */
    const double BIG_NUMBER = 1e100;
>>>>>>> fd0a1612
    
protected:
    /// ConditionalOStream.
    /** Used as std::cout, but only prints if mpi_rank == 0
     */
    dealii::ConditionalOStream pcout;

    /// Anisotropic diffusion matrix
    /** As long as the diagonal components are positive and diagonally dominant
     *  we should have a stable diffusive system
     */
    dealii::Tensor<2,dim,double> diffusion_tensor;

};
} // Physics namespace
} // PHiLiP namespace

#endif<|MERGE_RESOLUTION|>--- conflicted
+++ resolved
@@ -197,10 +197,6 @@
      *  Returns BIG_NUMBER.
      */
     template<typename real2> 
-<<<<<<< HEAD
-    real2 handle_non_physical_result () const;
-
-=======
     real2 handle_non_physical_result (const std::string message = "") const;
 
 public:
@@ -208,7 +204,6 @@
     /// BIG_NUMBER which is returned in place of NaN according to handle_non_physical_result()
     /** Type double so that typecasting works with all real types */
     const double BIG_NUMBER = 1e100;
->>>>>>> fd0a1612
     
 protected:
     /// ConditionalOStream.
