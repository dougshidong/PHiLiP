#include "parameters_flow_solver.h"

#include <string>

namespace PHiLiP {

namespace Parameters {

// Flow Solver inputs
FlowSolverParam::FlowSolverParam() {}

void FlowSolverParam::declare_parameters(dealii::ParameterHandler &prm)
{
    prm.enter_subsection("flow_solver");
    {
        prm.declare_entry("flow_case_type","taylor_green_vortex",
                          dealii::Patterns::Selection(
                          " taylor_green_vortex | "
                          " burgers_viscous_snapshot | "
                          " naca0012 | "
                          " burgers_rewienski_snapshot | "
<<<<<<< HEAD
                          " burgers_inviscid | "
                          " advection | "
                          " convection_diffusion | "
                          " advection_periodic"),
=======
                          " advection_periodic | "
                          " gaussian_bump "),
>>>>>>> 1971b6a2
                          "The type of flow we want to simulate. "
                          "Choices are "
                          " <taylor_green_vortex | "
                          " burgers_viscous_snapshot | "
                          " naca0012 | "
                          " burgers_rewienski_snapshot | "
<<<<<<< HEAD
                          " burgers_inviscid | "
                          " advection | "
                          " convection_diffusion> | "
                          " advection_periodic>.");
=======
                          " advection_periodic | "
                          " gaussian_bump>. ");
>>>>>>> 1971b6a2

        prm.declare_entry("poly_degree", "1",
                          dealii::Patterns::Integer(0, dealii::Patterns::Integer::max_int_value),
                          "Polynomial order (P) of the basis functions for DG.");

        prm.declare_entry("final_time", "1",
                          dealii::Patterns::Double(0, dealii::Patterns::Double::max_double_value),
                          "Final solution time.");

        prm.declare_entry("courant_friedrich_lewy_number", "1",
                          dealii::Patterns::Double(0, dealii::Patterns::Double::max_double_value),
                          "Courant-Friedrich-Lewy (CFL) number for constant time step.");

        prm.declare_entry("unsteady_data_table_filename", "unsteady_data_table",
                          dealii::Patterns::FileName(dealii::Patterns::FileName::FileType::input),
                          "Filename of the unsteady data table output file: unsteady_data_table_filename.txt.");

        prm.declare_entry("steady_state", "false",
                          dealii::Patterns::Bool(),
                          "Solve steady-state solution. False by default (i.e. unsteady by default).");

        prm.declare_entry("adaptive_time_step", "false",
                          dealii::Patterns::Bool(),
                          "Adapt the time step on the fly for unsteady flow simulations. False by default (i.e. constant time step by default).");

        prm.declare_entry("steady_state_polynomial_ramping", "false",
                          dealii::Patterns::Bool(),
                          "For steady-state cases, does polynomial ramping if set to true. False by default.");

        prm.declare_entry("sensitivity_table_filename", "sensitivity_table",
                          dealii::Patterns::FileName(dealii::Patterns::FileName::FileType::input),
                          "Filename for the sensitivity data table output file: sensitivity_table_filename.txt.");

        prm.declare_entry("restart_computation_from_file", "false",
                          dealii::Patterns::Bool(),
                          "Restarts the computation from the restart file. False by default.");

        prm.declare_entry("output_restart_files", "false",
                          dealii::Patterns::Bool(),
                          "Output restart files for restarting the computation. False by default.");

        prm.declare_entry("restart_files_directory_name", ".",
                          dealii::Patterns::FileName(dealii::Patterns::FileName::FileType::input),
                          "Name of directory for writing and reading restart files. Current directory by default.");

        prm.declare_entry("restart_file_index", "1",
                          dealii::Patterns::Integer(1, dealii::Patterns::Integer::max_int_value),
                          "Index of restart file from which the computation will be restarted from. 1 by default.");

        prm.declare_entry("output_restart_files_every_x_steps", "1",
                          dealii::Patterns::Integer(1,dealii::Patterns::Integer::max_int_value),
                          "Outputs the restart files every x steps.");

        prm.declare_entry("output_restart_files_every_dt_time_intervals", "0.0",
                          dealii::Patterns::Double(0,dealii::Patterns::Double::max_double_value),
                          "Outputs the restart files at time intervals of dt.");

        prm.enter_subsection("grid");
        {
            prm.declare_entry("input_mesh_filename", "naca0012",
                              dealii::Patterns::FileName(dealii::Patterns::FileName::FileType::input),
                              "Filename of the input mesh: input_mesh_filename.msh. For cases that import a mesh file.");

            prm.declare_entry("grid_degree", "1",
                              dealii::Patterns::Integer(1, dealii::Patterns::Integer::max_int_value),
                              "Polynomial degree of the grid. Curvilinear grid if set greater than 1; default is 1.");

            prm.declare_entry("grid_left_bound", "0.0",
                              dealii::Patterns::Double(0, dealii::Patterns::Double::max_double_value),
                              "Left bound of domain for hyper_cube mesh based cases.");

            prm.declare_entry("grid_right_bound", "1.0",
                              dealii::Patterns::Double(0, dealii::Patterns::Double::max_double_value),
                              "Right bound of domain for hyper_cube mesh based cases.");

            prm.declare_entry("number_of_grid_elements_per_dimension", "4",
                              dealii::Patterns::Integer(1, dealii::Patterns::Integer::max_int_value),
                              "Number of grid elements per dimension for hyper_cube mesh based cases.");

            prm.declare_entry("number_of_mesh_refinements", "0",
                              dealii::Patterns::Integer(0, dealii::Patterns::Integer::max_int_value),
                              "Number of mesh refinements for Gaussian bump and naca0012 based cases.");

            prm.enter_subsection("gaussian_bump");
            {
                prm.declare_entry("channel_length", "3.0",
                                  dealii::Patterns::Double(0, dealii::Patterns::Double::max_double_value),
                                  "Lenght of channel for gaussian bump meshes.");

                prm.declare_entry("channel_height", "0.8",
                                  dealii::Patterns::Double(0, dealii::Patterns::Double::max_double_value),
                                  "Height of channel for gaussian bump meshes.");

                prm.declare_entry("bump_height", "0.0625", 
                                  dealii::Patterns::Double(0, dealii::Patterns::Double::max_double_value),
                                  "Height of the bump for gaussian bump meshes.");

                prm.declare_entry("number_of_subdivisions_in_x_direction", "0",
                                  dealii::Patterns::Integer(0, dealii::Patterns::Integer::max_int_value),
                                  "Number of subdivisions in the x direction for gaussian bump meshes.");

                prm.declare_entry("number_of_subdivisions_in_y_direction", "0",
                                  dealii::Patterns::Integer(0, dealii::Patterns::Integer::max_int_value),
                                  "Number of subdivisions in the y direction for gaussian bump meshes.");

                prm.declare_entry("number_of_subdivisions_in_z_direction", "0",
                                  dealii::Patterns::Integer(0, dealii::Patterns::Integer::max_int_value),
                                  "Number of subdivisions in the z direction for gaussian bump meshes.");
            }
            prm.leave_subsection();
        }
        prm.leave_subsection();

        prm.enter_subsection("taylor_green_vortex");
        {
            prm.declare_entry("expected_kinetic_energy_at_final_time", "1",
                              dealii::Patterns::Double(0, dealii::Patterns::Double::max_double_value),
                              "For integration test purposes, expected kinetic energy at final time.");

            prm.declare_entry("expected_theoretical_dissipation_rate_at_final_time", "1",
                              dealii::Patterns::Double(0, dealii::Patterns::Double::max_double_value),
                              "For integration test purposes, expected theoretical kinetic energy dissipation rate at final time.");

            prm.declare_entry("density_initial_condition_type", "uniform",
                              dealii::Patterns::Selection(
                              " uniform | "
                              " isothermal "),
                              "The type of density initialization. "
                              "Choices are "
                              " <uniform | "
                              " isothermal>.");
        }
        prm.leave_subsection();

        prm.declare_entry("interpolate_initial_condition", "true",
                          dealii::Patterns::Bool(),
                          "Interpolate the initial condition function onto the DG solution. If fale, then it projects the physical value. True by default.");
        
        prm.enter_subsection("time_refinement_study");
        {
            prm.declare_entry("number_of_times_to_solve", "4",
                              dealii::Patterns::Integer(1, dealii::Patterns::Integer::max_int_value),
                              "Number of times to run the flow solver during a time refinement study.");
            prm.declare_entry("refinement_ratio", "0.5",
                              dealii::Patterns::Double(0, 1.0),
                              "Ratio between a timestep size and the next in a time refinement study, 0<r<1.");
        }
        prm.leave_subsection();
    }
    prm.leave_subsection();
}

void FlowSolverParam::parse_parameters(dealii::ParameterHandler &prm)
{   
    prm.enter_subsection("flow_solver");
    {
        const std::string flow_case_type_string = prm.get("flow_case_type");
        if      (flow_case_type_string == "taylor_green_vortex")        {flow_case_type = taylor_green_vortex;}
        else if (flow_case_type_string == "burgers_viscous_snapshot")   {flow_case_type = burgers_viscous_snapshot;}
        else if (flow_case_type_string == "burgers_rewienski_snapshot") {flow_case_type = burgers_rewienski_snapshot;}
        else if (flow_case_type_string == "naca0012")                   {flow_case_type = naca0012;}
        else if (flow_case_type_string == "burgers_inviscid")           {flow_case_type = burgers_inviscid;}
        else if (flow_case_type_string == "advection")                  {flow_case_type = advection;}
        else if (flow_case_type_string == "convection_diffusion")       {flow_case_type = convection_diffusion;}
        else if (flow_case_type_string == "advection_periodic")         {flow_case_type = advection_periodic;}
        else if (flow_case_type_string == "gaussian_bump")              {flow_case_type = gaussian_bump;}

        poly_degree = prm.get_integer("poly_degree");
        final_time = prm.get_double("final_time");
        courant_friedrich_lewy_number = prm.get_double("courant_friedrich_lewy_number");
        unsteady_data_table_filename = prm.get("unsteady_data_table_filename");
        steady_state = prm.get_bool("steady_state");
        steady_state_polynomial_ramping = prm.get_bool("steady_state_polynomial_ramping");
        adaptive_time_step = prm.get_bool("adaptive_time_step");
        sensitivity_table_filename = prm.get("sensitivity_table_filename");
        restart_computation_from_file = prm.get_bool("restart_computation_from_file");
        output_restart_files = prm.get_bool("output_restart_files");
        restart_files_directory_name = prm.get("restart_files_directory_name");
        restart_file_index = prm.get_integer("restart_file_index");
        output_restart_files_every_x_steps = prm.get_integer("output_restart_files_every_x_steps");
        output_restart_files_every_dt_time_intervals = prm.get_double("output_restart_files_every_dt_time_intervals");

        prm.enter_subsection("grid");
        {
            input_mesh_filename = prm.get("input_mesh_filename");
            grid_degree = prm.get_integer("grid_degree");
            grid_left_bound = prm.get_double("grid_left_bound");
            grid_right_bound = prm.get_double("grid_right_bound");
            number_of_grid_elements_per_dimension = prm.get_integer("number_of_grid_elements_per_dimension");
            number_of_mesh_refinements = prm.get_integer("number_of_mesh_refinements");

            prm.enter_subsection("gaussian_bump");
            {
                number_of_subdivisions_in_x_direction = prm.get_integer("number_of_subdivisions_in_x_direction");
                number_of_subdivisions_in_y_direction = prm.get_integer("number_of_subdivisions_in_y_direction");
                number_of_subdivisions_in_z_direction = prm.get_integer("number_of_subdivisions_in_z_direction");
                channel_length = prm.get_double("channel_length");
                channel_height = prm.get_double("channel_height");
                bump_height = prm.get_double("bump_height");
            }
            prm.leave_subsection();
        }       
        prm.leave_subsection();

        prm.enter_subsection("taylor_green_vortex");
        {
            expected_kinetic_energy_at_final_time = prm.get_double("expected_kinetic_energy_at_final_time");
            expected_theoretical_dissipation_rate_at_final_time = prm.get_double("expected_theoretical_dissipation_rate_at_final_time");

            const std::string density_initial_condition_type_string = prm.get("density_initial_condition_type");
            if      (density_initial_condition_type_string == "uniform")    {density_initial_condition_type = uniform;}
            else if (density_initial_condition_type_string == "isothermal") {density_initial_condition_type = isothermal;}
        }
        prm.leave_subsection();
        interpolate_initial_condition = prm.get_bool("interpolate_initial_condition");
        prm.enter_subsection("time_refinement_study");
        {
            number_of_times_to_solve = prm.get_integer("number_of_times_to_solve");
            refinement_ratio = prm.get_double("refinement_ratio");
        }
        prm.leave_subsection();
    }
    prm.leave_subsection();
}

} // Parameters namespace

} // PHiLiP namespace<|MERGE_RESOLUTION|>--- conflicted
+++ resolved
@@ -19,30 +19,22 @@
                           " burgers_viscous_snapshot | "
                           " naca0012 | "
                           " burgers_rewienski_snapshot | "
-<<<<<<< HEAD
                           " burgers_inviscid | "
                           " advection | "
                           " convection_diffusion | "
-                          " advection_periodic"),
-=======
                           " advection_periodic | "
                           " gaussian_bump "),
->>>>>>> 1971b6a2
                           "The type of flow we want to simulate. "
                           "Choices are "
                           " <taylor_green_vortex | "
                           " burgers_viscous_snapshot | "
                           " naca0012 | "
                           " burgers_rewienski_snapshot | "
-<<<<<<< HEAD
                           " burgers_inviscid | "
                           " advection | "
                           " convection_diffusion> | "
-                          " advection_periodic>.");
-=======
                           " advection_periodic | "
                           " gaussian_bump>. ");
->>>>>>> 1971b6a2
 
         prm.declare_entry("poly_degree", "1",
                           dealii::Patterns::Integer(0, dealii::Patterns::Integer::max_int_value),
