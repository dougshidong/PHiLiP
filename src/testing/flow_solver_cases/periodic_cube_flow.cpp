#include "periodic_cube_flow.h"

#include <stdlib.h>
#include <iostream>
#include "mesh/grids/straight_periodic_cube.hpp"

namespace PHiLiP {

namespace Tests {
//=========================================================
// FLOW IN PERIODIC CUBE DOMAIN
//=========================================================
template <int dim, int nstate>
PeriodicCubeFlow<dim, nstate>::PeriodicCubeFlow(const PHiLiP::Parameters::AllParameters *const parameters_input)
        : FlowSolverCaseBase<dim, nstate>(parameters_input)
        , number_of_cells_per_direction(this->all_param.grid_refinement_study_param.grid_size)
        , domain_left(this->all_param.grid_refinement_study_param.grid_left)
        , domain_right(this->all_param.grid_refinement_study_param.grid_right)
        , domain_size(pow(this->domain_right - this->domain_left, dim))
{ }

template <int dim, int nstate>
std::shared_ptr<Triangulation> PeriodicCubeFlow<dim,nstate>::generate_grid() const
{
    std::shared_ptr<Triangulation> grid = std::make_shared<Triangulation> (
#if PHILIP_DIM!=1
            this->mpi_communicator
#endif
    );
    Grids::straight_periodic_cube<dim,dealii::parallel::distributed::Triangulation<dim>>(grid, domain_left, domain_right, number_of_cells_per_direction);

    return grid;
}

template <int dim, int nstate>
void PeriodicCubeFlow<dim,nstate>::display_grid_parameters() const
{
<<<<<<< HEAD
    // Description: Returns l2 error with the initial condition function
    // Purpose: For checking the initialization
    std::shared_ptr<InitialConditionFunction<dim,nstate,double>> initial_condition_function = InitialConditionFactory<dim,nstate,double>::create_InitialConditionFunction(&this->all_param);
    double integrand_value = 0.0;
    for (int istate=0; istate<nstate; ++istate) {
        const double exact_soln_at_q = initial_condition_function->value(qpoint, istate);
        integrand_value += pow(soln_at_q[istate] - exact_soln_at_q, 2.0);
    }
    return integrand_value;
}

template<int dim, int nstate>
double PeriodicCubeFlow<dim, nstate>::integrate_over_domain(DGBase<dim, double> &dg,const IntegratedQuantitiesEnum integrated_quantity) const
{
    double integral_value = 0.0;

    // Overintegrate the error to make sure there is not integration error in the error estimate
    int overintegrate = 10;
    dealii::QGauss<dim> quad_extra(dg.max_degree+1+overintegrate);
    dealii::FEValues<dim,dim> fe_values_extra(*(dg.high_order_grid->mapping_fe_field), dg.operators->fe_collection_basis[dg.max_degree], quad_extra,
                                              dealii::update_values | dealii::update_JxW_values | dealii::update_quadrature_points);

    const unsigned int n_quad_pts = fe_values_extra.n_quadrature_points;
    std::array<double,nstate> soln_at_q;

    std::vector<dealii::types::global_dof_index> dofs_indices (fe_values_extra.dofs_per_cell);
    for (auto cell : dg.dof_handler.active_cell_iterators()) {
        if (!cell->is_locally_owned()) continue;
        fe_values_extra.reinit (cell);
        cell->get_dof_indices (dofs_indices);

        for (unsigned int iquad=0; iquad<n_quad_pts; ++iquad) {

            std::fill(soln_at_q.begin(), soln_at_q.end(), 0.0);
            for (unsigned int idof=0; idof<fe_values_extra.dofs_per_cell; ++idof) {
                const unsigned int istate = fe_values_extra.get_fe().system_to_component_index(idof).first;
                soln_at_q[istate] += dg.solution[dofs_indices[idof]] * fe_values_extra.shape_value_component(idof, iquad, istate);
            }
            const dealii::Point<dim> qpoint = (fe_values_extra.quadrature_point(iquad));

            double integrand_value = 0.0;
            if(integrated_quantity == IntegratedQuantitiesEnum::kinetic_energy)             {integrand_value = integrand_kinetic_energy(soln_at_q);}
            if(integrated_quantity == IntegratedQuantitiesEnum::l2_error_initial_condition) {integrand_value = integrand_l2_error_initial_condition(soln_at_q,qpoint);}

            integral_value += integrand_value * fe_values_extra.JxW(iquad);
        }
    }
    const double integral_value_mpi_sum = dealii::Utilities::MPI::sum(integral_value, this->mpi_communicator);
    return integral_value_mpi_sum;
}

template<int dim, int nstate>
double PeriodicCubeFlow<dim, nstate>::compute_kinetic_energy(DGBase<dim, double> &dg) const
{
    return integrate_over_domain(dg, IntegratedQuantitiesEnum::kinetic_energy);
=======
    const std::string grid_type_string = "straight_periodic_cube";
    // Display the information about the grid
    this->pcout << "- Grid type: " << grid_type_string << std::endl;
    this->pcout << "- - Domain dimensionality: " << dim << std::endl;
    this->pcout << "- - Domain left: " << this->domain_left << std::endl;
    this->pcout << "- - Domain right: " << this->domain_right << std::endl;
    this->pcout << "- - Number of cells in each direction: " << number_of_cells_per_direction << std::endl;
    if constexpr(dim==1) this->pcout << "- - Domain length: " << this->domain_size << std::endl;
    if constexpr(dim==2) this->pcout << "- - Domain area: " << this->domain_size << std::endl;
    if constexpr(dim==3) this->pcout << "- - Domain volume: " << this->domain_size << std::endl;
>>>>>>> b13f5ff0
}

template <int dim, int nstate>
void PeriodicCubeFlow<dim,nstate>::display_additional_flow_case_specific_parameters() const
{
    this->display_grid_parameters();
}

#if PHILIP_DIM==3
template class PeriodicCubeFlow <PHILIP_DIM,PHILIP_DIM+2>;
#endif

} // Tests namespace
} // PHiLiP namespace
<|MERGE_RESOLUTION|>--- conflicted
+++ resolved
@@ -35,63 +35,6 @@
 template <int dim, int nstate>
 void PeriodicCubeFlow<dim,nstate>::display_grid_parameters() const
 {
-<<<<<<< HEAD
-    // Description: Returns l2 error with the initial condition function
-    // Purpose: For checking the initialization
-    std::shared_ptr<InitialConditionFunction<dim,nstate,double>> initial_condition_function = InitialConditionFactory<dim,nstate,double>::create_InitialConditionFunction(&this->all_param);
-    double integrand_value = 0.0;
-    for (int istate=0; istate<nstate; ++istate) {
-        const double exact_soln_at_q = initial_condition_function->value(qpoint, istate);
-        integrand_value += pow(soln_at_q[istate] - exact_soln_at_q, 2.0);
-    }
-    return integrand_value;
-}
-
-template<int dim, int nstate>
-double PeriodicCubeFlow<dim, nstate>::integrate_over_domain(DGBase<dim, double> &dg,const IntegratedQuantitiesEnum integrated_quantity) const
-{
-    double integral_value = 0.0;
-
-    // Overintegrate the error to make sure there is not integration error in the error estimate
-    int overintegrate = 10;
-    dealii::QGauss<dim> quad_extra(dg.max_degree+1+overintegrate);
-    dealii::FEValues<dim,dim> fe_values_extra(*(dg.high_order_grid->mapping_fe_field), dg.operators->fe_collection_basis[dg.max_degree], quad_extra,
-                                              dealii::update_values | dealii::update_JxW_values | dealii::update_quadrature_points);
-
-    const unsigned int n_quad_pts = fe_values_extra.n_quadrature_points;
-    std::array<double,nstate> soln_at_q;
-
-    std::vector<dealii::types::global_dof_index> dofs_indices (fe_values_extra.dofs_per_cell);
-    for (auto cell : dg.dof_handler.active_cell_iterators()) {
-        if (!cell->is_locally_owned()) continue;
-        fe_values_extra.reinit (cell);
-        cell->get_dof_indices (dofs_indices);
-
-        for (unsigned int iquad=0; iquad<n_quad_pts; ++iquad) {
-
-            std::fill(soln_at_q.begin(), soln_at_q.end(), 0.0);
-            for (unsigned int idof=0; idof<fe_values_extra.dofs_per_cell; ++idof) {
-                const unsigned int istate = fe_values_extra.get_fe().system_to_component_index(idof).first;
-                soln_at_q[istate] += dg.solution[dofs_indices[idof]] * fe_values_extra.shape_value_component(idof, iquad, istate);
-            }
-            const dealii::Point<dim> qpoint = (fe_values_extra.quadrature_point(iquad));
-
-            double integrand_value = 0.0;
-            if(integrated_quantity == IntegratedQuantitiesEnum::kinetic_energy)             {integrand_value = integrand_kinetic_energy(soln_at_q);}
-            if(integrated_quantity == IntegratedQuantitiesEnum::l2_error_initial_condition) {integrand_value = integrand_l2_error_initial_condition(soln_at_q,qpoint);}
-
-            integral_value += integrand_value * fe_values_extra.JxW(iquad);
-        }
-    }
-    const double integral_value_mpi_sum = dealii::Utilities::MPI::sum(integral_value, this->mpi_communicator);
-    return integral_value_mpi_sum;
-}
-
-template<int dim, int nstate>
-double PeriodicCubeFlow<dim, nstate>::compute_kinetic_energy(DGBase<dim, double> &dg) const
-{
-    return integrate_over_domain(dg, IntegratedQuantitiesEnum::kinetic_energy);
-=======
     const std::string grid_type_string = "straight_periodic_cube";
     // Display the information about the grid
     this->pcout << "- Grid type: " << grid_type_string << std::endl;
@@ -102,7 +45,6 @@
     if constexpr(dim==1) this->pcout << "- - Domain length: " << this->domain_size << std::endl;
     if constexpr(dim==2) this->pcout << "- - Domain area: " << this->domain_size << std::endl;
     if constexpr(dim==3) this->pcout << "- - Domain volume: " << this->domain_size << std::endl;
->>>>>>> b13f5ff0
 }
 
 template <int dim, int nstate>
