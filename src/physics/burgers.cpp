--- conflicted
+++ resolved
@@ -175,22 +175,19 @@
 std::array<real,nstate> Burgers<dim,nstate,real>
 ::source_term (
     const dealii::Point<dim,real> &pos,
-<<<<<<< HEAD
-    const std::array<real,nstate> &/*solution*/,
+    const std::array<real,nstate> &solution,
+    const dealii::types::global_dof_index /*cell_index*/,
     const real current_time) const
-=======
-    const std::array<real,nstate> &solution,
-    const dealii::types::global_dof_index /*cell_index*/) const
-{
-    return source_term(pos,solution);
+{
+    return source_term(pos,solution, current_time);
 }
 
 template <int dim, int nstate, typename real>
 std::array<real,nstate> Burgers<dim,nstate,real>
 ::source_term (
     const dealii::Point<dim,real> &pos,
-    const std::array<real,nstate> &/*solution*/) const
->>>>>>> 02a1cfcf
+    const std::array<real,nstate> &/*solution*/,
+    const real current_time) const
 {
     std::array<real,nstate> source;
 
