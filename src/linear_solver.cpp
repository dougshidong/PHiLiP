#include <deal.II/lac/solver_control.h>
#include <deal.II/lac/trilinos_precondition.h>
#include <deal.II/lac/trilinos_solver.h>

#include "linear_solver.h"
namespace PHiLiP
{
    using namespace dealii;


    template <typename real>
    std::pair<unsigned int, double>
    //LinearSolver<real>::solve_linear (
    solve_linear (
        TrilinosWrappers::SparseMatrix &system_matrix,
        Vector<real> &right_hand_side, 
        Vector<real> &solution)
    {

<<<<<<< HEAD
        //system_matrix.print(std::cout, true);
        //solution.print(std::cout);
        //right_hand_side.print(std::cout);
        //FullMatrix<double> fullA(system_matrix.m());
        //fullA.copy_from(system_matrix);
        //std::cout<<"Dense matrix:"<<std::endl;
        //fullA.print_formatted(std::cout, 3, true, 10, "0", 1., 0.);
=======
        system_matrix.print(std::cout, true);
        solution.print(std::cout);
        right_hand_side.print(std::cout);
>>>>>>> 1ca7450a


        SolverControl solver_control(1, 0);
        TrilinosWrappers::SolverDirect::AdditionalData data(true);
        //TrilinosWrappers::SolverDirect::AdditionalData data(parameters.output == Parameters::Solver::verbose);
        TrilinosWrappers::SolverDirect direct(solver_control, data);

        direct.solve(system_matrix, solution, right_hand_side);
        return {solver_control.last_step(), solver_control.last_value()};

        {
          Epetra_Vector x(View,
                          system_matrix.trilinos_matrix().DomainMap(),
                          solution.begin());
          Epetra_Vector b(View,
                          system_matrix.trilinos_matrix().RangeMap(),
                          right_hand_side.begin());
          AztecOO solver;
          solver.SetAztecOption(
            AZ_output,
            (true ? AZ_none : AZ_all));
          solver.SetAztecOption(AZ_solver, AZ_gmres);
          solver.SetRHS(&b);
          solver.SetLHS(&x);
          solver.SetAztecOption(AZ_precond, AZ_dom_decomp);
          solver.SetAztecOption(AZ_subdomain_solve, AZ_ilut);
          solver.SetAztecOption(AZ_overlap, 0);
          solver.SetAztecOption(AZ_reorder, 0);

          const double 
            ilut_drop = 1e-10,
            ilut_rtol = 1.1,
            ilut_atol = 1e-9,
            linear_residual = 1e-4;
          const int 
            ilut_fill = 2,
            max_iterations = 1000
            ;

          //solver.SetAztecParam(AZ_drop, parameters.ilut_drop);
          //solver.SetAztecParam(AZ_ilut_fill, parameters.ilut_fill);
          //solver.SetAztecParam(AZ_athresh, parameters.ilut_atol);
          //solver.SetAztecParam(AZ_rthresh, parameters.ilut_rtol);
          //solver.SetUserMatrix(
          //  const_cast<Epetra_CrsMatrix *>(&system_matrix.trilinos_matrix()));
          //solver.Iterate(parameters.max_iterations,
          //               parameters.linear_residual);
          solver.SetAztecParam(AZ_drop, ilut_drop);
          solver.SetAztecParam(AZ_ilut_fill, ilut_fill);
          solver.SetAztecParam(AZ_athresh, ilut_atol);
          solver.SetAztecParam(AZ_rthresh, ilut_rtol);
          solver.SetUserMatrix(
            const_cast<Epetra_CrsMatrix *>(&system_matrix.trilinos_matrix()));
          std::cout << " Linear solver max its: " << max_iterations 
                    << " Linear residual tolerance: " << linear_residual
                    << std::endl;
          solver.Iterate(max_iterations,
                         linear_residual);

<<<<<<< HEAD
        std::cout << " Linear solver iteration: " << solver.NumIters() 
                  << " Residual: " << solver.TrueResidual()
                  << " RHS norm: " << right_hand_side.l2_norm()
                  << " Newton update norm: " << solution.l2_norm()
                  << std::endl;
=======
          std::cout << " Linear solver iteration: " << solver.NumIters() 
                    << " Residual: " << solver.TrueResidual()
                    << " RHS norm: " << right_hand_side.l2_norm()
                    << " Newton update norm: " << solution.l2_norm()
                    << std::endl;
>>>>>>> 1ca7450a
          return {solver.NumIters(), solver.TrueResidual()};
        }
    }

    template std::pair<unsigned int, double>
    //LinearSolver<double>::solve_linear (
    solve_linear (
        TrilinosWrappers::SparseMatrix &system_matrix,
        Vector<double> &right_hand_side, 
        Vector<double> &solution);
}<|MERGE_RESOLUTION|>--- conflicted
+++ resolved
@@ -17,7 +17,6 @@
         Vector<real> &solution)
     {
 
-<<<<<<< HEAD
         //system_matrix.print(std::cout, true);
         //solution.print(std::cout);
         //right_hand_side.print(std::cout);
@@ -25,11 +24,6 @@
         //fullA.copy_from(system_matrix);
         //std::cout<<"Dense matrix:"<<std::endl;
         //fullA.print_formatted(std::cout, 3, true, 10, "0", 1., 0.);
-=======
-        system_matrix.print(std::cout, true);
-        solution.print(std::cout);
-        right_hand_side.print(std::cout);
->>>>>>> 1ca7450a
 
 
         SolverControl solver_control(1, 0);
@@ -89,19 +83,11 @@
           solver.Iterate(max_iterations,
                          linear_residual);
 
-<<<<<<< HEAD
-        std::cout << " Linear solver iteration: " << solver.NumIters() 
-                  << " Residual: " << solver.TrueResidual()
-                  << " RHS norm: " << right_hand_side.l2_norm()
-                  << " Newton update norm: " << solution.l2_norm()
-                  << std::endl;
-=======
           std::cout << " Linear solver iteration: " << solver.NumIters() 
                     << " Residual: " << solver.TrueResidual()
                     << " RHS norm: " << right_hand_side.l2_norm()
                     << " Newton update norm: " << solution.l2_norm()
                     << std::endl;
->>>>>>> 1ca7450a
           return {solver.NumIters(), solver.TrueResidual()};
         }
     }
