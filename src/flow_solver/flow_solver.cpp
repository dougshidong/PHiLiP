#include "flow_solver.h"
#include <iostream>
#include <fstream>
#include <string>
#include <stdlib.h>
#include <vector>
#include <sstream>
#include "reduced_order/pod_basis_offline.h"
#include "physics/initial_conditions/set_initial_condition.h"
#include "mesh/mesh_adaptation/mesh_adaptation.h"
#include <deal.II/base/timer.h>

namespace PHiLiP {

namespace FlowSolver {

//=========================================================
// FLOW SOLVER CLASS
//=========================================================
template <int dim, int nstate>
FlowSolver<dim, nstate>::FlowSolver(
    const PHiLiP::Parameters::AllParameters *const parameters_input, 
    std::shared_ptr<FlowSolverCaseBase<dim, nstate>> flow_solver_case_input,
    const dealii::ParameterHandler &parameter_handler_input)
: FlowSolverBase()
, flow_solver_case(flow_solver_case_input)
, parameter_handler(parameter_handler_input)
, mpi_communicator(MPI_COMM_WORLD)
, mpi_rank(dealii::Utilities::MPI::this_mpi_process(MPI_COMM_WORLD))
, n_mpi(dealii::Utilities::MPI::n_mpi_processes(MPI_COMM_WORLD))
, pcout(std::cout, mpi_rank==0)
, all_param(*parameters_input)
, flow_solver_param(all_param.flow_solver_param)
, ode_param(all_param.ode_solver_param)
, poly_degree(flow_solver_param.poly_degree)
, grid_degree(flow_solver_param.grid_degree)
, final_time(flow_solver_param.final_time)
, input_parameters_file_reference_copy_filename(flow_solver_param.restart_files_directory_name + std::string("/") + std::string("input_copy.prm"))
, do_output_solution_at_fixed_times(ode_param.output_solution_at_fixed_times)
, number_of_fixed_times_to_output_solution(ode_param.number_of_fixed_times_to_output_solution)
, output_solution_at_exact_fixed_times(ode_param.output_solution_at_exact_fixed_times)
, do_compute_unsteady_data_and_write_to_table(flow_solver_param.do_compute_unsteady_data_and_write_to_table)
, dg(DGFactory<dim,double>::create_discontinuous_galerkin(&all_param, poly_degree, flow_solver_param.max_poly_degree_for_adaptation, grid_degree, flow_solver_case->generate_grid()))
{
    flow_solver_case->set_higher_order_grid(dg);
    if (ode_param.allocate_matrix_dRdW) {
        pcout << "Note: Allocating DG with AD matrix dRdW only." << std::endl;
        dg->allocate_system(true,false,false); // FlowSolver only requires dRdW to be allocated
    } else {
        pcout << "Note: Allocating DG without AD matrices." << std::endl;
        dg->allocate_system(false,false,false);
    }
    flow_solver_case->initialize_model_variables(dg);

    if(ode_param.ode_solver_type == Parameters::ODESolverParam::pod_galerkin_solver || ode_param.ode_solver_type == Parameters::ODESolverParam::pod_petrov_galerkin_solver){
        std::shared_ptr<ProperOrthogonalDecomposition::OfflinePOD<dim>> pod = std::make_shared<ProperOrthogonalDecomposition::OfflinePOD<dim>>(dg);
        ode_solver = ODE::ODESolverFactory<dim, double>::create_ODESolver(dg, pod);
    }
    else{
        ode_solver = ODE::ODESolverFactory<dim, double>::create_ODESolver(dg);
    }

    flow_solver_case->display_flow_solver_setup(dg);

    if(flow_solver_param.restart_computation_from_file == true) {
        if(dim == 1) {
            pcout << "Error: restart_computation_from_file is not possible for 1D. Set to false." << std::endl;
            std::abort();
        }

        if (flow_solver_param.steady_state == true) {
            pcout << "Error: Restart capability has not been fully implemented / tested for steady state computations." << std::endl;
            std::abort();
        }

        // Initialize solution from restart file
        pcout << "Initializing solution from restart file..." << std::flush;
        const std::string restart_filename_without_extension = get_restart_filename_without_extension(flow_solver_param.restart_file_index);
#if PHILIP_DIM>1
        dg->triangulation->load(flow_solver_param.restart_files_directory_name + std::string("/") + restart_filename_without_extension);
        
        // Note: Future development with hp-capabilities, see section "Note on usage with DoFHandler with hp-capabilities"
        // ----- Ref: https://www.dealii.org/current/doxygen/deal.II/classparallel_1_1distributed_1_1SolutionTransfer.html
        dealii::LinearAlgebra::distributed::Vector<double> solution_no_ghost;
        solution_no_ghost.reinit(dg->locally_owned_dofs, this->mpi_communicator);
        dealii::parallel::distributed::SolutionTransfer<dim, dealii::LinearAlgebra::distributed::Vector<double>, dealii::DoFHandler<dim>> solution_transfer(dg->dof_handler);
        solution_transfer.deserialize(solution_no_ghost);
        dg->solution = solution_no_ghost; //< assignment
#endif
        pcout << "done." << std::endl;
    } else {
        // Initialize solution
        SetInitialCondition<dim,nstate,double>::set_initial_condition(flow_solver_case->initial_condition_function, dg, &all_param);
    }
    dg->solution.update_ghost_values();
    
    // Allocate ODE solver after initializing DG
    ode_solver->allocate_ode_system();

    // output a copy of the input parameters file
    if(flow_solver_param.output_restart_files == true) {
        pcout << "Writing a reference copy of the inputted parameters (.prm) file... " << std::flush;
        if(mpi_rank==0) {
            parameter_handler.print_parameters(input_parameters_file_reference_copy_filename);    
        }
        pcout << "done." << std::endl;
    }

    // For outputting solution at fixed times
    if(this->do_output_solution_at_fixed_times && (this->number_of_fixed_times_to_output_solution > 0)) {
        this->output_solution_fixed_times.reinit(this->number_of_fixed_times_to_output_solution);
        
        // Get output_solution_fixed_times from string
        const std::string output_solution_fixed_times_string = this->ode_param.output_solution_fixed_times_string;
        std::string line = output_solution_fixed_times_string;
        std::string::size_type sz1;
        this->output_solution_fixed_times[0] = std::stod(line,&sz1);
        for(unsigned int i=1; i<this->number_of_fixed_times_to_output_solution; ++i) {
            line = line.substr(sz1);
            sz1 = 0;
            this->output_solution_fixed_times[i] = std::stod(line,&sz1);
        }
    }
}

template <int dim, int nstate>
std::vector<std::string> FlowSolver<dim,nstate>::get_data_table_column_names(const std::string string_input) const
{
    /* returns the column names of a dealii::TableHandler object
       given the first line of the file */
    
    // Create object of istringstream and initialize assign input string
    std::istringstream iss(string_input);
    std::string word;

    // extract each name (no spaces)
    std::vector<std::string> names;
    while(iss >> word) {
        names.push_back(word.c_str());
    }
    return names;
}

template <int dim, int nstate>
std::string FlowSolver<dim,nstate>::get_restart_filename_without_extension(const unsigned int restart_index_input) const {
    // returns the restart file index as a string with appropriate padding
    std::string restart_index_string = std::to_string(restart_index_input);
    const unsigned int length_of_index_with_padding = 5;
    const unsigned int number_of_zeros = length_of_index_with_padding - restart_index_string.length();
    restart_index_string.insert(0, number_of_zeros, '0');

    const std::string prefix = "restart-";
    const std::string restart_filename_without_extension = prefix+restart_index_string;

    return restart_filename_without_extension;
}

template <int dim, int nstate>
void FlowSolver<dim,nstate>::initialize_data_table_from_file(
    std::string data_table_filename,
    const std::shared_ptr <dealii::TableHandler> data_table) const
{
    if(mpi_rank==0) {
        std::string line;
        std::string::size_type sz1;

        std::ifstream FILE (data_table_filename);
        std::getline(FILE, line); // read first line: column headers
        
        // check that the file is not empty
        if (line.empty()) {
            pcout << "Error: Trying to read empty file named " << data_table_filename << std::endl;
            std::abort();
        }

        const std::vector<std::string> data_column_names = get_data_table_column_names(line);
        const int number_of_columns = data_column_names.size();

        std::getline(FILE, line); // read first line of data
        
        // check that there indeed is data to be read
        if (line.empty()) {
            pcout << "Error: Table has no data to be read" << std::endl;
            std::abort();
        }

        std::vector<double> current_line_values(number_of_columns);
        while (!line.empty()) {
            std::string dummy_line = line;

            current_line_values[0] = std::stod(dummy_line,&sz1);
            for(int i=1; i<number_of_columns; ++i) {
                dummy_line = dummy_line.substr(sz1);
                sz1 = 0;
                current_line_values[i] = std::stod(dummy_line,&sz1);
            }

            // Add data entries to table
            for(int i=0; i<number_of_columns; ++i) {
                data_table->add_value(data_column_names[i], current_line_values[i]);
                data_table->set_precision(data_column_names[i], 16);
                data_table->set_scientific(data_column_names[i], true);
            }
            std::getline(FILE, line); // read next line
        }
    }
}

template <int dim, int nstate>
std::string FlowSolver<dim,nstate>::double_to_string(const double value_input) const {
    // converts a double to a string with full precision
    std::stringstream ss;
    ss << std::scientific << std::setprecision(16) << value_input;
    std::string double_to_string = ss.str();
    return double_to_string;
}

template <int dim, int nstate>
void FlowSolver<dim,nstate>::write_restart_parameter_file(
    const unsigned int restart_index_input,
    const double time_step_input) const {
    // write the restart parameter file
    if(mpi_rank==0) {
        // read a copy of the current parameters file
        std::ifstream CURRENT_FILE(input_parameters_file_reference_copy_filename);
        
        // create write file with appropriate postfix given the restart index input
        const std::string restart_filename = get_restart_filename_without_extension(restart_index_input)+std::string(".prm");
        std::ofstream RESTART_FILE(flow_solver_param.restart_files_directory_name + std::string("/") + restart_filename);

        // Lines to identify the subsections in the .prm file
        /* WARNING: (2) These must be in the order they appear in the .prm file
         */
        std::vector<std::string> subsection_line;
        subsection_line.push_back("subsection ODE solver");
        subsection_line.push_back("subsection flow_solver");
        // Number of subsections to change values in
        int number_of_subsections = subsection_line.size();


        /* WARNING: (1) Must put a space before and after each parameter string as done below
         *          (2) These must be in the order they appear in the .prm file
         */
        // -- names
        std::vector<std::string> ODE_solver_restart_parameter_names;
        ODE_solver_restart_parameter_names.push_back(" initial_desired_time_for_output_solution_every_dt_time_intervals ");
        ODE_solver_restart_parameter_names.push_back(" initial_iteration ");
        ODE_solver_restart_parameter_names.push_back(" initial_time ");
        ODE_solver_restart_parameter_names.push_back(" initial_time_step ");
        // -- corresponding values
        std::vector<std::string> ODE_solver_restart_parameter_values;
        ODE_solver_restart_parameter_values.push_back(double_to_string(ode_solver->current_desired_time_for_output_solution_every_dt_time_intervals));
        ODE_solver_restart_parameter_values.push_back(std::to_string(ode_solver->current_iteration));
        ODE_solver_restart_parameter_values.push_back(double_to_string(ode_solver->current_time));
        ODE_solver_restart_parameter_values.push_back(double_to_string(time_step_input));


        /* WARNING: (1) Must put a space before and after each parameter string as done below
         *          (2) These must be in the order they appear in the .prm file
         */
        // -- Names
        std::vector<std::string> flow_solver_restart_parameter_names;
        flow_solver_restart_parameter_names.push_back(" output_restart_files ");
        flow_solver_restart_parameter_names.push_back(" restart_computation_from_file ");
        flow_solver_restart_parameter_names.push_back(" restart_file_index ");
        // -- Corresponding values
        std::vector<std::string> flow_solver_restart_parameter_values;
        flow_solver_restart_parameter_values.push_back(std::string("true"));
        flow_solver_restart_parameter_values.push_back(std::string("true"));
        flow_solver_restart_parameter_values.push_back(std::to_string(restart_index_input));


        // Number of parameters in each subsection
        std::vector<int> number_of_subsection_parameters;
        number_of_subsection_parameters.push_back(ODE_solver_restart_parameter_names.size());
        number_of_subsection_parameters.push_back(flow_solver_restart_parameter_names.size());
        
        // Initialize for the while loop
        int i_subsection = 0;
        std::string line;

        // read line until end of file
        while (std::getline(CURRENT_FILE, line)) {
            // check if the desired subsection has been reached
            if (line == subsection_line[i_subsection]) {
                RESTART_FILE << line << "\n"; // write line

                int i_parameter = 0;
                std::string name;
                std::string value_string;

                if (i_subsection==0) {
                    name = ODE_solver_restart_parameter_names[i_parameter];
                    value_string = ODE_solver_restart_parameter_values[i_parameter];
                } else if (i_subsection==1) {
                    name = flow_solver_restart_parameter_names[i_parameter];
                    value_string = flow_solver_restart_parameter_values[i_parameter];
                }

                while (line!="end") {
                    std::getline(CURRENT_FILE, line); // read line
                    std::string::size_type found = line.find(name);
                    
                    // found the line corresponding to the desired parameter
                    if (found!=std::string::npos) {

                        // construct the updated line
                        std::string updated_line = line;
                        std::string::size_type position_to_replace = line.find_last_of("=")+2;
                        std::string part_of_line_to_replace = line.substr(position_to_replace);
                        updated_line.replace(position_to_replace,part_of_line_to_replace.length(),value_string);

                        // write updated line to restart file
                        RESTART_FILE << updated_line << "\n";
                        
                        // update the parameter index, name, and value
                        if ((i_parameter+1) < number_of_subsection_parameters[i_subsection]) ++i_parameter; // to avoid going out of bounds
                        if (i_subsection==0) {
                            name = ODE_solver_restart_parameter_names[i_parameter];
                            value_string = ODE_solver_restart_parameter_values[i_parameter];
                        } else if (i_subsection==1) {
                            name = flow_solver_restart_parameter_names[i_parameter];
                            value_string = flow_solver_restart_parameter_values[i_parameter];
                        }
                    } else {
                        // write line (that does correspond to the desired parameter) to the restart file
                        RESTART_FILE << line << "\n";
                    }
                }
                // update the subsection index
                if ((i_subsection+1) < number_of_subsections) ++i_subsection; // to avoid going out of bounds
            } else {
                // write line (that is not in a desired subsection) to the restart file
                RESTART_FILE << line << "\n";
            }
        }
    }
}

#if PHILIP_DIM>1
template <int dim, int nstate>
void FlowSolver<dim,nstate>::output_restart_files(
    const unsigned int current_restart_index,
    const double time_step_input,
    const std::shared_ptr <dealii::TableHandler> unsteady_data_table) const
{
    pcout << "  ... Writing restart files ... " << std::endl;
    const std::string restart_filename_without_extension = get_restart_filename_without_extension(current_restart_index);

    // solution files
    dealii::parallel::distributed::SolutionTransfer<dim, dealii::LinearAlgebra::distributed::Vector<double>, dealii::DoFHandler<dim>> solution_transfer(dg->dof_handler);
    // Note: Future development with hp-capabilities, see section "Note on usage with DoFHandler with hp-capabilities"
    // ----- Ref: https://www.dealii.org/current/doxygen/deal.II/classparallel_1_1distributed_1_1SolutionTransfer.html
    solution_transfer.prepare_for_serialization(dg->solution);
    dg->triangulation->save(flow_solver_param.restart_files_directory_name + std::string("/") + restart_filename_without_extension);
    
    // unsteady data table
    if(mpi_rank==0) {
        std::string restart_unsteady_data_table_filename = flow_solver_param.unsteady_data_table_filename+std::string("-")+restart_filename_without_extension+std::string(".txt");
        std::ofstream unsteady_data_table_file(flow_solver_param.restart_files_directory_name + std::string("/") + restart_unsteady_data_table_filename);
        unsteady_data_table->write_text(unsteady_data_table_file);
    }

    // parameter file; written last to ensure necessary data/solution files have been written before
    write_restart_parameter_file(current_restart_index, time_step_input);
}
#endif

template <int dim, int nstate>
void FlowSolver<dim,nstate>::perform_steady_state_mesh_adaptation() const
{
    std::unique_ptr<MeshAdaptation<dim,double>> meshadaptation = std::make_unique<MeshAdaptation<dim,double>>(this->dg, &(this->all_param.mesh_adaptation_param));
    const int total_adaptation_cycles = this->all_param.mesh_adaptation_param.total_mesh_adaptation_cycles;
    double residual_norm = this->dg->get_residual_l2norm();
    
    pcout<<"Running mesh adaptation cycles..."<<std::endl;
    while (meshadaptation->current_mesh_adaptation_cycle < total_adaptation_cycles)
    {
        // Check if steady state solution is being used.
        if(residual_norm > ode_param.nonlinear_steady_residual_tolerance)
        {
            pcout<<"Mesh adaptation is currently implemented for steady state flows and the current residual norm isn't sufficiently low. "
                 <<"The solution has not converged. If p or hp adaptation is being used, issues with convergence might occur when integrating face terms with lower quad points at " 
                 <<"the face of adjacent elements with different p. Try increasing overintegration in the parameters file to fix it."<<std::endl;
            std::abort();
        }
        
        meshadaptation->adapt_mesh();
        this->ode_solver->steady_state();
        residual_norm = this->ode_solver->residual_norm;
        flow_solver_case->steady_state_postprocessing(dg); 
    }

    pcout<<"Finished running mesh adaptation cycles."<<std::endl; 
}

template <int dim, int nstate>
int FlowSolver<dim,nstate>::run() const
{
    pcout << "Running Flow Solver..." << std::endl;
    if(flow_solver_param.restart_computation_from_file == false) {
        if (ode_param.output_solution_every_x_steps > 0) {
            pcout << "  ... Writing vtk solution file at initial time ..." << std::endl;
            dg->output_results_vtk(ode_solver->current_iteration);
        } else if (ode_param.output_solution_every_dt_time_intervals > 0.0) {
            pcout << "  ... Writing vtk solution file at initial time ..." << std::endl;
            dg->output_results_vtk(ode_solver->current_iteration);
            ode_solver->current_desired_time_for_output_solution_every_dt_time_intervals += ode_param.output_solution_every_dt_time_intervals;
        } else if (this->do_output_solution_at_fixed_times && (this->number_of_fixed_times_to_output_solution > 0)) {
            pcout << "  ... Writing vtk solution file at initial time ..." << std::endl;
            dg->output_results_vtk(ode_solver->current_iteration);
        }
    }

    // Index of current desired fixed time to output solution
    unsigned int index_of_current_desired_fixed_time_to_output_solution = 0;
    
    // determine index_of_current_desired_fixed_time_to_output_solution if restarting solution
    if(flow_solver_param.restart_computation_from_file == true) {
        // use current_time to determine if restarting the computation from a non-zero initial time
        for(unsigned int i=0; i<this->number_of_fixed_times_to_output_solution; ++i) {
            if(this->ode_solver->current_time < this->output_solution_fixed_times[i]) {
                index_of_current_desired_fixed_time_to_output_solution = i;
                break;
            }
        }
    }

    //----------------------------------------------------
    // Select unsteady or steady-state
    //----------------------------------------------------
    if(flow_solver_param.steady_state == false){
        //----------------------------------------------------
        //                  UNSTEADY FLOW
        //----------------------------------------------------
        // Initializing restart related variables
        //----------------------------------------------------
#if PHILIP_DIM>1
        double current_desired_time_for_output_restart_files_every_dt_time_intervals = ode_solver->current_time;
        unsigned int current_restart_file_number = 1;
        if(flow_solver_param.output_restart_files == true) {
            if(flow_solver_param.output_restart_files_every_dt_time_intervals > 0.0) {
                while(current_desired_time_for_output_restart_files_every_dt_time_intervals <= ode_solver->current_time) {
                    current_desired_time_for_output_restart_files_every_dt_time_intervals += flow_solver_param.output_restart_files_every_dt_time_intervals;
                }
            }
        }
        if(flow_solver_param.restart_computation_from_file == true) {
            current_restart_file_number = flow_solver_param.restart_file_index + 1;
        }
#endif
        //----------------------------------------------------
        // Initialize time step
        //----------------------------------------------------
        double time_step = 0.0;
        if(flow_solver_param.adaptive_time_step == true) {
            pcout << "Setting initial adaptive time step... " << std::flush;
            time_step = flow_solver_case->get_adaptive_time_step_initial(dg);
        } else {
            pcout << "Setting constant time step... " << std::flush;
            time_step = flow_solver_case->get_constant_time_step(dg);
        }
        
        /* If restarting computation from file, it should give the same time step as written in file,
           a warning is thrown if this is not the case */
        if(flow_solver_param.restart_computation_from_file == true) {
            const double restart_time_step = ode_param.initial_time_step;
            if(std::abs(time_step-restart_time_step) > 1E-13) {
                pcout << "WARNING: Computed initial time step does not match value in restart parameter file within the tolerance. "
                      << "Diff is: " << std::abs(time_step-restart_time_step) << std::endl;
            }
        }
        flow_solver_case->set_time_step(time_step);
        pcout << "done." << std::endl;
        //----------------------------------------------------
        // dealii::TableHandler and data at initial time
        //----------------------------------------------------
        std::shared_ptr<dealii::TableHandler> unsteady_data_table = std::make_shared<dealii::TableHandler>();
        if(flow_solver_param.restart_computation_from_file == true) {
            pcout << "Initializing data table from corresponding restart file... " << std::flush;
            const std::string restart_filename_without_extension = get_restart_filename_without_extension(flow_solver_param.restart_file_index);
            const std::string restart_unsteady_data_table_filename = flow_solver_param.unsteady_data_table_filename+std::string("-")+restart_filename_without_extension+std::string(".txt");
            initialize_data_table_from_file(flow_solver_param.restart_files_directory_name + std::string("/") + restart_unsteady_data_table_filename,unsteady_data_table);
            pcout << "done." << std::endl;
        } else {
            // no restart:
<<<<<<< HEAD
            if(do_compute_unsteady_data_and_write_to_table){
                pcout << "Writing unsteady data computed at initial time... " << std::endl;
                flow_solver_case->compute_unsteady_data_and_write_to_table(ode_solver->current_iteration, ode_solver->current_time, dg, unsteady_data_table);
                pcout << "done." << std::endl;
            }
=======
            pcout << "Writing unsteady data computed at initial time... " << std::endl;
            flow_solver_case->compute_unsteady_data_and_write_to_table(ode_solver, dg, unsteady_data_table);
            pcout << "done." << std::endl;
>>>>>>> 47253214
        }
        //----------------------------------------------------
        // Time advancement loop with on-the-fly post-processing
        //----------------------------------------------------
        double next_time_step = time_step;
        std::shared_ptr<dealii::TableHandler> timer_values_table = std::make_shared<dealii::TableHandler>();
        pcout << "Advancing solution in time... " << std::endl;
        pcout << "Timer starting. " << std::endl;
        dealii::Timer timer(this->mpi_communicator,false);
        timer.start();
        while(ode_solver->current_time < final_time)
        {
            time_step = next_time_step; // update time step

            // check if we need to decrease the time step
            if((ode_solver->current_time+time_step) > final_time && flow_solver_param.end_exactly_at_final_time) {
                // decrease time step to finish exactly at specified final time
                time_step = final_time - ode_solver->current_time;
            } else if (this->output_solution_at_exact_fixed_times && (this->do_output_solution_at_fixed_times && (this->number_of_fixed_times_to_output_solution > 0))) { // change this to some parameter
                const double next_time = ode_solver->current_time + time_step;
                const double desired_time = this->output_solution_fixed_times[index_of_current_desired_fixed_time_to_output_solution];
                // Check if current time is an output time
                const bool is_output_time = ((ode_solver->current_time<desired_time) && (next_time>desired_time));
                if(is_output_time) time_step = desired_time - ode_solver->current_time;
            }

            // update time step in flow_solver_case
            flow_solver_case->set_time_step(time_step);

            // update model variables
            flow_solver_case->update_model_variables(dg);

            // advance solution
            ode_solver->step_in_time(time_step,false); // pseudotime==false

            // Compute the unsteady quantities, write to the dealii table, and output to file
<<<<<<< HEAD
            if(do_compute_unsteady_data_and_write_to_table){
                flow_solver_case->compute_unsteady_data_and_write_to_table(ode_solver->current_iteration, ode_solver->current_time, dg, unsteady_data_table);
            }
=======
            flow_solver_case->compute_unsteady_data_and_write_to_table(ode_solver, dg, unsteady_data_table);
>>>>>>> 47253214
            // update next time step
            if(flow_solver_param.adaptive_time_step == true) {
                next_time_step = flow_solver_case->get_adaptive_time_step(dg);
            } else {
                next_time_step = flow_solver_case->get_constant_time_step(dg);
            }

#if PHILIP_DIM>1
            if(flow_solver_param.output_restart_files == true) {
                // Output restart files
                if(flow_solver_param.output_restart_files_every_dt_time_intervals > 0.0) {
                    const bool is_output_time = ((ode_solver->current_time <= current_desired_time_for_output_restart_files_every_dt_time_intervals) && 
                                                 ((ode_solver->current_time + next_time_step) > current_desired_time_for_output_restart_files_every_dt_time_intervals)) 
                                                || (ode_solver->current_time > current_desired_time_for_output_restart_files_every_dt_time_intervals);
                    if (is_output_time) {
<<<<<<< HEAD
                        output_restart_files(current_restart_file_number, next_time_step, unsteady_data_table);
=======
                        const unsigned int file_number = int(round(current_desired_time_for_output_restart_files_every_dt_time_intervals / flow_solver_param.output_restart_files_every_dt_time_intervals));
                        output_restart_files(file_number, next_time_step, unsteady_data_table);
>>>>>>> 47253214
                        current_desired_time_for_output_restart_files_every_dt_time_intervals += flow_solver_param.output_restart_files_every_dt_time_intervals;
                        current_restart_file_number += 1;
                    }
                } else /*if (flow_solver_param.output_restart_files_every_x_steps > 0)*/ {
                    const bool is_output_iteration = (ode_solver->current_iteration % flow_solver_param.output_restart_files_every_x_steps == 0);
                    if (is_output_iteration) {
                        const unsigned int file_number = ode_solver->current_iteration / flow_solver_param.output_restart_files_every_x_steps;
                        output_restart_files(file_number, next_time_step, unsteady_data_table);
                    }
                }
            }
#endif

            // Output vtk solution files for post-processing in Paraview
            if (ode_param.output_solution_every_x_steps > 0) {
                const bool is_output_iteration = (ode_solver->current_iteration % ode_param.output_solution_every_x_steps == 0);
                if (is_output_iteration) {
                    pcout << "  ... Writing vtk solution file ..." << std::endl;
                    const unsigned int file_number = ode_solver->current_iteration / ode_param.output_solution_every_x_steps;
                    dg->output_results_vtk(file_number,ode_solver->current_time);
                }
            } else if(ode_param.output_solution_every_dt_time_intervals > 0.0) {
                const bool is_output_time = ((ode_solver->current_time <= ode_solver->current_desired_time_for_output_solution_every_dt_time_intervals) && 
                                             ((ode_solver->current_time + next_time_step) > ode_solver->current_desired_time_for_output_solution_every_dt_time_intervals))
                                            || (ode_solver->current_time > ode_solver->current_desired_time_for_output_solution_every_dt_time_intervals);
                if (is_output_time) {
                    pcout << "  ... Writing vtk solution file ..." << std::endl;
                    const unsigned int file_number = int(round(ode_solver->current_desired_time_for_output_solution_every_dt_time_intervals / ode_param.output_solution_every_dt_time_intervals));
                    dg->output_results_vtk(file_number,ode_solver->current_time);
                    ode_solver->current_desired_time_for_output_solution_every_dt_time_intervals += ode_param.output_solution_every_dt_time_intervals;
                }
            } else if (this->do_output_solution_at_fixed_times && (this->number_of_fixed_times_to_output_solution > 0)) {
                const double next_time = ode_solver->current_time + next_time_step;
                const double desired_time = this->output_solution_fixed_times[index_of_current_desired_fixed_time_to_output_solution];
                // Check if current time is an output time
                bool is_output_time = false; // default initialization
                if(this->output_solution_at_exact_fixed_times) {
                    is_output_time = ode_solver->current_time == desired_time;
                } else {
                    is_output_time = ((ode_solver->current_time<=desired_time) && (next_time>desired_time));
                }
                if(is_output_time) {
                    pcout << "  ... Writing vtk solution file ..." << std::endl;
                    const int file_number = index_of_current_desired_fixed_time_to_output_solution+1; // +1 because initial time is 0
                    dg->output_results_vtk(file_number,ode_solver->current_time);
                    
                    // Update index s.t. it never goes out of bounds
                    if(index_of_current_desired_fixed_time_to_output_solution 
                        < (this->number_of_fixed_times_to_output_solution-1)) {
                        index_of_current_desired_fixed_time_to_output_solution += 1;
                    }
                }
            }
        } // close while
        timer.stop();
        pcout << "Timer stopped. " << std::endl;
        const double cpu_time = timer.cpu_time();
        const double total_wall_time = dealii::Utilities::MPI::sum(timer.wall_time(), this->mpi_communicator);
        const double number_of_time_steps = (double)ode_solver->current_iteration;
        const double avg_cpu_time_per_time_step = cpu_time/number_of_time_steps;
        const double avg_total_wall_time_per_time_step = total_wall_time/number_of_time_steps;
        pcout << "Elapsed CPU time: " << cpu_time << " seconds." << std::endl;
        pcout << "Elapsed total wall time (mpi max): " << total_wall_time << " seconds." << std::endl;
        pcout << "Average CPU time per time step: " << avg_cpu_time_per_time_step << " seconds." << std::endl;
        pcout << "Average total wall time per time step: " << avg_total_wall_time_per_time_step << " seconds." << std::endl;
        // writing timing to file
        if(mpi_rank==0) {
            // add values to table
            flow_solver_case->add_value_to_data_table(cpu_time,"total_cpu_time",timer_values_table);
            flow_solver_case->add_value_to_data_table(total_wall_time,"total_wall_time",timer_values_table);
            flow_solver_case->add_value_to_data_table(avg_cpu_time_per_time_step,"avg_cpu_time",timer_values_table);
            flow_solver_case->add_value_to_data_table(avg_total_wall_time_per_time_step,"avg_wall_time",timer_values_table);
            std::string timing_table_filename = std::string("timer_values.txt");
            std::ofstream timer_values_table_file(timing_table_filename);
            timer_values_table->write_text(timer_values_table_file);
        }
    } else {
        //----------------------------------------------------
        // Steady-state solution
        //----------------------------------------------------
        using ODEEnum = Parameters::ODESolverParam::ODESolverEnum;
        if(flow_solver_param.steady_state_polynomial_ramping && (ode_param.ode_solver_type != ODEEnum::pod_galerkin_solver && ode_param.ode_solver_type != ODEEnum::pod_petrov_galerkin_solver)) {
            ode_solver->initialize_steady_polynomial_ramping(poly_degree);
        }

        ode_solver->steady_state();
        flow_solver_case->steady_state_postprocessing(dg);
        
        const bool use_isotropic_mesh_adaptation = (all_param.mesh_adaptation_param.total_mesh_adaptation_cycles > 0) 
                                        && (all_param.mesh_adaptation_param.mesh_adaptation_type != Parameters::MeshAdaptationParam::MeshAdaptationType::anisotropic_adaptation);
        
        if(use_isotropic_mesh_adaptation)
        {
            perform_steady_state_mesh_adaptation();
        }
    }
    pcout << "done." << std::endl;
    return 0;
}

#if PHILIP_DIM==1
template class FlowSolver <PHILIP_DIM,PHILIP_DIM>;
template class FlowSolver <PHILIP_DIM,PHILIP_DIM+2>;
#endif

#if PHILIP_DIM!=1
template class FlowSolver <PHILIP_DIM,1>;
template class FlowSolver <PHILIP_DIM,2>;
template class FlowSolver <PHILIP_DIM,3>;
template class FlowSolver <PHILIP_DIM,4>;
template class FlowSolver <PHILIP_DIM,5>;
template class FlowSolver <PHILIP_DIM,6>;
#endif

} // FlowSolver namespace
} // PHiLiP namespace
<|MERGE_RESOLUTION|>--- conflicted
+++ resolved
@@ -484,17 +484,11 @@
             pcout << "done." << std::endl;
         } else {
             // no restart:
-<<<<<<< HEAD
             if(do_compute_unsteady_data_and_write_to_table){
                 pcout << "Writing unsteady data computed at initial time... " << std::endl;
-                flow_solver_case->compute_unsteady_data_and_write_to_table(ode_solver->current_iteration, ode_solver->current_time, dg, unsteady_data_table);
+                flow_solver_case->compute_unsteady_data_and_write_to_table(ode_solver, dg, unsteady_data_table);
                 pcout << "done." << std::endl;
             }
-=======
-            pcout << "Writing unsteady data computed at initial time... " << std::endl;
-            flow_solver_case->compute_unsteady_data_and_write_to_table(ode_solver, dg, unsteady_data_table);
-            pcout << "done." << std::endl;
->>>>>>> 47253214
         }
         //----------------------------------------------------
         // Time advancement loop with on-the-fly post-processing
@@ -531,13 +525,9 @@
             ode_solver->step_in_time(time_step,false); // pseudotime==false
 
             // Compute the unsteady quantities, write to the dealii table, and output to file
-<<<<<<< HEAD
             if(do_compute_unsteady_data_and_write_to_table){
-                flow_solver_case->compute_unsteady_data_and_write_to_table(ode_solver->current_iteration, ode_solver->current_time, dg, unsteady_data_table);
-            }
-=======
-            flow_solver_case->compute_unsteady_data_and_write_to_table(ode_solver, dg, unsteady_data_table);
->>>>>>> 47253214
+                flow_solver_case->compute_unsteady_data_and_write_to_table(ode_solver, dg, unsteady_data_table);
+            }
             // update next time step
             if(flow_solver_param.adaptive_time_step == true) {
                 next_time_step = flow_solver_case->get_adaptive_time_step(dg);
@@ -553,12 +543,7 @@
                                                  ((ode_solver->current_time + next_time_step) > current_desired_time_for_output_restart_files_every_dt_time_intervals)) 
                                                 || (ode_solver->current_time > current_desired_time_for_output_restart_files_every_dt_time_intervals);
                     if (is_output_time) {
-<<<<<<< HEAD
                         output_restart_files(current_restart_file_number, next_time_step, unsteady_data_table);
-=======
-                        const unsigned int file_number = int(round(current_desired_time_for_output_restart_files_every_dt_time_intervals / flow_solver_param.output_restart_files_every_dt_time_intervals));
-                        output_restart_files(file_number, next_time_step, unsteady_data_table);
->>>>>>> 47253214
                         current_desired_time_for_output_restart_files_every_dt_time_intervals += flow_solver_param.output_restart_files_every_dt_time_intervals;
                         current_restart_file_number += 1;
                     }
