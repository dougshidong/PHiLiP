--- conflicted
+++ resolved
@@ -197,12 +197,7 @@
      *  Returns BIG_NUMBER.
      */
     template<typename real2> 
-<<<<<<< HEAD
     real2 handle_non_physical_result (const std::string message = "") const;
-
-=======
-    real2 handle_non_physical_result () const;
->>>>>>> 587ccb1d
     
 protected:
     /// ConditionalOStream.
