--- conflicted
+++ resolved
@@ -26,14 +26,9 @@
         advection,
         periodic_1D_unsteady,
         gaussian_bump,
-<<<<<<< HEAD
-        sshock,
-        isentropic_vortex
-=======
         isentropic_vortex,
         kelvin_helmholtz_instability,
         sshock
->>>>>>> 40f19490
         };
     FlowCaseType flow_case_type; ///< Selected FlowCaseType from the input file
 
