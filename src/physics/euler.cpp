--- conflicted
+++ resolved
@@ -322,17 +322,9 @@
     const real pressure = compute_pressure<real>(conservative_soln);
     const real density = conservative_soln[0];
 
-<<<<<<< HEAD
-    real entropy = pressure * pow(density, -gam);
-    if (entropy > 0)    entropy = log( entropy );
-    else                entropy = BIG_NUMBER;
-
-    const real numerical_entropy_function = - density * entropy / gamm1;
-=======
     const real entropy = compute_entropy<real>(density, pressure);
 
     const real numerical_entropy_function = - density * entropy;
->>>>>>> 40f19490
 
     return numerical_entropy_function;
 }
@@ -632,12 +624,7 @@
         conv_num_split_flux[nstate-1][flux_dim] = rho_log * vel_avg[flux_dim] * enthalpy_hat;
     }
 
-<<<<<<< HEAD
-   return conv_num_split_flux;
-
-=======
    return conv_num_split_flux; 
->>>>>>> 40f19490
 }
 
 template <int dim, int nstate, typename real>
@@ -692,99 +679,6 @@
 }
 
 template <int dim, int nstate, typename real>
-<<<<<<< HEAD
-real Euler<dim, nstate, real>
-::compute_ismail_roe_logarithmic_mean(const real val1, const real val2) const
-{
-    // See Appendix B [Ismail and Roe, 2009, Entropy-Consistent Euler Flux Functions II]
-    // -- Numerically stable algorithm for computing the logarithmic mean
-    const real zeta = val1/val2;
-    const real f = (zeta-1.0)/(zeta+1.0);
-    const real u = f*f;
-
-    real F;
-    if(u<1.0e-2){ F = 1.0 + u/3.0 + u*u/5.0 + u*u*u/7.0; }
-    else {
-        if constexpr(std::is_same<real,double>::value) F = std::log(zeta)/2.0/f;
-    }
-
-    const real log_mean_val = (val1+val2)/(2.0*F);
-
-    return log_mean_val;
-}
-
-template <int dim, int nstate, typename real>
-std::array<dealii::Tensor<1,dim,real>,nstate> Euler<dim, nstate, real>
-::convective_numerical_split_flux_ismail_roe(const std::array<real,nstate> &conservative_soln1,
-                                             const std::array<real,nstate> &conservative_soln2) const
-{
-    // Get Ismail Roe parameter vectors
-    const std::array<real,nstate> parameter_vector1 = compute_ismail_roe_parameter_vector_from_primitive(
-                                                        convert_conservative_to_primitive<real>(conservative_soln1));
-    const std::array<real,nstate> parameter_vector2 = compute_ismail_roe_parameter_vector_from_primitive(
-                                                        convert_conservative_to_primitive<real>(conservative_soln2));
-
-    // Compute mean (average) parameter vector
-    std::array<real,nstate> avg_parameter_vector;
-    for(int s=0; s<nstate; ++s){
-        avg_parameter_vector[s] = 0.5*(parameter_vector1[s] + parameter_vector2[s]);
-    }
-
-    // Compute logarithmic mean parameter vector
-    std::array<real,nstate> log_mean_parameter_vector;
-    for(int s=0; s<nstate; ++s){
-        log_mean_parameter_vector[s] = compute_ismail_roe_logarithmic_mean(parameter_vector1[s], parameter_vector2[s]);
-    }
-
-    // Compute Ismail Roe mean primitive variables; Eq (3.15) [Gassner, Winters, and Kopriva, 2016, SBP]
-    std::array<real,dim> mean_velocities;
-    const real mean_density = avg_parameter_vector[0]*log_mean_parameter_vector[nstate-1];
-    for(int d=0; d<dim; ++d){
-        mean_velocities[d] = avg_parameter_vector[1+d]/avg_parameter_vector[0];
-    }
-    const real mean_pressure = avg_parameter_vector[nstate-1]/avg_parameter_vector[0];
-    // -- enthalpy
-    real mean_enthalpy = (gam+1.0)*(log_mean_parameter_vector[nstate-1]/log_mean_parameter_vector[0]) + gamm1*mean_pressure;
-    mean_enthalpy /= 2.0*gam;
-    mean_enthalpy *= gam/(mean_density*gamm1);
-    // -- get sum of mean velocities squared
-    real mean_velocities_sqr_sum = 0.0;
-    for(int d=0; d<dim; ++d){
-        mean_velocities_sqr_sum += mean_velocities[d]*mean_velocities[d];
-    }
-    // -- add to enthalpy
-    mean_enthalpy += 0.5*mean_velocities_sqr_sum;
-
-    // Compute Ismail Roe convective numerical split flux
-    std::array<dealii::Tensor<1,dim,real>,nstate> conv_num_split_flux;
-    for (int flux_dim = 0; flux_dim < dim; ++flux_dim)
-    {
-        // Density equation
-        conv_num_split_flux[0][flux_dim] = mean_density * mean_velocities[flux_dim];
-        // Momentum equation
-        for (int velocity_dim=0; velocity_dim<dim; ++velocity_dim){
-            conv_num_split_flux[1+velocity_dim][flux_dim] = mean_density*mean_velocities[flux_dim]*mean_velocities[velocity_dim];
-        }
-        conv_num_split_flux[1+flux_dim][flux_dim] += mean_pressure; // Add diagonal of pressure
-        // Energy equation
-        conv_num_split_flux[nstate-1][flux_dim] = mean_density*mean_velocities[flux_dim]*mean_enthalpy;
-    }
-
-    return conv_num_split_flux;
-}
-
-template <int dim, int nstate, typename real>
-real Euler<dim, nstate, real>
-::convective_surface_numerical_split_flux (
-                const real &/*surface_flux*/,
-                const real &flux_interp_to_surface) const
-{
-    return flux_interp_to_surface;
-}
-
-template <int dim, int nstate, typename real>
-=======
->>>>>>> 40f19490
 std::array<real,nstate> Euler<dim, nstate, real>
 ::compute_entropy_variables (
     const std::array<real,nstate> &conservative_soln) const
@@ -792,15 +686,8 @@
     std::array<real,nstate> entropy_var;
     const real density = conservative_soln[0];
     const real pressure = compute_pressure<real>(conservative_soln);
-<<<<<<< HEAD
-
-    real entropy = pressure * pow(density, -gam);
-    if (entropy > 0)    entropy = log( entropy );
-    else                entropy = BIG_NUMBER;
-=======
     
     const real entropy = compute_entropy<real>(density, pressure);
->>>>>>> 40f19490
 
     const real rho_theta = pressure / gamm1;
 
