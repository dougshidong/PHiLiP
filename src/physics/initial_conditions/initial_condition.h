#ifndef __INITIAL_CONDITION_H__
#define __INITIAL_CONDITION_H__

// for the initial condition function:
#include <deal.II/lac/vector.h>
#include <deal.II/base/function.h>
#include "parameters/all_parameters.h"
#include "../euler.h" // for FreeStreamInitialConditions

namespace PHiLiP {

/// Initial condition function used to initialize a particular flow setup/case
template <int dim, int nstate, typename real>
class InitialConditionFunction : public dealii::Function<dim,real>
{
protected:
    using dealii::Function<dim,real>::value; ///< dealii::Function we are templating on

public:
    /// Constructor
    InitialConditionFunction();
    /// Destructor
    ~InitialConditionFunction() {};

    /// Value of the initial condition
    virtual real value (const dealii::Point<dim,real> &point, const unsigned int istate = 0) const = 0;
};

/// Function used to evaluate farfield conservative solution
template <int dim, int nstate, typename real>
class FreeStreamInitialConditions : public InitialConditionFunction<dim,nstate,real>
{
public:
    /// Farfield conservative solution
    std::array<double,nstate> farfield_conservative;

    /// Constructor.
    /** Evaluates the primary farfield solution and converts it into the store farfield_conservative solution
     */
    FreeStreamInitialConditions (const Physics::Euler<dim,nstate,double> euler_physics)
            : InitialConditionFunction<dim,nstate,real>()
    {
        //const double density_bc = 2.33333*euler_physics.density_inf;
        const double density_bc = euler_physics.density_inf;
        const double pressure_bc = 1.0/(euler_physics.gam*euler_physics.mach_inf_sqr);
        std::array<double,nstate> primitive_boundary_values;
        primitive_boundary_values[0] = density_bc;
        for (int d=0;d<dim;d++) { primitive_boundary_values[1+d] = euler_physics.velocities_inf[d]; }
        primitive_boundary_values[nstate-1] = pressure_bc;
        farfield_conservative = euler_physics.convert_primitive_to_conservative(primitive_boundary_values);
        std::cout << "Farfield conditions: "<< std::endl;
        for (int s=0;s<nstate;s++) {
            std::cout << farfield_conservative[s] << std::endl;
        }
    }

    /// Returns the istate-th farfield conservative value
    double value (const dealii::Point<dim> &/*point*/, const unsigned int istate) const
    {
        return farfield_conservative[istate];
    }
};

<<<<<<< HEAD
/// Initial Condition Function: Taylor Green Vortex
=======
/// Initial Condition Function: Taylor Green Vortex (uniform density)
>>>>>>> b3a1fab6
template <int dim, int nstate, typename real>
class InitialConditionFunction_TaylorGreenVortex: public InitialConditionFunction<dim,nstate,real>
{
protected:
    using dealii::Function<dim,real>::value; ///< dealii::Function we are templating on

public:
    /// Constructor for TaylorGreenVortex_InitialCondition with uniform density
    /** Calls the Function(const unsigned int n_components) constructor in deal.II
     *  This sets the public attribute n_components = nstate, which can then be accessed
     *  by all the other functions
     *  Reference: Gassner2016split, plata2019performance
     *  These initial conditions are given in nondimensional form (free-stream as reference)
     */
    InitialConditionFunction_TaylorGreenVortex (
        const double       gamma_gas = 1.4,
        const double       mach_inf = 0.1);

    const double gamma_gas; ///< Constant heat capacity ratio of fluid.
    const double mach_inf; ///< Farfield Mach number.
    const double mach_inf_sqr; ///< Farfield Mach number squared.
        
    /// Value of initial condition expressed in terms of conservative variables
    real value (const dealii::Point<dim,real> &point, const unsigned int istate = 0) const override;

protected:
    /// Value of initial condition expressed in terms of primitive variables
    real primitive_value(const dealii::Point<dim,real> &point, const unsigned int istate = 0) const;
    
    /// Converts value from: primitive to conservative
    real convert_primitive_to_conversative_value(const dealii::Point<dim,real> &point, const unsigned int istate = 0) const;

    /// Value of initial condition for density
    virtual real density(const dealii::Point<dim,real> &point) const;
};

/// Initial Condition Function: Taylor Green Vortex (isothermal density)
template <int dim, int nstate, typename real>
class InitialConditionFunction_TaylorGreenVortex_Isothermal
    : public InitialConditionFunction_TaylorGreenVortex<dim,nstate,real>
{
public:
    /// Constructor for TaylorGreenVortex_InitialCondition with isothermal density
    /** Calls the Function(const unsigned int n_components) constructor in deal.II
     *  This sets the public attribute n_components = nstate, which can then be accessed
     *  by all the other functions
     *  -- Reference: (1) Cox, Christopher, et al. "Accuracy, stability, and performance comparison 
     *                    between the spectral difference and flux reconstruction schemes." 
     *                    Computers & Fluids 221 (2021): 104922.
     *                (2) Brian Vermeire 2014 Thesis  
     *  These initial conditions are given in nondimensional form (free-stream as reference)
     */
    InitialConditionFunction_TaylorGreenVortex_Isothermal (
        const double       gamma_gas = 1.4,
        const double       mach_inf = 0.1);

protected:
    /// Value of initial condition for density
    real density(const dealii::Point<dim,real> &point) const override;
};

/// Initial Condition Function: 1D Burgers Rewienski
template <int dim, int nstate, typename real>
class InitialConditionFunction_BurgersRewienski: public InitialConditionFunction<dim,nstate,real>
{
protected:
    using dealii::Function<dim,real>::value; ///< dealii::Function we are templating on

public:
    /// Constructor for InitialConditionFunction_BurgersRewienski
    /** Calls the Function(const unsigned int n_components) constructor in deal.II*/
    InitialConditionFunction_BurgersRewienski ();

    /// Value of initial condition
    real value (const dealii::Point<dim,real> &point, const unsigned int istate = 0) const override;
};

/// Initial Condition Function: 1D Burgers Viscous
template <int dim, int nstate, typename real>
class InitialConditionFunction_BurgersViscous: public InitialConditionFunction<dim,nstate,real>
{
protected:
    using dealii::Function<dim,real>::value; ///< dealii::Function we are templating on

public:
    /// Constructor for InitialConditionFunction_BurgersRewienski
    /** Calls the Function(const unsigned int n_components) constructor in deal.II*/
    InitialConditionFunction_BurgersViscous ();
<<<<<<< HEAD
=======

    /// Value of initial condition
    real value (const dealii::Point<dim,real> &point, const unsigned int istate = 0) const override;
};

/// Initial Condition Function: 1D Sine Function; used for temporal convergence
template <int dim, int nstate, typename real>
class InitialConditionFunction_1DSine
        : public InitialConditionFunction<dim,nstate,real>
{
protected:
    using dealii::Function<dim,real>::value; ///< dealii::Function we are templating on

public:
    /// Constructor for InitialConditionFunction_1DSine
    InitialConditionFunction_1DSine ();
>>>>>>> b3a1fab6

    /// Value of initial condition
    real value (const dealii::Point<dim,real> &point, const unsigned int istate = 0) const override;
};


/// Initial condition function factory
template <int dim, int nstate, typename real>
class InitialConditionFactory
{
protected:    
    /// Enumeration of all flow solver initial conditions types defined in the Parameters class
    using FlowCaseEnum = Parameters::FlowSolverParam::FlowCaseType;
    /// Enumeration of all taylor green vortex initial condition sub-types defined in the Parameters class
    using DensityInitialConditionEnum = Parameters::FlowSolverParam::DensityInitialConditionType;

public:
    /// Construct InitialConditionFunction object from global parameter file
    static std::shared_ptr<InitialConditionFunction<dim,nstate,real>>
    create_InitialConditionFunction(
        Parameters::AllParameters const *const param);
};

/// Initial condition 0.
template <int dim, int nstate, typename real>
class InitialConditionFunction_Zero : public dealii::Function<dim>
{
public:
    /// Constructor to initialize dealii::Function
    InitialConditionFunction_Zero()
    : dealii::Function<dim,real>(nstate)
    { }

    /// Returns zero.
    real value(const dealii::Point<dim,real> &point, const unsigned int istate = 0) const override;
};

} // PHiLiP namespace
#endif<|MERGE_RESOLUTION|>--- conflicted
+++ resolved
@@ -48,10 +48,6 @@
         for (int d=0;d<dim;d++) { primitive_boundary_values[1+d] = euler_physics.velocities_inf[d]; }
         primitive_boundary_values[nstate-1] = pressure_bc;
         farfield_conservative = euler_physics.convert_primitive_to_conservative(primitive_boundary_values);
-        std::cout << "Farfield conditions: "<< std::endl;
-        for (int s=0;s<nstate;s++) {
-            std::cout << farfield_conservative[s] << std::endl;
-        }
     }
 
     /// Returns the istate-th farfield conservative value
@@ -61,11 +57,7 @@
     }
 };
 
-<<<<<<< HEAD
-/// Initial Condition Function: Taylor Green Vortex
-=======
 /// Initial Condition Function: Taylor Green Vortex (uniform density)
->>>>>>> b3a1fab6
 template <int dim, int nstate, typename real>
 class InitialConditionFunction_TaylorGreenVortex: public InitialConditionFunction<dim,nstate,real>
 {
@@ -154,8 +146,6 @@
     /// Constructor for InitialConditionFunction_BurgersRewienski
     /** Calls the Function(const unsigned int n_components) constructor in deal.II*/
     InitialConditionFunction_BurgersViscous ();
-<<<<<<< HEAD
-=======
 
     /// Value of initial condition
     real value (const dealii::Point<dim,real> &point, const unsigned int istate = 0) const override;
@@ -172,7 +162,6 @@
 public:
     /// Constructor for InitialConditionFunction_1DSine
     InitialConditionFunction_1DSine ();
->>>>>>> b3a1fab6
 
     /// Value of initial condition
     real value (const dealii::Point<dim,real> &point, const unsigned int istate = 0) const override;
