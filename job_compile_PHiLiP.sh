--- conflicted
+++ resolved
@@ -5,11 +5,7 @@
 #SBATCH --output=%x-%j.out
 #SBATCH --nodes=1
 #SBATCH --ntasks-per-node=16                          ## <-- refer to https://docs.computecanada.ca/wiki/Advanced_MPI_scheduling
-<<<<<<< HEAD
-#SBATCH --mem=63G                                       ## <-- total shared memory; --mem=0 means to reserve all the available memory on each node assigned to the job
-=======
 #SBATCH --mem=63G                                     ## <-- total shared memory per node; refer to https://docs.computecanada.ca/wiki/Advanced_MPI_scheduling
->>>>>>> ee3bdb4a
 #SBATCH --mail-user=firstname.lastname@mail.mcgill.ca ## <-- for receiving job updates via email
 #SBATCH --mail-type=ALL                               ## <-- what kind of updates to receive by email
 
