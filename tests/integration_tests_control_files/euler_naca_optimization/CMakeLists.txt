--- conflicted
+++ resolved
@@ -16,10 +16,6 @@
                                                 UNCOLLOCATED
                                                 MANUFACTURED_SOLUTION
                                                 CONVERGENCE
-<<<<<<< HEAD
-                                                LONG
-=======
                                                 EXTRA-LONG
->>>>>>> bdb11cd1
                                                 OPTIMIZATION
                                                 INTEGRATION_TEST)
