#ifndef __MANUFACTUREDSOLUTIONFUNCTION_H__
#define __MANUFACTUREDSOLUTIONFUNCTION_H__

#include <deal.II/lac/vector.h>

#include <deal.II/base/function.h>

//#include <Sacado.hpp>
//
//#include "physics/physics.h"
//#include "numerical_flux/numerical_flux.h"
#include "parameters/all_parameters.h"


namespace PHiLiP {


/// Manufactured solution used for grid studies to check convergence orders.
/** This class also provides derivatives necessary  to evaluate source terms.
 */
template <int dim, typename real>
class ManufacturedSolutionFunction : public dealii::Function<dim,real>
{
// We want the Point to be templated on the type,
// however, dealii does not template that part of the Function.
// Therefore, we end up overloading the functions and need to "import"
// those non-overloaded functions to avoid the warning -Woverloaded-virtual
// See: https://stackoverflow.com/questions/18515183/c-overloaded-virtual-function-warning-by-clang
protected:
    using dealii::Function<dim,real>::value;
    using dealii::Function<dim,real>::gradient;
    using dealii::Function<dim,real>::hessian;
    using dealii::Function<dim,real>::vector_gradient;

public:
    const unsigned int nstate; ///< Corresponds to n_components in the dealii::Function
    /// Constructor that initializes base_values, amplitudes, frequencies.
    /** Calls the Function(const unsigned int n_components) constructor in deal.II
     *  This sets the public attribute n_components = nstate, which can then be accessed
     *  by all the other functions
     */
    ManufacturedSolutionFunction (const unsigned int nstate = 1);

    /// Destructor
    ~ManufacturedSolutionFunction() {};
  
    /// Manufactured solution exact value
    /** \code
     *  u[s] = A[s]*sin(freq[s][0]*x)*sin(freq[s][1]*y)*sin(freq[s][2]*z);
     *  \endcode
     */
    virtual real value (const dealii::Point<dim,real> &point, const unsigned int istate = 0) const = 0;

    /// Gradient of the exact manufactured solution
    /** \code
     *  grad_u[s][0] = A[s]*freq[s][0]*cos(freq[s][0]*x)*sin(freq[s][1]*y)*sin(freq[s][2]*z);
     *  grad_u[s][1] = A[s]*freq[s][1]*sin(freq[s][0]*x)*cos(freq[s][1]*y)*sin(freq[s][2]*z);
     *  grad_u[s][2] = A[s]*freq[s][2]*sin(freq[s][0]*x)*sin(freq[s][1]*y)*cos(freq[s][2]*z);
     *  \endcode
     */
    virtual dealii::Tensor<1,dim,real> gradient (const dealii::Point<dim,real> &point, const unsigned int istate = 0) const = 0;

    /// Uses finite-difference to evaluate the gradient
    dealii::Tensor<1,dim,real> gradient_fd (const dealii::Point<dim,real> &point, const unsigned int istate = 0) const;

    /// Hessian of the exact manufactured solution
    /** \code
     *  hess_u[s][0][0] = -A[s]*freq[s][0]*freq[s][0]*sin(freq[s][0]*x)*sin(freq[s][1]*y)*sin(freq[s][2]*z);
     *  hess_u[s][0][1] =  A[s]*freq[s][0]*freq[s][1]*cos(freq[s][0]*x)*cos(freq[s][1]*y)*sin(freq[s][2]*z);
     *  hess_u[s][0][2] =  A[s]*freq[s][0]*freq[s][2]*cos(freq[s][0]*x)*sin(freq[s][1]*y)*cos(freq[s][2]*z);
     *
     *  hess_u[s][1][0] =  A[s]*freq[s][1]*freq[s][0]*cos(freq[s][0]*x)*cos(freq[s][1]*y)*sin(freq[s][2]*z);
     *  hess_u[s][1][1] = -A[s]*freq[s][1]*freq[s][1]*sin(freq[s][0]*x)*sin(freq[s][1]*y)*sin(freq[s][2]*z);
     *  hess_u[s][1][2] =  A[s]*freq[s][1]*freq[s][2]*sin(freq[s][0]*x)*cos(freq[s][1]*y)*cos(freq[s][2]*z);
     *
     *  hess_u[s][2][0] =  A[s]*freq[s][2]*freq[s][0]*cos(freq[s][0]*x)*sin(freq[s][1]*y)*cos(freq[s][2]*z);
     *  hess_u[s][2][1] =  A[s]*freq[s][2]*freq[s][1]*sin(freq[s][0]*x)*cos(freq[s][1]*y)*cos(freq[s][2]*z);
     *  hess_u[s][2][2] = -A[s]*freq[s][2]*freq[s][2]*sin(freq[s][0]*x)*sin(freq[s][1]*y)*sin(freq[s][2]*z);
     *  \endcode
     *
     *  Note that this term is symmetric since \f$\frac{\partial u }{\partial x \partial y} = \frac{\partial u }{\partial y \partial x} \f$
     */
    virtual dealii::SymmetricTensor<2,dim,real> hessian (const dealii::Point<dim,real> &point, const unsigned int istate = 0) const = 0;

    /// Uses finite-difference to evaluate the hessian
    dealii::SymmetricTensor<2,dim,real> hessian_fd (const dealii::Point<dim,real> &point, const unsigned int istate = 0) const;

    /// Same as Function::values() except it returns it into a std::vector format.
    std::vector<real> stdvector_values (const dealii::Point<dim,real> &point) const;

  
    /// See dealii::Function<dim,real>::vector_gradient
    void vector_gradient (const dealii::Point<dim,real> &p,
                          std::vector<dealii::Tensor<1,dim, real> > &gradients) const;

    // Virtual functions inherited from dealii::Function
    //
    // virtual real value (const Point<dim,real> &p,
    //                               const unsigned int  component = 0) const;
  
    // virtual void vector_value (const Point<dim,real> &p,
    //                           Vector<real> &values) const;
  
    // virtual void value_list (const std::vector<Point<dim,real> > &points,
    //                         std::vector<real> &values,
    //                         const unsigned int              component = 0) const;
  
    // virtual void vector_value_list (const std::vector<Point<dim,real> > &points,
    //                                std::vector<Vector<real> > &values) const;
  
    // virtual void vector_values (const std::vector<Point<dim,real> > &points,
    //                            std::vector<std::vector<real> > &values) const;
  
    // virtual Tensor<1,dim, real> gradient (const Point<dim,real> &p,
    //                                                 const unsigned int  component = 0) const;
  
    // virtual void gradient_list (const std::vector<Point<dim,real> > &points,
    //                            std::vector<Tensor<1,dim, real> > &gradients,
    //                            const unsigned int              component = 0) const;
  
    // virtual void vector_gradients (const std::vector<Point<dim,real> > &points,
    //                               std::vector<std::vector<Tensor<1,dim, real> > > &gradients) const;
  
    // virtual void vector_gradient_list (const std::vector<Point<dim,real> > &points,
    //                                   std::vector<std::vector<Tensor<1,dim, real> > > &gradients) const;

protected:
    ///@{
    /** Constants used to manufactured solution.
     */
    std::vector<double> base_values;
    std::vector<double> amplitudes;
    std::vector<dealii::Tensor<1,dim,real>> frequencies;
    //@}
};

/// Product of sine waves manufactured solution
template <int dim, typename real>
class ManufacturedSolutionSine 
    : public ManufacturedSolutionFunction<dim, real>
{
// We want the Point to be templated on the type,
// however, dealii does not template that part of the Function.
// Therefore, we end up overloading the functions and need to "import"
// those non-overloaded functions to avoid the warning -Woverloaded-virtual
// See: https://stackoverflow.com/questions/18515183/c-overloaded-virtual-function-warning-by-clang
protected:
    using dealii::Function<dim,real>::value;
    using dealii::Function<dim,real>::gradient;
    using dealii::Function<dim,real>::hessian;

public:
    /// Constructor
    ManufacturedSolutionSine(const unsigned int nstate = 1)
        :   ManufacturedSolutionFunction<dim,real>(nstate){}
    /// Value
    real value (const dealii::Point<dim,real> &point, const unsigned int istate = 0) const override;
    /// Gradient
    dealii::Tensor<1,dim,real> gradient (const dealii::Point<dim,real> &point, const unsigned int istate = 0) const override;
    /// Hessian
    dealii::SymmetricTensor<2,dim,real> hessian (const dealii::Point<dim,real> &point, const unsigned int istate = 0) const override;
};

/// Product of cosine waves manufactured solution
template <int dim, typename real>
class ManufacturedSolutionCosine 
    : public ManufacturedSolutionFunction<dim, real>
{
// We want the Point to be templated on the type,
// however, dealii does not template that part of the Function.
// Therefore, we end up overloading the functions and need to "import"
// those non-overloaded functions to avoid the warning -Woverloaded-virtual
// See: https://stackoverflow.com/questions/18515183/c-overloaded-virtual-function-warning-by-clang
protected:
    using dealii::Function<dim,real>::value;
    using dealii::Function<dim,real>::gradient;
    using dealii::Function<dim,real>::hessian;
public:
    /// Constructor
    ManufacturedSolutionCosine(const unsigned int nstate = 1)
        :   ManufacturedSolutionFunction<dim,real>(nstate){}
    /// Value
    real value (const dealii::Point<dim,real> &point, const unsigned int istate = 0) const override;
    /// Gradient
    dealii::Tensor<1,dim,real> gradient (const dealii::Point<dim,real> &point, const unsigned int istate = 0) const override;
    /// Hessian
    dealii::SymmetricTensor<2,dim,real> hessian (const dealii::Point<dim,real> &point, const unsigned int istate = 0) const override;
};

/// Sum of sine waves manufactured solution
template <int dim, typename real>
class ManufacturedSolutionAdd 
    : public ManufacturedSolutionFunction<dim, real>
{
// We want the Point to be templated on the type,
// however, dealii does not template that part of the Function.
// Therefore, we end up overloading the functions and need to "import"
// those non-overloaded functions to avoid the warning -Woverloaded-virtual
// See: https://stackoverflow.com/questions/18515183/c-overloaded-virtual-function-warning-by-clang
protected:
    using dealii::Function<dim,real>::value;
    using dealii::Function<dim,real>::gradient;
    using dealii::Function<dim,real>::hessian;
public:
    /// Constructor
    ManufacturedSolutionAdd(const unsigned int nstate = 1)
        :   ManufacturedSolutionFunction<dim,real>(nstate){}
    /// Value
    real value (const dealii::Point<dim,real> &point, const unsigned int istate = 0) const override;
    /// Gradient
    dealii::Tensor<1,dim,real> gradient (const dealii::Point<dim,real> &point, const unsigned int istate = 0) const override;
    /// Hessian
    dealii::SymmetricTensor<2,dim,real> hessian (const dealii::Point<dim,real> &point, const unsigned int istate = 0) const override;
};

/// Sum of exponential functions manufactured solution
template <int dim, typename real>
class ManufacturedSolutionExp
    : public ManufacturedSolutionFunction<dim, real>
{
// We want the Point to be templated on the type,
// however, dealii does not template that part of the Function.
// Therefore, we end up overloading the functions and need to "import"
// those non-overloaded functions to avoid the warning -Woverloaded-virtual
// See: https://stackoverflow.com/questions/18515183/c-overloaded-virtual-function-warning-by-clang
protected:
    using dealii::Function<dim,real>::value;
    using dealii::Function<dim,real>::gradient;
    using dealii::Function<dim,real>::hessian;
public:
    /// Constructor
    ManufacturedSolutionExp(const unsigned int nstate = 1)
        :   ManufacturedSolutionFunction<dim,real>(nstate){}
    /// Value
    real value (const dealii::Point<dim,real> &point, const unsigned int istate = 0) const override;
    /// Gradient
    dealii::Tensor<1,dim,real> gradient (const dealii::Point<dim,real> &point, const unsigned int istate = 0) const override;
    /// Hessian
    dealii::SymmetricTensor<2,dim,real> hessian (const dealii::Point<dim,real> &point, const unsigned int istate = 0) const override;
};

/// Sum of polynomial manufactured solution
template <int dim, typename real>
class ManufacturedSolutionPoly 
    : public ManufacturedSolutionFunction<dim, real>
{
// We want the Point to be templated on the type,
// however, dealii does not template that part of the Function.
// Therefore, we end up overloading the functions and need to "import"
// those non-overloaded functions to avoid the warning -Woverloaded-virtual
// See: https://stackoverflow.com/questions/18515183/c-overloaded-virtual-function-warning-by-clang
protected:
    using dealii::Function<dim,real>::value;
    using dealii::Function<dim,real>::gradient;
    using dealii::Function<dim,real>::hessian;
public:
    /// Constructor
    ManufacturedSolutionPoly(const unsigned int nstate = 1)
        :   ManufacturedSolutionFunction<dim,real>(nstate){}
    /// Value
    real value (const dealii::Point<dim,real> &point, const unsigned int istate = 0) const override;
    /// Gradient
    dealii::Tensor<1,dim,real> gradient (const dealii::Point<dim,real> &point, const unsigned int istate = 0) const override;
    /// Hessian
    dealii::SymmetricTensor<2,dim,real> hessian (const dealii::Point<dim,real> &point, const unsigned int istate = 0) const override;
};

/// Sum of even order polynomial functions manufactured solution
template <int dim, typename real>
class ManufacturedSolutionEvenPoly 
    : public ManufacturedSolutionFunction<dim, real>
{
// We want the Point to be templated on the type,
// however, dealii does not template that part of the Function.
// Therefore, we end up overloading the functions and need to "import"
// those non-overloaded functions to avoid the warning -Woverloaded-virtual
// See: https://stackoverflow.com/questions/18515183/c-overloaded-virtual-function-warning-by-clang
protected:
    using dealii::Function<dim,real>::value;
    using dealii::Function<dim,real>::gradient;
    using dealii::Function<dim,real>::hessian;
public:
    /// Constructor
    ManufacturedSolutionEvenPoly(const unsigned int nstate = 1)
        :   ManufacturedSolutionFunction<dim,real>(nstate){}
    /// Value
    real value (const dealii::Point<dim,real> &point, const unsigned int istate = 0) const override;
    /// Gradient
    dealii::Tensor<1,dim,real> gradient (const dealii::Point<dim,real> &point, const unsigned int istate = 0) const override;
    /// Hessian
    dealii::SymmetricTensor<2,dim,real> hessian (const dealii::Point<dim,real> &point, const unsigned int istate = 0) const override;
};

/// Hump manufactured solution based on arctangent functions
template <int dim, typename real>
class ManufacturedSolutionAtan
    : public ManufacturedSolutionFunction<dim, real>
{
// We want the Point to be templated on the type,
// however, dealii does not template that part of the Function.
// Therefore, we end up overloading the functions and need to "import"
// those non-overloaded functions to avoid the warning -Woverloaded-virtual
// See: https://stackoverflow.com/questions/18515183/c-overloaded-virtual-function-warning-by-clang
protected:
    using dealii::Function<dim,real>::value;
    using dealii::Function<dim,real>::gradient;
    using dealii::Function<dim,real>::hessian;
public:
    /// Constructor
    ManufacturedSolutionAtan(const unsigned int nstate = 1)
        :   ManufacturedSolutionFunction<dim,real>(nstate)
    {
        n_shocks.resize(dim);
        S_j.resize(dim);
        x_j.resize(dim);

        for(unsigned int i = 0; i<dim; ++i){
            n_shocks[i] = 2;

            S_j[i].resize(n_shocks[i]);
            x_j[i].resize(n_shocks[i]);

            // S_j[i][0] =  10;
            // S_j[i][1] = -10;

            S_j[i][0] =  50;
            S_j[i][1] = -50;

            x_j[i][0] = -1/sqrt(2);
            x_j[i][1] =  1/sqrt(2);

            // x_j[i][0] = 1-1/sqrt(2);
            // x_j[i][1] = 1/sqrt(2);
        }
    }
    /// Value
    real value (const dealii::Point<dim,real> &point, const unsigned int istate = 0) const override;
    /// Gradient
    dealii::Tensor<1,dim,real> gradient (const dealii::Point<dim,real> &point, const unsigned int istate = 0) const override;
    /// Hessian
    dealii::SymmetricTensor<2,dim,real> hessian (const dealii::Point<dim,real> &point, const unsigned int istate = 0) const override;

private:
    std::vector<unsigned int> n_shocks; ///< number of shocks
    std::vector<std::vector<real>> S_j; ///< shock strengths
    std::vector<std::vector<real>> x_j; ///< shock positions
};

/// Scalar boundary layer manufactured solution
template <int dim, typename real>
class ManufacturedSolutionBoundaryLayer
    : public ManufacturedSolutionFunction<dim, real>
{
// We want the Point to be templated on the type,
// however, dealii does not template that part of the Function.
// Therefore, we end up overloading the functions and need to "import"
// those non-overloaded functions to avoid the warning -Woverloaded-virtual
// See: https://stackoverflow.com/questions/18515183/c-overloaded-virtual-function-warning-by-clang
protected:
    using dealii::Function<dim,real>::value;
    using dealii::Function<dim,real>::gradient;
    using dealii::Function<dim,real>::hessian;
public:
    /// Constructor
    ManufacturedSolutionBoundaryLayer(const unsigned int nstate = 1)
        : ManufacturedSolutionFunction<dim,real>(nstate)
        , epsilon(nstate)
    {
        for(int istate = 0; istate < (int)nstate; ++istate){
            for (int d=0; d<dim; d++){
                // epsilon[istate][d] = 0.1;   // smooth
                epsilon[istate][d] = 0.005; // strong
            }
        }
    }
    /// Value
    real value (const dealii::Point<dim,real> &point, const unsigned int istate = 0) const override;
    /// Gradient
    dealii::Tensor<1,dim,real> gradient (const dealii::Point<dim,real> &point, const unsigned int istate = 0) const override;
    /// Hessian
    dealii::SymmetricTensor<2,dim,real> hessian (const dealii::Point<dim,real> &point, const unsigned int istate = 0) const override;

private:
    /// Boundary layer strength parameter
    std::vector<dealii::Tensor<1,dim,real>> epsilon;
};

/// S-Shock manufactured solution
template <int dim, typename real>
class ManufacturedSolutionSShock 
    : public ManufacturedSolutionFunction<dim, real>
{
// We want the Point to be templated on the type,
// however, dealii does not template that part of the Function.
// Therefore, we end up overloading the functions and need to "import"
// those non-overloaded functions to avoid the warning -Woverloaded-virtual
// See: https://stackoverflow.com/questions/18515183/c-overloaded-virtual-function-warning-by-clang
protected:
    using dealii::Function<dim,real>::value;
    using dealii::Function<dim,real>::gradient;
    using dealii::Function<dim,real>::hessian;
public:
    /// Constructor
    ManufacturedSolutionSShock(const unsigned int nstate = 1)
        :   ManufacturedSolutionFunction<dim,real>(nstate)
    {
        // setting constant for function
        // f(x,y) = a * tanh(b*sin(c*y + d) + e*x + f)

        // Ekelschot
        // Note: form given does not have brackets around b*(...)
        // a =  0.75;
        // b =  2.0;
        // c =  5.0;
        // d =  0.0;
        // e = -6.0;
        // f =  0.0;

        double scale_atan = 2.0;

        // shifted from [-1,1]^2 -> [0,1]
        a =   0.75;
        b =   2.0*scale_atan;
        c =  10.0;
        d =  -5.0;
        e = -12.0*scale_atan;
        f =   6.0*scale_atan;
    }
    /// Value
    real value(const dealii::Point<dim,real> &point, const unsigned int istate = 0) const override;
    /// Gradient
    dealii::Tensor<1,dim,real> gradient(const dealii::Point<dim,real> &point, const unsigned int istate = 0) const override;
    /// Hessian
    dealii::SymmetricTensor<2,dim,real> hessian(const dealii::Point<dim,real> &point, const unsigned int istate = 0) const override;

private:
    ///@{
    /// equation constants
    real a, b, c, d, e, f; 
    //@}
};

/// Quadratic function manufactured solution
template <int dim, typename real>
class ManufacturedSolutionQuadratic
    : public ManufacturedSolutionFunction<dim, real>
{
// We want the Point to be templated on the type,
// however, dealii does not template that part of the Function.
// Therefore, we end up overloading the functions and need to "import"
// those non-overloaded functions to avoid the warning -Woverloaded-virtual
// See: https://stackoverflow.com/questions/18515183/c-overloaded-virtual-function-warning-by-clang
protected:
    using dealii::Function<dim,real>::value;
    using dealii::Function<dim,real>::gradient;
    using dealii::Function<dim,real>::hessian;
public:
    /// Constructor
    ManufacturedSolutionQuadratic(const unsigned int nstate = 1)
        :   ManufacturedSolutionFunction<dim,real>(nstate)
    {
        // assigning the scaling coeffs for hessian diagonals
        for(unsigned int d = 0; d < dim; ++d){
            // diag(1, 4, 9, ...)
            alpha_diag[d] = (d+1)*(d+1);
        }
    }
    /// Value
    real value (const dealii::Point<dim,real> &point, const unsigned int istate = 0) const override;
    /// Gradient
    dealii::Tensor<1,dim,real> gradient (const dealii::Point<dim,real> &point, const unsigned int istate = 0) const override;
    /// Hessian
    dealii::SymmetricTensor<2,dim,real> hessian (const dealii::Point<dim,real> &point, const unsigned int istate = 0) const override;

private:
    std::array<real, dim> alpha_diag; ///< Diagonal hessian component scaling
};

<<<<<<< HEAD
/// Sum of Alex functions manufactured solution
template <int dim, typename real>
class ManufacturedSolutionAlex
    : public ManufacturedSolutionFunction<dim, real>
{
// We want the Point to be templated on the type,
// however, dealii does not template that part of the Function.
// Therefore, we end up overloading the functions and need to "import"
// those non-overloaded functions to avoid the warning -Woverloaded-virtual
// See: https://stackoverflow.com/questions/18515183/c-overloaded-virtual-function-warning-by-clang
protected:
    using dealii::Function<dim,real>::value;
    using dealii::Function<dim,real>::gradient;
    using dealii::Function<dim,real>::hessian;
public:
    ManufacturedSolutionAlex(const unsigned int nstate = 1)
        :   ManufacturedSolutionFunction<dim,real>(nstate){}

    real value (const dealii::Point<dim,real> &point, const unsigned int istate = 0) const override;

    dealii::Tensor<1,dim,real> gradient (const dealii::Point<dim,real> &point, const unsigned int istate = 0) const override;

    dealii::SymmetricTensor<2,dim,real> hessian (const dealii::Point<dim,real> &point, const unsigned int istate = 0) const override;
};
=======
>>>>>>> 23a4ff1c
/// Navah and Nadarajah free flows manufactured solution base
/// Reference: Navah F. and Nadarajah S., A comprehensive high-order solver verification methodology for free fluid flows, 2018
template <int dim, typename real>
class ManufacturedSolutionNavahBase
<<<<<<< HEAD
: public ManufacturedSolutionFunction<dim, real>
=======
    : public ManufacturedSolutionFunction<dim, real>
>>>>>>> 23a4ff1c
{
// We want the Point to be templated on the type,
// however, dealii does not template that part of the Function.
// Therefore, we end up overloading the functions and need to "import"
// those non-overloaded functions to avoid the warning -Woverloaded-virtual
// See: https://stackoverflow.com/questions/18515183/c-overloaded-virtual-function-warning-by-clang
protected:
    using dealii::Function<dim,real>::value;
    using dealii::Function<dim,real>::gradient;
    using dealii::Function<dim,real>::hessian;
public:
    /// Constructor
    ManufacturedSolutionNavahBase(const unsigned int nstate = 4)
        :   ManufacturedSolutionFunction<dim,real>(nstate)
    {
        // static_assert(dim==2, "ManufacturedSolutionNavahBase() should be created with dim=2");
        // static_assert(nstate==dim+2, "ManufacturedSolutionNavahBase() should be created with nstate=dim+2");
        
        const double pi = atan(1)*4.0;///< pi constant
        real L = 1.0;  ///< reference length
        c = pi/L; ///< constant
    }
    /// Value of conservative variables
    real value (const dealii::Point<dim,real> &point, const unsigned int istate = 0) const override;
    /// Gradient of conservative variables
    dealii::Tensor<1,dim,real> gradient (const dealii::Point<dim,real> &point, const unsigned int istate = 0) const override;
    /// Hessian of conservative variables
    dealii::SymmetricTensor<2,dim,real> hessian (const dealii::Point<dim,real> &point, const unsigned int istate = 0) const override;
protected:
    std::array<dealii::Tensor<1,7,double>,5> ncm; ///< Navah Coefficient Matrix (ncm); placeholder
    real c; ///< Constant, pi/L
    /// Value of primitive variables
    real primitive_value(const dealii::Point<dim,real> &point, const unsigned int istate = 0) const;
    /// Gradient of primitive variables
    dealii::Tensor<1,dim,real> primitive_gradient (const dealii::Point<dim,real> &point, const unsigned int istate = 0) const;
    /// Hessian of primitive variables
    dealii::SymmetricTensor<2,dim,real> primitive_hessian (const dealii::Point<dim,real> &point, const unsigned int istate = 0) const;
};

/// Navah and Nadarajah free flows manufactured solution: MS1
template <int dim, typename real>
class ManufacturedSolutionNavah_MS1
    : public ManufacturedSolutionNavahBase<dim, real>
{
public:
    /** Constructor for MS-1
     *  Sets the Navah Coefficient Matrix for the specified navah_solution.
     *  Matrix with all coefficients of the various manufactured solutions given in Navah's paper. 
     *  Reference: Navah F. and Nadarajah S., A comprehensive high-order solver verification methodology for free fluid flows, 2018
     */
    ManufacturedSolutionNavah_MS1(const unsigned int nstate = 4)
        :   ManufacturedSolutionNavahBase<dim,real>(nstate)
    {
        std::array<dealii::Tensor<1,7,double>,5> ncm; ///< Navah Coefficient Matrix (ncm)
        /* MS-1 */
        ncm[0][0]= 1.0; ncm[0][1]=0.3; ncm[0][2]=-0.2; ncm[0][3]=0.3; ncm[0][4]=1.0; ncm[0][5]=1.0; ncm[0][6]=1.0;
        ncm[1][0]= 1.0; ncm[1][1]=0.3; ncm[1][2]= 0.3; ncm[1][3]=0.3; ncm[1][4]=3.0; ncm[1][5]=1.0; ncm[1][6]=1.0;
        ncm[2][0]= 1.0; ncm[2][1]=0.3; ncm[2][2]= 0.3; ncm[2][3]=0.3; ncm[2][4]=1.0; ncm[2][5]=1.0; ncm[2][6]=1.0;
        ncm[3][0]=18.0; ncm[3][1]=5.0; ncm[3][2]= 5.0; ncm[3][3]=0.5; ncm[3][4]=2.0; ncm[3][5]=1.0; ncm[3][6]=1.0;
        for(int j=0; j<7; j++) {
            ncm[4][j] = 0.0;
        }
        this->ncm=ncm; // done this way to minimize the use of keyword "this->"
    }
};

/// Navah and Nadarajah free flows manufactured solution: MS2
template <int dim, typename real>
class ManufacturedSolutionNavah_MS2
    : public ManufacturedSolutionNavahBase<dim, real>
{
public:
    /** Constructor for MS-2
     *  Sets the Navah Coefficient Matrix for the specified navah_solution.
     *  Matrix with all coefficients of the various manufactured solutions given in Navah's paper. 
     *  Reference: Navah F. and Nadarajah S., A comprehensive high-order solver verification methodology for free fluid flows, 2018
     */
    ManufacturedSolutionNavah_MS2(const unsigned int nstate = 4)
        :   ManufacturedSolutionNavahBase<dim,real>(nstate)
    {
        std::array<dealii::Tensor<1,7,double>,5> ncm; ///< Navah Coefficient Matrix (ncm)
        /* MS-2 */
        ncm[0][0]=2.7; ncm[0][1]=0.9; ncm[0][2]=-0.9; ncm[0][3]=1.0; ncm[0][4]=1.5; ncm[0][5]=1.5; ncm[0][6]=1.5;
        ncm[1][0]=2.0; ncm[1][1]=0.7; ncm[1][2]= 0.7; ncm[1][3]=0.4; ncm[1][4]=1.0; ncm[1][5]=1.0; ncm[1][6]=1.0;
        ncm[2][0]=2.0; ncm[2][1]=0.4; ncm[2][2]= 0.4; ncm[2][3]=0.4; ncm[2][4]=1.0; ncm[2][5]=1.0; ncm[2][6]=1.0;
        ncm[3][0]=2.0; ncm[3][1]=1.0; ncm[3][2]= 1.0; ncm[3][3]=0.5; ncm[3][4]=1.0; ncm[3][5]=1.0; ncm[3][6]=1.5;
        for(int j=0; j<7; j++) {
            ncm[4][j] = 0.0;
        }
        this->ncm=ncm; // done this way to minimize the use of keyword "this->"
    }
};

/// Navah and Nadarajah free flows manufactured solution: MS3
template <int dim, typename real>
class ManufacturedSolutionNavah_MS3
    : public ManufacturedSolutionNavahBase<dim, real>
{
public:
    /** Constructor for MS-3
     *  Sets the Navah Coefficient Matrix for the specified navah_solution.
     *  Matrix with all coefficients of the various manufactured solutions given in Navah's paper. 
     *  Reference: Navah F. and Nadarajah S., A comprehensive high-order solver verification methodology for free fluid flows, 2018
     */
    ManufacturedSolutionNavah_MS3(const unsigned int nstate = 4)
        :   ManufacturedSolutionNavahBase<dim,real>(nstate)
    {
        std::array<dealii::Tensor<1,7,double>,5> ncm; ///< Navah Coefficient Matrix (ncm)
        /* MS-3 */
        ncm[0][0]= 1.0; ncm[0][1]=0.1; ncm[0][2]=-0.2; ncm[0][3]=0.1; ncm[0][4]=1.0; ncm[0][5]=1.0; ncm[0][6]=1.0;
        ncm[1][0]= 2.0; ncm[1][1]=0.3; ncm[1][2]= 0.3; ncm[1][3]=0.3; ncm[1][4]=3.0; ncm[1][5]=1.0; ncm[1][6]=1.0;
        ncm[2][0]= 2.0; ncm[2][1]=0.3; ncm[2][2]= 0.3; ncm[2][3]=0.3; ncm[2][4]=1.0; ncm[2][5]=1.0; ncm[2][6]=1.0;
        ncm[3][0]=10.0; ncm[3][1]=1.0; ncm[3][2]= 1.0; ncm[3][3]=0.5; ncm[3][4]=2.0; ncm[3][5]=1.0; ncm[3][6]=1.0;
        for(int j=0; j<7; j++) {
            ncm[4][j] = 0.0;
        }
        this->ncm=ncm; // done this way to minimize the use of keyword "this->"
    }
};

/// Navah and Nadarajah free flows manufactured solution: MS4
template <int dim, typename real>
class ManufacturedSolutionNavah_MS4
    : public ManufacturedSolutionNavahBase<dim, real>
{
public:
    /** Constructor for MS-4
     *  Sets the Navah Coefficient Matrix for the specified navah_solution.
     *  Matrix with all coefficients of the various manufactured solutions given in Navah's paper. 
     *  Reference: Navah F. and Nadarajah S., A comprehensive high-order solver verification methodology for free fluid flows, 2018
     */
    ManufacturedSolutionNavah_MS4(const unsigned int nstate = 4)
        :   ManufacturedSolutionNavahBase<dim,real>(nstate)
    {
        std::array<dealii::Tensor<1,7,double>,5> ncm; ///< Navah Coefficient Matrix (ncm)
        /* MS-4 */
        ncm[0][0]= 1.0; ncm[0][1]=  0.1; ncm[0][2]= -0.2; ncm[0][3]= 0.1; ncm[0][4]=1.0; ncm[0][5]=1.0; ncm[0][6]=1.0;
        ncm[1][0]= 2.0; ncm[1][1]=  0.3; ncm[1][2]=  0.3; ncm[1][3]= 0.3; ncm[1][4]=3.0; ncm[1][5]=1.0; ncm[1][6]=1.0;
        ncm[2][0]= 2.0; ncm[2][1]=  0.3; ncm[2][2]=  0.3; ncm[2][3]= 0.3; ncm[2][4]=1.0; ncm[2][5]=1.0; ncm[2][6]=1.0;
        ncm[3][0]=10.0; ncm[3][1]=  1.0; ncm[3][2]=  1.0; ncm[3][3]= 0.5; ncm[3][4]=2.0; ncm[3][5]=1.0; ncm[3][6]=1.0;
        ncm[4][0]= 0.6; ncm[4][1]=-0.03; ncm[4][2]=-0.02; ncm[4][3]=0.02; ncm[4][4]=2.0; ncm[4][5]=1.0; ncm[4][6]=3.0;
        this->ncm=ncm; // done this way to minimize the use of keyword "this->"
    }
};

/// Navah and Nadarajah free flows manufactured solution: MS5
template <int dim, typename real>
class ManufacturedSolutionNavah_MS5
    : public ManufacturedSolutionNavahBase<dim, real>
{
public:
    /** Constructor for MS-5
     *  Sets the Navah Coefficient Matrix for the specified navah_solution.
     *  Matrix with all coefficients of the various manufactured solutions given in Navah's paper. 
     *  Reference: Navah F. and Nadarajah S., A comprehensive high-order solver verification methodology for free fluid flows, 2018
     */
    ManufacturedSolutionNavah_MS5(const unsigned int nstate = 4)
        :   ManufacturedSolutionNavahBase<dim,real>(nstate)
    {
        std::array<dealii::Tensor<1,7,double>,5> ncm; ///< Navah Coefficient Matrix (ncm)
        /* MS-5 */
        ncm[0][0]= 1.0; ncm[0][1]= 0.1; ncm[0][2]=-0.2; ncm[0][3]=0.1; ncm[0][4]=1.0; ncm[0][5]=1.0; ncm[0][6]=1.0;
        ncm[1][0]= 2.0; ncm[1][1]= 0.3; ncm[1][2]= 0.3; ncm[1][3]=0.3; ncm[1][4]=3.0; ncm[1][5]=1.0; ncm[1][6]=1.0;
        ncm[2][0]= 2.0; ncm[2][1]= 0.3; ncm[2][2]= 0.3; ncm[2][3]=0.3; ncm[2][4]=1.0; ncm[2][5]=1.0; ncm[2][6]=1.0;
        ncm[3][0]=10.0; ncm[3][1]= 1.0; ncm[3][2]= 1.0; ncm[3][3]=0.5; ncm[3][4]=2.0; ncm[3][5]=1.0; ncm[3][6]=1.0;
        ncm[4][0]=-6.0; ncm[4][1]=-0.3; ncm[4][2]=-0.2; ncm[4][3]=0.2; ncm[4][4]=2.0; ncm[4][5]=1.0; ncm[4][6]=3.0;
        this->ncm=ncm; // done this way to minimize the use of keyword "this->"
    }
};


<<<<<<< HEAD


=======
>>>>>>> 23a4ff1c
/// Manufactured solution function factory
/** Based on input from Parameters file, generates a standard form
  * of manufactured solution function with suitable value, gradient 
  * and hessian functions for the chosen distribution type.
  * 
  * Functions are selected from enumerator list in 
  * Parameters::ManufacturedSolutionParam::ManufacturedSolutionType
  * 
  * Some Manufactured solutions included additional scaling constants
  * that can also be can also be controlled from the parameter file
  */ 
template <int dim, typename real>
class ManufacturedSolutionFactory
{
    /// Enumeration of all manufactured solution types defined in the Parameters class
    using ManufacturedSolutionEnum = Parameters::ManufacturedSolutionParam::ManufacturedSolutionType;
public:
    /// Construct Manufactured solution object from global parameter file
    static std::shared_ptr< ManufacturedSolutionFunction<dim,real> > 
    create_ManufacturedSolution(
        Parameters::AllParameters const *const param, 
        int                                    nstate);

    /// Construct Manufactured solution object from enumerator list
    static std::shared_ptr< ManufacturedSolutionFunction<dim,real> >
    create_ManufacturedSolution(
        ManufacturedSolutionEnum solution_type,
        int                      nstate);

};

} // namespace PHiLiP

#endif //__MANUFACTUREDSOLUTIONFUNCTION_H__<|MERGE_RESOLUTION|>--- conflicted
+++ resolved
@@ -476,7 +476,7 @@
     std::array<real, dim> alpha_diag; ///< Diagonal hessian component scaling
 };
 
-<<<<<<< HEAD
+
 /// Sum of Alex functions manufactured solution
 template <int dim, typename real>
 class ManufacturedSolutionAlex
@@ -501,17 +501,12 @@
 
     dealii::SymmetricTensor<2,dim,real> hessian (const dealii::Point<dim,real> &point, const unsigned int istate = 0) const override;
 };
-=======
->>>>>>> 23a4ff1c
+
 /// Navah and Nadarajah free flows manufactured solution base
 /// Reference: Navah F. and Nadarajah S., A comprehensive high-order solver verification methodology for free fluid flows, 2018
 template <int dim, typename real>
 class ManufacturedSolutionNavahBase
-<<<<<<< HEAD
 : public ManufacturedSolutionFunction<dim, real>
-=======
-    : public ManufacturedSolutionFunction<dim, real>
->>>>>>> 23a4ff1c
 {
 // We want the Point to be templated on the type,
 // however, dealii does not template that part of the Function.
@@ -683,11 +678,6 @@
 };
 
 
-<<<<<<< HEAD
-
-
-=======
->>>>>>> 23a4ff1c
 /// Manufactured solution function factory
 /** Based on input from Parameters file, generates a standard form
   * of manufactured solution function with suitable value, gradient 
