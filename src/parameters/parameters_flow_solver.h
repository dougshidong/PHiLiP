#ifndef __PARAMETERS_FLOW_SOLVER_H__
#define __PARAMETERS_FLOW_SOLVER_H__

#include <deal.II/base/parameter_handler.h>
#include "parameters/parameters.h"

namespace PHiLiP {

namespace Parameters {

/// Parameters related to the flow solver
class FlowSolverParam
{
public:
    FlowSolverParam(); ///< Constructor

    /// Selects the flow case to be simulated
    enum FlowCaseType{
        taylor_green_vortex,
        burgers_viscous_snapshot,
        naca0012,
        burgers_rewienski_snapshot,
<<<<<<< HEAD
        burgers_periodic,
        advection_periodic
=======
        advection_periodic,
        gaussian_bump
>>>>>>> 0056e059
        };
    FlowCaseType flow_case_type; ///< Selected FlowCaseType from the input file

    unsigned int poly_degree; ///< Polynomial order (P) of the basis functions for DG.
    double final_time; ///< Final solution time
    double courant_friedrich_lewy_number; ///< Courant-Friedrich-Lewy (CFL) number for constant time step

    /** Name of the output file for writing the unsteady data;
     *  will be written to file: unsteady_data_table_filename.txt */
    std::string unsteady_data_table_filename;

    bool steady_state; ///<Flag for solving steady state solution
    bool steady_state_polynomial_ramping; ///< Flag for steady state polynomial ramping

    bool adaptive_time_step; ///< Flag for computing the time step on the fly

    /** Name of the output file for writing the sensitivity data;
     *   will be written to file: sensitivity_table_filename.txt */
    std::string sensitivity_table_filename;

    /** Name of the Gmsh file to be read if the flow_solver_case indeed reads a mesh;
     *  will read file: input_mesh_filename.msh */
    std::string input_mesh_filename;

    bool restart_computation_from_file; ///< Restart computation from restart file
    bool output_restart_files; ///< Output the restart files
    std::string restart_files_directory_name; ///< Name of directory for writing and reading restart files
    int restart_file_index; ///< Index of desired restart file for restarting the computation from
    int output_restart_files_every_x_steps; ///< Outputs the restart files every x steps
    double output_restart_files_every_dt_time_intervals; ///< Outputs the restart files at time intervals of dt

    /// Parameters related to mesh generation
    unsigned int grid_degree; ///< Polynomial degree of the grid
    double grid_left_bound; ///< Left bound of domain for hyper_cube mesh based cases
    double grid_right_bound; ///< Right bound of domain for hyper_cube mesh based cases
    unsigned int number_of_grid_elements_per_dimension; ///< Number of grid elements per dimension for hyper_cube mesh based cases
    int number_of_mesh_refinements; ///< Number of refinements for naca0012 and Gaussian bump based cases

    double channel_height; ///< Height of channel for gaussian bump case
    double channel_length; ///< Width of channel for gaussian bump case
    double bump_height; ///< Height of gaussian bump
    int number_of_subdivisions_in_x_direction; ///< Number of subdivisions in x direction for gaussian bump case
    int number_of_subdivisions_in_y_direction; ///< Number of subdivisions in y direction for gaussian bump case
    int number_of_subdivisions_in_z_direction; ///< Number of subdivisions in z direction for gaussian bump case

    /** For taylor green vortex integration tests, expected kinetic energy at final time. */
    double expected_kinetic_energy_at_final_time;

    /** For taylor green vortex integration tests,
     *  expected theoretical kinetic energy dissipation
     *  rate at final time. */
    double expected_theoretical_dissipation_rate_at_final_time;

    /// For taylor green vortex, selects the type of density initialization
    enum DensityInitialConditionType{
        uniform,
        isothermal,
        };
    /// Selected DensityInitialConditionType from the input file
    DensityInitialConditionType density_initial_condition_type;
<<<<<<< HEAD
=======

    int number_of_times_to_solve; ///<For time refinement study, number of times to run the calculation
    double refinement_ratio; ///<For time refinement study, ratio of next timestep size to current one, 0<r<1

>>>>>>> 0056e059
    /// Declares the possible variables and sets the defaults.
    static void declare_parameters (dealii::ParameterHandler &prm);

    /// Parses input file and sets the variables.
    void parse_parameters (dealii::ParameterHandler &prm);
};

} // Parameters namespace

} // PHiLiP namespace

#endif
<|MERGE_RESOLUTION|>--- conflicted
+++ resolved
@@ -20,13 +20,9 @@
         burgers_viscous_snapshot,
         naca0012,
         burgers_rewienski_snapshot,
-<<<<<<< HEAD
         burgers_periodic,
-        advection_periodic
-=======
         advection_periodic,
         gaussian_bump
->>>>>>> 0056e059
         };
     FlowCaseType flow_case_type; ///< Selected FlowCaseType from the input file
 
@@ -87,13 +83,7 @@
         };
     /// Selected DensityInitialConditionType from the input file
     DensityInitialConditionType density_initial_condition_type;
-<<<<<<< HEAD
-=======
 
-    int number_of_times_to_solve; ///<For time refinement study, number of times to run the calculation
-    double refinement_ratio; ///<For time refinement study, ratio of next timestep size to current one, 0<r<1
-
->>>>>>> 0056e059
     /// Declares the possible variables and sets the defaults.
     static void declare_parameters (dealii::ParameterHandler &prm);
 
