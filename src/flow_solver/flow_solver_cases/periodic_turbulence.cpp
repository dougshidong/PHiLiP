--- conflicted
+++ resolved
@@ -528,7 +528,6 @@
 }
 
 template<int dim, int nstate>
-<<<<<<< HEAD
 double PeriodicTurbulence<dim, nstate>::get_strain_rate_tensor_based_dissipation_rate() const
 {
     const double integrated_strain_rate_tensor_magnitude_sqr = this->integrated_quantities[IntegratedQuantitiesEnum::strain_rate_tensor_magnitude_sqr];
@@ -541,12 +540,9 @@
 }
 
 template<int dim, int nstate>
-double PeriodicTurbulence<dim, nstate>::get_numerical_entropy(const std::shared_ptr <DGBase<dim, double>> dg) const
-=======
 double PeriodicTurbulence<dim, nstate>::get_numerical_entropy(
         const std::shared_ptr <DGBase<dim, double>> dg
         ) const
->>>>>>> 76966e24
 {
     const double poly_degree = this->all_param.flow_solver_param.poly_degree;
 
