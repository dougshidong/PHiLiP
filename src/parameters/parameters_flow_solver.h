#ifndef __PARAMETERS_FLOW_SOLVER_H__
#define __PARAMETERS_FLOW_SOLVER_H__

#include <deal.II/base/parameter_handler.h>
#include "parameters/parameters.h"

namespace PHiLiP {

namespace Parameters {

/// Parameters related to the flow solver
class FlowSolverParam
{
public:
    FlowSolverParam(); ///< Constructor

    /// Selects the flow case to be simulated
    enum FlowCaseType{
        taylor_green_vortex,
        burgers_viscous_snapshot,
        naca0012,
        burgers_rewienski_snapshot,
<<<<<<< HEAD
        burgers_inviscid,
        advection,
        convection_diffusion,
=======
        advection_periodic
>>>>>>> 470902e5
        };
    FlowCaseType flow_case_type; ///< Selected FlowCaseType from the input file

    double final_time; ///< Final solution time
    double courant_friedrich_lewy_number; ///< Courant-Friedrich-Lewy (CFL) number for constant time step

    /** Name of the output file for writing the unsteady data;
     *  will be written to file: unsteady_data_table_filename.txt */
    std::string unsteady_data_table_filename;

    bool steady_state; ///<Flag for solving steady state solution

    /** Name of the output file for writing the sensitivity data;
     *   will be written to file: sensitivity_table_filename.txt */
    std::string sensitivity_table_filename;

    /** Name of the Gmsh file to be read if the flow_solver_case indeed reads a mesh;
     *  will read file: input_mesh_filename.msh */
    std::string input_mesh_filename;

    bool restart_computation_from_file; ///< Restart computation from restart file
    bool output_restart_files; ///< Output the restart files
    std::string restart_files_directory_name; ///< Name of directory for writing and reading restart files
    int restart_file_index; ///< Index of desired restart file for restarting the computation from
    int output_restart_files_every_x_steps; ///< Outputs the restart files every x steps
    double output_restart_files_every_dt_time_intervals; ///< Outputs the restart files at time intervals of dt

    /** For taylor green vortex integration tests, expected kinetic energy at final time. */
    double expected_kinetic_energy_at_final_time;

    /** For taylor green vortex integration tests, 
     *  expected theoretical kinetic energy dissipation
     *  rate at final time. */
    double expected_theoretical_dissipation_rate_at_final_time;

    /// For taylor green vortex, selects the type of density initialization
    enum DensityInitialConditionType{
        uniform,
        isothermal,
        };
    /// Selected DensityInitialConditionType from the input file
    DensityInitialConditionType density_initial_condition_type;
  
    int number_of_times_to_solve; ///<For time refinement study, number of times to run the calculation
    double refinement_ratio; ///<For time refinement study, ratio of next timestep size to current one, 0<r<1

    /// Declares the possible variables and sets the defaults.
    static void declare_parameters (dealii::ParameterHandler &prm);

    /// Parses input file and sets the variables.
    void parse_parameters (dealii::ParameterHandler &prm);

    ///Interpolate or project the initial condition.
    bool interpolate_initial_condition;
};

} // Parameters namespace

} // PHiLiP namespace

#endif
<|MERGE_RESOLUTION|>--- conflicted
+++ resolved
@@ -20,13 +20,10 @@
         burgers_viscous_snapshot,
         naca0012,
         burgers_rewienski_snapshot,
-<<<<<<< HEAD
         burgers_inviscid,
+        convection_diffusion,
         advection,
-        convection_diffusion,
-=======
         advection_periodic
->>>>>>> 470902e5
         };
     FlowCaseType flow_case_type; ///< Selected FlowCaseType from the input file
 
