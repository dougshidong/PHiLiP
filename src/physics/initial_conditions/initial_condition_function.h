--- conflicted
+++ resolved
@@ -226,24 +226,6 @@
     real value (const dealii::Point<dim,real> &point, const unsigned int istate) const override;
 };
 
-
-/// Initial Condition Function: 2D Nonsmooth case
-template <int dim, int nstate, typename real>
-class InitialConditionFunction_NonSmooth
-        : public InitialConditionFunction<dim,nstate,real>
-{
-protected:
-    using dealii::Function<dim,real>::value; ///< dealii::Function we are templating on
-
-public:
-    /// Constructor for InitialConditionFunction_Inviscid
-    /** Calls the Function(const unsigned int n_components) constructor in deal.II*/
-    InitialConditionFunction_NonSmooth ();
-
-    /// Value of initial condition
-    real value (const dealii::Point<dim,real> &point, const unsigned int istate) const override;
-};
-
 /// Initial Condition Function: Advection Energy
 template <int dim, int nspecies, int nstate, typename real>
 class InitialConditionFunction_AdvectionEnergy
@@ -397,20 +379,15 @@
 *   discontinuous Galerkin schemes for compressible Euler
 *   equations on rectangular meshes, 2010 Pg. 14
 */
-<<<<<<< HEAD
-template <int dim, int nstate, typename real>
-class InitialConditionFunction_LeblancShockTube : public InitialConditionFunction_EulerBase<dim, nstate, real>
-=======
-template <int dim, int nspecies, int nstate, typename real>
-class InitialConditionFunction_LowDensity2D: public InitialConditionFunction_EulerBase<dim,nspecies,nstate,real>
->>>>>>> 6d40e033
+template <int dim, int nspecies, int nstate, typename real>
+class InitialConditionFunction_LeblancShockTube : public InitialConditionFunction_EulerBase<dim, nspecies, nstate, real>
 {
 protected:
     /// Value of initial condition expressed in terms of primitive variables
     real primitive_value(const dealii::Point<dim, real>& point, const unsigned int istate = 0) const override;
 
 public:
-    /// Constructor for InitialConditionFunction_SodShockTube
+    /// Constructor for InitialConditionFunction_LeblancShockTube
     /** Calls the Function(const unsigned int n_components) constructor in deal.II*/
     explicit InitialConditionFunction_LeblancShockTube(
         Parameters::AllParameters const* const param);
@@ -421,20 +398,15 @@
 *   discontinuous Galerkin schemes for compressible Euler 
 *   equations on rectangular meshes, 2010 Pg. 10
 */
-<<<<<<< HEAD
-template <int dim, int nstate, typename real>
-class InitialConditionFunction_LowDensity: public InitialConditionFunction_EulerBase<dim,nstate,real>
-=======
-template <int dim, int nspecies, int nstate, typename real>
-class InitialConditionFunction_LeblancShockTube : public InitialConditionFunction_EulerBase<dim, nspecies, nstate, real>
->>>>>>> 6d40e033
+template <int dim, int nspecies, int nstate, typename real>
+class InitialConditionFunction_LowDensity: public InitialConditionFunction_EulerBase<dim,nspecies,nstate,real>
 {
 protected:
     /// Value of initial condition expressed in terms of primitive variables
     real primitive_value(const dealii::Point<dim, real>& point, const unsigned int istate = 0) const override;
 
 public:
-    /// Constructor for InitialConditionFunction_SodShockTube
+    /// Constructor for InitialConditionFunction_LowDensity
     /** Calls the Function(const unsigned int n_components) constructor in deal.II*/
     explicit InitialConditionFunction_LowDensity(
         Parameters::AllParameters const* const param);
@@ -453,7 +425,7 @@
     real primitive_value(const dealii::Point<dim, real>& point, const unsigned int istate = 0) const override;
 
 public:
-    /// Constructor for InitialConditionFunction_SodShockTube
+    /// Constructor for InitialConditionFunction_ShuOsherProblem
     /** Calls the Function(const unsigned int n_components) constructor in deal.II*/
     explicit InitialConditionFunction_ShuOsherProblem(
         Parameters::AllParameters const* const param);
@@ -464,8 +436,8 @@
  *  and positivity-preserving Lax-Wendroff discontinuous Galerkin 
  *  methods for hyperbolic conservation laws, 2022 pg. 29
 */
-template <int dim, int nstate, typename real>
-class InitialConditionFunction_DoubleMachReflection : public InitialConditionFunction_EulerBase<dim, nstate, real>
+template <int dim, int nspecies, int nstate, typename real>
+class InitialConditionFunction_DoubleMachReflection : public InitialConditionFunction_EulerBase<dim, nspecies, nstate, real>
 {
 protected:
     /// Value of initial condition expressed in terms of primitive variables
@@ -483,15 +455,15 @@
  *  and positivity-preserving Lax-Wendroff discontinuous Galerkin 
  *  methods for hyperbolic conservation laws, 2022 pg. 30
 */
-template <int dim, int nstate, typename real>
-class InitialConditionFunction_ShockDiffraction : public InitialConditionFunction_EulerBase<dim, nstate, real>
+template <int dim, int nspecies, int nstate, typename real>
+class InitialConditionFunction_ShockDiffraction : public InitialConditionFunction_EulerBase<dim, nspecies, nstate, real>
 {
 protected:
     /// Value of initial condition expressed in terms of primitive variables
     real primitive_value(const dealii::Point<dim, real>& point, const unsigned int istate = 0) const override;
 
 public:
-    /// Constructor for InitialConditionFunction_SodShockTube
+    /// Constructor for InitialConditionFunction_ShockDiffraction
     /** Calls the Function(const unsigned int n_components) constructor in deal.II*/
     explicit InitialConditionFunction_ShockDiffraction(
         Parameters::AllParameters const* const param);
@@ -503,8 +475,8 @@
  *  and positivity-preserving Lax-Wendroff discontinuous Galerkin 
  *  methods for hyperbolic conservation laws, 2022 pg. 30
 */
-template <int dim, int nstate, typename real>
-class InitialConditionFunction_AstrophysicalJet : public InitialConditionFunction_EulerBase<dim, nstate, real>
+template <int dim, int nspecies, int nstate, typename real>
+class InitialConditionFunction_AstrophysicalJet : public InitialConditionFunction_EulerBase<dim, nspecies, nstate, real>
 {
 protected:
     /// Value of initial condition expressed in terms of primitive variables
@@ -523,8 +495,8 @@
  *  and positivity-preserving Lax-Wendroff discontinuous Galerkin 
  *  methods for hyperbolic conservation laws, 2022 pg. 30
 */
-template <int dim, int nstate, typename real>
-class InitialConditionFunction_SVSW : public InitialConditionFunction_EulerBase<dim, nstate, real>
+template <int dim, int nspecies, int nstate, typename real>
+class InitialConditionFunction_SVSW : public InitialConditionFunction_EulerBase<dim, nspecies, nstate, real>
 {
 protected:
     /// Value of initial condition expressed in terms of primitive variables
