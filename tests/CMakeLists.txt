## Function to set test labels
## How to add labels
# To add labels use the custom ctest function, defined in ./tests/CMakeLists.txt,  `set_tests_labels`.
# This function takes one input and as many arguments as needed.
# The one input is the test name and the arguments are the labels wanted. See below for an example use.
# ADD_TEST(NAME NNLS_multi_core
# COMMAND mpirun -n ${MPIMAX} $<TARGET_FILE:Tests.exe> multiCore)
# set_tests_labels(NNLS_multi_core    LINEAR_SOLVER
#                                     PARALLEL
#                                     QUICK
#                                     UNIT_TEST)

## How to use labels
# To use a label to run a specific set of tests use the -L flag with ctest. Multiple -L flags are counted as an
# `AND` statement. One may also use -LE to exclude certain tests from running.
# ctest -L UNIT_TEST -L QUICK will run all quick unit tests.
<<<<<<< HEAD
# These `-L` flags can also use regex.
=======
# These `-L` flags can also use regex. For example, you can use ctest -L "NAVIER\\|LES\\|RANS" to run all
# tests with NAVIER or LES or RANS in the labels.
>>>>>>> bdb11cd1

## Test labels should be added for the following categories (USE ALL CAPS)
#- DIRECTORY NAME
#   - NNLS, TGV_SCALING, ETC
#- Dimension
#   - 1D, 2D, 3D
#- Parallel vs Serial
#   - PARALLEL, SERIAL
#- PDE Type
#   - EULER, NAVIER_STOKES, etc
#- ODE Solver Type
#   - RUNGE-KUTTA, IMPLICIT, etc
#- DG Type
#   - STRONG, STRONG-SPLIT, WEAK
#- Quadrature Type
#   - COLLOCATED, UNCOLLOCATED
#- OTHER (if needed)
#	- MEMORY_INTENSIVE, MANUFACTURED_SOLUTION, EXPECTED_FAILURE, CONVERGENCE, CURVILINEAR, LIMITER,
#     ADJOINT, GMSH, ARTIFICIAL_VISCOSITY, MESH_ADAPTATION, RELAXATION, RESTART, LES,
#     CONVECTIVE JACOBIAN
#- Speed of Test
<<<<<<< HEAD
#   - QUICK (<~10s), MODERATE(<~180s), LONG(>~180s)
=======
#   - QUICK (<~10s), MODERATE(<~180s), LONG(<~1hr), EXTRA-LONG(>~1hr)
>>>>>>> bdb11cd1
#- Type of Test
#   - UNIT_TEST, INTEGRATION_TEST

function(set_tests_labels test_name)
    set(labels ${ARGN})
    set_tests_properties(${test_name} PROPERTIES LABELS "${labels}")
endfunction()

<<<<<<< HEAD
=======
## CUSTOM CMAKE FUNCTION TO RUN VISCOUS TESTS
add_custom_target(VISCOUS_TESTS
COMMAND ${CMAKE_CTEST_COMMAND} -L "NAVIER\\|LES\\|RANS" #| is a special character, \\ is the escape character
COMMENT "Running tests labeled as NAVIER_STOKES, LES, or RANS"
)

## CUSTOM CMAKE FUNCTION TO RUN INVISCID TESTS
add_custom_target(INVISCID_TESTS
        COMMAND ${CMAKE_CTEST_COMMAND} -L "EULER" #| is a special character, \\ is the escape character
        COMMENT "Running tests labeled as EULER"
)

>>>>>>> bdb11cd1
add_subdirectory(unit_tests)
add_subdirectory(integration_tests_control_files)
add_subdirectory(meshes)<|MERGE_RESOLUTION|>--- conflicted
+++ resolved
@@ -14,12 +14,8 @@
 # To use a label to run a specific set of tests use the -L flag with ctest. Multiple -L flags are counted as an
 # `AND` statement. One may also use -LE to exclude certain tests from running.
 # ctest -L UNIT_TEST -L QUICK will run all quick unit tests.
-<<<<<<< HEAD
-# These `-L` flags can also use regex.
-=======
 # These `-L` flags can also use regex. For example, you can use ctest -L "NAVIER\\|LES\\|RANS" to run all
 # tests with NAVIER or LES or RANS in the labels.
->>>>>>> bdb11cd1
 
 ## Test labels should be added for the following categories (USE ALL CAPS)
 #- DIRECTORY NAME
@@ -41,11 +37,7 @@
 #     ADJOINT, GMSH, ARTIFICIAL_VISCOSITY, MESH_ADAPTATION, RELAXATION, RESTART, LES,
 #     CONVECTIVE JACOBIAN
 #- Speed of Test
-<<<<<<< HEAD
-#   - QUICK (<~10s), MODERATE(<~180s), LONG(>~180s)
-=======
 #   - QUICK (<~10s), MODERATE(<~180s), LONG(<~1hr), EXTRA-LONG(>~1hr)
->>>>>>> bdb11cd1
 #- Type of Test
 #   - UNIT_TEST, INTEGRATION_TEST
 
@@ -54,8 +46,6 @@
     set_tests_properties(${test_name} PROPERTIES LABELS "${labels}")
 endfunction()
 
-<<<<<<< HEAD
-=======
 ## CUSTOM CMAKE FUNCTION TO RUN VISCOUS TESTS
 add_custom_target(VISCOUS_TESTS
 COMMAND ${CMAKE_CTEST_COMMAND} -L "NAVIER\\|LES\\|RANS" #| is a special character, \\ is the escape character
@@ -68,7 +58,6 @@
         COMMENT "Running tests labeled as EULER"
 )
 
->>>>>>> bdb11cd1
 add_subdirectory(unit_tests)
 add_subdirectory(integration_tests_control_files)
 add_subdirectory(meshes)