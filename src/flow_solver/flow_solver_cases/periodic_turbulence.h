#ifndef __PERIODIC_TURBULENCE_H__
#define __PERIODIC_TURBULENCE_H__

#include "periodic_cube_flow.h"
#include "dg/dg.h"
#include "physics/navier_stokes.h"

namespace PHiLiP {
namespace FlowSolver {

template <int dim, int nstate>
class PeriodicTurbulence : public PeriodicCubeFlow<dim,nstate>
{
    /** Number of different computed quantities
     *  Corresponds to the number of items in IntegratedQuantitiesEnum
     * */
    static const int NUMBER_OF_INTEGRATED_QUANTITIES = 4;

public:
    /// Constructor.
    PeriodicTurbulence(const Parameters::AllParameters *const parameters_input);

    /// Destructor
    ~PeriodicTurbulence() {};
    
    /// Computes the integrated quantities over the domain simultaneously and updates the array storing them
    void compute_and_update_integrated_quantities(DGBase<dim, double> &dg);

    /** Gets the nondimensional integrated kinetic energy given a DG object from dg->solution
     *  -- Reference: Cox, Christopher, et al. "Accuracy, stability, and performance comparison 
     *                between the spectral difference and flux reconstruction schemes." 
     *                Computers & Fluids 221 (2021): 104922.
     * */
    double get_integrated_kinetic_energy() const;

    /** Gets the nondimensional integrated enstrophy given a DG object from dg->solution
     *  -- Reference: Cox, Christopher, et al. "Accuracy, stability, and performance comparison 
     *                between the spectral difference and flux reconstruction schemes." 
     *                Computers & Fluids 221 (2021): 104922.
     * */
    double get_integrated_enstrophy() const;

    /** Gets non-dimensional theoretical vorticity tensor based dissipation rate 
     *  Note: For incompressible flows or when dilatation effects are negligible 
     *  -- Reference: Cox, Christopher, et al. "Accuracy, stability, and performance comparison 
     *                between the spectral difference and flux reconstruction schemes." 
     *                Computers & Fluids 221 (2021): 104922.
     * */
    double get_vorticity_based_dissipation_rate() const;

    /** Evaluate non-dimensional theoretical pressure-dilatation dissipation rate
     *  -- Reference: Cox, Christopher, et al. "Accuracy, stability, and performance comparison 
     *                between the spectral difference and flux reconstruction schemes." 
     *                Computers & Fluids 221 (2021): 104922.
     * */
    double get_pressure_dilatation_based_dissipation_rate () const;

    /** Gets non-dimensional theoretical deviatoric strain-rate tensor based dissipation rate 
     *  -- Reference: Cox, Christopher, et al. "Accuracy, stability, and performance comparison 
     *                between the spectral difference and flux reconstruction schemes." 
     *                Computers & Fluids 221 (2021): 104922.
     * */
    double get_deviatoric_strain_rate_tensor_based_dissipation_rate() const;

    /// Calculate numerical entropy by matrix-vector product
    double get_numerical_entropy(const std::shared_ptr <DGBase<dim, double>> dg) const;

protected:
    /// Filename (with extension) for the unsteady data table
    const std::string unsteady_data_table_filename_with_extension;

    /// Pointer to Navier-Stokes physics object for computing things on the fly
    std::shared_ptr< Physics::NavierStokes<dim,dim+2,double> > navier_stokes_physics;

    bool is_taylor_green_vortex = false; ///< Identifies if taylor green vortex case; initialized as false.
    bool is_viscous_flow = true; ///< Identifies if viscous flow; initialized as true.
<<<<<<< HEAD
    bool do_calculate_numerical_entropy=false; ///< Identifies if numerical entropy should be calculated 
=======
    bool do_calculate_numerical_entropy = false; ///< Identifies if numerical entropy should be calculated; initialized as false.
>>>>>>> ee3bdb4a

    /// Display additional more specific flow case parameters
    void display_additional_flow_case_specific_parameters() const override;

    /// Function to compute the constant time step
    double get_constant_time_step(std::shared_ptr<DGBase<dim,double>> dg) const override;

    /// Function to compute the adaptive time step
    double get_adaptive_time_step(std::shared_ptr<DGBase<dim,double>> dg) const override;

    /// Compute the desired unsteady data and write it to a table
    void compute_unsteady_data_and_write_to_table(
            const unsigned int current_iteration,
            const double current_time,
            const std::shared_ptr <DGBase<dim, double>> dg,
            const std::shared_ptr<dealii::TableHandler> unsteady_data_table) override;

    /// List of possible integrated quantities over the domain
    enum IntegratedQuantitiesEnum {
        kinetic_energy,
        enstrophy,
        pressure_dilatation,
        deviatoric_strain_rate_tensor_magnitude_sqr
    };
    /// Array for storing the integrated quantities; done for computational efficiency
    std::array<double,NUMBER_OF_INTEGRATED_QUANTITIES> integrated_quantities;

    /// Maximum local wave speed (i.e. convective eigenvalue)
    double maximum_local_wave_speed;

    /// Previous time
    double previous_time = 0;

    /// Target dt for calculating relaxation parameter
    double dt_target = 1;
};

} // FlowSolver namespace
} // PHiLiP namespace
#endif<|MERGE_RESOLUTION|>--- conflicted
+++ resolved
@@ -74,11 +74,7 @@
 
     bool is_taylor_green_vortex = false; ///< Identifies if taylor green vortex case; initialized as false.
     bool is_viscous_flow = true; ///< Identifies if viscous flow; initialized as true.
-<<<<<<< HEAD
-    bool do_calculate_numerical_entropy=false; ///< Identifies if numerical entropy should be calculated 
-=======
     bool do_calculate_numerical_entropy = false; ///< Identifies if numerical entropy should be calculated; initialized as false.
->>>>>>> ee3bdb4a
 
     /// Display additional more specific flow case parameters
     void display_additional_flow_case_specific_parameters() const override;
