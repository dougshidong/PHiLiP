#ifndef __MESHERRORESTIMATE_H__
#define __MESHERRORESTIMATE_H__

#include "parameters/all_parameters.h"
#include "dg/dg.h"
#include <deal.II/grid/grid_refinement.h>
#include <deal.II/grid/tria.h>
#include <deal.II/distributed/shared_tria.h>
#include <deal.II/distributed/tria.h>
#include <deal.II/distributed/grid_refinement.h>

#include <vector>
#include <iostream>

#include <deal.II/lac/la_parallel_vector.h>
#include <deal.II/distributed/solution_transfer.h>

#include <deal.II/fe/fe_q.h>
#include <deal.II/fe/fe_values.h>
#include "functional/functional.h"
#include "physics/physics.h"

namespace PHiLiP {

#if PHILIP_DIM==1
template <int dim, typename real, typename MeshType = dealii::Triangulation<dim>>
#else
template <int dim, typename real, typename MeshType = dealii::parallel::distributed::Triangulation<dim>>
#endif

/// Abstract class to estimate error for mesh adaptation
class MeshErrorEstimateBase
{

public:

    /// Computes the vector containing errors in each cell.
    virtual dealii::Vector<real> compute_cellwise_errors () = 0;

    /// Constructor
    MeshErrorEstimateBase(std::shared_ptr< DGBase<dim, real, MeshType> > dg_input);
<<<<<<< HEAD

    /// Virtual Destructor
    virtual ~MeshErrorEstimateBase() = 0;

=======

    /// Virtual Destructor
    virtual ~MeshErrorEstimateBase() = 0;

>>>>>>> 1747ea5f
    /// Pointer to DGBase
    std::shared_ptr<DGBase<dim,real,MeshType>> dg;

};

#if PHILIP_DIM==1
template <int dim, typename real, typename MeshType = dealii::Triangulation<dim>>
#else
template <int dim, typename real, typename MeshType = dealii::parallel::distributed::Triangulation<dim>>
#endif
/// Class to compute residual based error
class ResidualErrorEstimate : public MeshErrorEstimateBase <dim, real, MeshType>
{

public:
    /// Computes maximum residual error in each cell.
    dealii::Vector<real> compute_cellwise_errors () override;

    /// Constructor
    ResidualErrorEstimate(std::shared_ptr<DGBase<dim,real,MeshType>> dg_input);

    /// Destructor
    ~ResidualErrorEstimate() {};

};

<<<<<<< HEAD

/// DualWeightedResidualError class
/** 
  * This class computes the discrete adjoint of the system based on a functional of interest and
  * a computed DG solution. Uses the Sacado functions Functional::evaluate_dIdw() and DGBase::assemble_residual()
  * to generate and solve the discrete adjoint system
  * 
  * \f[
  *     \left( \frac{\partial \mathbf{R}}{\partial \mathbf{u}} \right)^T \psi 
  *     + \left(\frac{\partial \mathcal{J}}{\partial \mathbf{u}}\right)^T = \mathbf{0}
  * \f]
  * 
  * Includes functions for solving both the coarse and fine \f$p\f$-enriched adjoint problems. Subscripts \f$H\f$ 
  * and \f$h\f$ are used to denote coarse and fine grid variables respectively.
  * Reference: Venditti AND Darmafol, "Adjoint Error Estimation and Grid Adaptation for Functional Outputs: Application to Quasi-One-Dimensional Flow". Journal of Computational Physics 164, 1 (2000), 204–227.
  */ 
#if PHILIP_DIM==1 // dealii::parallel::distributed::Triangulation<dim> does not work for 1D
template <int dim, int nstate, typename real, typename MeshType = dealii::Triangulation<dim>>
#else
template <int dim, int nstate, typename real, typename MeshType = dealii::parallel::distributed::Triangulation<dim>>
#endif
class DualWeightedResidualError : public MeshErrorEstimateBase <dim, real, MeshType>
{
public:

    /// For storing the current state in the adjoint
    enum SolutionRefinementStateEnum{
        coarse, ///< Initial state
        fine,   ///< Refined state
    };

    /// Constructor
    /** Initializes the Adjoint as being in the AdjointEnum::coarse state.
     *  Also stores the current solution and distribution of polynomial orders
     *  for the mesh for converting back to coarse state after refinement.
     */
    DualWeightedResidualError(std::shared_ptr< DGBase<dim, real, MeshType> > dg_input);

    ///destructor
    ~DualWeightedResidualError() {};

    /// Reinitialize Adjoint with the same pointers
    /** Sets adjoint_state to AdjointEnum::coarse and stores the current
     *  solution and polynomial order distribution
     */
    void reinit();
    // to reinitialize with other pointers, just create a new class

    /// Converts the DG solution to specified state
    /** Calls the functions coarse_to_fine() or fine_to_coarse()
     *  if the DualWeightedResidualError::adjoint_state is different than the input \p state
     */
    void convert_dgsolution_to_coarse_or_fine(SolutionRefinementStateEnum refinement_state);

    /// Projects the problem to a p-enriched space
    /** Raises the FE_index on each cell and transfers the coarse 
     *  solution to a fine solution (stored in DGBase::solution)
     */
    void coarse_to_fine();

    /// Return the problem to the original solution and polynomial distribution
    /** Copies the values that were stored in solution_coarse and 
     *  DualWeightedResidualError::coarse_fe_index at intilization
     */
    void fine_to_coarse();

    /// Computes the fine grid adjoint
    /** Converts the state to a refined grid (if needed) and solves for DualWeightedResidualError::adjoint_fine from 
     *  \f[
     *      \left(\left. \frac{\partial \mathbf{R}_h}{\partial \mathbf{u}} \right|_{\mathbf{u}_h^H}\right)^T \psi_h 
     *      + \left(\left. \frac{\partial \mathcal{J}_h}{\partial \mathbf{u}} \right|_{\mathbf{u}_h^H}\right)^T=\mathbf{0}
     *  \f]
     *  where \f$\mathbf{u}_h^H\f$ is the projected solution on the fine grid.
     *  Eq(7) from Venditti and Darmafol (2000), cited above.
     */ 
    dealii::LinearAlgebra::distributed::Vector<real> fine_grid_adjoint();

    /// Computes the coarse grid adjoint
    /** Reverts the state to the coarse grid (if needed) and solves for DualWeightedResidualError::adjoint_coarse from
     * \f[
     *      \left(\left. \frac{\partial \mathbf{R}_H}{\partial \mathbf{u}} \right|_{\mathbf{u}_H}\right)^T \psi_H 
     *      + \left(\left. \frac{\partial \mathcal{J}_H}{\partial \mathbf{u}} \right|_{\mathbf{u}_H}\right)^T=\mathbf{0}
     * \f]
     * Eq(7) from Venditti and Darmafol (2000), cited above, using coarse-grid solution.
     */
    dealii::LinearAlgebra::distributed::Vector<real> coarse_grid_adjoint();

    /// Computes the Dual Weighted Residual (DWR)
    /** Computes DualWeightedResidualError::dual_weighted_resiudal_fine (\f$\eta\f$) on the fine grid. This value should be
     *  zero on the coarse grid due to Galerkin Orthogonality. It is calculated from
     *  \f[
     *      \eta = \mathbf{R}_h(\mathbf{u}_h^H)^T \psi_h
     *  \f]
     *  Uses DualWeightedResidualError::adjoint_fine and should only be called after fine_grid_adjoint().
     *  Eq(6) from Venditti and Darmafol (2000), cited above.
     */
    dealii::Vector<real> dual_weighted_residual();

    /// Computes dual weighted residual error in each cell, by integrating over all quadrature points. Overwrites the virtual function in MeshErrorEstimateBase.
    dealii::Vector<real> compute_cellwise_errors () override;

    /// Computes the sum of dual weighted residual error over all the cells in the domain.
    real total_dual_weighted_residual_error();

    /// Outputs the current solution and adjoint values
    /** Similar to DGBase::output_results_vtk() but will also include the adjoint and derivative_functional_wrt_solution
     *  related to the current adjoint state. Will also output DualWeightedResidualError::dual_weighted_residual_fine
     *  if currenly on the fine grid.
     */
    void output_results_vtk(const unsigned int cycle);
    
    /// Solves the adjoint equation.
    dealii::LinearAlgebra::distributed::Vector<real> compute_adjoint(dealii::LinearAlgebra::distributed::Vector<real> &derivative_functional_wrt_solution, 
                                                                     dealii::LinearAlgebra::distributed::Vector<real> &adjoint_variable);

    /// Functional class pointer
    std::shared_ptr< Functional<dim, nstate, real, MeshType> > functional;
    
    /// original solution
    dealii::LinearAlgebra::distributed::Vector<real> solution_coarse;
    /// functional derivative (on the fine grid)
    dealii::LinearAlgebra::distributed::Vector<real> derivative_functional_wrt_solution_fine;
    /// functional derivative (on the coarse grid)
    dealii::LinearAlgebra::distributed::Vector<real> derivative_functional_wrt_solution_coarse;
    /// fine grid adjoint (\f$\psi_h\f$)
    dealii::LinearAlgebra::distributed::Vector<real> adjoint_fine;
    /// coarse grid adjoint (\f$\psi_H\f$)
    dealii::LinearAlgebra::distributed::Vector<real> adjoint_coarse;
    /// dual weighted residual
    /** always on the fine grid due to galerkin orthogonality
     */ 
    dealii::Vector<real> dual_weighted_residual_fine;
    
    /// Original FE_index distribution
    dealii::Vector<real> coarse_fe_index;

    /// Current refinement state of the solution
    SolutionRefinementStateEnum solution_refinement_state;

protected:
    MPI_Comm mpi_communicator; ///< MPI communicator
    dealii::ConditionalOStream pcout; ///< Parallel std::cout that only outputs on mpi_rank==0

}; // DualWeightedResidualError class

} // namespace PHiLiP
=======
>>>>>>> 1747ea5f

/// DualWeightedResidualError class
/** 
  * This class computes the discrete adjoint of the system based on a functional of interest and
  * a computed DG solution. Uses the Sacado functions Functional::evaluate_dIdw() and DGBase::assemble_residual()
  * to generate and solve the discrete adjoint system
  * 
  * \f[
  *     \left( \frac{\partial \mathbf{R}}{\partial \mathbf{u}} \right)^T \psi 
  *     + \left(\frac{\partial \mathcal{J}}{\partial \mathbf{u}}\right)^T = \mathbf{0}
  * \f]
  * 
  * Includes functions for solving both the coarse and fine \f$p\f$-enriched adjoint problems. Subscripts \f$H\f$ 
  * and \f$h\f$ are used to denote coarse and fine grid variables respectively.
  * Reference: Venditti AND Darmafol, "Adjoint Error Estimation and Grid Adaptation for Functional Outputs: Application to Quasi-One-Dimensional Flow". Journal of Computational Physics 164, 1 (2000), 204–227.
  */ 
#if PHILIP_DIM==1 // dealii::parallel::distributed::Triangulation<dim> does not work for 1D
template <int dim, int nstate, typename real, typename MeshType = dealii::Triangulation<dim>>
#else
template <int dim, int nstate, typename real, typename MeshType = dealii::parallel::distributed::Triangulation<dim>>
#endif
class DualWeightedResidualError : public MeshErrorEstimateBase <dim, real, MeshType>
{
public:

    /// For storing the current state in the adjoint
    enum SolutionRefinementStateEnum{
        coarse, ///< Initial state
        fine,   ///< Refined state
    };

    /// Constructor
    /** Initializes the Adjoint as being in the AdjointEnum::coarse state.
     *  Also stores the current solution and distribution of polynomial orders
     *  for the mesh for converting back to coarse state after refinement.
     */
    DualWeightedResidualError(std::shared_ptr< DGBase<dim, real, MeshType> > dg_input);

    ///destructor
    ~DualWeightedResidualError() {};

    /// Reinitialize Adjoint with the same pointers
    /** Sets adjoint_state to AdjointEnum::coarse and stores the current
     *  solution and polynomial order distribution
     */
    void reinit();
    // to reinitialize with other pointers, just create a new class

    /// Converts the DG solution to specified state
    /** Calls the functions coarse_to_fine() or fine_to_coarse()
     *  if the DualWeightedResidualError::adjoint_state is different than the input \p state
     */
    void convert_dgsolution_to_coarse_or_fine(SolutionRefinementStateEnum refinement_state);

    /// Projects the problem to a p-enriched space
    /** Raises the FE_index on each cell and transfers the coarse 
     *  solution to a fine solution (stored in DGBase::solution)
     */
    void coarse_to_fine();

    /// Return the problem to the original solution and polynomial distribution
    /** Copies the values that were stored in solution_coarse and 
     *  DualWeightedResidualError::coarse_fe_index at intilization
     */
    void fine_to_coarse();

    /// Computes the fine grid adjoint
    /** Converts the state to a refined grid (if needed) and solves for DualWeightedResidualError::adjoint_fine from 
     *  \f[
     *      \left(\left. \frac{\partial \mathbf{R}_h}{\partial \mathbf{u}} \right|_{\mathbf{u}_h^H}\right)^T \psi_h 
     *      + \left(\left. \frac{\partial \mathcal{J}_h}{\partial \mathbf{u}} \right|_{\mathbf{u}_h^H}\right)^T=\mathbf{0}
     *  \f]
     *  where \f$\mathbf{u}_h^H\f$ is the projected solution on the fine grid.
     *  Eq(7) from Venditti and Darmafol (2000), cited above.
     */ 
    dealii::LinearAlgebra::distributed::Vector<real> fine_grid_adjoint();

    /// Computes the coarse grid adjoint
    /** Reverts the state to the coarse grid (if needed) and solves for DualWeightedResidualError::adjoint_coarse from
     * \f[
     *      \left(\left. \frac{\partial \mathbf{R}_H}{\partial \mathbf{u}} \right|_{\mathbf{u}_H}\right)^T \psi_H 
     *      + \left(\left. \frac{\partial \mathcal{J}_H}{\partial \mathbf{u}} \right|_{\mathbf{u}_H}\right)^T=\mathbf{0}
     * \f]
     * Eq(7) from Venditti and Darmafol (2000), cited above, using coarse-grid solution.
     */
    dealii::LinearAlgebra::distributed::Vector<real> coarse_grid_adjoint();

    /// Computes the Dual Weighted Residual (DWR)
    /** Computes DualWeightedResidualError::dual_weighted_resiudal_fine (\f$\eta\f$) on the fine grid. This value should be
     *  zero on the coarse grid due to Galerkin Orthogonality. It is calculated from
     *  \f[
     *      \eta = \mathbf{R}_h(\mathbf{u}_h^H)^T \psi_h
     *  \f]
     *  Uses DualWeightedResidualError::adjoint_fine and should only be called after fine_grid_adjoint().
     *  Eq(6) from Venditti and Darmafol (2000), cited above.
     */
    dealii::Vector<real> dual_weighted_residual();

    /// Computes dual weighted residual error in each cell, by integrating over all quadrature points. Overwrites the virtual function in MeshErrorEstimateBase.
    dealii::Vector<real> compute_cellwise_errors () override;

    /// Computes the sum of dual weighted residual error over all the cells in the domain.
    real total_dual_weighted_residual_error();

    /// Outputs the current solution and adjoint values
    /** Similar to DGBase::output_results_vtk() but will also include the adjoint and derivative_functional_wrt_solution
     *  related to the current adjoint state. Will also output DualWeightedResidualError::dual_weighted_residual_fine
     *  if currenly on the fine grid.
     */
    void output_results_vtk(const unsigned int cycle);
    
    /// Solves the adjoint equation.
    dealii::LinearAlgebra::distributed::Vector<real> compute_adjoint(dealii::LinearAlgebra::distributed::Vector<real> &derivative_functional_wrt_solution, 
                                                                     dealii::LinearAlgebra::distributed::Vector<real> &adjoint_variable);

    /// Functional class pointer
    std::shared_ptr< Functional<dim, nstate, real, MeshType> > functional;
    
    /// original solution
    dealii::LinearAlgebra::distributed::Vector<real> solution_coarse;
    /// functional derivative (on the fine grid)
    dealii::LinearAlgebra::distributed::Vector<real> derivative_functional_wrt_solution_fine;
    /// functional derivative (on the coarse grid)
    dealii::LinearAlgebra::distributed::Vector<real> derivative_functional_wrt_solution_coarse;
    /// fine grid adjoint (\f$\psi_h\f$)
    dealii::LinearAlgebra::distributed::Vector<real> adjoint_fine;
    /// coarse grid adjoint (\f$\psi_H\f$)
    dealii::LinearAlgebra::distributed::Vector<real> adjoint_coarse;
    /// dual weighted residual
    /** always on the fine grid due to galerkin orthogonality
     */ 
    dealii::Vector<real> dual_weighted_residual_fine;
    
    /// Original FE_index distribution
    dealii::Vector<real> coarse_fe_index;

    /// Current refinement state of the solution
    SolutionRefinementStateEnum solution_refinement_state;

protected:
    MPI_Comm mpi_communicator; ///< MPI communicator
    dealii::ConditionalOStream pcout; ///< Parallel std::cout that only outputs on mpi_rank==0

}; // DualWeightedResidualError class

} // namespace PHiLiP

#endif<|MERGE_RESOLUTION|>--- conflicted
+++ resolved
@@ -39,17 +39,10 @@
 
     /// Constructor
     MeshErrorEstimateBase(std::shared_ptr< DGBase<dim, real, MeshType> > dg_input);
-<<<<<<< HEAD
 
     /// Virtual Destructor
     virtual ~MeshErrorEstimateBase() = 0;
 
-=======
-
-    /// Virtual Destructor
-    virtual ~MeshErrorEstimateBase() = 0;
-
->>>>>>> 1747ea5f
     /// Pointer to DGBase
     std::shared_ptr<DGBase<dim,real,MeshType>> dg;
 
@@ -76,7 +69,6 @@
 
 };
 
-<<<<<<< HEAD
 
 /// DualWeightedResidualError class
 /** 
@@ -223,153 +215,5 @@
 }; // DualWeightedResidualError class
 
 } // namespace PHiLiP
-=======
->>>>>>> 1747ea5f
-
-/// DualWeightedResidualError class
-/** 
-  * This class computes the discrete adjoint of the system based on a functional of interest and
-  * a computed DG solution. Uses the Sacado functions Functional::evaluate_dIdw() and DGBase::assemble_residual()
-  * to generate and solve the discrete adjoint system
-  * 
-  * \f[
-  *     \left( \frac{\partial \mathbf{R}}{\partial \mathbf{u}} \right)^T \psi 
-  *     + \left(\frac{\partial \mathcal{J}}{\partial \mathbf{u}}\right)^T = \mathbf{0}
-  * \f]
-  * 
-  * Includes functions for solving both the coarse and fine \f$p\f$-enriched adjoint problems. Subscripts \f$H\f$ 
-  * and \f$h\f$ are used to denote coarse and fine grid variables respectively.
-  * Reference: Venditti AND Darmafol, "Adjoint Error Estimation and Grid Adaptation for Functional Outputs: Application to Quasi-One-Dimensional Flow". Journal of Computational Physics 164, 1 (2000), 204–227.
-  */ 
-#if PHILIP_DIM==1 // dealii::parallel::distributed::Triangulation<dim> does not work for 1D
-template <int dim, int nstate, typename real, typename MeshType = dealii::Triangulation<dim>>
-#else
-template <int dim, int nstate, typename real, typename MeshType = dealii::parallel::distributed::Triangulation<dim>>
-#endif
-class DualWeightedResidualError : public MeshErrorEstimateBase <dim, real, MeshType>
-{
-public:
-
-    /// For storing the current state in the adjoint
-    enum SolutionRefinementStateEnum{
-        coarse, ///< Initial state
-        fine,   ///< Refined state
-    };
-
-    /// Constructor
-    /** Initializes the Adjoint as being in the AdjointEnum::coarse state.
-     *  Also stores the current solution and distribution of polynomial orders
-     *  for the mesh for converting back to coarse state after refinement.
-     */
-    DualWeightedResidualError(std::shared_ptr< DGBase<dim, real, MeshType> > dg_input);
-
-    ///destructor
-    ~DualWeightedResidualError() {};
-
-    /// Reinitialize Adjoint with the same pointers
-    /** Sets adjoint_state to AdjointEnum::coarse and stores the current
-     *  solution and polynomial order distribution
-     */
-    void reinit();
-    // to reinitialize with other pointers, just create a new class
-
-    /// Converts the DG solution to specified state
-    /** Calls the functions coarse_to_fine() or fine_to_coarse()
-     *  if the DualWeightedResidualError::adjoint_state is different than the input \p state
-     */
-    void convert_dgsolution_to_coarse_or_fine(SolutionRefinementStateEnum refinement_state);
-
-    /// Projects the problem to a p-enriched space
-    /** Raises the FE_index on each cell and transfers the coarse 
-     *  solution to a fine solution (stored in DGBase::solution)
-     */
-    void coarse_to_fine();
-
-    /// Return the problem to the original solution and polynomial distribution
-    /** Copies the values that were stored in solution_coarse and 
-     *  DualWeightedResidualError::coarse_fe_index at intilization
-     */
-    void fine_to_coarse();
-
-    /// Computes the fine grid adjoint
-    /** Converts the state to a refined grid (if needed) and solves for DualWeightedResidualError::adjoint_fine from 
-     *  \f[
-     *      \left(\left. \frac{\partial \mathbf{R}_h}{\partial \mathbf{u}} \right|_{\mathbf{u}_h^H}\right)^T \psi_h 
-     *      + \left(\left. \frac{\partial \mathcal{J}_h}{\partial \mathbf{u}} \right|_{\mathbf{u}_h^H}\right)^T=\mathbf{0}
-     *  \f]
-     *  where \f$\mathbf{u}_h^H\f$ is the projected solution on the fine grid.
-     *  Eq(7) from Venditti and Darmafol (2000), cited above.
-     */ 
-    dealii::LinearAlgebra::distributed::Vector<real> fine_grid_adjoint();
-
-    /// Computes the coarse grid adjoint
-    /** Reverts the state to the coarse grid (if needed) and solves for DualWeightedResidualError::adjoint_coarse from
-     * \f[
-     *      \left(\left. \frac{\partial \mathbf{R}_H}{\partial \mathbf{u}} \right|_{\mathbf{u}_H}\right)^T \psi_H 
-     *      + \left(\left. \frac{\partial \mathcal{J}_H}{\partial \mathbf{u}} \right|_{\mathbf{u}_H}\right)^T=\mathbf{0}
-     * \f]
-     * Eq(7) from Venditti and Darmafol (2000), cited above, using coarse-grid solution.
-     */
-    dealii::LinearAlgebra::distributed::Vector<real> coarse_grid_adjoint();
-
-    /// Computes the Dual Weighted Residual (DWR)
-    /** Computes DualWeightedResidualError::dual_weighted_resiudal_fine (\f$\eta\f$) on the fine grid. This value should be
-     *  zero on the coarse grid due to Galerkin Orthogonality. It is calculated from
-     *  \f[
-     *      \eta = \mathbf{R}_h(\mathbf{u}_h^H)^T \psi_h
-     *  \f]
-     *  Uses DualWeightedResidualError::adjoint_fine and should only be called after fine_grid_adjoint().
-     *  Eq(6) from Venditti and Darmafol (2000), cited above.
-     */
-    dealii::Vector<real> dual_weighted_residual();
-
-    /// Computes dual weighted residual error in each cell, by integrating over all quadrature points. Overwrites the virtual function in MeshErrorEstimateBase.
-    dealii::Vector<real> compute_cellwise_errors () override;
-
-    /// Computes the sum of dual weighted residual error over all the cells in the domain.
-    real total_dual_weighted_residual_error();
-
-    /// Outputs the current solution and adjoint values
-    /** Similar to DGBase::output_results_vtk() but will also include the adjoint and derivative_functional_wrt_solution
-     *  related to the current adjoint state. Will also output DualWeightedResidualError::dual_weighted_residual_fine
-     *  if currenly on the fine grid.
-     */
-    void output_results_vtk(const unsigned int cycle);
-    
-    /// Solves the adjoint equation.
-    dealii::LinearAlgebra::distributed::Vector<real> compute_adjoint(dealii::LinearAlgebra::distributed::Vector<real> &derivative_functional_wrt_solution, 
-                                                                     dealii::LinearAlgebra::distributed::Vector<real> &adjoint_variable);
-
-    /// Functional class pointer
-    std::shared_ptr< Functional<dim, nstate, real, MeshType> > functional;
-    
-    /// original solution
-    dealii::LinearAlgebra::distributed::Vector<real> solution_coarse;
-    /// functional derivative (on the fine grid)
-    dealii::LinearAlgebra::distributed::Vector<real> derivative_functional_wrt_solution_fine;
-    /// functional derivative (on the coarse grid)
-    dealii::LinearAlgebra::distributed::Vector<real> derivative_functional_wrt_solution_coarse;
-    /// fine grid adjoint (\f$\psi_h\f$)
-    dealii::LinearAlgebra::distributed::Vector<real> adjoint_fine;
-    /// coarse grid adjoint (\f$\psi_H\f$)
-    dealii::LinearAlgebra::distributed::Vector<real> adjoint_coarse;
-    /// dual weighted residual
-    /** always on the fine grid due to galerkin orthogonality
-     */ 
-    dealii::Vector<real> dual_weighted_residual_fine;
-    
-    /// Original FE_index distribution
-    dealii::Vector<real> coarse_fe_index;
-
-    /// Current refinement state of the solution
-    SolutionRefinementStateEnum solution_refinement_state;
-
-protected:
-    MPI_Comm mpi_communicator; ///< MPI communicator
-    dealii::ConditionalOStream pcout; ///< Parallel std::cout that only outputs on mpi_rank==0
-
-}; // DualWeightedResidualError class
-
-} // namespace PHiLiP
 
 #endif