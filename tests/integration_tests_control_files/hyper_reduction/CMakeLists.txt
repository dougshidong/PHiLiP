--- conflicted
+++ resolved
@@ -37,6 +37,15 @@
         fi"
         WORKING_DIRECTORY ${TEST_OUTPUT_DIR}
 )
+set_tests_labels(1D_BURGERS_NNLS_PROBLEM_ASSEMBLY   HYPER_REDUCTION
+                                                    1D
+                                                    SERIAL
+                                                    BURGERS_REWIENSKI
+                                                    IMPLICIT
+                                                    WEAK
+                                                    UNCOLLOCATED
+                                                    MODERATE
+                                                    INTEGRATION_TEST)
 
 configure_file(1d_burgers_rewienski_hyper_reduction_test.prm 1d_burgers_rewienski_hyper_reduction_test.prm COPYONLY)
 add_test(
@@ -118,32 +127,22 @@
 #                 mpirun -np 1 ${EXECUTABLE_OUTPUT_PATH}/PHiLiP_2D -i ${CMAKE_CURRENT_BINARY_DIR}/inviscid_naca0012_hyper_post_sampling.prm;
 #         elif [ -d  ${CMAKE_CURRENT_BINARY_DIR}/../reduced_order/NACA_rom_adapt_results ]; then
 #                 cp -r ${CMAKE_CURRENT_BINARY_DIR}/../reduced_order/NACA_rom_adapt_results ${CMAKE_CURRENT_BINARY_DIR}/;
-#                 mpirun -np  1 ${EXECUTABLE_OUTPUT_PATH}/PHiLiP_2D -i ${CMAKE_CURRENT_BINARY_DIR}/inviscid_naca0012_hyper_post_sampling.prm;
-        
-<<<<<<< HEAD
-        else
-                echo 'Run INVISCID_NACA0012_ADAPTIVE_SAMPLING test first; ensure folder NACA_rom_adapt_results exists in the reduced_order folder';
-                exit 1;
-        fi"
-        WORKING_DIRECTORY ${TEST_OUTPUT_DIR}
-)
-set_tests_labels(INVISCID_NACA0012_HYPER_POST_SAMPLING HYPER_REDUCTION
-                                                2D
-                                                SERIAL
-                                                EULER
-                                                IMPLICIT
-                                                WEAK
-                                                UNCOLLOCATED
-                                                EXTRA-LONG
-                                                INTEGRATION_TEST)
-=======
+#                 mpirun -np  1 ${EXECUTABLE_OUTPUT_PATH}/PHiLiP_2D -i ${CMAKE_CURRENT_BINARY_DIR}/inviscid_naca0012_hyper_post_sampling.prm; 
 #         else
 #                 echo 'Run INVISCID_NACA0012_ADAPTIVE_SAMPLING test first; ensure folder NACA_rom_adapt_results exists in the reduced_order folder';
 #                 exit 1;
 #         fi"
 #         WORKING_DIRECTORY ${TEST_OUTPUT_DIR}
 # )
->>>>>>> bd0aebf2
+# set_tests_labels(INVISCID_NACA0012_HYPER_POST_SAMPLING HYPER_REDUCTION
+#                                                 2D
+#                                                 SERIAL
+#                                                 EULER
+#                                                 IMPLICIT
+#                                                 WEAK
+#                                                 UNCOLLOCATED
+#                                                 EXTRA-LONG
+#                                                 INTEGRATION_TEST)
 
 # The following test can only be run on Narval currently with a 2009G node as they require a large amount of memory
 # configure_file(inviscid_naca0012_hyper_adaptive_sampling.prm inviscid_naca0012_hyper_adaptive_sampling.prm COPYONLY)
@@ -191,10 +190,16 @@
 #         WORKING_DIRECTORY ${TEST_OUTPUT_DIR}
 # )
 
-configure_file(inviscid_naca0012_one_param_multi.prm inviscid_naca0012_one_param_multi.prm COPYONLY)
-add_test(
-        NAME INVISCID_NACA0012_ONE_MULTI
-        COMMAND mpirun -np ${MPIMAX} ${EXECUTABLE_OUTPUT_PATH}/PHiLiP_2D -i ${CMAKE_CURRENT_BINARY_DIR}/inviscid_naca0012_one_param_multi.prm
+configure_file(1d_burgers_rewienski_hyper_sampling_new_error.prm 1d_burgers_rewienski_hyper_sampling_new_error.prm COPYONLY)
+add_test(
+        NAME 1D_BURGERS_HYPER_SAMPLING_NEW_ERROR
+        COMMAND bash -c
+        "mpirun -np 1 ${EXECUTABLE_OUTPUT_PATH}/PHiLiP_1D -i ${CMAKE_CURRENT_BINARY_DIR}/1d_burgers_rewienski_hyper_sampling_new_error.prm
+        mkdir -p 1d_burgers_hyper_new_error_results;
+        mv rom_table_iteration_final.txt ./1d_burgers_hyper_new_error_results ;
+        mv snapshot_table_iteration_final.txt ./1d_burgers_new_error_results ;
+        mv solution_snapshots_iteration_final.txt ./1d_burgers_hyper_new_error_results ;
+        mv weights_table_iteration_final.txt ./1d_burgers_hyper_new_error_results ; "
         WORKING_DIRECTORY ${TEST_OUTPUT_DIR}
 )
 set_tests_labels(1D_BURGERS_HYPER_SAMPLING_NEW_ERROR    HYPER_REDUCTION
@@ -205,4 +210,20 @@
                                                         WEAK
                                                         UNCOLLOCATED
                                                         MODERATE
+                                                        INTEGRATION_TEST)
+
+configure_file(inviscid_naca0012_one_param_multi.prm inviscid_naca0012_one_param_multi.prm COPYONLY)
+add_test(
+        NAME INVISCID_NACA0012_ONE_MULTI
+        COMMAND mpirun -np ${MPIMAX} ${EXECUTABLE_OUTPUT_PATH}/PHiLiP_2D -i ${CMAKE_CURRENT_BINARY_DIR}/inviscid_naca0012_one_param_multi.prm
+        WORKING_DIRECTORY ${TEST_OUTPUT_DIR}
+)
+set_tests_labels(INVISCID_NACA0012_ONE_MULTI            HYPER_REDUCTION
+                                                        2D
+                                                        PARALLEL
+                                                        EULER
+                                                        IMPLICIT
+                                                        WEAK
+                                                        UNCOLLOCATED
+                                                        EXTRA-LONG
                                                         INTEGRATION_TEST)