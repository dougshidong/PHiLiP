--- conflicted
+++ resolved
@@ -1231,12 +1231,8 @@
         &&  !(compute_dRdX && compute_d2R)
             , dealii::ExcMessage("Can only do one at a time compute_dRdW or compute_dRdX or compute_d2R"));
 
-<<<<<<< HEAD
-   // pcout << "Assembling DG residual...";
-=======
     max_artificial_dissipation_coeff = 0.0;
     //pcout << "Assembling DG residual...";
->>>>>>> 1dd07b0f
     if (compute_dRdW) {
         pcout << " with dRdW...";
 
