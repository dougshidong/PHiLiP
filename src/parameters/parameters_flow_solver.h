--- conflicted
+++ resolved
@@ -26,12 +26,9 @@
         advection,
         periodic_1D_unsteady,
         gaussian_bump,
-<<<<<<< HEAD
         channel_flow,
-=======
         isentropic_vortex,
         kelvin_helmholtz_instability,
->>>>>>> 40f19490
         sshock
         };
     FlowCaseType flow_case_type; ///< Selected FlowCaseType from the input file
@@ -40,7 +37,7 @@
     unsigned int max_poly_degree_for_adaptation; ///< Maximum polynomial order of the DG basis functions for adaptation.
     double final_time; ///< Final solution time
     double constant_time_step; ///< Constant time step
-    double courant_friedrichs_lewy_number; ///< Courant-Friedrich-Lewy (CFL) number for constant time step
+    double courant_friedrichs_lewy_number; ///< Courant-Friedrichs-Lewy (CFL) number for constant time step
 
     /** Name of the output file for writing the unsteady data;
      *  will be written to file: unsteady_data_table_filename.txt */
@@ -97,13 +94,12 @@
     /// For TGV, flag to calculate and write numerical entropy
     bool do_calculate_numerical_entropy;
 
-<<<<<<< HEAD
     double turbulent_channel_height; ///< For channel flow, channel height
     double turbulent_channel_friction_velocity_reynolds_number; ///< For channel flow, channel Reynolds number based on wall friction velocity
     int turbulent_channel_number_of_cells_x_direction; ///< For channel flow, number of cells in x-direction
     int turbulent_channel_number_of_cells_y_direction; ///< For channel flow, number of cells in y-direction
     int turbulent_channel_number_of_cells_z_direction; ///< For channel flow, number of cells in z-direction
-=======
+
     /// For KHI, the atwood number
     double atwood_number;
 
@@ -113,7 +109,6 @@
     /// Parses input file and sets the variables.
     void parse_parameters (dealii::ParameterHandler &prm);
 
->>>>>>> 40f19490
     /// Selects the method for applying the initial condition
     enum ApplyInitialConditionMethod{
         interpolate_initial_condition_function,
