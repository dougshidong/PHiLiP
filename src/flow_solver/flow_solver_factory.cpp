#include "flow_solver_factory.h"

#include <stdlib.h>

// all flow solver cases:
#include "flow_solver_cases/periodic_turbulence.h"
#include "flow_solver_cases/periodic_1D_unsteady.h"
#include "flow_solver_cases/periodic_entropy_tests.h"
#include "flow_solver_cases/1D_burgers_rewienski_snapshot.h"
#include "flow_solver_cases/1d_burgers_viscous_snapshot.h"
#include "flow_solver_cases/naca0012.h"
#include "flow_solver_cases/gaussian_bump.h"
#include "flow_solver_cases/non_periodic_cube_flow.h"
<<<<<<< HEAD
#include "flow_solver_cases/limiter_convergence_tests.h"
=======
#include "flow_solver_cases/channel_flow.h"
//#include "flow_solver_cases/wall_cube.h"
//#include "flow_solver_cases/flat_plate_2D.h"
#include "flow_solver_cases/airfoil_2D.h"
#include "flow_solver_cases/naca0012_turbulence.h"
>>>>>>> f3605e9e

namespace PHiLiP {

namespace FlowSolver {

//=========================================================
//                  FLOW SOLVER FACTORY
//=========================================================
template <int dim, int nstate>
std::unique_ptr < FlowSolver<dim,nstate> >
FlowSolverFactory<dim,nstate>
::select_flow_case(const Parameters::AllParameters *const parameters_input,
                   const dealii::ParameterHandler &parameter_handler_input)
{
    // Get the flow case type
    using FlowCaseEnum = Parameters::FlowSolverParam::FlowCaseType;
    const FlowCaseEnum flow_type = parameters_input->flow_solver_param.flow_case_type;
    if (flow_type == FlowCaseEnum::taylor_green_vortex){
        if constexpr (dim==3 && nstate==dim+2){
            std::shared_ptr<FlowSolverCaseBase<dim, nstate>> flow_solver_case = std::make_shared<PeriodicTurbulence<dim,nstate>>(parameters_input);
            return std::make_unique<FlowSolver<dim,nstate>>(parameters_input, flow_solver_case, parameter_handler_input);
        }
    } else if (flow_type == FlowCaseEnum::decaying_homogeneous_isotropic_turbulence){
        if constexpr (dim==3 && nstate==dim+2){
            std::shared_ptr<FlowSolverCaseBase<dim, nstate>> flow_solver_case = std::make_shared<PeriodicTurbulence<dim,nstate>>(parameters_input);
            return std::make_unique<FlowSolver<dim,nstate>>(parameters_input, flow_solver_case, parameter_handler_input);
        }
    } else if (flow_type == FlowCaseEnum::burgers_viscous_snapshot){
        if constexpr (dim==1 && nstate==dim) {
            std::shared_ptr<FlowSolverCaseBase<dim, nstate>> flow_solver_case = std::make_shared<BurgersViscousSnapshot<dim,nstate>>(parameters_input);
            return std::make_unique<FlowSolver<dim,nstate>>(parameters_input, flow_solver_case, parameter_handler_input);
        }
    } else if (flow_type == FlowCaseEnum::burgers_rewienski_snapshot){
        if constexpr (dim==1 && nstate==dim){
            std::shared_ptr<FlowSolverCaseBase<dim, nstate>> flow_solver_case = std::make_shared<BurgersRewienskiSnapshot<dim,nstate>>(parameters_input);
            return std::make_unique<FlowSolver<dim,nstate>>(parameters_input, flow_solver_case, parameter_handler_input);
        }
    } else if (flow_type == FlowCaseEnum::naca0012){
        if constexpr (dim==2 && nstate==dim+2){
            std::shared_ptr<FlowSolverCaseBase<dim, nstate>> flow_solver_case = std::make_shared<NACA0012<dim,nstate>>(parameters_input);
            return std::make_unique<FlowSolver<dim,nstate>>(parameters_input, flow_solver_case, parameter_handler_input);
        } else if constexpr (dim==3 && nstate==dim+2){
            std::shared_ptr<FlowSolverCaseBase<dim, nstate>> flow_solver_case = std::make_shared<NACA0012<dim,nstate>>(parameters_input);
            return std::make_unique<FlowSolver<dim,nstate>>(parameters_input, flow_solver_case, parameter_handler_input);
        }
    } else if (flow_type == FlowCaseEnum::periodic_1D_unsteady){
        if constexpr (dim==1 && nstate==dim){
            std::shared_ptr<FlowSolverCaseBase<dim, nstate>> flow_solver_case = std::make_shared<Periodic1DUnsteady<dim,nstate>>(parameters_input);
            return std::make_unique<FlowSolver<dim,nstate>>(parameters_input, flow_solver_case, parameter_handler_input);
        }
<<<<<<< HEAD
=======
    } else if (flow_type == FlowCaseEnum::gaussian_bump){
        if constexpr (dim>1 && nstate==dim+2){
            std::shared_ptr<FlowSolverCaseBase<dim, nstate>> flow_solver_case = std::make_shared<GaussianBump<dim, nstate>>(parameters_input);
            return std::make_unique<FlowSolver<dim, nstate>>(parameters_input, flow_solver_case, parameter_handler_input);
        }
    } else if (flow_type == FlowCaseEnum::channel_flow){
        if constexpr (dim==3 && nstate==dim+2){
            std::shared_ptr<FlowSolverCaseBase<dim, nstate>> flow_solver_case = std::make_shared<ChannelFlow<dim,nstate>>(parameters_input);
            return std::make_unique<FlowSolver<dim, nstate>>(parameters_input, flow_solver_case, parameter_handler_input);
        }
>>>>>>> f3605e9e
    } else if (flow_type == FlowCaseEnum::isentropic_vortex){
        if constexpr (nstate==dim+2 && dim!=1){
            std::shared_ptr<FlowSolverCaseBase<dim, nstate>> flow_solver_case = std::make_shared<PeriodicEntropyTests<dim,nstate>>(parameters_input);
            return std::make_unique<FlowSolver<dim,nstate>>(parameters_input, flow_solver_case, parameter_handler_input);
        }
    } else if (flow_type == FlowCaseEnum::gaussian_bump){
        if constexpr (dim>1 && nstate==dim+2){
            std::shared_ptr<FlowSolverCaseBase<dim, nstate>> flow_solver_case = std::make_shared<GaussianBump<dim, nstate>>(parameters_input);
            return std::make_unique<FlowSolver<dim, nstate>>(parameters_input, flow_solver_case, parameter_handler_input);
        }
    } else if (flow_type == FlowCaseEnum::kelvin_helmholtz_instability){
        if constexpr (dim==2 && nstate==dim+2){
            std::shared_ptr<FlowSolverCaseBase<dim, nstate>> flow_solver_case = std::make_shared<PeriodicEntropyTests<dim,nstate>>(parameters_input);
            return std::make_unique<FlowSolver<dim,nstate>>(parameters_input, flow_solver_case, parameter_handler_input);
        }
    } else if (flow_type == FlowCaseEnum::non_periodic_cube_flow){
        if constexpr (dim==2 && nstate==1){
            std::shared_ptr<FlowSolverCaseBase<dim, nstate>> flow_solver_case = std::make_shared<NonPeriodicCubeFlow<dim, nstate>>(parameters_input);
            return std::make_unique<FlowSolver<dim, nstate>>(parameters_input, flow_solver_case, parameter_handler_input);
        }
<<<<<<< HEAD
    } else if (flow_type == FlowCaseEnum::sod_shock_tube){
        if constexpr (dim==1 && nstate==dim+2){
            std::shared_ptr<FlowSolverCaseBase<dim, nstate>> flow_solver_case = std::make_shared<NonPeriodicCubeFlow<dim, nstate>>(parameters_input);
            return std::make_unique<FlowSolver<dim, nstate>>(parameters_input, flow_solver_case, parameter_handler_input);
        }
    } else if (flow_type == FlowCaseEnum::leblanc_shock_tube){
        if constexpr (dim==1 && nstate==dim+2){
            std::shared_ptr<FlowSolverCaseBase<dim, nstate>> flow_solver_case = std::make_shared<NonPeriodicCubeFlow<dim, nstate>>(parameters_input);
            return std::make_unique<FlowSolver<dim, nstate>>(parameters_input, flow_solver_case, parameter_handler_input);
        }
    } else if (flow_type == FlowCaseEnum::shu_osher_problem) {
        if constexpr (dim == 1 && nstate == dim + 2) {
            std::shared_ptr<FlowSolverCaseBase<dim, nstate>> flow_solver_case = std::make_shared<NonPeriodicCubeFlow<dim, nstate>>(parameters_input);
            return std::make_unique<FlowSolver<dim, nstate>>(parameters_input, flow_solver_case, parameter_handler_input);
        }
    } else if (flow_type == FlowCaseEnum::advection_limiter) {
        if constexpr (dim < 3 && nstate == 1) {
            std::shared_ptr<FlowSolverCaseBase<dim, nstate>> flow_solver_case = std::make_shared<LimiterConvergenceTests<dim, nstate>>(parameters_input);
            return std::make_unique<FlowSolver<dim, nstate>>(parameters_input, flow_solver_case, parameter_handler_input);
        }
    } else if (flow_type == FlowCaseEnum::burgers_limiter) {
        if constexpr (dim < 3 && nstate == dim) {
            std::shared_ptr<FlowSolverCaseBase<dim, nstate>> flow_solver_case = std::make_shared<LimiterConvergenceTests<dim, nstate>>(parameters_input);
            return std::make_unique<FlowSolver<dim, nstate>>(parameters_input, flow_solver_case, parameter_handler_input);
        }
    } else if (flow_type == FlowCaseEnum::low_density_2d) {
        if constexpr (dim == 2 && nstate == dim + 2) {
            std::shared_ptr<FlowSolverCaseBase<dim, nstate>> flow_solver_case = std::make_shared<LimiterConvergenceTests<dim, nstate>>(parameters_input);
            return std::make_unique<FlowSolver<dim, nstate>>(parameters_input, flow_solver_case, parameter_handler_input);
=======
    } else if (flow_type == FlowCaseEnum::airfoil_2D){
        // if constexpr (dim==2 && nstate==1){
        //     std::shared_ptr<FlowSolverCaseBase<dim, nstate>> flow_solver_case = std::make_shared<Airfoil2D<dim, nstate>>(parameters_input);
        //     return std::make_unique<FlowSolver<dim, nstate>>(parameters_input, flow_solver_case, parameter_handler_input);
        if constexpr (dim==2 && nstate==dim+2){
            std::shared_ptr<FlowSolverCaseBase<dim, nstate>> flow_solver_case = std::make_shared<Airfoil2D<dim, nstate>>(parameters_input);
            return std::make_unique<FlowSolver<dim, nstate>>(parameters_input, flow_solver_case, parameter_handler_input);
        // } else if constexpr (dim==2 && nstate==dim+3){
        //     std::shared_ptr<FlowSolverCaseBase<dim, nstate>> flow_solver_case = std::make_shared<Airfoil2D<dim, nstate>>(parameters_input);
        //     return std::make_unique<FlowSolver<dim, nstate>>(parameters_input, flow_solver_case, parameter_handler_input);
        } else if constexpr (dim==3 && nstate==dim+2){
            std::shared_ptr<FlowSolverCaseBase<dim, nstate>> flow_solver_case = std::make_shared<Airfoil2D<dim, nstate>>(parameters_input);
            return std::make_unique<FlowSolver<dim, nstate>>(parameters_input, flow_solver_case, parameter_handler_input);
        }
    } else if (flow_type == FlowCaseEnum::naca0012_turbulence){
        if constexpr (dim==2 && nstate==dim+2){
            std::shared_ptr<FlowSolverCaseBase<dim, nstate>> flow_solver_case = std::make_shared<NACA0012_LES<dim,nstate>>(parameters_input);
            return std::make_unique<FlowSolver<dim,nstate>>(parameters_input, flow_solver_case, parameter_handler_input);
        } else if constexpr (dim==3 && nstate==dim+2){
            std::shared_ptr<FlowSolverCaseBase<dim, nstate>> flow_solver_case = std::make_shared<NACA0012_LES<dim,nstate>>(parameters_input);
            return std::make_unique<FlowSolver<dim,nstate>>(parameters_input, flow_solver_case, parameter_handler_input);
>>>>>>> f3605e9e
        }
    } else {
        std::cout << "Invalid flow case in a single parameters inputs. You probably forgot to add it to the list of flow cases in flow_solver.cpp" << std::endl;
        std::abort();
    }
    return nullptr;
}

// template <int dim, int nstate, int sub_nstate>
// std::unique_ptr < FlowSolver<dim,nstate,sub_nstate> >
// FlowSolverFactory<dim,nstate,sub_nstate>
// ::select_flow_case(const std::vector<Parameters::AllParameters*> &parameters_input,
//                    const std::vector<dealii::ParameterHandler> &parameter_handler_input)
// {
//     // Get the flow case type
//     using FlowCaseEnum = Parameters::FlowSolverParam::FlowCaseType;
//     const FlowCaseEnum flow_type = parameters_input[0]->flow_solver_param.flow_case_type;
//     if (flow_type == FlowCaseEnum::flat_plate_2D){
//         if constexpr (dim==2 && nstate==dim+3){
//             if (parameters_input.size()==2){
//                 if (sub_nstate==1){
//                     std::shared_ptr<FlowSolverCaseBase<dim, nstate>> flow_solver_case = std::make_shared<FlatPlate2D<dim, nstate>>(parameters_input[0]);
//                     std::shared_ptr<FlowSolverCaseBase<dim, sub_nstate>> sub_flow_solver_case = std::make_shared<FlatPlate2D<dim, sub_nstate>>(parameters_input[1]);
//                     return std::make_unique<FlowSolver<dim, nstate, sub_nstate>>(parameters_input, flow_solver_case, sub_flow_solver_case, parameter_handler_input);
//                 }else{
//                     std::cout << "Invalid nstate for wall distance sub model." << std::endl;
//                     std::cout << "Only p-Poisson wall distance model is supported for RANS." << std::endl;
//                     std::cout << "Aborting..." << std::endl;
//                     std::abort();
//                 }
//             } else {
//                 std::cout << "Wall distance sub model is required for RANS calculation." << std::endl;
//                 std::cout << "Aborting..." << std::endl;
//                 std::abort();
//             }
//         }
//     } else if (flow_type == FlowCaseEnum::airfoil_2D){
//         if constexpr (dim==2 && nstate==dim+3){
//             if (parameters_input.size()==2){
//                 if (sub_nstate==1){
//                     std::shared_ptr<FlowSolverCaseBase<dim, nstate>> flow_solver_case = std::make_shared<Airfoil2D<dim, nstate>>(parameters_input[0]);
//                     std::shared_ptr<FlowSolverCaseBase<dim, sub_nstate>> sub_flow_solver_case = std::make_shared<Airfoil2D<dim, sub_nstate>>(parameters_input[1]);
//                     return std::make_unique<FlowSolver<dim, nstate, sub_nstate>>(parameters_input, flow_solver_case, sub_flow_solver_case, parameter_handler_input);
//                 }else{
//                     std::cout << "Invalid nstate for wall distance sub model." << std::endl;
//                     std::cout << "Only p-Poisson wall distance model is supported for RANS." << std::endl;
//                     std::cout << "Aborting..." << std::endl;
//                     std::abort();
//                 }
//             } else {
//                 std::cout << "Wall distance sub model is required for RANS calculation." << std::endl;
//                 std::cout << "Aborting..." << std::endl;
//                 std::abort();
//             }
//         }
//     } else {
//         std::cout << "Invalid flow case. You probably forgot to add it to the list of flow cases in flow_solver_factory.cpp" << std::endl;
//         std::abort();
//     }
//     return nullptr;
// }

template<int dim, int nstate>
std::unique_ptr< FlowSolverBase > FlowSolverFactory<dim,nstate>
::create_flow_solver(const Parameters::AllParameters *const parameters_input,
                     const dealii::ParameterHandler &parameter_handler_input)
{
    // Recursive templating required because template parameters must be compile time constants
    // As a results, this recursive template initializes all possible dimensions with all possible nstate
    // without having 15 different if-else statements
    if(dim == parameters_input->dimension)
    {
        // This template parameters dim and nstate match the runtime parameters
        // then create the selected flow case with template parameters dim and nstate
        // Otherwise, keep decreasing nstate and dim until it matches
        if(nstate == parameters_input->nstate) 
            return FlowSolverFactory<dim,nstate>::select_flow_case(parameters_input,parameter_handler_input);
        else if constexpr (nstate > 1)
            return FlowSolverFactory<dim,nstate-1>::create_flow_solver(parameters_input,parameter_handler_input);
        else
            return nullptr;
    }
    else if constexpr (dim > 1)
    {
        //return FlowSolverFactory<dim-1,nstate>::create_flow_solver(parameters_input);
        return nullptr;
    }
    else
    {
        return nullptr;
    }
}

template class FlowSolverFactory <PHILIP_DIM,5>;

} // FlowSolver namespace
} // PHiLiP namespace
<|MERGE_RESOLUTION|>--- conflicted
+++ resolved
@@ -11,15 +11,12 @@
 #include "flow_solver_cases/naca0012.h"
 #include "flow_solver_cases/gaussian_bump.h"
 #include "flow_solver_cases/non_periodic_cube_flow.h"
-<<<<<<< HEAD
 #include "flow_solver_cases/limiter_convergence_tests.h"
-=======
 #include "flow_solver_cases/channel_flow.h"
 //#include "flow_solver_cases/wall_cube.h"
 //#include "flow_solver_cases/flat_plate_2D.h"
 #include "flow_solver_cases/airfoil_2D.h"
 #include "flow_solver_cases/naca0012_turbulence.h"
->>>>>>> f3605e9e
 
 namespace PHiLiP {
 
@@ -34,6 +31,7 @@
 ::select_flow_case(const Parameters::AllParameters *const parameters_input,
                    const dealii::ParameterHandler &parameter_handler_input)
 {
+    std::cout << "In flow_solver_factory->select_flow_case." << std::endl;
     // Get the flow case type
     using FlowCaseEnum = Parameters::FlowSolverParam::FlowCaseType;
     const FlowCaseEnum flow_type = parameters_input->flow_solver_param.flow_case_type;
@@ -70,8 +68,6 @@
             std::shared_ptr<FlowSolverCaseBase<dim, nstate>> flow_solver_case = std::make_shared<Periodic1DUnsteady<dim,nstate>>(parameters_input);
             return std::make_unique<FlowSolver<dim,nstate>>(parameters_input, flow_solver_case, parameter_handler_input);
         }
-<<<<<<< HEAD
-=======
     } else if (flow_type == FlowCaseEnum::gaussian_bump){
         if constexpr (dim>1 && nstate==dim+2){
             std::shared_ptr<FlowSolverCaseBase<dim, nstate>> flow_solver_case = std::make_shared<GaussianBump<dim, nstate>>(parameters_input);
@@ -82,10 +78,11 @@
             std::shared_ptr<FlowSolverCaseBase<dim, nstate>> flow_solver_case = std::make_shared<ChannelFlow<dim,nstate>>(parameters_input);
             return std::make_unique<FlowSolver<dim, nstate>>(parameters_input, flow_solver_case, parameter_handler_input);
         }
->>>>>>> f3605e9e
     } else if (flow_type == FlowCaseEnum::isentropic_vortex){
+        std::cout << "\nisentropic_vortex." << std::endl;
         if constexpr (nstate==dim+2 && dim!=1){
             std::shared_ptr<FlowSolverCaseBase<dim, nstate>> flow_solver_case = std::make_shared<PeriodicEntropyTests<dim,nstate>>(parameters_input);
+            std::cout << "Defined flow solver case, returning pointer." << std::endl;
             return std::make_unique<FlowSolver<dim,nstate>>(parameters_input, flow_solver_case, parameter_handler_input);
         }
     } else if (flow_type == FlowCaseEnum::gaussian_bump){
@@ -103,7 +100,6 @@
             std::shared_ptr<FlowSolverCaseBase<dim, nstate>> flow_solver_case = std::make_shared<NonPeriodicCubeFlow<dim, nstate>>(parameters_input);
             return std::make_unique<FlowSolver<dim, nstate>>(parameters_input, flow_solver_case, parameter_handler_input);
         }
-<<<<<<< HEAD
     } else if (flow_type == FlowCaseEnum::sod_shock_tube){
         if constexpr (dim==1 && nstate==dim+2){
             std::shared_ptr<FlowSolverCaseBase<dim, nstate>> flow_solver_case = std::make_shared<NonPeriodicCubeFlow<dim, nstate>>(parameters_input);
@@ -133,7 +129,7 @@
         if constexpr (dim == 2 && nstate == dim + 2) {
             std::shared_ptr<FlowSolverCaseBase<dim, nstate>> flow_solver_case = std::make_shared<LimiterConvergenceTests<dim, nstate>>(parameters_input);
             return std::make_unique<FlowSolver<dim, nstate>>(parameters_input, flow_solver_case, parameter_handler_input);
-=======
+        }
     } else if (flow_type == FlowCaseEnum::airfoil_2D){
         // if constexpr (dim==2 && nstate==1){
         //     std::shared_ptr<FlowSolverCaseBase<dim, nstate>> flow_solver_case = std::make_shared<Airfoil2D<dim, nstate>>(parameters_input);
@@ -155,7 +151,6 @@
         } else if constexpr (dim==3 && nstate==dim+2){
             std::shared_ptr<FlowSolverCaseBase<dim, nstate>> flow_solver_case = std::make_shared<NACA0012_LES<dim,nstate>>(parameters_input);
             return std::make_unique<FlowSolver<dim,nstate>>(parameters_input, flow_solver_case, parameter_handler_input);
->>>>>>> f3605e9e
         }
     } else {
         std::cout << "Invalid flow case in a single parameters inputs. You probably forgot to add it to the list of flow cases in flow_solver.cpp" << std::endl;
