--- conflicted
+++ resolved
@@ -81,7 +81,6 @@
             return std::make_unique<FlowSolver<dim, nspecies, nstate>>(parameters_input, flow_solver_case, parameter_handler_input);
         }
     } else if (flow_type == FlowCaseEnum::sod_shock_tube){
-<<<<<<< HEAD
         if constexpr (dim==1 && nstate==dim+2){
             std::shared_ptr<FlowSolverCaseBase<dim, nstate>> flow_solver_case = std::make_shared<PositivityPreservingTests<dim, nstate>>(parameters_input);
             return std::make_unique<FlowSolver<dim, nstate>>(parameters_input, flow_solver_case, parameter_handler_input);
@@ -130,7 +129,6 @@
         if constexpr (dim<3 && nstate==dim + 2) {
             std::shared_ptr<FlowSolverCaseBase<dim, nstate>> flow_solver_case = std::make_shared<LimiterConvergenceTests<dim, nstate>>(parameters_input);
             return std::make_unique<FlowSolver<dim, nstate>>(parameters_input, flow_solver_case, parameter_handler_input);
-=======
         if constexpr (dim==1 && nspecies==1 && nstate==dim+2){
             std::shared_ptr<FlowSolverCaseBase<dim, nspecies, nstate>> flow_solver_case = std::make_shared<NonPeriodicCubeFlow<dim, nspecies, nstate>>(parameters_input);
             return std::make_unique<FlowSolver<dim, nspecies, nstate>>(parameters_input, flow_solver_case, parameter_handler_input);
@@ -155,11 +153,6 @@
             std::shared_ptr<FlowSolverCaseBase<dim, nspecies, nstate>> flow_solver_case = std::make_shared<LimiterConvergenceTests<dim, nspecies, nstate>>(parameters_input);
             return std::make_unique<FlowSolver<dim, nspecies, nstate>>(parameters_input, flow_solver_case, parameter_handler_input);
         }
-    } else if (flow_type == FlowCaseEnum::low_density_2d) {
-        if constexpr (dim == 2 && nspecies==1 && nstate == dim + 2) {
-            std::shared_ptr<FlowSolverCaseBase<dim, nspecies, nstate>> flow_solver_case = std::make_shared<LimiterConvergenceTests<dim, nspecies, nstate>>(parameters_input);
-            return std::make_unique<FlowSolver<dim, nspecies, nstate>>(parameters_input, flow_solver_case, parameter_handler_input);
-        }
     } else if (flow_type == FlowCaseEnum::acoustic_wave_air){
         if constexpr (dim==2 && nspecies==1 && nstate==dim+2){
             std::shared_ptr<FlowSolverCaseBase<dim, nspecies, nstate>> flow_solver_case = std::make_shared<PeriodicCubeFlow<dim, nspecies, nstate>>(parameters_input);
@@ -224,7 +217,6 @@
         if constexpr (dim==3 && (nspecies==2||nspecies==3) && nstate==dim+2+nspecies-1){
             std::shared_ptr<FlowSolverCaseBase<dim, nspecies, nstate>> flow_solver_case = std::make_shared<PeriodicCubeFlow<dim, nspecies, nstate>>(parameters_input);
             return std::make_unique<FlowSolver<dim, nspecies, nstate>>(parameters_input, flow_solver_case, parameter_handler_input);
->>>>>>> 6d40e033
         }
 
     } else {
