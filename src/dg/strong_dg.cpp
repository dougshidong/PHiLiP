--- conflicted
+++ resolved
@@ -100,18 +100,15 @@
         // Evaluate physical convective flux and source term
         conv_phys_flux_at_q[iquad] = pde_physics->convective_flux (soln_at_q[iquad]);
         diss_phys_flux_at_q[iquad] = pde_physics->dissipative_flux (soln_at_q[iquad], soln_grad_at_q[iquad]);
-<<<<<<< HEAD
-
 
         //THIS IS WHERE I NEED TO EVALUATE SPLIT FORM FLUXES
 
-
         source_at_q[iquad] = pde_physics->source_term (fe_values_vol.quadrature_point(iquad), soln_at_q[iquad]);
-=======
+
+        //doug added this i think?
         if(this->all_parameters->manufactured_convergence_study_param.use_manufactured_source_term) {
             source_at_q[iquad] = pde_physics->source_term (fe_values_vol.quadrature_point(iquad), soln_at_q[iquad]);
         }
->>>>>>> d41c5705
     }
 
 
