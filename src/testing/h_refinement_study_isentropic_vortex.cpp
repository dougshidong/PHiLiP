--- conflicted
+++ resolved
@@ -13,34 +13,12 @@
 HRefinementStudyIsentropicVortex<dim, nspecies, nstate>::HRefinementStudyIsentropicVortex(
         const PHiLiP::Parameters::AllParameters *const parameters_input,
         const dealii::ParameterHandler &parameter_handler_input)
-: GeneralRefinementStudy<dim,nstate>(parameters_input, parameter_handler_input,
-        GeneralRefinementStudy<dim,nstate>::RefinementType::cell_length)  
+: GeneralRefinementStudy<dim,nspecies,nstate>(parameters_input, parameter_handler_input,
+        GeneralRefinementStudy<dim,nspecies,nstate>::RefinementType::cell_length)  
 {}
-
-<<<<<<< HEAD
-
-
-template <int dim, int nspecies, int nstate>
-Parameters::AllParameters HRefinementStudyIsentropicVortex<dim,nspecies,nstate>::reinit_params_and_refine(int refinement, double cvalue, int nb_c_value) const
-{
-     PHiLiP::Parameters::AllParameters parameters = *(this->all_parameters);
-     
-     parameters.flow_solver_param.number_of_grid_elements_per_dimension *= pow(2, refinement);
-     parameters.flow_solver_param.unsteady_data_table_filename += std::to_string(parameters.flow_solver_param.number_of_grid_elements_per_dimension);
-     
-     if (nb_c_value > 0){
-        parameters.FR_user_specified_correction_parameter_value = cvalue;
-     }
-
-     return parameters;
-}
 
 template <int dim, int nspecies, int nstate>
 void HRefinementStudyIsentropicVortex<dim,nspecies,nstate>::calculate_Lp_error_at_final_time_wrt_function(double &Lp_error_density, 
-=======
-template <int dim, int nstate>
-void HRefinementStudyIsentropicVortex<dim,nstate>::calculate_Lp_error_at_final_time_wrt_function(double &Lp_error_density, 
->>>>>>> 44805b6b
         double &Lp_error_pressure,
         std::shared_ptr<DGBase<dim,nspecies,double>> dg,
         const Parameters::AllParameters parameters,
@@ -178,19 +156,14 @@
             this->pcout << "Refinement number " << refinement + 1 << " of " << this->n_calculations << ", flux reconstruction parameter c = " << c_value <<  std::endl;
             this->pcout << "---------------------------------------------" << std::endl;
 
-            Parameters::AllParameters params = this->reinit_params_and_refine(this->all_parameters,refinement, GeneralRefinementStudy<dim,nstate>::RefinementType::cell_length);
+            Parameters::AllParameters params = this->reinit_params_and_refine(this->all_parameters,refinement, GeneralRefinementStudy<dim,nspecies,nstate>::RefinementType::cell_length);
             if (nb_c_value > 0){
                 params.FR_user_specified_correction_parameter_value = c_value;
             }
             auto params_modified = params;
 
-<<<<<<< HEAD
-            std::unique_ptr<FlowSolver::FlowSolver<dim,nspecies,nstate>> flow_solver = FlowSolver::FlowSolverFactory<dim,nspecies,nstate>::select_flow_case(&params_modified, parameter_handler);
+            std::unique_ptr<FlowSolver::FlowSolver<dim,nspecies,nstate>> flow_solver = FlowSolver::FlowSolverFactory<dim,nspecies,nstate>::select_flow_case(&params_modified, this->parameter_handler);
             std::unique_ptr<FlowSolver::PeriodicEntropyTests<dim, nspecies, nstate>> flow_solver_case = std::make_unique<FlowSolver::PeriodicEntropyTests<dim,nspecies,nstate>>(&params_modified);
-=======
-            std::unique_ptr<FlowSolver::FlowSolver<dim,nstate>> flow_solver = FlowSolver::FlowSolverFactory<dim,nstate>::select_flow_case(&params_modified, this->parameter_handler);
-            std::unique_ptr<FlowSolver::PeriodicEntropyTests<dim, nstate>> flow_solver_case = std::make_unique<FlowSolver::PeriodicEntropyTests<dim,nstate>>(&params_modified);
->>>>>>> 44805b6b
         
             static_cast<void>(flow_solver->run());
             this->pcout << "Finished flowsolver " << std::endl;
