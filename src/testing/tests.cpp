--- conflicted
+++ resolved
@@ -310,7 +310,6 @@
         if constexpr (dim==3 && nstate==dim+2)  return std::make_unique<EulerSplitEntropyCheck<dim, nstate>>(parameters_input, parameter_handler_input);
     } else if(test_type == Test_enum::khi_robustness) {
         if constexpr (dim==2 && nstate==dim+2)  return std::make_unique<KHIRobustness<dim, nstate>>(parameters_input, parameter_handler_input);
-<<<<<<< HEAD
     } else if(test_type == Test_enum::build_NNLS_problem) {
         if constexpr (dim==1 && nstate==1)  return std::make_unique<BuildNNLSProblem<dim,nstate>>(parameters_input, parameter_handler_input);
     } else if(test_type == Test_enum::hyper_reduction_comparison) {
@@ -325,14 +324,12 @@
         if constexpr ((dim==2 && nstate==dim+2) || (dim==1 && nstate==1))  return std::make_unique<HROMErrorPostSampling<dim,nstate>>(parameters_input, parameter_handler_input);
     } else if(test_type == Test_enum::hyper_adaptive_sampling_new_error) {
         if constexpr ((dim==2 && nstate==dim+2) || (dim==1 && nstate==1))  return std::make_unique<HyperAdaptiveSamplingNewError<dim,nstate>>(parameters_input, parameter_handler_input);
-=======
     } else if (test_type == Test_enum::advection_limiter) {
         if constexpr (nstate == 1 && dim < 3) return std::make_unique<BoundPreservingLimiterTests<dim, nstate>>(parameters_input, parameter_handler_input);
     } else if (test_type == Test_enum::burgers_limiter) {
         if constexpr (nstate == dim && dim < 3) return std::make_unique<BoundPreservingLimiterTests<dim, nstate>>(parameters_input, parameter_handler_input);
     } else if(test_type == Test_enum::low_density) {
         if constexpr (dim==2 && nstate==dim+2)  return std::make_unique<BoundPreservingLimiterTests<dim, nstate>>(parameters_input, parameter_handler_input);
->>>>>>> 47253214
     } else if(test_type == Test_enum::naca0012_unsteady_check_quick){
         if constexpr (dim==2 && nstate==dim+2)  return std::make_unique<NACA0012UnsteadyCheckQuick<dim, nstate>>(parameters_input, parameter_handler_input);
     } else {
