--- conflicted
+++ resolved
@@ -43,25 +43,15 @@
     /// Filename (with extension) for the unsteady data table
     const std::string unsteady_data_table_filename_with_extension;
 
-<<<<<<< HEAD
-    using FlowSolverCaseBase<dim,nstate>::compute_unsteady_data_and_write_to_table;
-=======
->>>>>>> f3605e9e
     /// Compute the desired unsteady data and write it to a table
     void compute_unsteady_data_and_write_to_table(
             const unsigned int current_iteration,
             const double current_time,
             const std::shared_ptr <DGBase<dim, double>> dg,
-<<<<<<< HEAD
-            const std::shared_ptr<dealii::TableHandler> unsteady_data_table) override;
-
-public:
-=======
             const std::shared_ptr<dealii::TableHandler> unsteady_data_table,
             const bool do_write_unsteady_data_table_file) override;
 
 private:
->>>>>>> f3605e9e
     /// Compute lift
     double compute_lift(std::shared_ptr<DGBase<dim, double>> dg) const;
 
