--- conflicted
+++ resolved
@@ -38,12 +38,8 @@
 #include "time_refinement_study_reference.h"
 #include "h_refinement_study_isentropic_vortex.h"
 #include "burgers_energy_conservation_rrk.h"
-<<<<<<< HEAD
-#include "euler_ismail_roe_entropy_check.h"
+#include "euler_entropy_conserving_split_forms_check.h"
 #include "khi_robustness.h"
-=======
-#include "euler_entropy_conserving_split_forms_check.h"
->>>>>>> 76966e24
 
 namespace PHiLiP {
 namespace Tests {
@@ -292,15 +288,10 @@
         if constexpr (dim==1 && nstate==1)  return std::make_unique<TimeRefinementStudyReference<dim, nstate>>(parameters_input, parameter_handler_input);
     } else if(test_type == Test_enum::burgers_energy_conservation_rrk) {
         if constexpr (dim==1 && nstate==1)  return std::make_unique<BurgersEnergyConservationRRK<dim, nstate>>(parameters_input, parameter_handler_input);
-<<<<<<< HEAD
-    } else if(test_type == Test_enum::euler_ismail_roe_entropy_check) {
-        if constexpr (dim==3 && nstate==dim+2)  return std::make_unique<EulerIsmailRoeEntropyCheck<dim, nstate>>(parameters_input, parameter_handler_input);
+    } else if(test_type == Test_enum::euler_entropy_conserving_split_forms_check) {
+        if constexpr (dim==3 && nstate==dim+2)  return std::make_unique<EulerSplitEntropyCheck<dim, nstate>>(parameters_input, parameter_handler_input);
     } else if(test_type == Test_enum::khi_robustness) {
         if constexpr (dim==2 && nstate==dim+2)  return std::make_unique<KHIRobustness<dim, nstate>>(parameters_input, parameter_handler_input);
-=======
-    } else if(test_type == Test_enum::euler_entropy_conserving_split_forms_check) {
-        if constexpr (dim==3 && nstate==dim+2)  return std::make_unique<EulerSplitEntropyCheck<dim, nstate>>(parameters_input, parameter_handler_input);
->>>>>>> 76966e24
     } else {
         std::cout << "Invalid test. You probably forgot to add it to the list of tests in tests.cpp" << std::endl;
         std::abort();
