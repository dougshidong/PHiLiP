--- conflicted
+++ resolved
@@ -50,16 +50,12 @@
 
 public:
     /// Smart pointer to DGBase
-<<<<<<< HEAD
     std::shared_ptr<DGBase<dim,real,MeshType>> dg;
-=======
-    std::shared_ptr<DGBase<dim,real>> dg;
 
 protected:
     /// Physics that should correspond to the one in DGBase
     std::shared_ptr<Physics::PhysicsBase<dim,nstate,FadFadType>> physics_fad_fad;
 
->>>>>>> 06d5d24f
 public:
     /** Constructor.
      *  Since we don't have access to the Physics through DGBase, we recreate a Physics
@@ -68,23 +64,17 @@
      *  diffusion_exact_adjoint test case.
      */
     Functional(
-        std::shared_ptr<PHiLiP::DGBase<dim,real>> _dg,
+        std::shared_ptr<PHiLiP::DGBase<dim,real,MeshType>> _dg,
         const bool _uses_solution_values = true,
         const bool _uses_solution_gradient = true);
 
     /** Constructor.
      *  Uses provided physics instead of creating a new one base on DGBase */
     Functional(
-<<<<<<< HEAD
-        std::shared_ptr<DGBase<dim,real,MeshType>> dg_input,
-        const bool uses_solution_values = true,
-        const bool uses_solution_gradient = true);
-=======
-        std::shared_ptr<PHiLiP::DGBase<dim,real>> _dg,
+        std::shared_ptr<PHiLiP::DGBase<dim,real,MeshType>> _dg,
         std::shared_ptr<PHiLiP::Physics::PhysicsBase<dim,nstate,Sacado::Fad::DFad<Sacado::Fad::DFad<real>> >> _physics_fad_fad,
         const bool _uses_solution_values = true,
         const bool _uses_solution_gradient = true);
->>>>>>> 06d5d24f
 
     /// Destructor.
     ~Functional(){}
@@ -109,12 +99,6 @@
      * 
      *  Calls the functions evaluate_volume_integrand() and evaluate_cell_boundary() to be overridden
      */
-<<<<<<< HEAD
-    real evaluate_functional(
-        const Physics::PhysicsBase<dim,nstate,ADType> &physics,
-        const bool compute_dIdW = false,
-        const bool compute_dIdX = false);
-=======
     virtual real evaluate_functional(
         const bool compute_dIdW = false,
         const bool compute_dIdX = false,
@@ -139,7 +123,6 @@
     dealii::LinearAlgebra::distributed::Vector<real> dIdw;
     /// Vector for storing the derivatives with respect to each grid DoF
     dealii::LinearAlgebra::distributed::Vector<real> dIdX;
->>>>>>> 06d5d24f
 
     /// Sparse matrix for storing the functional partial second derivatives.
     dealii::TrilinosWrappers::SparseMatrix d2IdWdW;
@@ -226,30 +209,9 @@
         const dealii::FESystem<dim> &fe_solution,
         const std::vector< Sacado::Fad::DFad<Sacado::Fad::DFad<real>> > &coords_coeff,
         const dealii::FESystem<dim> &fe_metric,
-<<<<<<< HEAD
-        const dealii::Quadrature<dim> &volume_quadrature);
-
-    /// Vector for storing the derivatives with respect to each solution DoF
-    dealii::LinearAlgebra::distributed::Vector<real> dIdw;
-    /// Vector for storing the derivatives with respect to each grid DoF
-    dealii::LinearAlgebra::distributed::Vector<real> dIdX;
-
-    dealii::LinearAlgebra::distributed::Vector<real> evaluate_dIdw_finiteDifferences(
-        DGBase<dim,real,MeshType> &dg, 
-        const PHiLiP::Physics::PhysicsBase<dim,nstate,real> &physics,
-        const double stepsize);
-
-    dealii::LinearAlgebra::distributed::Vector<real> evaluate_dIdX_finiteDifferences(
-        DGBase<dim,real,MeshType> &dg, 
-        const PHiLiP::Physics::PhysicsBase<dim,nstate,real> &physics,
-        const double stepsize);
-    
-    // /// Virtual function for computation of cell volume functional term
-=======
         const dealii::Quadrature<dim> &volume_quadrature) const;
 
     // /// Virtual function for computation of cell boundary functional term
->>>>>>> 06d5d24f
     // /** Used only in the computation of evaluate_function(). If not overriden returns 0. */
     // virtual real evaluate_cell_boundary(
     //     const PHiLiP::Physics::PhysicsBase<dim,nstate,real> &/*physics*/,
