#ifndef __BURGERS__
#define __BURGERS__

#include <deal.II/base/tensor.h>

#include "parameters/all_parameters.h"
#include "parameters/parameters_manufactured_solution.h"

#include "physics.h"

namespace PHiLiP {
namespace Physics {
/// Burger's equation with nonlinear advective term and linear diffusive term.  Derived from PhysicsBase.
/** State variable: \f$ u \f$
 *  
 *  Convective flux \f$ \mathbf{F}_{conv} =  0.5u^2 \f$
 *
 *  Dissipative flux \f$ \mathbf{F}_{diss} = -\boldsymbol\nabla u \f$
 *
 *  Source term \f$ s(\mathbf{x}) \f$
 *
 *  Equation:
 *  \f[ \boldsymbol{\nabla} \cdot
 *         (  \mathbf{F}_{conv}( u ) 
 *          + \mathbf{F}_{diss}( u, \boldsymbol{\nabla}(u) )
 *      = s(\mathbf{x})
 *  \f]
 */
template <int dim, int nstate, typename real>
class Burgers : public PhysicsBase <dim, nstate, real>
{
protected:
    // For overloading the virtual functions defined in PhysicsBase
    /** Once you overload a function from Base class in Derived class,
     *  all functions with the same name in the Base class get hidden in Derived class.  
     *  
     *  Solution: In order to make the hidden function visible in derived class, 
     *  we need to add the following:
    */
    using PhysicsBase<dim,nstate,real>::dissipative_flux;
    using PhysicsBase<dim,nstate,real>::source_term;
protected:
    /// Diffusion scaling coefficient in front of the diffusion tensor.
    double diffusion_scaling_coeff;
public:
    /// Turns on convective part of the Burgers problem.
    /** Without the nonlinear convection, it's simply diffusion */
    const bool hasConvection;
    /// Turns on diffusive part of the Burgers problem.
    const bool hasDiffusion;
    ///Allows Burgers to distinguish between different unsteady test types.
    const Parameters::AllParameters::TestType test_type; ///< Pointer to all parameters


    /// Constructor
    Burgers(
        const double                                              diffusion_coefficient,
        const bool                                                convection = true, 
        const bool                                                diffusion = true, 
        const dealii::Tensor<2,3,double>                          input_diffusion_tensor = Parameters::ManufacturedSolutionParam::get_default_diffusion_tensor(),
        std::shared_ptr< ManufacturedSolutionFunction<dim,real> > manufactured_solution_function = nullptr,
        const Parameters::AllParameters::TestType parameters_test = Parameters::AllParameters::TestType::run_control) : 
            PhysicsBase<dim,nstate,real>(input_diffusion_tensor, manufactured_solution_function), 
            diffusion_scaling_coeff(diffusion_coefficient),
            hasConvection(convection), 
            hasDiffusion(diffusion),
            test_type(parameters_test)
    {
        static_assert(nstate==dim, "Physics::Burgers() should be created with nstate==dim");
    };

    /// Destructor
    ~Burgers () {};
    /// Convective flux: \f$ \mathbf{F}_{conv} =  u \f$
    std::array<dealii::Tensor<1,dim,real>,nstate> convective_flux (const std::array<real,nstate> &solution) const;

    /// Convective split flux
    std::array<dealii::Tensor<1,dim,real>,nstate> convective_numerical_split_flux (
                const std::array<real,nstate> &soln_const,
                const std::array<real,nstate> & soln_loop) const;

    /// Convective surface split flux
    real convective_surface_numerical_split_flux (
                const real &surface_flux,
                const real &flux_interp_to_surface) const;
//    std::array<dealii::Tensor<1,dim,real>,nstate> convective_surface_numerical_split_flux (
//                const std::array< dealii::Tensor<1,dim,real>, nstate > &surface_flux,
//                const std::array< dealii::Tensor<1,dim,real>, nstate > &flux_interp_to_surface) const;

    /// Spectral radius of convective term Jacobian is 'c'
    std::array<real,nstate> convective_eigenvalues (
        const std::array<real,nstate> &/*solution*/,
        const dealii::Tensor<1,dim,real> &/*normal*/) const;

    /// Maximum convective eigenvalue used in Lax-Friedrichs
    real max_convective_eigenvalue (const std::array<real,nstate> &soln) const;

    //  /// Diffusion matrix is identity
    //  std::array<dealii::Tensor<1,dim,real>,nstate> apply_diffusion_matrix (
    //      const std::array<real,nstate> &solution,
    //      const std::array<dealii::Tensor<1,dim,real>,nstate> &solution_grad) const;

    /// Dissipative flux: u
    std::array<dealii::Tensor<1,dim,real>,nstate> dissipative_flux (
        const std::array<real,nstate> &solution,
        const std::array<dealii::Tensor<1,dim,real>,nstate> &solution_gradient,
        const dealii::types::global_dof_index cell_index) const;

    /// Dissipative flux: u
    std::array<dealii::Tensor<1,dim,real>,nstate> dissipative_flux (
        const std::array<real,nstate> &solution,
        const std::array<dealii::Tensor<1,dim,real>,nstate> &solution_gradient) const;

    /// Source term is zero or depends on manufactured solution
    std::array<real,nstate> source_term (
        const dealii::Point<dim,real> &pos,
        const std::array<real,nstate> &solution,
<<<<<<< HEAD
        const real current_time) const;
=======
        const dealii::types::global_dof_index cell_index) const;

    /// (function overload) Source term is zero or depends on manufactured solution
    virtual std::array<real,nstate> source_term (
        const dealii::Point<dim,real> &pos,
        const std::array<real,nstate> &solution) const;
>>>>>>> 02a1cfcf

    /// If diffusion is present, assign Dirichlet boundary condition
    /** Using Neumann boundary conditions might need to modify the functional
     *  in order to obtain the optimal 2p convergence of the functional error
     */
    void boundary_face_values (
        const int /*boundary_type*/,
        const dealii::Point<dim, real> &/*pos*/,
        const dealii::Tensor<1,dim,real> &/*normal*/,
        const std::array<real,nstate> &/*soln_int*/,
        const std::array<dealii::Tensor<1,dim,real>,nstate> &/*soln_grad_int*/,
        std::array<real,nstate> &/*soln_bc*/,
        std::array<dealii::Tensor<1,dim,real>,nstate> &/*soln_grad_bc*/) const;

protected:
    /// Diffusion coefficient
    real diffusion_coefficient () const;
};


} // Physics namespace
} // PHiLiP namespace

#endif
<|MERGE_RESOLUTION|>--- conflicted
+++ resolved
@@ -115,16 +115,13 @@
     std::array<real,nstate> source_term (
         const dealii::Point<dim,real> &pos,
         const std::array<real,nstate> &solution,
-<<<<<<< HEAD
+        const dealii::types::global_dof_index cell_index,
         const real current_time) const;
-=======
-        const dealii::types::global_dof_index cell_index) const;
 
     /// (function overload) Source term is zero or depends on manufactured solution
     virtual std::array<real,nstate> source_term (
         const dealii::Point<dim,real> &pos,
         const std::array<real,nstate> &solution) const;
->>>>>>> 02a1cfcf
 
     /// If diffusion is present, assign Dirichlet boundary condition
     /** Using Neumann boundary conditions might need to modify the functional
