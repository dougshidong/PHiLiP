--- conflicted
+++ resolved
@@ -345,17 +345,10 @@
         output_restart_files = prm.get_bool("output_restart_files");
         restart_files_directory_name = prm.get("restart_files_directory_name");
         // Check if directory exists - see https://stackoverflow.com/a/18101042
-<<<<<<< HEAD
         struct stat info_restart;
         if( stat( restart_files_directory_name.c_str(), &info_restart ) != 0 ){
-            pcout << "Error: No restart directory named " << restart_files_directory_name << " exists." << std::endl
-                      << "Please create the directory and restart." << std::endl;
-=======
-        struct stat info;
-        if( stat( restart_files_directory_name.c_str(), &info ) != 0 ){
             pcout << "Error: No restart files directory named " << restart_files_directory_name << " exists." << std::endl
                       << "Please create the directory and restart. Aborting..." << std::endl;
->>>>>>> fbbd726b
             std::abort();
         }
         restart_file_index = prm.get_integer("restart_file_index");
