#include "runge_kutta_ode_solver.h"

namespace PHiLiP {
namespace ODE {

template <int dim, typename real, int n_rk_stages, typename MeshType> 
RungeKuttaODESolver<dim,real,n_rk_stages, MeshType>::RungeKuttaODESolver(std::shared_ptr< DGBase<dim, real, MeshType> > dg_input,
        std::shared_ptr<RKTableauButcherBase<dim,real,MeshType>> rk_tableau_input,
        std::shared_ptr<EmptyRRKBase<dim,real,MeshType>> RRK_object_input)
        : RungeKuttaBase<dim,real,n_rk_stages,MeshType>(dg_input, RRK_object_input)
        , butcher_tableau(rk_tableau_input)
{}

template<int dim, typename real, int n_rk_stages, typename MeshType>
void RungeKuttaODESolver<dim,real,n_rk_stages,MeshType>::calculate_stage_solution (int istage, real dt, const bool pseudotime)
{
    this->rk_stage[istage]=0.0; //resets all entries to zero
    
    for (int j = 0; j < istage; ++j){
        if (this->butcher_tableau->get_a(istage,j) != 0){
            this->rk_stage[istage].add(this->butcher_tableau->get_a(istage,j), this->rk_stage[j]);
        }
    } //sum(a_ij *k_j), explicit part

    
    if(pseudotime) {
        const double CFL = dt;
        this->dg->time_scale_solution_update(this->rk_stage[istage], CFL);
    }else {
        this->rk_stage[istage]*=dt;
    }//dt * sum(a_ij * k_j)
    
    this->rk_stage[istage].add(1.0,this->solution_update); //u_n + dt * sum(a_ij * k_j)
    
    //implicit solve if there is a nonzero diagonal element
    if (!this->butcher_tableau_aii_is_zero[istage]){
        /* // AD version - keeping in comments as it may be useful for future testing
        // Solve (M/dt - dRdW) / a_ii * dw = R
        // w = w + dw
        // Note - need to have assembled residual using this->dg->assemble_residual(true);
        //        and have mass matrix assembled, and include linear_solver
        dealii::LinearAlgebra::distributed::Vector<double> temp_u(this->dg->solution.size());

        this->dg->system_matrix *= -1.0/butcher_tableau_a[istage][istage]; //system_matrix = -1/a_ii*dRdW
        this->dg->add_mass_matrices(1.0/butcher_tableau_a[istage][istage]/dt); //system_matrix = -1/a_ii*dRdW + M/dt/a_ii = A

        solve_linear ( //Solve Ax=b using Aztec00 gmres
                    this->dg->system_matrix, //A = -1/a_ii*dRdW + M/dt/a_ii
                    this->dg->right_hand_side, //b = R
                    temp_u, // result,  x = dw
                    this->ODESolverBase<dim,real,MeshType>::all_parameters->linear_solver_param);

        this->rk_stage[istage].add(1.0, temp_u);
        */

        //JFNK version
        this->solver.solve(dt*this->butcher_tableau->get_a(istage,istage), this->rk_stage[istage]);
        this->rk_stage[istage] = this->solver.current_solution_estimate;

    } // u_n + dt * sum(a_ij * k_j) <explicit> + dt * a_ii * u^(istage) <implicit>
    
    // If using the entropy formulation of RRK, solutions must be stored.
    // Call store_stage_solutions before overwriting rk_stage with the derivative.
    this->relaxation_runge_kutta->store_stage_solutions(istage, this->rk_stage[istage]);

    this->dg->solution = this->rk_stage[istage];

}
<<<<<<< HEAD

template<int dim, typename real, int n_rk_stages, typename MeshType>
void RungeKuttaODESolver<dim,real,n_rk_stages,MeshType>::calculate_stage_derivative (int istage, real dt)
{
     //set the DG current time for unsteady source terms
    this->dg->set_current_time(this->current_time + this->butcher_tableau->get_c(istage)*dt);
    
    //solve the system's right hand side
    this->dg->assemble_residual(); //RHS : du/dt = RHS = F(u_n + dt* sum(a_ij*k_j) + dt * a_ii * u^(istage)))

=======

template<int dim, typename real, int n_rk_stages, typename MeshType>
void RungeKuttaODESolver<dim,real,n_rk_stages,MeshType>::calculate_stage_derivative (int istage, real dt)
{
     //set the DG current time for unsteady source terms
    this->dg->set_current_time(this->current_time + this->butcher_tableau->get_c(istage)*dt);
    
    //solve the system's right hand side
    this->dg->assemble_residual(); //RHS : du/dt = RHS = F(u_n + dt* sum(a_ij*k_j) + dt * a_ii * u^(istage)))

>>>>>>> e679e79f
    if(this->all_parameters->use_inverse_mass_on_the_fly){
        this->dg->apply_inverse_global_mass_matrix(this->dg->right_hand_side, this->rk_stage[istage]); //rk_stage[istage] = IMM*RHS = F(u_n + dt*sum(a_ij*k_j))
    } else{
        this->dg->global_inverse_mass_matrix.vmult(this->rk_stage[istage], this->dg->right_hand_side); //rk_stage[istage] = IMM*RHS = F(u_n + dt*sum(a_ij*k_j))
    }
}

template<int dim, typename real, int n_rk_stages, typename MeshType>
void RungeKuttaODESolver<dim,real,n_rk_stages,MeshType>::sum_stages (real dt, const bool pseudotime)
{
    //assemble solution from stages
    for (int istage = 0; istage < n_rk_stages; ++istage){
        if (pseudotime){
            const double CFL = this->butcher_tableau->get_b(istage) * dt;
            this->dg->time_scale_solution_update(this->rk_stage[istage], CFL);
            this->solution_update.add(1.0, this->rk_stage[istage]);
        } else {
            this->solution_update.add(dt* this->butcher_tableau->get_b(istage),this->rk_stage[istage]);
        }
    }
}

<<<<<<< HEAD

template<int dim, typename real, int n_rk_stages, typename MeshType>
void RungeKuttaODESolver<dim,real,n_rk_stages,MeshType>::apply_limiter ()
{
    // Apply limiter at every RK stage
    if (this->limiter) {
        this->limiter->limit(this->dg->solution,
            this->dg->dof_handler,
            this->dg->fe_collection,
            this->dg->volume_quadrature_collection,
            this->dg->high_order_grid->fe_system.tensor_degree(),
            this->dg->max_degree,
            this->dg->oneD_fe_collection_1state,
            this->dg->oneD_quadrature_collection);
    }
}

=======
>>>>>>> e679e79f
template<int dim, typename real, int n_rk_stages, typename MeshType>
real RungeKuttaODESolver<dim,real,n_rk_stages,MeshType>::adjust_time_step (real dt)
{
    // Calculates relaxation parameter and modify the time step size as dt*=relaxation_parameter.
    // if not using RRK, the relaxation parameter will be set to 1, such that dt is not modified.
    this->relaxation_parameter_RRK_solver = this->relaxation_runge_kutta->update_relaxation_parameter(dt, this->dg, this->rk_stage, this->solution_update);
    dt *= this->relaxation_parameter_RRK_solver;
    this->modified_time_step = dt;
    return dt;
}

template <int dim, typename real, int n_rk_stages, typename MeshType> 
void RungeKuttaODESolver<dim,real,n_rk_stages,MeshType>::allocate_runge_kutta_system ()
{

    this->butcher_tableau->set_tableau();
    
    this->butcher_tableau_aii_is_zero.resize(n_rk_stages);
    std::fill(this->butcher_tableau_aii_is_zero.begin(),
              this->butcher_tableau_aii_is_zero.end(),
              false); 
    for (int istage=0; istage<n_rk_stages; ++istage) {
        if (this->butcher_tableau->get_a(istage,istage)==0.0)     this->butcher_tableau_aii_is_zero[istage] = true;
    
    }
    if(this->all_parameters->use_inverse_mass_on_the_fly == false) {
        this->pcout << " evaluating inverse mass matrix..." << std::flush;
        this->dg->evaluate_mass_matrices(true); // creates and stores global inverse mass matrix
        //RRK needs both mass matrix and inverse mass matrix
<<<<<<< HEAD
        if (this->ode_solver_param.use_relaxation_runge_kutta) {
=======
        using ODEEnum = Parameters::ODESolverParam::ODESolverEnum;
        ODEEnum ode_type = this->ode_param.ode_solver_type;
        if (ode_type == ODEEnum::rrk_explicit_solver){
>>>>>>> e679e79f
            this->dg->evaluate_mass_matrices(false); // creates and stores global mass matrix
        }
    }
}

template class RungeKuttaODESolver<PHILIP_DIM, double,1, dealii::Triangulation<PHILIP_DIM> >;
template class RungeKuttaODESolver<PHILIP_DIM, double,2, dealii::Triangulation<PHILIP_DIM> >;
template class RungeKuttaODESolver<PHILIP_DIM, double,3, dealii::Triangulation<PHILIP_DIM> >;
template class RungeKuttaODESolver<PHILIP_DIM, double,4, dealii::Triangulation<PHILIP_DIM> >;
template class RungeKuttaODESolver<PHILIP_DIM, double,1, dealii::parallel::shared::Triangulation<PHILIP_DIM> >;
template class RungeKuttaODESolver<PHILIP_DIM, double,2, dealii::parallel::shared::Triangulation<PHILIP_DIM> >;
template class RungeKuttaODESolver<PHILIP_DIM, double,3, dealii::parallel::shared::Triangulation<PHILIP_DIM> >;
template class RungeKuttaODESolver<PHILIP_DIM, double,4, dealii::parallel::shared::Triangulation<PHILIP_DIM> >;
#if PHILIP_DIM != 1
    template class RungeKuttaODESolver<PHILIP_DIM, double,1, dealii::parallel::distributed::Triangulation<PHILIP_DIM> >;
    template class RungeKuttaODESolver<PHILIP_DIM, double,2, dealii::parallel::distributed::Triangulation<PHILIP_DIM> >;
    template class RungeKuttaODESolver<PHILIP_DIM, double,3, dealii::parallel::distributed::Triangulation<PHILIP_DIM> >;
    template class RungeKuttaODESolver<PHILIP_DIM, double,4, dealii::parallel::distributed::Triangulation<PHILIP_DIM> >;
#endif

} // ODESolver namespace
} // PHiLiP namespace<|MERGE_RESOLUTION|>--- conflicted
+++ resolved
@@ -66,7 +66,6 @@
     this->dg->solution = this->rk_stage[istage];
 
 }
-<<<<<<< HEAD
 
 template<int dim, typename real, int n_rk_stages, typename MeshType>
 void RungeKuttaODESolver<dim,real,n_rk_stages,MeshType>::calculate_stage_derivative (int istage, real dt)
@@ -77,18 +76,6 @@
     //solve the system's right hand side
     this->dg->assemble_residual(); //RHS : du/dt = RHS = F(u_n + dt* sum(a_ij*k_j) + dt * a_ii * u^(istage)))
 
-=======
-
-template<int dim, typename real, int n_rk_stages, typename MeshType>
-void RungeKuttaODESolver<dim,real,n_rk_stages,MeshType>::calculate_stage_derivative (int istage, real dt)
-{
-     //set the DG current time for unsteady source terms
-    this->dg->set_current_time(this->current_time + this->butcher_tableau->get_c(istage)*dt);
-    
-    //solve the system's right hand side
-    this->dg->assemble_residual(); //RHS : du/dt = RHS = F(u_n + dt* sum(a_ij*k_j) + dt * a_ii * u^(istage)))
-
->>>>>>> e679e79f
     if(this->all_parameters->use_inverse_mass_on_the_fly){
         this->dg->apply_inverse_global_mass_matrix(this->dg->right_hand_side, this->rk_stage[istage]); //rk_stage[istage] = IMM*RHS = F(u_n + dt*sum(a_ij*k_j))
     } else{
@@ -111,26 +98,6 @@
     }
 }
 
-<<<<<<< HEAD
-
-template<int dim, typename real, int n_rk_stages, typename MeshType>
-void RungeKuttaODESolver<dim,real,n_rk_stages,MeshType>::apply_limiter ()
-{
-    // Apply limiter at every RK stage
-    if (this->limiter) {
-        this->limiter->limit(this->dg->solution,
-            this->dg->dof_handler,
-            this->dg->fe_collection,
-            this->dg->volume_quadrature_collection,
-            this->dg->high_order_grid->fe_system.tensor_degree(),
-            this->dg->max_degree,
-            this->dg->oneD_fe_collection_1state,
-            this->dg->oneD_quadrature_collection);
-    }
-}
-
-=======
->>>>>>> e679e79f
 template<int dim, typename real, int n_rk_stages, typename MeshType>
 real RungeKuttaODESolver<dim,real,n_rk_stages,MeshType>::adjust_time_step (real dt)
 {
@@ -160,13 +127,7 @@
         this->pcout << " evaluating inverse mass matrix..." << std::flush;
         this->dg->evaluate_mass_matrices(true); // creates and stores global inverse mass matrix
         //RRK needs both mass matrix and inverse mass matrix
-<<<<<<< HEAD
-        if (this->ode_solver_param.use_relaxation_runge_kutta) {
-=======
-        using ODEEnum = Parameters::ODESolverParam::ODESolverEnum;
-        ODEEnum ode_type = this->ode_param.ode_solver_type;
-        if (ode_type == ODEEnum::rrk_explicit_solver){
->>>>>>> e679e79f
+        if (this->ode_param.use_relaxation_runge_kutta) {
             this->dg->evaluate_mass_matrices(false); // creates and stores global mass matrix
         }
     }
