# Listing of Parameters
# ---------------------
# Number of dimensions

set dimension = 3
set test_type = taylor_green_vortex_energy_check
set pde_type = navier_stokes

# DG formulation
set use_weak_form = false
set use_split_form = true
set flux_reconstruction = cDG
set flux_nodes_type = GL
set use_inverse_mass_on_the_fly = true
<<<<<<< HEAD
set use_periodic_bc = true
set non_physical_behavior = abort_run
=======
set all_boundaries_are_periodic = true
>>>>>>> f3605e9e

# memory allocation
set do_renumber_dofs = false

# degree of freedom renumbering not necessary for explicit time advancement cases
set do_renumber_dofs = false

# numerical fluxes
set two_point_num_flux_type = IR
set conv_num_flux = two_point_flux
set diss_num_flux = symm_internal_penalty

# ODE solver
subsection ODE solver
  set ode_output = quiet
  set ode_solver_type = runge_kutta
  set runge_kutta_method = ssprk3_ex
end

# Reference for freestream values specified below:
# Diosady, L., and S. Murman. "Case 3.3: Taylor green vortex evolution." Case Summary for 3rd International Workshop on Higher-Order CFD Methods. 2015.

# freestream Mach number
subsection euler
  set mach_infinity = 0.1
end

# freestream Reynolds number and Prandtl number
subsection navier_stokes
  set prandtl_number = 0.71
  set reynolds_number_inf = 1600.0
end

subsection flow_solver
  set flow_case_type = taylor_green_vortex
  set poly_degree = 2
  set final_time = 1.2566370614400000e-02
  set courant_friedrichs_lewy_number = 0.003
  set unsteady_data_table_filename = turbulent_quantities_for_nsfr_cdg_gl_energy_check_quick
  subsection grid
    set grid_left_bound = 0.0
    set grid_right_bound = 6.28318530717958623200
    set number_of_grid_elements_per_dimension = 4
  end
  subsection taylor_green_vortex
    set expected_kinetic_energy_at_final_time = 1.2073959489246434e-01
    set expected_theoretical_dissipation_rate_at_final_time = 4.5399594835606567e-04
  end
end<|MERGE_RESOLUTION|>--- conflicted
+++ resolved
@@ -12,12 +12,8 @@
 set flux_reconstruction = cDG
 set flux_nodes_type = GL
 set use_inverse_mass_on_the_fly = true
-<<<<<<< HEAD
 set use_periodic_bc = true
 set non_physical_behavior = abort_run
-=======
-set all_boundaries_are_periodic = true
->>>>>>> f3605e9e
 
 # memory allocation
 set do_renumber_dofs = false
