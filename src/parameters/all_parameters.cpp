--- conflicted
+++ resolved
@@ -250,16 +250,13 @@
     else if (test_string == "optimization_inverse_manufactured")        { test_type = optimization_inverse_manufactured; }
     else if (test_string == "flow_solver")                              { test_type = flow_solver; }
     else if (test_string == "dual_weighted_residual_mesh_adaptation")   { test_type = dual_weighted_residual_mesh_adaptation; }
-<<<<<<< HEAD
-    
-    // Must assign model_type before pde_type
+    else if (test_string == "taylor_green_vortex_energy_check")         { test_type = taylor_green_vortex_energy_check; }
+    else if (test_string == "taylor_green_vortex_restart_check")        { test_type = taylor_green_vortex_restart_check; }
+    
+    // WARNING: Must assign model_type before pde_type
     const std::string model_string = prm.get("model_type");
     if (model_string == "large_eddy_simulation") { model_type = large_eddy_simulation; }
     //else if (model_string == "reynolds_averaged_navier_stokes") { model_type = reynolds_averaged_navier_stokes; }
-=======
-    else if (test_string == "taylor_green_vortex_energy_check")         { test_type = taylor_green_vortex_energy_check; }
-    else if (test_string == "taylor_green_vortex_restart_check")        { test_type = taylor_green_vortex_restart_check; }
->>>>>>> f034439b
 
     const std::string pde_string = prm.get("pde_type");
     if (pde_string == "advection") {
