#include "parameters_flow_solver.h"

#include <string>

namespace PHiLiP {

namespace Parameters {

// Flow Solver inputs
FlowSolverParam::FlowSolverParam() {}

void FlowSolverParam::declare_parameters(dealii::ParameterHandler &prm)
{
    prm.enter_subsection("flow_solver");
    {
        prm.declare_entry("flow_case_type","taylor_green_vortex",
                          dealii::Patterns::Selection(
                          " taylor_green_vortex | "
                          " burgers_viscous_snapshot | "
                          " naca0012 | "
                          " burgers_rewienski_snapshot | "
                          " advection_periodic"),
                          "The type of flow we want to simulate. "
                          "Choices are "
                          " <taylor_green_vortex | "
                          " burgers_viscous_snapshot | "
                          " naca0012 | "
                          " burgers_rewienski_snapshot | "
                          " advection_periodic>.");

        prm.declare_entry("poly_degree", "1",
                          dealii::Patterns::Integer(0, dealii::Patterns::Integer::max_int_value),
                          "Polynomial order (P) of the basis functions for DG.");

        prm.declare_entry("final_time", "1",
                          dealii::Patterns::Double(0, dealii::Patterns::Double::max_double_value),
                          "Final solution time.");

        prm.declare_entry("courant_friedrich_lewy_number", "1",
                          dealii::Patterns::Double(0, dealii::Patterns::Double::max_double_value),
                          "Courant-Friedrich-Lewy (CFL) number for constant time step.");

        prm.declare_entry("unsteady_data_table_filename", "unsteady_data_table",
                          dealii::Patterns::FileName(dealii::Patterns::FileName::FileType::input),
                          "Filename of the unsteady data table output file: unsteady_data_table_filename.txt.");

        prm.declare_entry("steady_state", "false",
                          dealii::Patterns::Bool(),
                          "Solve steady-state solution. False by default (i.e. unsteady by default).");

        prm.declare_entry("adaptive_time_step", "false",
                          dealii::Patterns::Bool(),
                          "Adapt the time step on the fly for unsteady flow simulations. False by default (i.e. constant time step by default).");

<<<<<<< HEAD
        prm.declare_entry("reduced_order", "false",
                          dealii::Patterns::Bool(),
                          "Solve reduced_order solution. False by default.");
=======
        prm.declare_entry("steady_state_polynomial_ramping", "false",
                          dealii::Patterns::Bool(),
                          "For steady-state cases, does polynomial ramping if set to true. False by default.");
>>>>>>> 18f8ae4f

        prm.declare_entry("sensitivity_table_filename", "sensitivity_table",
                          dealii::Patterns::FileName(dealii::Patterns::FileName::FileType::input),
                          "Filename for the sensitivity data table output file: sensitivity_table_filename.txt.");

        prm.declare_entry("restart_computation_from_file", "false",
                          dealii::Patterns::Bool(),
                          "Restarts the computation from the restart file. False by default.");

        prm.declare_entry("output_restart_files", "false",
                          dealii::Patterns::Bool(),
                          "Output restart files for restarting the computation. False by default.");

        prm.declare_entry("restart_files_directory_name", ".",
                          dealii::Patterns::FileName(dealii::Patterns::FileName::FileType::input),
                          "Name of directory for writing and reading restart files. Current directory by default.");

        prm.declare_entry("restart_file_index", "1",
                          dealii::Patterns::Integer(1, dealii::Patterns::Integer::max_int_value),
                          "Index of restart file from which the computation will be restarted from. 1 by default.");

        prm.declare_entry("output_restart_files_every_x_steps", "1",
                          dealii::Patterns::Integer(1,dealii::Patterns::Integer::max_int_value),
                          "Outputs the restart files every x steps.");

        prm.declare_entry("output_restart_files_every_dt_time_intervals", "0.0",
                          dealii::Patterns::Double(0,dealii::Patterns::Double::max_double_value),
                          "Outputs the restart files at time intervals of dt.");

        prm.enter_subsection("grid");
        {
          prm.declare_entry("input_mesh_filename", "naca0012",
                            dealii::Patterns::FileName(dealii::Patterns::FileName::FileType::input),
                            "Filename of the input mesh: input_mesh_filename.msh. For cases that import a mesh file.");

          prm.declare_entry("grid_degree", "1",
                            dealii::Patterns::Integer(1, dealii::Patterns::Integer::max_int_value),
                            "Polynomial degree of the grid. Curvilinear grid if set greater than 1; default is 1.");

          prm.declare_entry("grid_left_bound", "0.0",
                            dealii::Patterns::Double(0, dealii::Patterns::Double::max_double_value),
                            "Left bound of domain for hyper_cube mesh based cases.");

          prm.declare_entry("grid_right_bound", "1.0",
                            dealii::Patterns::Double(0, dealii::Patterns::Double::max_double_value),
                            "Right bound of domain for hyper_cube mesh based cases.");

          prm.declare_entry("number_of_grid_elements_per_dimension", "4",
                            dealii::Patterns::Integer(1, dealii::Patterns::Integer::max_int_value),
                            "Number of grid elements per dimension for hyper_cube mesh based cases.");
        }
        prm.leave_subsection();

        prm.enter_subsection("taylor_green_vortex");
        {
            prm.declare_entry("expected_kinetic_energy_at_final_time", "1",
                              dealii::Patterns::Double(0, dealii::Patterns::Double::max_double_value),
                              "For integration test purposes, expected kinetic energy at final time.");

            prm.declare_entry("expected_theoretical_dissipation_rate_at_final_time", "1",
                              dealii::Patterns::Double(0, dealii::Patterns::Double::max_double_value),
                              "For integration test purposes, expected theoretical kinetic energy dissipation rate at final time.");

            prm.declare_entry("density_initial_condition_type", "uniform",
                              dealii::Patterns::Selection(
                              " uniform | "
                              " isothermal "),
                              "The type of density initialization. "
                              "Choices are "
                              " <uniform | "
                              " isothermal>.");
        }
        prm.leave_subsection();

        prm.enter_subsection("time_refinement_study");
        {
            prm.declare_entry("number_of_times_to_solve", "4",
                              dealii::Patterns::Integer(1, dealii::Patterns::Integer::max_int_value),
                              "Number of times to run the flow solver during a time refinement study.");
            prm.declare_entry("refinement_ratio", "0.5",
                              dealii::Patterns::Double(0, 1.0),
                              "Ratio between a timestep size and the next in a time refinement study, 0<r<1.");
        }
        prm.leave_subsection();
    }
    prm.leave_subsection();
}

void FlowSolverParam::parse_parameters(dealii::ParameterHandler &prm)
{   
    prm.enter_subsection("flow_solver");
    {
        const std::string flow_case_type_string = prm.get("flow_case_type");
        if      (flow_case_type_string == "taylor_green_vortex")        {flow_case_type = taylor_green_vortex;}
        else if (flow_case_type_string == "burgers_viscous_snapshot")   {flow_case_type = burgers_viscous_snapshot;}
        else if (flow_case_type_string == "burgers_rewienski_snapshot") {flow_case_type = burgers_rewienski_snapshot;}
        else if (flow_case_type_string == "naca0012")                   {flow_case_type = naca0012;}
        else if (flow_case_type_string == "advection_periodic")         {flow_case_type = advection_periodic;}

        poly_degree = prm.get_integer("poly_degree");
        final_time = prm.get_double("final_time");
        courant_friedrich_lewy_number = prm.get_double("courant_friedrich_lewy_number");
        unsteady_data_table_filename = prm.get("unsteady_data_table_filename");
        steady_state = prm.get_bool("steady_state");
        steady_state_polynomial_ramping = prm.get_bool("steady_state_polynomial_ramping");
        adaptive_time_step = prm.get_bool("adaptive_time_step");
        reduced_order = prm.get_bool("reduced_order");
        sensitivity_table_filename = prm.get("sensitivity_table_filename");
        restart_computation_from_file = prm.get_bool("restart_computation_from_file");
        output_restart_files = prm.get_bool("output_restart_files");
        restart_files_directory_name = prm.get("restart_files_directory_name");
        restart_file_index = prm.get_integer("restart_file_index");
        output_restart_files_every_x_steps = prm.get_integer("output_restart_files_every_x_steps");
        output_restart_files_every_dt_time_intervals = prm.get_double("output_restart_files_every_dt_time_intervals");

        prm.enter_subsection("grid");
        {
          input_mesh_filename = prm.get("input_mesh_filename");
          grid_degree = prm.get_integer("grid_degree");
          grid_left_bound = prm.get_double("grid_left_bound");
          grid_right_bound = prm.get_double("grid_right_bound");
          number_of_grid_elements_per_dimension = prm.get_integer("number_of_grid_elements_per_dimension");
        }
        prm.leave_subsection();

        prm.enter_subsection("taylor_green_vortex");
        {
            expected_kinetic_energy_at_final_time = prm.get_double("expected_kinetic_energy_at_final_time");
            expected_theoretical_dissipation_rate_at_final_time = prm.get_double("expected_theoretical_dissipation_rate_at_final_time");

            const std::string density_initial_condition_type_string = prm.get("density_initial_condition_type");
            if      (density_initial_condition_type_string == "uniform")    {density_initial_condition_type = uniform;}
            else if (density_initial_condition_type_string == "isothermal") {density_initial_condition_type = isothermal;}
        }
        prm.leave_subsection();
        prm.enter_subsection("time_refinement_study");
        {
            number_of_times_to_solve = prm.get_integer("number_of_times_to_solve");
            refinement_ratio = prm.get_double("refinement_ratio");
        }
        prm.leave_subsection();
    }
    prm.leave_subsection();
}

} // Parameters namespace

} // PHiLiP namespace<|MERGE_RESOLUTION|>--- conflicted
+++ resolved
@@ -52,15 +52,13 @@
                           dealii::Patterns::Bool(),
                           "Adapt the time step on the fly for unsteady flow simulations. False by default (i.e. constant time step by default).");
 
-<<<<<<< HEAD
         prm.declare_entry("reduced_order", "false",
                           dealii::Patterns::Bool(),
                           "Solve reduced_order solution. False by default.");
-=======
+
         prm.declare_entry("steady_state_polynomial_ramping", "false",
                           dealii::Patterns::Bool(),
                           "For steady-state cases, does polynomial ramping if set to true. False by default.");
->>>>>>> 18f8ae4f
 
         prm.declare_entry("sensitivity_table_filename", "sensitivity_table",
                           dealii::Patterns::FileName(dealii::Patterns::FileName::FileType::input),
