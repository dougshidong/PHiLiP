--- conflicted
+++ resolved
@@ -219,15 +219,12 @@
     const double model_constant; ///< SGS model constant
     const bool apply_low_reynolds_number_eddy_viscosity_correction; ///< Flag for applying the low Reynolds number eddy viscosity correction
 
-<<<<<<< HEAD
-=======
     /// Destructor
     ~LargeEddySimulation_Smagorinsky() {};
 
     /// Setter for the unfiltered conservative solution (also sets the scaled_fluid_kinematic_viscosity_from_unfiltered_solution)
     void set_unfiltered_conservative_solution(const std::array<real,nstate> &unfiltered_conservative_solution_) override;
 
->>>>>>> f3605e9e
     /// Returns the product of the eddy viscosity model constant and the filter width
     virtual double get_model_constant_times_filter_width (const dealii::types::global_dof_index cell_index) const;
 
@@ -446,6 +443,7 @@
      *  Reference 2: E. Leveque, F. Toschi, L. Shao and J.-P. Bertoglio (2007, J. Fluid Mech.) "Shear-improved Smagorinsky model for large-eddy simulation of wall-bounded turbulent flows"
      */
     LargeEddySimulation_ShearImprovedSmagorinsky(
+        const Parameters::AllParameters *const                    parameters_input,
         const double                                              ref_length,
         const double                                              gamma_gas,
         const double                                              mach_inf,
@@ -509,6 +507,7 @@
      *  Reference: J.-B. Chapelier, M. de la Llave Plata, E. Lamballais (2016) "Development of a multiscale LES model in the context of a modal discontinuous Galerkin method"
      */
     LargeEddySimulation_VMS(
+        const Parameters::AllParameters *const                    parameters_input,
         const double                                              ref_length,
         const double                                              gamma_gas,
         const double                                              mach_inf,
@@ -557,6 +556,7 @@
      *  Reference: J.-B. Chapelier, M. de la Llave Plata, E. Lamballais (2016) "Development of a multiscale LES model in the context of a modal discontinuous Galerkin method"
      */
     LargeEddySimulation_SmallSmallVMS(
+        const Parameters::AllParameters *const                    parameters_input,
         const double                                              ref_length,
         const double                                              gamma_gas,
         const double                                              mach_inf,
@@ -594,6 +594,7 @@
      *  Reference: J.-B. Chapelier, M. de la Llave Plata, E. Lamballais (2016) "Development of a multiscale LES model in the context of a modal discontinuous Galerkin method"
      */
     LargeEddySimulation_AllAllVMS(
+        const Parameters::AllParameters *const                    parameters_input,
         const double                                              ref_length,
         const double                                              gamma_gas,
         const double                                              mach_inf,
@@ -631,6 +632,7 @@
      *  Reference: Flad and Gassner 2017
      */
     LargeEddySimulation_DynamicSmagorinsky(
+        const Parameters::AllParameters *const                    parameters_input,
         const double                                              ref_length,
         const double                                              gamma_gas,
         const double                                              mach_inf,
