--- conflicted
+++ resolved
@@ -81,14 +81,11 @@
     if (flow_case_type == FlowCaseEnum::naca0012)                   {flow_case_string = "naca0012";}
     if (flow_case_type == FlowCaseEnum::periodic_1D_unsteady)       {flow_case_string = "periodic_1D_unsteady";}
     if (flow_case_type == FlowCaseEnum::gaussian_bump)              {flow_case_string = "gaussian_bump";}
-<<<<<<< HEAD
+    if (flow_case_type == FlowCaseEnum::advection_limiter)          {flow_case_string = "advection_limiter";}
     if (flow_case_type == FlowCaseEnum::wall_distance_evaluation)   {flow_case_string = "wall_distance_evaluation";}
     if (flow_case_type == FlowCaseEnum::flat_plate_2D)              {flow_case_string = "flat_plate_2D";}
-    
-=======
-    if (flow_case_type == FlowCaseEnum::advection_limiter)          {flow_case_string = "advection_limiter";}
-
->>>>>>> 47253214
+    if (flow_case_type == FlowCaseEnum::airfoil_2D)                 {flow_case_string = "airfoil_2D";}
+
     return flow_case_string;
 }
 
