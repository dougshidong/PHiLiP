#ifndef __NAVIER_STOKES__
#define __NAVIER_STOKES__

#include "euler.h"
#include "parameters/parameters_navier_stokes.h"

namespace PHiLiP {
namespace Physics {

/// Navier-Stokes equations. Derived from Euler for the convective terms, which is derived from PhysicsBase. 
template <int dim, int nstate, typename real>
class NavierStokes : public Euler <dim, nstate, real>
{
protected:
    // For overloading the virtual functions defined in PhysicsBase
    /** Once you overload a function from Base class in Derived class,
     *  all functions with the same name in the Base class get hidden in Derived class.  
     *  
     *  Solution: In order to make the hidden function visible in derived class, 
     *  we need to add the following:
    */
    using PhysicsBase<dim,nstate,real>::dissipative_flux;
    using PhysicsBase<dim,nstate,real>::source_term;
public:
    using thermal_boundary_condition_enum = Parameters::NavierStokesParam::ThermalBoundaryCondition;
	/// Constructor
	NavierStokes( 
	    const double                                              ref_length,
	    const double                                              gamma_gas,
	    const double                                              mach_inf,
	    const double                                              angle_of_attack,
	    const double                                              side_slip_angle,
	    const double                                              prandtl_number,
        const double                                              reynolds_number_inf,
<<<<<<< HEAD
=======
        const double                                              isothermal_wall_temperature = 1.0,
        const thermal_boundary_condition_enum                     thermal_boundary_condition_type = thermal_boundary_condition_enum::adiabatic,
        const dealii::Tensor<2,3,double>                          input_diffusion_tensor = Parameters::ManufacturedSolutionParam::get_default_diffusion_tensor(),
>>>>>>> f034439b
	    std::shared_ptr< ManufacturedSolutionFunction<dim,real> > manufactured_solution_function = nullptr);

	/// Nondimensionalized viscosity coefficient at infinity.
	const double viscosity_coefficient_inf;
	/// Prandtl number
	const double prandtl_number;
	/// Farfield (free stream) Reynolds number
	const double reynolds_number_inf;
    /// Nondimensionalized isothermal wall temperature
    const double isothermal_wall_temperature;
    /// Thermal boundary condition type (adiabatic or isothermal)
    const thermal_boundary_condition_enum thermal_boundary_condition_type;

    /// Destructor
    ~NavierStokes() {};

    /** Obtain gradient of primitive variables from gradient of conservative variables */
    template<typename real2>
    std::array<dealii::Tensor<1,dim,real2>,nstate> 
    convert_conservative_gradient_to_primitive_gradient (
    	const std::array<real2,nstate> &conservative_soln,
    	const std::array<dealii::Tensor<1,dim,real2>,nstate> &conservative_soln_gradient) const;

    /** Nondimensionalized temperature gradient */
    template<typename real2>
    dealii::Tensor<1,dim,real2> compute_temperature_gradient (
    	const std::array<real2,nstate> &primitive_soln,
    	const std::array<dealii::Tensor<1,dim,real2>,nstate> &primitive_soln_gradient) const;

    /** Nondimensionalized viscosity coefficient, mu*
     *  Reference: Masatsuka 2018 "I do like CFD", p.148, eq.(4.14.16)
     * 
     *  Based on Sutherland's law for viscosity
     * * Reference: Sutherland, W. (1893), "The viscosity of gases and molecular force", Philosophical Magazine, S. 5, 36, pp. 507-531 (1893)
     * * Values: https://www.cfd-online.com/Wiki/Sutherland%27s_law
     */
    template<typename real2>
    real2 compute_viscosity_coefficient (const std::array<real2,nstate> &primitive_soln) const;

    /** Scaled nondimensionalized viscosity coefficient, hat{mu*}, given nondimensionalized viscosity coefficient
     *  Reference: Masatsuka 2018 "I do like CFD", p.148, eq.(4.14.14)
     */
    template<typename real2>
    real2 scale_viscosity_coefficient (const real2 viscosity_coefficient) const;

    /** Scaled nondimensionalized viscosity coefficient, hat{mu*} 
     *  Reference: Masatsuka 2018 "I do like CFD", p.148, eq.(4.14.14)
     */
    template<typename real2>
    real2 compute_scaled_viscosity_coefficient (const std::array<real2,nstate> &primitive_soln) const;

    /** Scaled nondimensionalized heat conductivity, hat{kappa*}, given scaled nondimensionalized viscosity coefficient and Prandtl number
     *  Reference: Masatsuka 2018 "I do like CFD", p.148, eq.(4.14.13)
     */
    template<typename real2>
    real2 compute_scaled_heat_conductivity_given_scaled_viscosity_coefficient_and_prandtl_number (
        const real2 scaled_viscosity_coefficient, 
        const double prandtl_number_input) const;

    /** Scaled nondimensionalized heat conductivity, hat{kappa*}
     *  Reference: Masatsuka 2018 "I do like CFD", p.148, eq.(4.14.13)
     */
    template<typename real2>
    real2 compute_scaled_heat_conductivity (const std::array<real2,nstate> &primitive_soln) const;

    /** Nondimensionalized heat flux, q*
     *  Reference: Masatsuka 2018 "I do like CFD", p.148, eq.(4.14.13)
     */
    template<typename real2>
    dealii::Tensor<1,dim,real2> compute_heat_flux (
    	const std::array<real2,nstate> &primitive_soln,
    	const std::array<dealii::Tensor<1,dim,real2>,nstate> &primitive_soln_gradient) const;

    /** Nondimensionalized heat flux, q*, given the scaled heat conductivity and temperature gradient
     *  Reference: Masatsuka 2018 "I do like CFD", p.148, eq.(4.14.13)
     */
    template<typename real2>
    dealii::Tensor<1,dim,real2> compute_heat_flux_given_scaled_heat_conductivity_and_temperature_gradient (
        const real2 scaled_heat_conductivity,
        const dealii::Tensor<1,dim,real2> &temperature_gradient) const;

    /** Extract gradient of velocities */
    template<typename real2>
    std::array<dealii::Tensor<1,dim,real2>,dim> 
    extract_velocities_gradient_from_primitive_solution_gradient (
    	const std::array<dealii::Tensor<1,dim,real2>,nstate> &primitive_soln_gradient) const;

    /** Nondimensionalized strain rate tensor, S*
     *  Reference: Masatsuka 2018 "I do like CFD", p.148, extracted from eq.(4.14.12)
     */
    template<typename real2>
    std::array<dealii::Tensor<1,dim,real2>,dim> 
    compute_strain_rate_tensor (
        const std::array<dealii::Tensor<1,dim,real2>,dim> &vel_gradient) const;

    /** Nondimensionalized viscous stress tensor, tau*
     *  Reference: Masatsuka 2018 "I do like CFD", p.148, eq.(4.14.12)
     */
    template<typename real2>
    std::array<dealii::Tensor<1,dim,real2>,dim> 
    compute_viscous_stress_tensor_via_viscosity_and_strain_rate_tensor (
        const real2 scaled_viscosity_coefficient,
        const std::array<dealii::Tensor<1,dim,real2>,dim> &strain_rate_tensor) const;

    /** Nondimensionalized viscous stress tensor, tau*
     *  Reference: Masatsuka 2018 "I do like CFD", p.148, eq.(4.14.12)
     */
    template<typename real2>
    std::array<dealii::Tensor<1,dim,real2>,dim> 
    compute_viscous_stress_tensor (
        const std::array<real2,nstate> &primitive_soln,
        const std::array<dealii::Tensor<1,dim,real2>,nstate> &primitive_soln_gradient) const;

    /** Nondimensionalized viscous flux (i.e. dissipative flux)
     *  Reference: Masatsuka 2018 "I do like CFD", p.142, eq.(4.12.1-4.12.4)
     */
	std::array<dealii::Tensor<1,dim,real>,nstate> 
	dissipative_flux (
    	const std::array<real,nstate> &conservative_soln,
    	const std::array<dealii::Tensor<1,dim,real>,nstate> &solution_gradient) const override;

	/** Gradient of the scaled nondimensionalized viscosity coefficient
     *  Reference: Masatsuka 2018 "I do like CFD", p.148, eq.(4.14.14 and 4.14.17)
     */
	dealii::Tensor<1,dim,real> compute_scaled_viscosity_gradient (
    	const std::array<real,nstate> &primitive_soln,
    	const dealii::Tensor<1,dim,real> &temperature_gradient) const;

	/** Dissipative flux Jacobian 
	 *  Note: Only used for computing the manufactured solution source term;
     *        computed using automatic differentiation
	 */
	dealii::Tensor<2,nstate,real> dissipative_flux_directional_jacobian (
        const std::array<real,nstate> &conservative_soln,
        const std::array<dealii::Tensor<1,dim,real>,nstate> &solution_gradient,
        const dealii::Tensor<1,dim,real> &normal) const;

    /** Dissipative flux Jacobian wrt gradient component
     *  Note: Only used for computing the manufactured solution source term;
     *        computed using automatic differentiation
     */
    dealii::Tensor<2,nstate,real> dissipative_flux_directional_jacobian_wrt_gradient_component (
        const std::array<real,nstate> &conservative_soln,
        const std::array<dealii::Tensor<1,dim,real>,nstate> &solution_gradient,
        const dealii::Tensor<1,dim,real> &normal,
        const int d_gradient) const;

    /// Dissipative flux contribution to the source term
    std::array<real,nstate> dissipative_source_term (
        const dealii::Point<dim,real> &pos) const;

    /// Source term is zero or depends on manufactured solution
    std::array<real,nstate> source_term (
        const dealii::Point<dim,real> &pos,
        const std::array<real,nstate> &conservative_soln) const override;

    /// Convective flux Jacobian computed via dfad (automatic differentiation)
    /// -- Only used for verifying the dfad procedure used in dissipative flux jacobian
    dealii::Tensor<2,nstate,real> convective_flux_directional_jacobian_via_dfad (
        std::array<real,nstate> &conservative_soln,
        const dealii::Tensor<1,dim,real> &normal) const;

    /// Scaled viscosity coefficient derivative wrt temperature via dfad (automatic differentiation)
    /// -- Only used for verifying the basic dfad procedure that is extended in convective_flux_directional_jacobian_via_dfad()
    real compute_scaled_viscosity_coefficient_derivative_wrt_temperature_via_dfad (
        std::array<real,nstate> &conservative_soln) const;

<<<<<<< HEAD
    /** Nondimensionalized viscous flux (i.e. dissipative flux) computed 
     *  via given velocities, viscous stress tensor, and heat flux. 
     *  Reference: Masatsuka 2018 "I do like CFD", p.142, eq.(4.12.1-4.12.4)
     */
    template<typename real2>
    std::array<dealii::Tensor<1,dim,real2>,nstate> 
    dissipative_flux_given_velocities_viscous_stress_tensor_and_heat_flux (
        const dealii::Tensor<1,dim,real2> &vel,
        const std::array<dealii::Tensor<1,dim,real2>,dim> &viscous_stress_tensor,
        const dealii::Tensor<1,dim,real2> &heat_flux) const;

    /// Boundary face values
    void boundary_face_values (
        const int boundary_type,
        const dealii::Point<dim, real> &pos,
        const dealii::Tensor<1,dim,real> &normal,
        const std::array<real,nstate> &soln_int,
        const std::array<dealii::Tensor<1,dim,real>,nstate> &soln_grad_int,
        std::array<real,nstate> &soln_bc,
        std::array<dealii::Tensor<1,dim,real>,nstate> &soln_grad_bc) const override;

protected:
=======
protected:    
>>>>>>> f034439b
    ///@{
    /** Constants for Sutherland's law for viscosity
     *  Reference: Sutherland, W. (1893), "The viscosity of gases and molecular force", Philosophical Magazine, S. 5, 36, pp. 507-531 (1893)
     *  Values: https://www.cfd-online.com/Wiki/Sutherland%27s_law
     */
    const double free_stream_temperature = 273.15; ///< Free stream temperature. Units: [K]
    const double sutherlands_temperature = 110.4; ///< Sutherland's temperature. Units: [K]
    const double temperature_ratio = sutherlands_temperature/free_stream_temperature;
    //@}

    /** Nondimensionalized viscous flux (i.e. dissipative flux)
     *  Reference: Masatsuka 2018 "I do like CFD", p.142, eq.(4.12.1-4.12.4)
     */
    template <typename real2>
    std::array<dealii::Tensor<1,dim,real2>,nstate> 
    dissipative_flux_templated (
        const std::array<real2,nstate> &conservative_soln,
        const std::array<dealii::Tensor<1,dim,real2>,nstate> &solution_gradient) const;
<<<<<<< HEAD
=======

    /** No-slip wall boundary conditions
     *  * Given by equations 460-461 of the following paper:
     *  * * Hartmann, Ralf. "Numerical analysis of higher order discontinuous Galerkin finite element methods." (2008): 1-107.
     */
    void boundary_wall (
        const dealii::Tensor<1,dim,real> &normal_int,
        const std::array<real,nstate> &soln_int,
        const std::array<dealii::Tensor<1,dim,real>,nstate> &soln_grad_int,
        std::array<real,nstate> &soln_bc,
        std::array<dealii::Tensor<1,dim,real>,nstate> &soln_grad_bc) const override;

    /// Evaluate the manufactured solution boundary conditions.
    void boundary_manufactured_solution (
        const dealii::Point<dim, real> &pos,
        const dealii::Tensor<1,dim,real> &normal_int,
        const std::array<real,nstate> &soln_int,
        const std::array<dealii::Tensor<1,dim,real>,nstate> &soln_grad_int,
        std::array<real,nstate> &soln_bc,
        std::array<dealii::Tensor<1,dim,real>,nstate> &soln_grad_bc) const override;

>>>>>>> f034439b
};

} // Physics namespace
} // PHiLiP namespace

#endif<|MERGE_RESOLUTION|>--- conflicted
+++ resolved
@@ -32,12 +32,8 @@
 	    const double                                              side_slip_angle,
 	    const double                                              prandtl_number,
         const double                                              reynolds_number_inf,
-<<<<<<< HEAD
-=======
         const double                                              isothermal_wall_temperature = 1.0,
         const thermal_boundary_condition_enum                     thermal_boundary_condition_type = thermal_boundary_condition_enum::adiabatic,
-        const dealii::Tensor<2,3,double>                          input_diffusion_tensor = Parameters::ManufacturedSolutionParam::get_default_diffusion_tensor(),
->>>>>>> f034439b
 	    std::shared_ptr< ManufacturedSolutionFunction<dim,real> > manufactured_solution_function = nullptr);
 
 	/// Nondimensionalized viscosity coefficient at infinity.
@@ -205,7 +201,6 @@
     real compute_scaled_viscosity_coefficient_derivative_wrt_temperature_via_dfad (
         std::array<real,nstate> &conservative_soln) const;
 
-<<<<<<< HEAD
     /** Nondimensionalized viscous flux (i.e. dissipative flux) computed 
      *  via given velocities, viscous stress tensor, and heat flux. 
      *  Reference: Masatsuka 2018 "I do like CFD", p.142, eq.(4.12.1-4.12.4)
@@ -217,20 +212,7 @@
         const std::array<dealii::Tensor<1,dim,real2>,dim> &viscous_stress_tensor,
         const dealii::Tensor<1,dim,real2> &heat_flux) const;
 
-    /// Boundary face values
-    void boundary_face_values (
-        const int boundary_type,
-        const dealii::Point<dim, real> &pos,
-        const dealii::Tensor<1,dim,real> &normal,
-        const std::array<real,nstate> &soln_int,
-        const std::array<dealii::Tensor<1,dim,real>,nstate> &soln_grad_int,
-        std::array<real,nstate> &soln_bc,
-        std::array<dealii::Tensor<1,dim,real>,nstate> &soln_grad_bc) const override;
-
-protected:
-=======
 protected:    
->>>>>>> f034439b
     ///@{
     /** Constants for Sutherland's law for viscosity
      *  Reference: Sutherland, W. (1893), "The viscosity of gases and molecular force", Philosophical Magazine, S. 5, 36, pp. 507-531 (1893)
@@ -249,8 +231,6 @@
     dissipative_flux_templated (
         const std::array<real2,nstate> &conservative_soln,
         const std::array<dealii::Tensor<1,dim,real2>,nstate> &solution_gradient) const;
-<<<<<<< HEAD
-=======
 
     /** No-slip wall boundary conditions
      *  * Given by equations 460-461 of the following paper:
@@ -272,7 +252,6 @@
         std::array<real,nstate> &soln_bc,
         std::array<dealii::Tensor<1,dim,real>,nstate> &soln_grad_bc) const override;
 
->>>>>>> f034439b
 };
 
 } // Physics namespace
