SET(OPERSOURCE
    operators.cpp
#    operators_factory.cpp
    )

foreach(dim RANGE 1 3)
    # Output library
    string(CONCAT OperatorsLib Operator_Lib_${dim}D)
    add_library(${OperatorsLib} STATIC ${OPERSOURCE})

    target_compile_definitions(${OperatorsLib} PRIVATE PHILIP_DIM=${dim})
    # Library dependency
    string(CONCAT ParameterLib ParametersLibrary)
<<<<<<< HEAD
    target_link_libraries(${PhysicsLib} ${ParameterLib})
#    string(CONCAT DiscontinuousGalerkinLib DiscontinuousGalerkin_${dim}D)
#    target_link_libraries(${OperatorsLib} ${DiscontinuousGalerkinLib})
=======
    target_link_libraries(${ParameterLib})
>>>>>>> ee3bdb4a

    # Setup target with deal.II
    if(NOT DOC_ONLY)
        DEAL_II_SETUP_TARGET(${OperatorsLib})
    endif()

    unset(OperatorsLib)
<<<<<<< HEAD
#    unset(DiscontinuousGalerkinLib)
=======
>>>>>>> ee3bdb4a

endforeach()<|MERGE_RESOLUTION|>--- conflicted
+++ resolved
@@ -11,13 +11,7 @@
     target_compile_definitions(${OperatorsLib} PRIVATE PHILIP_DIM=${dim})
     # Library dependency
     string(CONCAT ParameterLib ParametersLibrary)
-<<<<<<< HEAD
-    target_link_libraries(${PhysicsLib} ${ParameterLib})
-#    string(CONCAT DiscontinuousGalerkinLib DiscontinuousGalerkin_${dim}D)
-#    target_link_libraries(${OperatorsLib} ${DiscontinuousGalerkinLib})
-=======
     target_link_libraries(${ParameterLib})
->>>>>>> ee3bdb4a
 
     # Setup target with deal.II
     if(NOT DOC_ONLY)
@@ -25,9 +19,5 @@
     endif()
 
     unset(OperatorsLib)
-<<<<<<< HEAD
-#    unset(DiscontinuousGalerkinLib)
-=======
->>>>>>> ee3bdb4a
 
 endforeach()