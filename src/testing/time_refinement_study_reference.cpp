#include "time_refinement_study_reference.h"
#include "flow_solver/flow_solver_factory.h"
#include "flow_solver/flow_solver_cases/periodic_1D_unsteady.h"
#include "cmath"

namespace PHiLiP {
namespace Tests {

template <int dim, int nstate>
TimeRefinementStudyReference<dim, nstate>::TimeRefinementStudyReference(
        const PHiLiP::Parameters::AllParameters *const parameters_input,
        const dealii::ParameterHandler &parameter_handler_input)  
<<<<<<< HEAD
: GeneralRefinementStudy<dim,nstate>(parameters_input, parameter_handler_input,
        GeneralRefinementStudy<dim,nstate>::RefinementType::timestep)  
=======
        : GeneralRefinementStudy<dim,nstate>(parameters_input, parameter_handler_input,
                GeneralRefinementStudy<dim,nstate>::RefinementType::timestep)  
        , reference_solution(this->calculate_reference_solution(parameters_input->flow_solver_param.final_time))
>>>>>>> c117f49c
{}

template <int dim, int nstate>
Parameters::AllParameters TimeRefinementStudyReference<dim,nstate>::reinit_params_for_reference_solution(const int number_of_timesteps, const double final_time) const
{
    PHiLiP::Parameters::AllParameters parameters = *(this->all_parameters);

    const double dt = final_time/number_of_timesteps;     
    parameters.ode_solver_param.initial_time_step = dt;
    
    parameters.flow_solver_param.final_time = final_time;

    parameters.flow_solver_param.end_exactly_at_final_time = true;

    //Change to RK because at small dt RRK is more costly but doesn't impact solution much
    using ODESolverEnum = Parameters::ODESolverParam::ODESolverEnum;
    parameters.ode_solver_param.ode_solver_type = ODESolverEnum::runge_kutta_solver;

    this->pcout << "Using timestep size dt = " << dt << " for reference solution." << std::endl;

    return parameters;
}

template <int dim, int nstate>
dealii::LinearAlgebra::distributed::Vector<double> TimeRefinementStudyReference<dim,nstate>::calculate_reference_solution(
<<<<<<< HEAD
        const double final_time)
=======
        const double final_time) const
>>>>>>> c117f49c
{
    const int number_of_timesteps_for_reference_solution = this->all_parameters->time_refinement_study_param.number_of_timesteps_for_reference_solution;
    const Parameters::AllParameters params_reference = reinit_params_for_reference_solution(number_of_timesteps_for_reference_solution, final_time);
    std::unique_ptr<FlowSolver::FlowSolver<dim,nstate>> flow_solver_reference = FlowSolver::FlowSolverFactory<dim,nstate>::select_flow_case(&params_reference, this->parameter_handler);
    static_cast<void>(flow_solver_reference->run());
    
    this->pcout << "   Actual final time: " << flow_solver_reference->ode_solver->current_time << std::endl;

    return flow_solver_reference->dg->solution;
}

template <int dim, int nstate>
double TimeRefinementStudyReference<dim,nstate>::calculate_L2_error_at_final_time_wrt_reference(
            std::shared_ptr<DGBase<dim,double>> dg,
            const Parameters::AllParameters parameters, 
            const double final_time_actual
            ) const
{
    const double final_time_target = parameters.flow_solver_param.final_time;

    if (abs(final_time_target-final_time_actual)<1E-13){
        
        this->pcout << "Comparing to reference solution at target final_time = " << final_time_target << " ..."  << std::endl;

        //calculate L2 norm of error
        dealii::LinearAlgebra::distributed::Vector<double> cellwise_difference(this->reference_solution); 
        cellwise_difference.add(-1.0, dg->solution);
        const double L2_error = cellwise_difference.l2_norm();
        return L2_error;
    }else{
        //recompute reference solution at actual end time
        //intended to be used when using ode_solver = rrk_explicit_solver

        this->pcout << "    -------------------------------------------------------" << std::endl;
        this->pcout << "    Calculating reference solution at actual final_time = " << final_time_actual << " ..."<<std::endl;
        this->pcout << "    -------------------------------------------------------" << std::endl;
        const dealii::LinearAlgebra::distributed::Vector<double> reference_solution_actual = calculate_reference_solution(final_time_actual);

        dealii::LinearAlgebra::distributed::Vector<double> cellwise_difference(reference_solution_actual); 
        cellwise_difference.add(-1.0, dg->solution);
        const double L2_error = cellwise_difference.l2_norm();
        return L2_error;
    }
    
}

template <int dim, int nstate>
std::tuple<double,int> TimeRefinementStudyReference<dim,nstate>::process_and_write_conv_tables(std::shared_ptr<FlowSolver::FlowSolver<dim,nstate>> flow_solver, 
            const Parameters::AllParameters params, 
            double L2_error_old, 
            std::shared_ptr<dealii::ConvergenceTable> convergence_table,
            int refinement,
            const double expected_order) const
{
    int testfail = 0;
<<<<<<< HEAD

    //pointer to flow_solver_case for computing energy
    std::unique_ptr<FlowSolver::Periodic1DUnsteady<dim, nstate>> flow_solver_case = std::make_unique<FlowSolver::Periodic1DUnsteady<dim,nstate>>(this->all_parameters);
    if (params.flow_solver_param.flow_case_type != Parameters::FlowSolverParam::FlowCaseType::periodic_1D_unsteady){
        this->pcout << "ERROR: the TimeRefinementStudyReference class is currently only valid " << std::endl
                    << "for flow_case_type = periodic_1D_unsteady. Aborting..." << std::endl;
        std::abort();
    }
    const double energy_initial = flow_solver_case->compute_energy(flow_solver->dg);
    const double final_time_actual = flow_solver->ode_solver->current_time;
    this->pcout << "   Actual final time: " << final_time_actual << std::endl;
    
    const int n_timesteps= flow_solver->ode_solver->current_iteration;

    //check L2 error
    const double L2_error = calculate_L2_error_at_final_time_wrt_reference(
            flow_solver->dg, 
            params, 
            final_time_actual);
    this->pcout << "Computed error is " << L2_error << std::endl;

    const double dt =  params.ode_solver_param.initial_time_step;
    convergence_table->add_value("refinement", refinement);
    convergence_table->add_value("dt", dt );
    convergence_table->set_precision("dt", 16);
    convergence_table->set_scientific("dt", true);
    convergence_table->add_value("final_time", final_time_actual );
    convergence_table->set_precision("final_time", 16);
    convergence_table->add_value("n_timesteps", n_timesteps);
    convergence_table->add_value("L2_error",L2_error);
    convergence_table->set_precision("L2_error", 16);
    convergence_table->evaluate_convergence_rates("L2_error", "dt", dealii::ConvergenceTable::reduction_rate_log2, 1);
    
    const double energy_end = flow_solver_case->compute_energy(flow_solver->dg);
    const double energy_change = energy_initial - energy_end;
    convergence_table->add_value("energy_change", energy_change);
    convergence_table->set_precision("energy_change", 16);
    convergence_table->evaluate_convergence_rates("energy_change", "dt", dealii::ConvergenceTable::reduction_rate_log2, 1);
    

    using ODESolverEnum = Parameters::ODESolverParam::ODESolverEnum;
    if(params.ode_solver_param.ode_solver_type == ODESolverEnum::rrk_explicit_solver){
        //for burgers, this is the average gamma over the runtime
        const double gamma_aggregate_m1 = final_time_actual / (n_timesteps * dt)-1;
        convergence_table->add_value("gamma_aggregate_m1", gamma_aggregate_m1);
        convergence_table->set_precision("gamma_aggregate_m1", 16);
        convergence_table->set_scientific("gamma_aggregate_m1", true);
        convergence_table->evaluate_convergence_rates("gamma_aggregate_m1", "dt", dealii::ConvergenceTable::reduction_rate_log2, 1);
    }

    //Checking convergence order
    const double order_tolerance = 0.1;
    if (refinement > 0) {
        double L2_error_conv_rate = -log(L2_error_old/L2_error)/log(this->refine_ratio);
        this->pcout << "Order at " << refinement << " is " << L2_error_conv_rate << std::endl;
        if (abs(L2_error_conv_rate - expected_order) > order_tolerance){
            testfail = 1;
            this->pcout << "Expected convergence order was not reached at refinement " << refinement <<std::endl;
        }
    }

    return std::make_tuple(L2_error, testfail);
}


template <int dim, int nstate>
int TimeRefinementStudyReference<dim, nstate>::run_test() const
{
    const double final_time_target = this->all_parameters->flow_solver_param.final_time;
    this->pcout << "\n\n-------------------------------------------------------" << std::endl;
    this->pcout << "Calculating reference solution at target final_time = " << std::setprecision(16) << final_time_target << " ..."<<std::endl;
    this->pcout << "-------------------------------------------------------" << std::endl;
    
    this->reference_solution = calculate_reference_solution(final_time_target);

    const double expected_order = this->all_parameters->ode_solver_param.rk_order;

    int testfail = this->run_refinement_study_and_write_result(this->all_parameters, expected_order);
    return testfail;
/*
    for (int refinement = 0; refinement < n_time_calculations; ++refinement){
        
        this->pcout << "\n\n-------------------------------------------------------" << std::endl;
        this->pcout << "Refinement number " << refinement << " of " << n_time_calculations - 1 << std::endl;
        this->pcout << "-------------------------------------------------------" << std::endl;

        const Parameters::AllParameters params = reinit_params_and_refine_timestep(refinement);
        std::unique_ptr<FlowSolver::FlowSolver<dim,nstate>> flow_solver = FlowSolver::FlowSolverFactory<dim,nstate>::select_flow_case(&params, parameter_handler);
        const double energy_initial = flow_solver_case->compute_energy(flow_solver->dg);
        static_cast<void>(flow_solver->run());

        L2_error_old = L2_error;
    }

    //Printing and writing convergence table
    this->pcout << std::endl;
    if (this->pcout.is_active()) {
        convergence_table->write_text(this->pcout.get_stream());

        std::ofstream conv_tab_file;
        const std::string fname = "temporal_convergence_table->txt";
        conv_tab_file.open(fname);
        convergence_table->write_text(conv_tab_file);
        conv_tab_file.close();
    }
=======

    //pointer to flow_solver_case for computing energy
    std::unique_ptr<FlowSolver::Periodic1DUnsteady<dim, nstate>> flow_solver_case = std::make_unique<FlowSolver::Periodic1DUnsteady<dim,nstate>>(this->all_parameters);
    if (params.flow_solver_param.flow_case_type != Parameters::FlowSolverParam::FlowCaseType::periodic_1D_unsteady){
        this->pcout << "ERROR: the TimeRefinementStudyReference class is currently only valid " << std::endl
                    << "for flow_case_type = periodic_1D_unsteady. Aborting..." << std::endl;
        std::abort();
    }
    const double energy_initial = flow_solver_case->compute_energy(flow_solver->dg);
    const double final_time_actual = flow_solver->ode_solver->current_time;
    this->pcout << "   Actual final time: " << final_time_actual << std::endl;
    
    const int n_timesteps= flow_solver->ode_solver->current_iteration;

    //check L2 error
    const double L2_error = calculate_L2_error_at_final_time_wrt_reference(
            flow_solver->dg, 
            params, 
            final_time_actual);
    this->pcout << "Computed error is " << L2_error << std::endl;

    const double dt =  params.ode_solver_param.initial_time_step;
    convergence_table->add_value("refinement", refinement);
    convergence_table->add_value("dt", dt );
    convergence_table->set_precision("dt", 16);
    convergence_table->set_scientific("dt", true);
    convergence_table->add_value("final_time", final_time_actual );
    convergence_table->set_precision("final_time", 16);
    convergence_table->add_value("n_timesteps", n_timesteps);
    convergence_table->add_value("L2_error",L2_error);
    convergence_table->set_precision("L2_error", 16);
    convergence_table->evaluate_convergence_rates("L2_error", "dt", dealii::ConvergenceTable::reduction_rate_log2, 1);
    
    const double energy_end = flow_solver_case->compute_energy(flow_solver->dg);
    const double energy_change = energy_initial - energy_end;
    convergence_table->add_value("energy_change", energy_change);
    convergence_table->set_precision("energy_change", 16);
    convergence_table->evaluate_convergence_rates("energy_change", "dt", dealii::ConvergenceTable::reduction_rate_log2, 1);
    

    using ODESolverEnum = Parameters::ODESolverParam::ODESolverEnum;
    if(params.ode_solver_param.ode_solver_type == ODESolverEnum::rrk_explicit_solver){
        //for burgers, this is the average gamma over the runtime
        const double gamma_aggregate_m1 = final_time_actual / (n_timesteps * dt)-1;
        convergence_table->add_value("gamma_aggregate_m1", gamma_aggregate_m1);
        convergence_table->set_precision("gamma_aggregate_m1", 16);
        convergence_table->set_scientific("gamma_aggregate_m1", true);
        convergence_table->evaluate_convergence_rates("gamma_aggregate_m1", "dt", dealii::ConvergenceTable::reduction_rate_log2, 1);
    }

    //Checking convergence order
    const double order_tolerance = 0.1;
    if (refinement > 0) {
        double L2_error_conv_rate = -log(L2_error_old/L2_error)/log(this->refine_ratio);
        this->pcout << "Order at " << refinement << " is " << L2_error_conv_rate << std::endl;
        if (abs(L2_error_conv_rate - expected_order) > order_tolerance){
            testfail = 1;
            this->pcout << "Expected convergence order was not reached at refinement " << refinement <<std::endl;
        }
    }

    return std::make_tuple(L2_error, testfail);
}

>>>>>>> c117f49c

template <int dim, int nstate>
int TimeRefinementStudyReference<dim, nstate>::run_test() const
{
    const double expected_order = this->all_parameters->ode_solver_param.rk_order;

    int testfail = this->run_refinement_study_and_write_result(this->all_parameters, expected_order);
    return testfail;
    */
}

#if PHILIP_DIM==1
    template class TimeRefinementStudyReference<PHILIP_DIM,PHILIP_DIM>;
#endif
} // Tests namespace
} // PHiLiP namespace<|MERGE_RESOLUTION|>--- conflicted
+++ resolved
@@ -10,14 +10,9 @@
 TimeRefinementStudyReference<dim, nstate>::TimeRefinementStudyReference(
         const PHiLiP::Parameters::AllParameters *const parameters_input,
         const dealii::ParameterHandler &parameter_handler_input)  
-<<<<<<< HEAD
-: GeneralRefinementStudy<dim,nstate>(parameters_input, parameter_handler_input,
-        GeneralRefinementStudy<dim,nstate>::RefinementType::timestep)  
-=======
         : GeneralRefinementStudy<dim,nstate>(parameters_input, parameter_handler_input,
                 GeneralRefinementStudy<dim,nstate>::RefinementType::timestep)  
         , reference_solution(this->calculate_reference_solution(parameters_input->flow_solver_param.final_time))
->>>>>>> c117f49c
 {}
 
 template <int dim, int nstate>
@@ -43,11 +38,7 @@
 
 template <int dim, int nstate>
 dealii::LinearAlgebra::distributed::Vector<double> TimeRefinementStudyReference<dim,nstate>::calculate_reference_solution(
-<<<<<<< HEAD
-        const double final_time)
-=======
         const double final_time) const
->>>>>>> c117f49c
 {
     const int number_of_timesteps_for_reference_solution = this->all_parameters->time_refinement_study_param.number_of_timesteps_for_reference_solution;
     const Parameters::AllParameters params_reference = reinit_params_for_reference_solution(number_of_timesteps_for_reference_solution, final_time);
@@ -103,7 +94,6 @@
             const double expected_order) const
 {
     int testfail = 0;
-<<<<<<< HEAD
 
     //pointer to flow_solver_case for computing energy
     std::unique_ptr<FlowSolver::Periodic1DUnsteady<dim, nstate>> flow_solver_case = std::make_unique<FlowSolver::Periodic1DUnsteady<dim,nstate>>(this->all_parameters);
@@ -172,118 +162,10 @@
 template <int dim, int nstate>
 int TimeRefinementStudyReference<dim, nstate>::run_test() const
 {
-    const double final_time_target = this->all_parameters->flow_solver_param.final_time;
-    this->pcout << "\n\n-------------------------------------------------------" << std::endl;
-    this->pcout << "Calculating reference solution at target final_time = " << std::setprecision(16) << final_time_target << " ..."<<std::endl;
-    this->pcout << "-------------------------------------------------------" << std::endl;
-    
-    this->reference_solution = calculate_reference_solution(final_time_target);
-
     const double expected_order = this->all_parameters->ode_solver_param.rk_order;
 
     int testfail = this->run_refinement_study_and_write_result(this->all_parameters, expected_order);
     return testfail;
-/*
-    for (int refinement = 0; refinement < n_time_calculations; ++refinement){
-        
-        this->pcout << "\n\n-------------------------------------------------------" << std::endl;
-        this->pcout << "Refinement number " << refinement << " of " << n_time_calculations - 1 << std::endl;
-        this->pcout << "-------------------------------------------------------" << std::endl;
-
-        const Parameters::AllParameters params = reinit_params_and_refine_timestep(refinement);
-        std::unique_ptr<FlowSolver::FlowSolver<dim,nstate>> flow_solver = FlowSolver::FlowSolverFactory<dim,nstate>::select_flow_case(&params, parameter_handler);
-        const double energy_initial = flow_solver_case->compute_energy(flow_solver->dg);
-        static_cast<void>(flow_solver->run());
-
-        L2_error_old = L2_error;
-    }
-
-    //Printing and writing convergence table
-    this->pcout << std::endl;
-    if (this->pcout.is_active()) {
-        convergence_table->write_text(this->pcout.get_stream());
-
-        std::ofstream conv_tab_file;
-        const std::string fname = "temporal_convergence_table->txt";
-        conv_tab_file.open(fname);
-        convergence_table->write_text(conv_tab_file);
-        conv_tab_file.close();
-    }
-=======
-
-    //pointer to flow_solver_case for computing energy
-    std::unique_ptr<FlowSolver::Periodic1DUnsteady<dim, nstate>> flow_solver_case = std::make_unique<FlowSolver::Periodic1DUnsteady<dim,nstate>>(this->all_parameters);
-    if (params.flow_solver_param.flow_case_type != Parameters::FlowSolverParam::FlowCaseType::periodic_1D_unsteady){
-        this->pcout << "ERROR: the TimeRefinementStudyReference class is currently only valid " << std::endl
-                    << "for flow_case_type = periodic_1D_unsteady. Aborting..." << std::endl;
-        std::abort();
-    }
-    const double energy_initial = flow_solver_case->compute_energy(flow_solver->dg);
-    const double final_time_actual = flow_solver->ode_solver->current_time;
-    this->pcout << "   Actual final time: " << final_time_actual << std::endl;
-    
-    const int n_timesteps= flow_solver->ode_solver->current_iteration;
-
-    //check L2 error
-    const double L2_error = calculate_L2_error_at_final_time_wrt_reference(
-            flow_solver->dg, 
-            params, 
-            final_time_actual);
-    this->pcout << "Computed error is " << L2_error << std::endl;
-
-    const double dt =  params.ode_solver_param.initial_time_step;
-    convergence_table->add_value("refinement", refinement);
-    convergence_table->add_value("dt", dt );
-    convergence_table->set_precision("dt", 16);
-    convergence_table->set_scientific("dt", true);
-    convergence_table->add_value("final_time", final_time_actual );
-    convergence_table->set_precision("final_time", 16);
-    convergence_table->add_value("n_timesteps", n_timesteps);
-    convergence_table->add_value("L2_error",L2_error);
-    convergence_table->set_precision("L2_error", 16);
-    convergence_table->evaluate_convergence_rates("L2_error", "dt", dealii::ConvergenceTable::reduction_rate_log2, 1);
-    
-    const double energy_end = flow_solver_case->compute_energy(flow_solver->dg);
-    const double energy_change = energy_initial - energy_end;
-    convergence_table->add_value("energy_change", energy_change);
-    convergence_table->set_precision("energy_change", 16);
-    convergence_table->evaluate_convergence_rates("energy_change", "dt", dealii::ConvergenceTable::reduction_rate_log2, 1);
-    
-
-    using ODESolverEnum = Parameters::ODESolverParam::ODESolverEnum;
-    if(params.ode_solver_param.ode_solver_type == ODESolverEnum::rrk_explicit_solver){
-        //for burgers, this is the average gamma over the runtime
-        const double gamma_aggregate_m1 = final_time_actual / (n_timesteps * dt)-1;
-        convergence_table->add_value("gamma_aggregate_m1", gamma_aggregate_m1);
-        convergence_table->set_precision("gamma_aggregate_m1", 16);
-        convergence_table->set_scientific("gamma_aggregate_m1", true);
-        convergence_table->evaluate_convergence_rates("gamma_aggregate_m1", "dt", dealii::ConvergenceTable::reduction_rate_log2, 1);
-    }
-
-    //Checking convergence order
-    const double order_tolerance = 0.1;
-    if (refinement > 0) {
-        double L2_error_conv_rate = -log(L2_error_old/L2_error)/log(this->refine_ratio);
-        this->pcout << "Order at " << refinement << " is " << L2_error_conv_rate << std::endl;
-        if (abs(L2_error_conv_rate - expected_order) > order_tolerance){
-            testfail = 1;
-            this->pcout << "Expected convergence order was not reached at refinement " << refinement <<std::endl;
-        }
-    }
-
-    return std::make_tuple(L2_error, testfail);
-}
-
->>>>>>> c117f49c
-
-template <int dim, int nstate>
-int TimeRefinementStudyReference<dim, nstate>::run_test() const
-{
-    const double expected_order = this->all_parameters->ode_solver_param.rk_order;
-
-    int testfail = this->run_refinement_study_and_write_result(this->all_parameters, expected_order);
-    return testfail;
-    */
 }
 
 #if PHILIP_DIM==1
