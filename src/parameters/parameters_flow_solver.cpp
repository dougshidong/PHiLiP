#include "parameters_flow_solver.h"

#include <string>

namespace PHiLiP {

namespace Parameters {

// Flow Solver inputs
FlowSolverParam::FlowSolverParam() {}

void FlowSolverParam::declare_parameters(dealii::ParameterHandler &prm)
{
    prm.enter_subsection("flow_solver");
    {
        prm.declare_entry("flow_case_type","taylor_green_vortex",
                          dealii::Patterns::Selection(
                          " taylor_green_vortex | "
                          " burgers_viscous_snapshot | "
                          " burgers_rewienski_snapshot"),
                          "The type of flow we want to simulate. "
                          "Choices are "
                          " <taylor_green_vortex | "
                          " burgers_viscous_snapshot | "
                          " burgers_rewienski_snapshot>.");

        prm.declare_entry("final_time", "1",
                          dealii::Patterns::Double(0, dealii::Patterns::Double::max_double_value),
                          "Final solution time.");

        prm.declare_entry("courant_friedrich_lewy_number", "1",
                          dealii::Patterns::Double(0, dealii::Patterns::Double::max_double_value),
                          "Courant-Friedrich-Lewy (CFL) number for constant time step.");

        prm.declare_entry("unsteady_data_table_filename", "unsteady_data_table",
                          dealii::Patterns::FileName(dealii::Patterns::FileName::FileType::input),
                          "Filename of the unsteady data table output file: unsteady_data_table_filename.txt.");

        prm.declare_entry("steady_state", "false",
                          dealii::Patterns::Bool(),
                          "Solve steady-state solution. False by default.");

        prm.declare_entry("sensitivity_table_filename", "sensitivity_table",
                          dealii::Patterns::FileName(dealii::Patterns::FileName::FileType::input),
                          "Filename for the sensitivity data table output file: sensitivity_table_filename.txt.");

<<<<<<< HEAD
        prm.declare_entry("restart_computation_from_file", "false",
                          dealii::Patterns::Bool(),
                          "Restarts the computation from the restart file. False by default.");

        prm.declare_entry("output_restart_files", "false",
                          dealii::Patterns::Bool(),
                          "Output restart files for restarting the computation. False by default.");

        prm.declare_entry("restart_files_directory_name", ".",
                          dealii::Patterns::FileName(dealii::Patterns::FileName::FileType::input),
                          "Name of directory for writing and reading restart files. Current directory by default.");

        prm.declare_entry("restart_file_index", "1",
                          dealii::Patterns::Integer(1, dealii::Patterns::Integer::max_int_value),
                          "Index of restart file from which the computation will be restarted from. 1 by default.");

        prm.declare_entry("output_restart_files_every_x_steps", "1",
                          dealii::Patterns::Integer(1,dealii::Patterns::Integer::max_int_value),
                          "Outputs the restart files every x steps.");

        prm.declare_entry("output_restart_files_every_dt_time_intervals", "0.0",
                          dealii::Patterns::Double(0,dealii::Patterns::Double::max_double_value),
                          "Outputs the restart files at time intervals of dt.");
=======
        prm.declare_entry("input_mesh_filename", "naca0012",
                          dealii::Patterns::FileName(dealii::Patterns::FileName::FileType::input),
                          "Filename of the input mesh: input_mesh_filename.msh");
>>>>>>> 1e214726

        prm.enter_subsection("taylor_green_vortex_energy_check");
        {
            prm.declare_entry("expected_kinetic_energy_at_final_time", "1",
                              dealii::Patterns::Double(0, dealii::Patterns::Double::max_double_value),
                              "For integration test purposes, expected kinetic energy at final time.");
        }
        prm.leave_subsection();
    }
    prm.leave_subsection();
}

void FlowSolverParam::parse_parameters(dealii::ParameterHandler &prm)
{   
    prm.enter_subsection("flow_solver");
    {
        const std::string flow_case_type_string = prm.get("flow_case_type");
        if      (flow_case_type_string == "taylor_green_vortex")  {flow_case_type = taylor_green_vortex;}
        else if (flow_case_type_string == "burgers_viscous_snapshot")  {flow_case_type = burgers_viscous_snapshot;}
        else if (flow_case_type_string == "burgers_rewienski_snapshot")  {flow_case_type = burgers_rewienski_snapshot;}

        final_time = prm.get_double("final_time");
        courant_friedrich_lewy_number = prm.get_double("courant_friedrich_lewy_number");
        unsteady_data_table_filename = prm.get("unsteady_data_table_filename");
        steady_state = prm.get_bool("steady_state");
        sensitivity_table_filename = prm.get("sensitivity_table_filename");
<<<<<<< HEAD
        restart_computation_from_file = prm.get_bool("restart_computation_from_file");
        output_restart_files = prm.get_bool("output_restart_files");
        restart_files_directory_name = prm.get("restart_files_directory_name");
        restart_file_index = prm.get_integer("restart_file_index");
        output_restart_files_every_x_steps = prm.get_integer("output_restart_files_every_x_steps");
        output_restart_files_every_dt_time_intervals = prm.get_double("output_restart_files_every_dt_time_intervals");
        
=======
        input_mesh_filename = prm.get("input_mesh_filename");

>>>>>>> 1e214726
        prm.enter_subsection("taylor_green_vortex_energy_check");
        {
            expected_kinetic_energy_at_final_time = prm.get_double("expected_kinetic_energy_at_final_time");
        }
        prm.leave_subsection();
    }
    prm.leave_subsection();
}

} // Parameters namespace

} // PHiLiP namespace<|MERGE_RESOLUTION|>--- conflicted
+++ resolved
@@ -44,7 +44,6 @@
                           dealii::Patterns::FileName(dealii::Patterns::FileName::FileType::input),
                           "Filename for the sensitivity data table output file: sensitivity_table_filename.txt.");
 
-<<<<<<< HEAD
         prm.declare_entry("restart_computation_from_file", "false",
                           dealii::Patterns::Bool(),
                           "Restarts the computation from the restart file. False by default.");
@@ -68,11 +67,10 @@
         prm.declare_entry("output_restart_files_every_dt_time_intervals", "0.0",
                           dealii::Patterns::Double(0,dealii::Patterns::Double::max_double_value),
                           "Outputs the restart files at time intervals of dt.");
-=======
+      
         prm.declare_entry("input_mesh_filename", "naca0012",
                           dealii::Patterns::FileName(dealii::Patterns::FileName::FileType::input),
                           "Filename of the input mesh: input_mesh_filename.msh");
->>>>>>> 1e214726
 
         prm.enter_subsection("taylor_green_vortex_energy_check");
         {
@@ -99,18 +97,14 @@
         unsteady_data_table_filename = prm.get("unsteady_data_table_filename");
         steady_state = prm.get_bool("steady_state");
         sensitivity_table_filename = prm.get("sensitivity_table_filename");
-<<<<<<< HEAD
         restart_computation_from_file = prm.get_bool("restart_computation_from_file");
         output_restart_files = prm.get_bool("output_restart_files");
         restart_files_directory_name = prm.get("restart_files_directory_name");
         restart_file_index = prm.get_integer("restart_file_index");
         output_restart_files_every_x_steps = prm.get_integer("output_restart_files_every_x_steps");
         output_restart_files_every_dt_time_intervals = prm.get_double("output_restart_files_every_dt_time_intervals");
-        
-=======
         input_mesh_filename = prm.get("input_mesh_filename");
 
->>>>>>> 1e214726
         prm.enter_subsection("taylor_green_vortex_energy_check");
         {
             expected_kinetic_energy_at_final_time = prm.get_double("expected_kinetic_energy_at_final_time");
