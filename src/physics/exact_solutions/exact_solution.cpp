--- conflicted
+++ resolved
@@ -130,49 +130,30 @@
         if constexpr (dim>1 && nstate==dim+2)  return std::make_shared<ExactSolutionFunction_IsentropicVortex<dim,nspecies,nstate,real> > (time_compare);
     } else {
         // Select zero function if there is no exact solution defined
-<<<<<<< HEAD
-        return std::make_shared<ExactSolutionFunction_Zero<dim,nspecies,nstate,real>> (time_compare);
-=======
         dealii::ConditionalOStream pcout(std::cout, dealii::Utilities::MPI::this_mpi_process(MPI_COMM_WORLD)==0);
         pcout << "Warning: Returning zero for the exact solution." << std::endl
               << "This may be unintentional!" << std::endl;
-        return std::make_shared<ExactSolutionFunction_Zero<dim,nstate,real>> (time_compare);
->>>>>>> 44805b6b
+        return std::make_shared<ExactSolutionFunction_Zero<dim,nspecies,nstate,real>> (time_compare);
     }
     return nullptr;
 }
 
-<<<<<<< HEAD
 #if PHILIP_SPECIES==1
-    template class ExactSolutionFunction <PHILIP_DIM, PHILIP_SPECIES,PHILIP_DIM, double>;
-    template class ExactSolutionFunction <PHILIP_DIM, PHILIP_SPECIES,PHILIP_DIM+2, double>;
+    template class ExactSolutionFunction <PHILIP_DIM, PHILIP_SPECIES, PHILIP_DIM, double>;
+    template class ExactSolutionFunction <PHILIP_DIM, PHILIP_SPECIES, PHILIP_DIM+2, double>;
     template class ExactSolutionFactory <PHILIP_DIM, PHILIP_SPECIES, PHILIP_DIM+2, double>;
     template class ExactSolutionFactory <PHILIP_DIM, PHILIP_SPECIES, PHILIP_DIM, double>;
-    template class ExactSolutionFunction_Zero <PHILIP_DIM, PHILIP_SPECIES,1, double>;
-    template class ExactSolutionFunction_Zero <PHILIP_DIM, PHILIP_SPECIES,2, double>;
-    template class ExactSolutionFunction_Zero <PHILIP_DIM, PHILIP_SPECIES,3, double>;
-    template class ExactSolutionFunction_Zero <PHILIP_DIM, PHILIP_SPECIES,4, double>;
-    template class ExactSolutionFunction_Zero <PHILIP_DIM, PHILIP_SPECIES,5, double>;
+    #if PHILIP_DIM>1
+        template class ExactSolutionFactory <PHILIP_DIM, PHILIP_SPECIES, 1, double>;
+    #endif
+    template class ExactSolutionFunction_Zero <PHILIP_DIM, PHILIP_SPECIES, 1, double>;
+    template class ExactSolutionFunction_Zero <PHILIP_DIM, PHILIP_SPECIES, 2, double>;
+    template class ExactSolutionFunction_Zero <PHILIP_DIM, PHILIP_SPECIES, 3, double>;
+    template class ExactSolutionFunction_Zero <PHILIP_DIM, PHILIP_SPECIES, 4, double>;
+    template class ExactSolutionFunction_Zero <PHILIP_DIM, PHILIP_SPECIES, 5, double>;
 
     #if PHILIP_DIM>1
     template class ExactSolutionFunction_IsentropicVortex <PHILIP_DIM, PHILIP_SPECIES,PHILIP_DIM+2, double>;
     #endif
-=======
-template class ExactSolutionFunction <PHILIP_DIM,PHILIP_DIM, double>;
-template class ExactSolutionFunction <PHILIP_DIM,PHILIP_DIM+2, double>;
-template class ExactSolutionFactory <PHILIP_DIM, PHILIP_DIM+2, double>;
-template class ExactSolutionFactory <PHILIP_DIM, PHILIP_DIM, double>;
-#if PHILIP_DIM>1
-    template class ExactSolutionFactory <PHILIP_DIM, 1, double>;
-#endif
-template class ExactSolutionFunction_Zero <PHILIP_DIM,1, double>;
-template class ExactSolutionFunction_Zero <PHILIP_DIM,2, double>;
-template class ExactSolutionFunction_Zero <PHILIP_DIM,3, double>;
-template class ExactSolutionFunction_Zero <PHILIP_DIM,4, double>;
-template class ExactSolutionFunction_Zero <PHILIP_DIM,5, double>;
-
-#if PHILIP_DIM>1
-template class ExactSolutionFunction_IsentropicVortex <PHILIP_DIM,PHILIP_DIM+2, double>;
->>>>>>> 44805b6b
 #endif
 } // PHiLiP namespace