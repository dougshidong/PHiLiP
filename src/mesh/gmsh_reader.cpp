#include <fstream>
#include <map>

#include <deal.II/base/exceptions.h>
#include <deal.II/base/utilities.h>

#include <deal.II/grid/grid_in.h> // Mostly just for their exceptions
#include <deal.II/grid/tria.h>

#include <deal.II/grid/grid_reordering.h>
#include <deal.II/grid/grid_tools.h>

#include <deal.II/grid/grid_out.h>

#include <deal.II/fe/fe_tools.h>

#include <deal.II/dofs/dof_renumbering.h>

#include "high_order_grid.h"
#include "gmsh_reader.hpp"


namespace PHiLiP {

/**
* In 1d, boundary indicators are associated with vertices, but this is not
* currently passed through the SubcellData structure. This function sets
* boundary indicators on vertices after the triangulation has already been
* created.
*
* TODO: Fix this properly via SubcellData
*/
template <int spacedim>
void
assign_1d_boundary_ids( const std::map<unsigned int, dealii::types::boundary_id> &boundary_ids,
                        dealii::Triangulation<1, spacedim> &triangulation)
{
    if (boundary_ids.size() > 0) {
        for (const auto &cell : triangulation.active_cell_iterators()) {
            for (unsigned int f : dealii::GeometryInfo<1>::face_indices()) {
                if (boundary_ids.find(cell->vertex_index(f)) != boundary_ids.end()) {

                    AssertThrow( cell->at_boundary(f),
                      dealii::ExcMessage(
                        "You are trying to prescribe boundary ids on the face "
                        "of a 1d cell (i.e., on a vertex), but this face is not actually at "
                        "the boundary of the mesh. This is not allowed."));

                    cell->face(f)->set_boundary_id(boundary_ids.find(cell->vertex_index(f))->second);
                }
            }
        }
    }
}

template <int dim>
void rotate_indices(std::vector<unsigned int> &numbers, const unsigned int n_indices_per_direction, const char direction, const bool mesh_reader_verbose_output)
{

    const int mpi_rank = dealii::Utilities::MPI::this_mpi_process(MPI_COMM_WORLD);
    dealii::ConditionalOStream pcout(std::cout, mpi_rank==0);

  const unsigned int n = n_indices_per_direction;
  unsigned int       s = n;
  for (unsigned int i = 1; i < dim; ++i)
    s *= n;
  numbers.resize(s);

  unsigned int l = 0;

  if (dim == 1)
    {
      // Mirror around midpoint
      for (unsigned int i = n; i > 0;)
        numbers[l++] = --i;
    }
  else if (dim == 2)                                
  {
      switch (direction)
        {
          // Rotate xy-plane
          // counter-clockwise
          // 3 6 2           2 5 1
          // 7 8 5  becomes  6 8 4
          // 0 4 1           3 7 0
          case 'z':
            for (unsigned int iz = 0; iz < ((dim > 2) ? n : 1); ++iz)
              for (unsigned int j = 0; j < n; ++j)
                for (unsigned int i = 0; i < n; ++i)
                  {
                    unsigned int k = n * i - j + n - 1 + n * n * iz;
                    numbers[l++]   = k;
                  }
            break;
          // Rotate xy-plane
          // clockwise
          // 3 6 2           0 7 3
          // 7 8 5  becomes  4 8 6
          // 0 4 1           1 5 2
          case 'Z':
            for (unsigned int iz = 0; iz < ((dim > 2) ? n : 1); ++iz)
              for (unsigned int iy = 0; iy < n; ++iy)
                for (unsigned int ix = 0; ix < n; ++ix)
                  {
                    unsigned int k = n * ix - iy + n - 1 + n * n * iz;
                    numbers[k]     = l++;
                  }
            break;
          // Change Z normal
          // Instead of 
          // 3 6 2           1 5 2
          // 7 8 5  becomes  4 8 6
          // 0 4 1           0 7 3
          case '3':
            for (unsigned int iz = 0; iz < ((dim > 2) ? n : 1); ++iz)
              for (unsigned int iy = 0; iy < n; ++iy)
                for (unsigned int ix = 0; ix < n; ++ix)
                  {
                    unsigned int k = iy + n * ix + n * n * iz; // transpose x and y indices
                    numbers[k]     = l++;
                  }
            break;
          // Rotate yz-plane
          // counter-clockwise
          case 'x':
            Assert(dim > 2, dealii::ExcDimensionMismatch(dim, 3));
            for (unsigned int iz = 0; iz < n; ++iz)
              for (unsigned int iy = 0; iy < n; ++iy)
                for (unsigned int ix = 0; ix < n; ++ix)
                  {
                    unsigned int k = n * (n * iy - iz + n - 1) + ix;
                    numbers[l++]   = k;
                  }
            break;
          // Rotate yz-plane
          // clockwise
          case 'X':
            Assert(dim > 2, dealii::ExcDimensionMismatch(dim, 3));
            for (unsigned int iz = 0; iz < n; ++iz)
              for (unsigned int iy = 0; iy < n; ++iy)
                for (unsigned int ix = 0; ix < n; ++ix)
                  {
                    unsigned int k = n * (n * iy - iz + n - 1) + ix;
                    numbers[k]     = l++;
                  }
            break;
          default:
            Assert(false, dealii::ExcNotImplemented());
        }
    } else {

      //3D ROTATION
      /**
       * Can have 4 possibilities:
       * 1) Rotate about Z-Axis in clockwise direction
       * 2) Rotate about X-Axis in clockwise direction
       * 3) Rotate about Y-Axis in clockwise direction
       * 4) Flip the entire cube, i.e.,
       *      
       *            Rotate Z-Axis
       *               - - - -> 
       *              -       
       *             - - - -
       *                 .
       *                 .
       *                 . 
       *                 7-----------8
       *                -           --
       *               -           - -         ^  .
       *              3----------4   -         .  .
       *              -          -   -         .  .
       *              -          -   6 ....... .  ..... Rotate Y-Axis
       *              -          -  -          . .
       *              -          - -           .  
       *              1----------2
       *              .
       *       .- - - ->     
       *       .    .
       *       .   .
       *       .  .
       *       - - - - -
       *        .
       *       .
       *  Rotate X-Axis
       * 
       * 
       *          --------------------------------
       *          /flip to below, similar to
       *           mirroring it about X-Z plane/
       *          --------------------------------
       * 
       * 
       *            Rotate Z-Axis
       *               - - - -> 
       *              -       
       *             - - - -
       *                 .
       *                 .
       *                 . 
       *                 8-----------7
       *                -           --
       *               -           - -         ^  .
       *              4----------3   -         .  .
       *              -          -   -         .  .
       *              -          -   5 ....... .  ..... Rotate Y-Axis
       *              -          -  -          . .
       *              -          - -           .  
       *              2----------1
       *              .
       *       .- - - ->     
       *       .    .
       *       .   .
       *       .  .
       *       - - - - -
       *        .
       *       .
       *  Rotate X-Axis
       * 
       * 
       * 
       *        ---------------------
       *        /Then, rotate again!/
       *        ---------------------
       * 
       * 
       **/ 

      switch (direction)                                                     
      {
          // Rotate Cube in Z-Axis
          case 'Z':
              for (unsigned int iz = 0; iz < n; ++iz)
                  for (unsigned int iy = 0; iy < n; ++iy)
                      for (unsigned int ix = 0; ix < n; ++ix)
                      {
                          unsigned int k = (ix) * n + n - (iy + 1) + (n * n * iz);
                          numbers[k]     = l++;
                          if(mesh_reader_verbose_output) pcout << "3D rotation matrix, physical node mapping, Z-axis : " << k << std::endl;
                      }
              break;
          // Rotate Cube in X-Axis
          case 'X':
              for (unsigned int iz = 0; iz < n; ++iz)
                  for (unsigned int iy = 0; iy < n; ++iy)
                      for (unsigned int ix = 0; ix < n; ++ix)
                      {
                          unsigned int k = (ix) + (n * (n-1)) + (n * n * iy) - (n * iz);
                          numbers[k] = l++;
                          if(mesh_reader_verbose_output) pcout << "3D rotation matrix, physical node mapping, X-axis : " << k << std::endl;
                      }
              break;
          // Rotate Cube in Y-Axis
          case 'Y':
              for (unsigned int iz = 0; iz < n; ++iz)
                  for (unsigned int iy = 0; iy < n; ++iy)
                      for (unsigned int ix = 0; ix < n; ++ix)
                      {
                          unsigned int k = (ix * n * n) + (n - 1) + (iy * n) - (iz);
                          //unsigned int k = ((1-ix) * n * n) + (n - 1) + (iy * n) - (1-iz);
                          numbers[k] = l++;
                          if(mesh_reader_verbose_output) pcout << "3D rotation matrix, physical node mapping, Y-axis : " << k << std::endl;
                      }
              break;
          // Flip Cube
          case 'F':
              for (unsigned int iz = 0; iz < n; ++iz)
                  for (unsigned int iy = 0; iy < n; ++iy)
                      for (unsigned int ix = 0; ix < n; ++ix)
                      {
                          unsigned int k = (n * (n - 1)) + ix - (iy * n) + (n * n * iz);
                          //unsigned int k = (1-ix) * n + n - (iy + 1) + (n * n * (1-iz));
                          numbers[k] = l++;
                          if(mesh_reader_verbose_output) pcout << "3D rotation matrix, physical node mapping, Flip-axis : " << k << std::endl;
                      }
              break;
      }
  }
}

template <int dim, int spacedim>
void
assign_1d_boundary_ids(const std::map<unsigned int, dealii::types::boundary_id> &,
                       dealii::Triangulation<dim, spacedim> &)
{
    // we shouldn't get here since boundary ids are not assigned to
    // vertices except in 1d
    Assert(dim != 1, dealii::ExcInternalError());
}


void open_file_toRead(const std::string filepath, std::ifstream& file_in)
{
    file_in.open(filepath);
    if(!file_in) {
        std::cout << "Could not open file "<< filepath << std::endl;
        std::abort();
    }
}


void read_gmsh_entities(std::ifstream &infile, std::array<std::map<int, int>, 4> &tag_maps)
{
    std::string  line;
    // if the next block is of kind $Entities, parse it
    unsigned long n_points, n_curves, n_surfaces, n_volumes;

    infile >> n_points >> n_curves >> n_surfaces >> n_volumes;
    int entity_tag;
    unsigned int n_physicals;
    double box_min_x, box_min_y, box_min_z, box_max_x, box_max_y, box_max_z;
    (void) box_min_x; (void) box_min_y; (void) box_min_z;
    (void) box_max_x; (void) box_max_y; (void) box_max_z;
    for (unsigned int i = 0; i < n_points; ++i) {
        // parse point ids

        // we only care for 'tag' as key for tag_maps[0]
        infile >> entity_tag >> box_min_x >> box_min_y >> box_min_z >> n_physicals;

        // if there is a physical tag, we will use it as boundary id below
        AssertThrow(n_physicals < 2, dealii::ExcMessage("More than one tag is not supported!"));
        // if there is no physical tag, use 0 as default
        int physical_tag = 0;
        for (unsigned int j = 0; j < n_physicals; ++j) {
            infile >> physical_tag;
        }

        tag_maps[0][entity_tag] = physical_tag;
    }
    for (unsigned int i = 0; i < n_curves; ++i) {
        // parse curve ids

        // we only care for 'tag' as key for tag_maps[1]
        infile >> entity_tag >> box_min_x >> box_min_y >> box_min_z >> box_max_x >> box_max_y >> box_max_z >> n_physicals;
        // if there is a physical tag, we will use it as boundary id below
        AssertThrow(n_physicals < 2, dealii::ExcMessage("More than one tag is not supported!"));
        // if there is no physical tag, use 0 as default
        int physical_tag = 0;
        for (unsigned int j = 0; j < n_physicals; ++j) {
            infile >> physical_tag;
        }
        tag_maps[1][entity_tag] = physical_tag;

        // we don't care about the points associated to a curve, but have
        // to parse them anyway because their format is unstructured
        infile >> n_points;
        for (unsigned int j = 0; j < n_points; ++j) {
            infile >> entity_tag;
        }
    }
    for (unsigned int i = 0; i < n_surfaces; ++i) {
        // parse surface ids

        // we only care for 'tag' as key for tag_maps[2]
        infile >> entity_tag >> box_min_x >> box_min_y >> box_min_z >> box_max_x >> box_max_y >> box_max_z >> n_physicals;
        // if there is a physical tag, we will use it as boundary id below
        AssertThrow(n_physicals < 2, dealii::ExcMessage("More than one tag is not supported!"));
        // if there is no physical tag, use 0 as default
        int physical_tag = 0;
        for (unsigned int j = 0; j < n_physicals; ++j) {
          infile >> physical_tag;
        }

        tag_maps[2][entity_tag] = physical_tag;
        // we don't care about the curves associated to a surface, but
        // have to parse them anyway because their format is unstructured
        infile >> n_curves;
        for (unsigned int j = 0; j < n_curves; ++j) {
          infile >> entity_tag;
        }
    }
    for (unsigned int i = 0; i < n_volumes; ++i) {
        // parse volume ids

        // we only care for 'tag' as key for tag_maps[3]
        infile >> entity_tag >> box_min_x >> box_min_y >> box_min_z >> box_max_x >> box_max_y >> box_max_z >> n_physicals;
        // if there is a physical tag, we will use it as boundary id below
        AssertThrow(n_physicals < 2,
                    dealii::ExcMessage("More than one tag is not supported!"));
        // if there is no physical tag, use 0 as default
        int physical_tag = 0;
        for (unsigned int j = 0; j < n_physicals; ++j) {
            infile >> physical_tag;
        }

        tag_maps[3][entity_tag] = physical_tag;
        // we don't care about the surfaces associated to a volume, but
        // have to parse them anyway because their format is unstructured
        infile >> n_surfaces;
        for (unsigned int j = 0; j < n_surfaces; ++j) {
            infile >> entity_tag;
        }
    }
    infile >> line;
    //AssertThrow(line == "$EndEntities", PHiLiP::ExcInvalidGMSHInput(line));
}

template<int spacedim>
void read_gmsh_nodes( std::ifstream &infile, std::vector<dealii::Point<spacedim>> &vertices, std::map<int, int> &vertex_indices, const bool mesh_reader_verbose_output )
{

    const int mpi_rank = dealii::Utilities::MPI::this_mpi_process(MPI_COMM_WORLD);
    dealii::ConditionalOStream pcout(std::cout, mpi_rank==0);

    std::string  line;
    // now read the nodes list
    unsigned int n_entity_blocks, n_vertices;
    int min_node_tag;
    int max_node_tag;
    infile >> n_entity_blocks >> n_vertices >> min_node_tag >> max_node_tag;
    if(mesh_reader_verbose_output) pcout << "Reading nodes..." << std::endl;

    vertices.resize(n_vertices);
  
    unsigned int global_vertex = 0;
    for (unsigned int entity_block = 0; entity_block < n_entity_blocks; ++entity_block) {
        int           parametric;
        unsigned long numNodes;

        // for gmsh_file_format 4.1 the order of tag and dim is reversed,
        // but we are ignoring both anyway.
        int tagEntity, dimEntity;
        infile >> tagEntity >> dimEntity >> parametric >> numNodes;

        std::vector<int> vertex_numbers;

        for (unsigned long vertex_per_entity = 0; vertex_per_entity < numNodes; ++vertex_per_entity) {
            int vertex_number;
            infile >> vertex_number;
            vertex_numbers.push_back(vertex_number);
        }

        for (unsigned long vertex_per_entity = 0; vertex_per_entity < numNodes; ++vertex_per_entity, ++global_vertex) {
            // read vertex
            double x[3];
            infile >> x[0] >> x[1] >> x[2];

            for (unsigned int d = 0; d < spacedim; ++d) {
                vertices[global_vertex](d) = x[d];
            }

            int vertex_number;
            vertex_number = vertex_numbers[vertex_per_entity];
            // store mapping
            vertex_indices[vertex_number] = global_vertex;


            // ignore parametric coordinates
            if (parametric != 0) {
                int n_parametric = dimEntity;
                if (dimEntity == 0) n_parametric = 1;
                double uvw[3];
                for (int d=0; d<n_parametric; ++d) {
                    infile >> uvw[d];
                }
                (void)uvw;
            }
        }
    }
    AssertDimension(global_vertex, n_vertices);
    if(mesh_reader_verbose_output) pcout << "Finished reading nodes." << std::endl;
}

unsigned int gmsh_cell_type_to_order(unsigned int cell_type)
{
    unsigned int cell_order = 0;
    if        ( (cell_type == MSH_LIN_2) || (cell_type == MSH_QUA_4) || (cell_type == MSH_HEX_8) ) {
        cell_order = 1;
    } else if ( (cell_type == MSH_LIN_3) || (cell_type == MSH_QUA_9) || (cell_type == MSH_HEX_27) ) {
        cell_order = 2;
    } else if ( (cell_type == MSH_LIN_4) || (cell_type == MSH_QUA_16) || (cell_type == MSH_HEX_64) ) {
        cell_order = 3;
    } else if ( (cell_type == MSH_LIN_5) || (cell_type == MSH_QUA_25) || (cell_type == MSH_HEX_125) ) {
        cell_order = 4;
    } else if ( (cell_type == MSH_LIN_6) || (cell_type == MSH_QUA_36) || (cell_type == MSH_HEX_216) ) {
        cell_order = 5;
    } else if ( (cell_type == MSH_LIN_7) || (cell_type == MSH_QUA_49) || (cell_type == MSH_HEX_343) ) {
        cell_order = 6;
    } else if ( (cell_type == MSH_LIN_8) || (cell_type == MSH_QUA_64) || (cell_type == MSH_HEX_512) ) {
        cell_order = 7;
    } else if ( (cell_type == MSH_LIN_9) || (cell_type == MSH_QUA_81) || (cell_type == MSH_HEX_729) ) {
        cell_order = 8;
    } else if ( (cell_type == MSH_PNT) ) {
        cell_order = 0;
    } else {
        std::cout << "Invalid element type read from GMSH " << cell_type << ". "
                  << "\n Valid element types are:"
                  << "\n " << MSH_PNT
                  << "\n " << MSH_LIN_2 << " " << MSH_LIN_3 << " " << MSH_LIN_4 << " " << MSH_LIN_5 << " " << MSH_LIN_6 << " " << MSH_LIN_7 << " " << MSH_LIN_8 << " " << MSH_LIN_9
                  << "\n " << MSH_QUA_4 << " " << MSH_QUA_9 << " " << MSH_QUA_16 << " " << MSH_QUA_25 << " " << MSH_QUA_36 << " " << MSH_QUA_49 << " " << MSH_QUA_64 << " " << MSH_QUA_81
                  << "\n " << MSH_HEX_8 <<  " " << MSH_HEX_27 << " " << MSH_HEX_64 << " " << MSH_HEX_125 << " " << MSH_HEX_216 << " " << MSH_HEX_343 << " " << MSH_HEX_512 << " " << MSH_HEX_729
                  << std::endl;
        std::abort();
    }

    return cell_order;
}

/**
 * 
 * Finds the grid order
 * 
 **/ 
template<int dim>
unsigned int find_grid_order(std::ifstream &infile,const bool mesh_reader_verbose_output)
{

    const int mpi_rank = dealii::Utilities::MPI::this_mpi_process(MPI_COMM_WORLD);
    dealii::ConditionalOStream pcout(std::cout, mpi_rank==0);

    auto entity_file_position = infile.tellg();

    unsigned int grid_order = 0;

    unsigned int n_entity_blocks, n_cells;
    int min_ele_tag, max_ele_tag;
    infile >> n_entity_blocks >> n_cells >> min_ele_tag >> max_ele_tag;

    if(mesh_reader_verbose_output) pcout << "Finding grid order..." << std::endl;
    if(mesh_reader_verbose_output) pcout << n_entity_blocks << " entity blocks with a total of " << n_cells << " cells. " << std::endl;

    std::vector<unsigned int> vertices_id;

    unsigned int global_cell = 0;
    for (unsigned int entity_block = 0; entity_block < n_entity_blocks; ++entity_block) {
        unsigned long numElements;
        int           cell_type;

        int tagEntity, dimEntity;
        infile >> dimEntity >> tagEntity >> cell_type >> numElements;

        const unsigned int cell_order = gmsh_cell_type_to_order(cell_type);
        const unsigned int nodes_per_element = std::pow(cell_order + 1, dimEntity);

        grid_order = std::max(cell_order, grid_order);

        vertices_id.resize(nodes_per_element);

        for (unsigned int cell_per_entity = 0; cell_per_entity < numElements; ++cell_per_entity, ++global_cell) {
            // note that since infile the input file we found the number of p1_cells at the top, there
            // should still be input here, so check this:
            AssertThrow(infile, dealii::ExcIO());

            int tag;
            infile >> tag;

            for (unsigned int i = 0; i < nodes_per_element; ++i) {
                infile >> vertices_id[i];
            }
        } // End of cell per entity
    } // End of entity block

    infile.seekg(entity_file_position);

    AssertDimension(global_cell, n_cells);
    if(mesh_reader_verbose_output) pcout << "Found grid order = " << grid_order << std::endl;
    return grid_order;
}

unsigned int ijk_to_num(const unsigned int i,
                        const unsigned int j,
                        const unsigned int k,
                        const unsigned int n_per_line)
{
    return i + j*n_per_line + k*n_per_line*n_per_line;
}
unsigned int ij_to_num(const unsigned int i,
                       const unsigned int j,
                       const unsigned int n_per_line)
{
    return i + j*n_per_line;
}

/**
 * Solely used in the 3D case. Helps finding the face_nodes during recursive call.
 * @param degree (Degree of the inner cube)
 *               -> Degree is -2 in this function call because we lose two points
 *                  when we deal with the inner faces/cube.
 *                  -> 1D example: i.e. (1-2-3-4-5), 4th order line with 5 points, 
 *                     if we switch to inner line, we obtain (2-3-4), hence, 
 *                     we obtain a 2nd order line with 3 points.
 * 
 */
std::vector<unsigned int>
face_node_finder(const unsigned int degree, const bool mesh_reader_verbose_output)
{

    /**
    * For Debug output
    */
    const int mpi_rank = dealii::Utilities::MPI::this_mpi_process(MPI_COMM_WORLD);
    dealii::ConditionalOStream pcout(std::cout, mpi_rank==0);

    // number of support points in each direction
    const unsigned int n = degree + 1;

    const unsigned int dofs_per_face = dealii::Utilities::fixed_power<2>(n);

    std::vector<unsigned int> h2l_2D(dofs_per_face);
    if (degree == 0) {
        h2l_2D[0] = 0;
        return h2l_2D;
    }

    if(mesh_reader_verbose_output) pcout << "DOF_PER_FACE = " << dofs_per_face << std::endl;

    unsigned int next_index = 0;
    int subdegree = degree;
    int square_reduction = 0;
    while (subdegree > 0) {

        const unsigned int start = 0 + square_reduction;
        const unsigned int end = n - square_reduction;

        // First the four vertices
        {
            unsigned int i, j;
            // Bottom left
            i = start; j = start;
            h2l_2D[next_index++] = ij_to_num(i,j,n);
            // Bottom right
            i = end-1; j = start;
            h2l_2D[next_index++] = ij_to_num(i,j,n);
            // Top right
            i = end-1; j = end-1;
            h2l_2D[next_index++] = ij_to_num(i,j,n);
            // Top left
            i = start; j = end-1;
            h2l_2D[next_index++] = ij_to_num(i,j,n);
        }

        // Bottom line
        {
            unsigned int j = start;
            for (unsigned int i = start+1; i < end-1; ++i)
                h2l_2D[next_index++] = ij_to_num(i,j,n);
        }
        // Right line
        {
            unsigned int i = end-1;
            for (unsigned int j = start+1; j < end-1; ++j)
                h2l_2D[next_index++] = ij_to_num(i,j,n);
        }
        // Top line (right to left)
        {
            unsigned int j = end-1;
            //for (unsigned int i = start+1; i < end-1; ++i)
            // Need signed int otherwise, j=0 followed by --j results in j=UINT_MAX
            for (int i = end-2; i > (int)start; --i)
                h2l_2D[next_index++] = ij_to_num(i,j,n);
        }
        // Left line (top to bottom order)
        {
            unsigned int i = start;
            //for (unsigned int j = start+1; j < end-1; ++j)
            // Need signed int otherwise, j=0 followed by --j results in j=UINT_MAX
            for (int j = end-2; j > (int)start; --j)
                h2l_2D[next_index++] = ij_to_num(i,j,n);
        }

        subdegree -= 2;
        square_reduction += 1;

    }

    if (subdegree == 0) {
        const unsigned int middle = (n-1)/2;
        h2l_2D[next_index++] = ij_to_num(middle, middle, n);
    }

    Assert(next_index == dofs_per_face, dealii::ExcInternalError());

    return h2l_2D;
}

template <int dim>
std::vector<unsigned int>
gmsh_hierarchic_to_lexicographic(const unsigned int degree, const bool mesh_reader_verbose_output)
{

    /**
    * For Debug output
    */
    const int mpi_rank = dealii::Utilities::MPI::this_mpi_process(MPI_COMM_WORLD);
    dealii::ConditionalOStream pcout(std::cout, mpi_rank==0);

    // number of support points in each direction
    const unsigned int n = degree + 1;

    const unsigned int dofs_per_cell = dealii::Utilities::fixed_power<dim>(n);

    std::vector<unsigned int> h2l(dofs_per_cell);
    if (degree == 0) {
        h2l[0] = 0;
        return h2l;
    }

    // 
    const unsigned int inner_points_per_line = degree - 1;

    // The following lines of code are somewhat odd, due to the way the
    // hierarchic numbering is organized. if someone would really want to
    // understand these lines, you better draw some pictures where you
    // indicate the indices and orders of vertices, lines, etc, along with the
    // numbers of the degrees of freedom in hierarchical and lexicographical
    // order
    switch (dim) {
    case 0: {
        h2l[0] = 0;
        break;
    } case 1: {
        h2l[0] = 0;
        h2l[1] = dofs_per_cell - 1;
        for (unsigned int i = 2; i < dofs_per_cell; ++i)
          h2l[i] = i - 1;
        break;
    } case 2: {
        unsigned int next_index = 0;

        int subdegree = degree;
        int square_reduction = 0;
        while (subdegree > 0) {

            const unsigned int start = 0 + square_reduction;
            const unsigned int end = n - square_reduction;

            // First the four vertices
            {
                unsigned int i, j;
                // Bottom left
                i = start; j = start;
                h2l[next_index++] = ij_to_num(i,j,n);
                // Bottom right
                i = end-1; j = start;
                h2l[next_index++] = ij_to_num(i,j,n);
                // Top right
                i = end-1; j = end-1;
                h2l[next_index++] = ij_to_num(i,j,n);
                // Top left
                i = start; j = end-1;
                h2l[next_index++] = ij_to_num(i,j,n);
            }

            // Bottom line
            {
                unsigned int j = start;
                for (unsigned int i = start+1; i < end-1; ++i)
                  h2l[next_index++] = ij_to_num(i,j,n);
            }
            // Right line
            {
                unsigned int i = end-1;
                for (unsigned int j = start+1; j < end-1; ++j)
                  h2l[next_index++] = ij_to_num(i,j,n);
            }
            // Top line (right to left)
            {
                unsigned int j = end-1;
                //for (unsigned int i = start+1; i < end-1; ++i)
                // Need signed int otherwise, j=0 followed by --j results in j=UINT_MAX
                for (int i = end-2; i > (int)start; --i)
                  h2l[next_index++] = ij_to_num(i,j,n);
            }
            // Left line (top to bottom order)
            {
                unsigned int i = start;
                //for (unsigned int j = start+1; j < end-1; ++j)
                // Need signed int otherwise, j=0 followed by --j results in j=UINT_MAX
                for (int j = end-2; j > (int)start; --j)
                  h2l[next_index++] = ij_to_num(i,j,n);
            }

            subdegree -= 2;
            square_reduction += 1;

        }
        if (subdegree == 0) {
            const unsigned int middle = (n-1)/2;
            h2l[next_index++] = ij_to_num(middle, middle, n);
        }

        Assert(next_index == dofs_per_cell, dealii::ExcInternalError());

          break;
    } case 3: {

        //INDEX START AT 0
        unsigned int next_index = 0;
        std::vector<unsigned int> face_position;
        std::vector<unsigned int> recursive_3D_position;
        std::vector<unsigned int> recursive_3D_nodes;
        std::vector<unsigned int> face_nodes;

        // First the eight corner vertices
        h2l[next_index++] = 0;                          // 0
        h2l[next_index++] = (1) * degree;               // 1
        h2l[next_index++] = (n + 1)*degree;             // 2
        h2l[next_index++] = (n) * degree;               // 3
        h2l[next_index++] = (n * n) * degree;           // 4
        h2l[next_index++] = (n * n + 1) * degree;       // 5
        h2l[next_index++] = (n * n + n + 1) * degree;   // 6
        h2l[next_index++] = (n * n + n) * degree;       // 7

        if (degree > 1) {

            //PHYSICAL INTERPRETATION OF THE NODES (MAPPING)
            //Degree is -2 because we are removing both end points
            face_nodes = face_node_finder(degree-2,mesh_reader_verbose_output);                     

           //For debug 
           if(mesh_reader_verbose_output) pcout << "DEGREE " << degree << std::endl;
           {
               unsigned int n = degree - 1;
               if(mesh_reader_verbose_output) pcout << "GMSH H2L " << std::endl;
               for (int j = n - 1; j >= 0; --j) {
                   for (unsigned int i = 0; i < n; ++i) {
                       const unsigned int ij = ij_to_num(i, j, n);
                       if(mesh_reader_verbose_output) pcout << face_nodes[ij] << " ";
                   }
                   if(mesh_reader_verbose_output) pcout << std::endl;
               }
           }

           if(mesh_reader_verbose_output) pcout << "" << std::endl;


            // line 0
            for (unsigned int i = 0; i < inner_points_per_line; ++i) {
                h2l[next_index++] = i + 1;
               if(mesh_reader_verbose_output) pcout << "line 0 - " << i + 1 << std::endl;
            }

            // line 1
            for (unsigned int i = 0; i < inner_points_per_line; ++i) {
                h2l[next_index++] = (i + 1) * n;
               if(mesh_reader_verbose_output) pcout << "line 1 - " << (i + 1) * n << std::endl;
            }

            // line 2
            for (unsigned int i = 0; i < inner_points_per_line; ++i) {
                h2l[next_index++] = (i + 1) * n * n;
               if(mesh_reader_verbose_output) pcout << "line 2 - " << (i + 1) * n * n << std::endl;
            }

            // line 3
            for (unsigned int i = 0; i < inner_points_per_line; ++i) {
                h2l[next_index++] = (2 + i) * n - 1;
               if(mesh_reader_verbose_output) pcout << "line 3 - " << (2 + i) * n - 1 << std::endl;
            }

            // line 4
            for (unsigned int i = 0; i < inner_points_per_line; ++i) {
                h2l[next_index++] = (n * n * (i + 1)) + degree;
               if(mesh_reader_verbose_output) pcout << "line 4 - " << (n * n * (i + 1)) + degree << std::endl;
            }

            // line 5
            for (unsigned int i = 0; i < inner_points_per_line; ++i) {
                h2l[next_index++] = n * n - (i + 1) - 1;
               if(mesh_reader_verbose_output) pcout << "line 5 - " << n * n - (i + 1) - 1 << std::endl;
            }

            // line 6
            for (unsigned int i = 0; i < inner_points_per_line; ++i) {
                h2l[next_index++] = (degree * n + (n * n * (i+1))) + degree;
               if(mesh_reader_verbose_output) pcout << "line 6 - " << (degree * n + (n * n * (i+1))) + degree << std::endl;
            }

            // line 7
            for (unsigned int i = 0; i < inner_points_per_line; ++i) {
                h2l[next_index++] = (degree * n + (n * n * (i+1)));
               if(mesh_reader_verbose_output) pcout << "line 7 - " << (degree * n + (n * n * (i+1))) << std::endl;
            }

            // line 8
            for (unsigned int i = 0; i < inner_points_per_line; ++i) {
                h2l[next_index++] = (n * n) * degree + (i + 1);
               if(mesh_reader_verbose_output) pcout << "line 8 - " << (n * n) * degree + (i + 1) << std::endl;
            }

            // line 9
            for (unsigned int i = 0; i < inner_points_per_line; ++i) {
                h2l[next_index++] = (i + 1) * n + (n * n) * degree;
               if(mesh_reader_verbose_output) pcout << "line 9 - " << (i + 1) * n + (n * n) * degree << std::endl;
            }
            // line 10
            for (unsigned int i = 0; i < inner_points_per_line; ++i) {
                h2l[next_index++] = (2 + i) * n - 1 + (n * n) * degree;
               if(mesh_reader_verbose_output) pcout << "line 10 - " << (2 + i) * n - 1 + (n * n) * degree << std::endl;
            }
            // line 11
            for (unsigned int i = 0; i < inner_points_per_line; ++i) {
                h2l[next_index++] = n * n * n - 1 - (i + 1);
               if(mesh_reader_verbose_output) pcout << "line 11 - " << n * n * n - 1 - (i + 1) << std::endl;
            }

            // inside quads
            // face 0
            for (unsigned int i = 0; i < inner_points_per_line; ++i) {
                for (unsigned int j = 0; j < inner_points_per_line; ++j) {
                   if(mesh_reader_verbose_output) pcout << "Face 0 : " << n + 1 + (n * j) + (i) << std::endl;
                    face_position.push_back(n + 1 + (n * j) + (i));
                }
            }

            for (unsigned int i = 0; i < (degree - 1) * (degree - 1); ++i) {
                h2l[next_index++] = face_position.at(face_nodes[i]);
            }

            face_position.clear();

            // face 1
            for (unsigned int i = 0; i < inner_points_per_line; ++i) {
                for (unsigned int j = 0; j < inner_points_per_line; ++j) {
                   if(mesh_reader_verbose_output) pcout << "Face 1 : " << (n * n * (i + 1)) + (j + 1) << std::endl;
                    face_position.push_back((n * n * (i + 1)) + (j + 1));
                }
            }

            for (unsigned int i = 0; i < (degree - 1) * (degree - 1); ++i) {
                h2l[next_index++] = face_position.at(face_nodes[i]);
            }

            face_position.clear();

            // face 2 -> Orientation is changed

            for (unsigned int i = 0; i < inner_points_per_line; ++i) {
                for (unsigned int j = 0; j < inner_points_per_line; ++j) {
//                face_position.push_back((n * n * (i + 1)) + n + n * j);
                   if(mesh_reader_verbose_output) pcout << "Face 2 : " << (n * n * (j + 1)) + n + i * n << std::endl;
                    face_position.push_back((n * n * (j + 1)) + n + i * n);
                }
            }

            for (unsigned int i = 0; i < (degree - 1) * (degree - 1); ++i) {
                h2l[next_index++] = face_position.at(face_nodes[i]);
            }

            face_position.clear();

            // face 3

            for (unsigned int i = 0; i < inner_points_per_line; ++i) {
                for (unsigned int j = 0; j < inner_points_per_line; ++j) {
                   if(mesh_reader_verbose_output) pcout << "Face 3 : " << n * (j + 2) - 1 + i * (n * n) + n * n << std::endl;
                    face_position.push_back(n * (j + 2) - 1 + i * (n * n) + n * n);
                }
            }

            for (unsigned int i = 0; i < (degree - 1) * (degree - 1); ++i) {
                h2l[next_index++] = face_position.at(face_nodes[i]);
            }

            face_position.clear();

            // face 4

            for (unsigned int i = 0; i < inner_points_per_line; ++i) {
                for (unsigned int j = 0; j < inner_points_per_line; ++j) {
                   if(mesh_reader_verbose_output) pcout << "Face 4 : " << (n * n * i) + (n * n * 2) - (j + 1) - 1 << std::endl;
                    face_position.push_back((n * n * i) + (n * n * 2) - (j + 1) - 1);
                }
            }

            for (unsigned int i = 0; i < (degree - 1) * (degree - 1); ++i) {
                h2l[next_index++] = face_position.at(face_nodes[i]);
            }

            face_position.clear();

            // face 5

            for (unsigned int i = 0; i < inner_points_per_line; ++i) {
                for (unsigned int j = 0; j < inner_points_per_line; ++j) {
                   if(mesh_reader_verbose_output) pcout << "Face 5 : " << (n * n * degree + n + (j + 1)) + i * n << std::endl;
                    face_position.push_back((n * n * degree + n + (j + 1)) + i * n);
                }
            }

            for (unsigned int i = 0; i < (degree - 1) * (degree - 1); ++i) {
                h2l[next_index++] = face_position.at(face_nodes[i]);
            }

            //Build the inner 3D structure with global index position
            for (unsigned int i = 0; i < inner_points_per_line; ++i) {
                for (unsigned int j = 0; j < inner_points_per_line; ++j) {
                    for (unsigned int k = 0; k < inner_points_per_line; ++k) {
//                        recursive_3D_position.push_back(n * n * (degree - i) - n - 2 - (n * k) - j);
                        recursive_3D_position.push_back(n * n + ((j+1) * n) + (k + 1) + (n * n * i));
                    }
                }
            }

           if(mesh_reader_verbose_output) pcout << "3D Inner Cube" << std::endl;
           for (unsigned int aInt: recursive_3D_position) {
               if(mesh_reader_verbose_output) pcout << aInt << std::endl;
           }

            /**
             * Now, we have an inside hex for hex of order 3 and more (2 has a single point)
             * Idea now is to use recursion and apply the same logic to the inner block
             */
            if (degree == 2) {
                h2l[next_index++] = recursive_3D_position.at(0);
            } else {

                /**
                 * Once this is out, we need to do some node processing, since the nodes are not at the correct locations
                 * Use the global index information to track it, i.e., get the transformed indices, and allocate them
                 * to the global index. This would make sense since the global index are always true for both GMSH and DEAL.II
                 */

               if(mesh_reader_verbose_output) pcout << "Begin recursive call to inner cube" << std::endl;
                recursive_3D_nodes = gmsh_hierarchic_to_lexicographic<dim>(degree - 2, mesh_reader_verbose_output);

               if(mesh_reader_verbose_output) pcout << "Printing recursive_3D_nodes" << std::endl;
               for (unsigned int aInt : recursive_3D_nodes) {
                   if(mesh_reader_verbose_output) pcout << aInt << std::endl;
               }

               if(mesh_reader_verbose_output) pcout << "Degree = " << degree << std::endl;
               if(mesh_reader_verbose_output) pcout << "Dim = " << dim << std::endl;

                //Apply the recursive_3D_nodes on the recursive_3D_position vector
                for (unsigned int i = 0; i < pow((degree - 1),3); ++i) {
                    h2l[next_index++] = recursive_3D_position.at(recursive_3D_nodes[i]);
                }
            }
        }

//        if(mesh_reader_verbose_output) pcout << "Next_index = " << next_index << std::endl;
//        Assert(next_index == dofs_per_cell, dealii::ExcInternalError());

        break;
    } default: {
        Assert(false, dealii::ExcNotImplemented());
    }
    
    } // End of switch

    return h2l;
}

unsigned int dealii_node_number(const unsigned int i,
                                const unsigned int j,
                                const unsigned int k)
{
    return i+j+k;
}

void fe_q_node_number(const unsigned int index,
                                unsigned int &i,
                                unsigned int &j,
                                unsigned int &k)
{
    i = index;
    j = index;
    k = index;
}

/**
 * Function to get rotated indices in 2D
 **/ 
template <int dim, int spacedim>
bool get_new_rotated_indices(const dealii::CellAccessor<dim, spacedim>& cell,
                             const std::vector<dealii::Point<spacedim>>& all_vertices,
                             const std::vector<unsigned int>& deal_h2l,
                             const std::vector<unsigned int>& rotate_z90degree,
                             std::vector<unsigned int>& high_order_vertices_id)
{

    const unsigned int n_vertices = cell.n_vertices();
    for (int zr = 0; zr < 4; ++zr) {

        std::vector<char> matching(n_vertices);

        for (unsigned int i_vertex=0; i_vertex < n_vertices; ++i_vertex) {

            const unsigned int base_index = i_vertex;
            const unsigned int lexicographic_index = deal_h2l[base_index];

            const unsigned int vertex_id = high_order_vertices_id[lexicographic_index];
            const dealii::Point<dim,double> high_order_vertex = all_vertices[vertex_id];

            bool found = false;
            for (unsigned int i=0; i < n_vertices; ++i) {
                if (cell.vertex(i) == high_order_vertex) {
                    found = true;
                }
            }
            if (!found) {
                std::cout << "Wrong cell... High-order nodes do not match the cell's vertices." << std::endl;
                std::abort();
            }

            matching[i_vertex] = (high_order_vertex == cell.vertex(i_vertex)) ? 'T' : 'F';
        }

        bool all_matching = true;
        for (unsigned int i=0; i < n_vertices; ++i) {
            if (matching[i] == 'F') all_matching = false;
        }
        if (all_matching) return true;

        const auto high_order_vertices_id_temp = high_order_vertices_id;
        for (unsigned int i=0; i<high_order_vertices_id.size(); ++i) {
            high_order_vertices_id[i] = high_order_vertices_id_temp[rotate_z90degree[i]];
        }
    }
    return false;
}

/**
 * Function to get rotated indices in 3D
 **/ 
template <int dim, int spacedim>
bool get_new_rotated_indices_3D(const dealii::CellAccessor<dim, spacedim>& cell,
                                const std::vector<dealii::Point<spacedim>>& all_vertices,
                                const std::vector<unsigned int>& deal_h2l,
                                const std::vector<unsigned int>& rotate_x90degree_3D,
                                const std::vector<unsigned int>& rotate_y90degree_3D,
                                const std::vector<unsigned int>& rotate_z90degree_3D,
                                std::vector<unsigned int>& high_order_vertices_id_rotated,
                                const bool /*mesh_reader_verbose_output*/)
{

    const int mpi_rank = dealii::Utilities::MPI::this_mpi_process(MPI_COMM_WORLD);
    dealii::ConditionalOStream pcout(std::cout, mpi_rank==0);

    //These variables are for 3D case
    auto high_order_flip_id_rotated = high_order_vertices_id_rotated;
    auto high_order_x_id_rotated = high_order_vertices_id_rotated;
    auto high_order_y_id_rotated = high_order_vertices_id_rotated;
    auto high_order_vertices_id = high_order_vertices_id_rotated;

    const unsigned int n_vertices = cell.n_vertices();

    bool good_rotation;

    for (int xr = 0; xr < 4; ++xr) {                    //Rotate in X-Axis                                                                       
        for (int zr = 0; zr < 4; ++zr) {                //Rotate in Y-Axis   
            for (int zr3d = 0; zr3d < 4; ++zr3d) {      //Rotate in Z-Axis

                std::vector<char> matching(n_vertices);

                //Parse through vertex points
                for (unsigned int i_vertex = 0; i_vertex < n_vertices; ++i_vertex) {                            

                    const unsigned int base_index = i_vertex;

                   //THESE ARE POSITIONS INDEX, SO GET THE LEXICOGRAHICAL_INDEX OF DEALII AND MAP IT BACK
                    const unsigned int lexicographic_index = deal_h2l[base_index];                                      

                    const unsigned int vertex_id = high_order_vertices_id_rotated[lexicographic_index];

                    //ALL_VERTICES IS IN HIERARCHICAL ORDER WITH POINTS (SO VERTEX_ID HITS BANG ON)
                    const dealii::Point<dim, double> high_order_vertex = all_vertices[vertex_id];                       

                    //.I.E. 0 4 20 24 5 -> POSITION 1 IS 4, SO FIRST NODE IN DEALII ORDERING WOULD BE AT POSITION 4 IN THE LEXICOGRPAHICAL ORDERING GENERATED BY GMSH

                    //THIS IS JUST TO SEE IF THE HIGHER ORDER NODES ARE FOUND (TECHNICALLY, WE SHOULD BE ONLY TARGETING 2D NODES, NOT THE 1D) 
                    //-> THIS SHOULD BE FILTERED OUT FROM HIGH_ORDER_VERTEX
                    bool found = false;
                    for (unsigned int i = 0; i < n_vertices; ++i) {
                        if (cell.vertex(i) == high_order_vertex) {
                            found = true;
                        }
                    }

                    if (!found) {
                        std::cout
                                << "Wrong cell... High order nodes do not match the cell's vertices | "
                                << "mpi_rank = " << mpi_rank << std::endl;
                        std::abort();
                    }

                    //CHECK FOR WHETHER THE VERTEX IS AT THE GOOD LOCATION OR NOT
                    matching[i_vertex] = (high_order_vertex == cell.vertex(i_vertex)) ? 0 : 1;
                }

                /**
                 * TECHNICALLY, THE MATCHING VECTOR SHOULD BE ALL 0 IF THEY ALL MATCH
                 */

                // if(mesh_reader_verbose_output) pcout << "********** CELL VERTEX **********" << std::endl;

                bool all_matching = true;
                for (unsigned int i = 0; i < n_vertices; ++i) {
                    if (matching[i] == 1) all_matching = false;
                }

                //Boolean for good rotation from the previous matching for loop
                good_rotation = all_matching;

                //If rotation is good, i.e., matching vertices, then we break.
                if (good_rotation) {
                    break;
                }

                //If we did not find a good rotation, we rotate in the Z-axis,
                //Swap the high_order_vertices_id_rotated by Z-axis rotation
                high_order_vertices_id = high_order_vertices_id_rotated;
                for (unsigned int i = 0; i < high_order_vertices_id.size(); ++i) {
                    high_order_vertices_id_rotated[i] = high_order_vertices_id[rotate_z90degree_3D[i]];
                }
            }

            //If rotation is good, i.e., matching vertices, then we break.
            if (good_rotation) {
                break;
            }

            //If we did not find a good rotation, we rotate in the Y-axis,
            //Swap the high_order_vertices_id_rotated by Y-axis rotation
            high_order_y_id_rotated = high_order_vertices_id_rotated;
            for (unsigned int i = 0; i < high_order_vertices_id.size(); ++i) {
                high_order_vertices_id_rotated[i] = high_order_y_id_rotated[rotate_y90degree_3D[i]];
            }
        }

        //If rotation is good, i.e., matching vertices, then we break.
        if (good_rotation) {
            break;
        }

        //If we did not find a good rotation, we rotate in the X-axis
        //Swap the high_order_vertices_id_rotated by X-axis rotation
        high_order_x_id_rotated = high_order_vertices_id_rotated;
        for (unsigned int i = 0; i < high_order_vertices_id.size(); ++i) {
            high_order_vertices_id_rotated[i] = high_order_x_id_rotated[rotate_x90degree_3D[i]];
        }

    }

    if (good_rotation) {
        return true;
    }

    return false;
}


// template <int dim, int spacedim>
// std::shared_ptr< HighOrderGrid<dim, double> >
// read_gmsh(std::string filename, bool periodic_x, bool periodic_y, bool periodic_z, int x_periodic_1, int x_periodic_2, int y_periodic_1, int y_periodic_2, int z_periodic_1, int z_periodic_2, true, int requested_grid_order)

template <int dim, int spacedim>
std::shared_ptr< HighOrderGrid<dim, double> >
read_gmsh(std::string filename, 
          const bool periodic_x, const bool periodic_y, const bool periodic_z, 
          const int x_periodic_1, const int x_periodic_2, 
          const int y_periodic_1, const int y_periodic_2, 
          const int z_periodic_1, const int z_periodic_2, 
          const bool mesh_reader_verbose_output,
          const bool do_renumber_dofs,
          int requested_grid_order,
          const bool use_mesh_smoothing)
{

    const int mpi_rank = dealii::Utilities::MPI::this_mpi_process(MPI_COMM_WORLD);
    dealii::ConditionalOStream pcout(std::cout, mpi_rank==0);

//    Assert(dim==2, dealii::ExcInternalError());
    std::ifstream infile;

    open_file_toRead(filename, infile);
  
    std::string  line;

    // This array stores maps from the 'entities' to the 'physical tags' for
    // points, curves, surfaces and volumes. We use this information later to
    // assign boundary ids.
    std::array<std::map<int, int>, 4> tag_maps;
  
  
    infile >> line;
  
    //Assert(tria != nullptr, dealii::ExcNoTriangulationSelected());
  
    // first determine file format
    unsigned int gmsh_file_format = 0;
    if (line == "$MeshFormat") {
      gmsh_file_format = 20;
    } else {
      //AssertThrow(false, dealii::ExcInvalidGMSHInput(line));
    }
  
    // if file format is 2.0 or greater then we also have to read the rest of the
    // header
    if (gmsh_file_format == 20) {
        double       version;
        unsigned int file_type, data_size;
  
        infile >> version >> file_type >> data_size;
  
        Assert((version == 4.1), dealii::ExcNotImplemented());
        gmsh_file_format = static_cast<unsigned int>(version * 10);
  
  
        Assert(file_type == 0, dealii::ExcNotImplemented());
        Assert(data_size == sizeof(double), dealii::ExcNotImplemented());
  
  
        // Read the end of the header and the first line of the nodes description
        // to synch ourselves with the format 1 handling above
        infile >> line;
        //AssertThrow(line == "$EndMeshFormat", PHiLiP::ExcInvalidGMSHInput(line));
  
        infile >> line;
        // if the next block is of kind $PhysicalNames, ignore it
        if (line == "$PhysicalNames") {
            do {
                infile >> line;
            } while (line != "$EndPhysicalNames");
            infile >> line;
        }
  
  
        // if the next block is of kind $Entities, parse it
        if (line == "$Entities") read_gmsh_entities(infile, tag_maps);
        infile >> line;
  
        // if the next block is of kind $PartitionedEntities, ignore it
        if (line == "$PartitionedEntities") {
            do {
                infile >> line;
            } while (line != "$EndPartitionedEntities");
            infile >> line;
        }
  
        // But the next thing should,
        // infile any case, be the list of
        // nodes:
        //AssertThrow(line == "$Nodes", PHiLiP::ExcInvalidGMSHInput(line));
    }
  
    std::vector<dealii::Point<spacedim>> vertices;

    // Set up mapping between numbering
    // infile msh-file (node) and infile the
    // vertices vector

    std::map<int, int> vertex_indices;
    read_gmsh_nodes( infile, vertices, vertex_indices, mesh_reader_verbose_output );
  
    // Assert we reached the end of the block
    infile >> line;
    static const std::string end_nodes_marker = "$EndNodes";
    //AssertThrow(line == end_nodes_marker, PHiLiP::ExcInvalidGMSHInput(line));
  
    // Now read infile next bit
    infile >> line;
    static const std::string begin_elements_marker = "$Elements";
    //AssertThrow(line == begin_elements_marker, PHiLiP::ExcInvalidGMSHInput(line));

    const unsigned int grid_order = find_grid_order<dim>(infile,mesh_reader_verbose_output);
  
    using Triangulation = dealii::parallel::distributed::Triangulation<dim>;
    std::shared_ptr<Triangulation> triangulation;

    if(use_mesh_smoothing) {
        triangulation = std::make_shared<Triangulation>(
            MPI_COMM_WORLD,
            typename dealii::Triangulation<dim>::MeshSmoothing(
                dealii::Triangulation<dim>::smoothing_on_refinement |
                dealii::Triangulation<dim>::smoothing_on_coarsening));
    }
    else
    {
        triangulation = std::make_shared<Triangulation>(MPI_COMM_WORLD); // Dealii's default mesh smoothing flag is none. 
    }

    auto high_order_grid = std::make_shared<HighOrderGrid<dim, double>>(grid_order, triangulation,true,false);
  
    unsigned int n_entity_blocks, n_cells;
    int min_ele_tag, max_ele_tag;
    infile >> n_entity_blocks >> n_cells >> min_ele_tag >> max_ele_tag;

    // Set up array of p1_cells and subcells (faces). In 1d, there is currently no
    // standard way infile deal.II to pass boundary indicators attached to individual
    // vertices, so do this by hand via the boundary_ids_1d array

    std::vector<dealii::CellData<dim>> p1_cells;
    std::vector<dealii::CellData<dim>> high_order_cells;
    dealii::CellData<dim> temp_high_order_cells;

    dealii::SubCellData                                subcelldata;
    std::map<unsigned int, dealii::types::boundary_id> boundary_ids_1d;

    unsigned int global_cell = 0;
    for (unsigned int entity_block = 0; entity_block < n_entity_blocks; ++entity_block) {
        unsigned int  material_id;
        unsigned long numElements;
        int           cell_type;

        // For gmsh_file_format 4.1 the order of tag and dim is reversed,
        int tagEntity, dimEntity;
        infile >> dimEntity >> tagEntity >> cell_type >> numElements;
        material_id = tag_maps[dimEntity][tagEntity];

        const unsigned int cell_order = gmsh_cell_type_to_order(cell_type);

        unsigned int vertices_per_element = std::pow(2, dimEntity);
        unsigned int nodes_per_element = std::pow(cell_order + 1, dimEntity);


        for (unsigned int cell_per_entity = 0; cell_per_entity < numElements; ++cell_per_entity, ++global_cell) {

            // Ignore tag
            int tag;
            infile >> tag;

            if (dimEntity == dim) {

                /**
                 * When dimEntity == dim, this means we found a Face (2D) or Cell (3D)
                 **/

                // Allocate and read indices
                p1_cells.emplace_back(vertices_per_element);
                high_order_cells.emplace_back(vertices_per_element);

                auto &p1_vertices_id = p1_cells.back().vertices;
                auto &high_order_vertices_id = high_order_cells.back().vertices;

                p1_vertices_id.resize(vertices_per_element);
                high_order_vertices_id.resize(nodes_per_element);

                for (unsigned int i = 0; i < nodes_per_element; ++i) {
                    infile >> high_order_vertices_id[i];
                }
                for (unsigned int i = 0; i < vertices_per_element; ++i) {
                    p1_vertices_id[i] = high_order_vertices_id[i];
                }

                // To make sure that the cast won't fail
                Assert(material_id <= std::numeric_limits<dealii::types::material_id>::max(),
                       dealii::ExcIndexRange( material_id, 0, std::numeric_limits<dealii::types::material_id>::max()));
                // We use only material_ids infile the range from 0 to dealii::numbers::invalid_material_id-1
                AssertIndexRange(material_id, dealii::numbers::invalid_material_id);

                p1_cells.back().material_id = material_id;

                // Transform from ucd to consecutive numbering
                for (unsigned int i = 0; i < vertices_per_element; ++i) {
                    //AssertThrow( vertex_indices.find(p1_cells.back().vertices[i]) != vertex_indices.end(),
                    //  dealii::ExcInvalidVertexIndexGmsh(global_cell, elm_number, p1_cells.back().vertices[i]));

                    // Vertex with this index exists
                    p1_vertices_id[i] = vertex_indices[p1_cells.back().vertices[i]];
                }
                for (unsigned int i = 0; i < nodes_per_element; ++i) {
                    high_order_vertices_id[i] = vertex_indices[high_order_cells.back().vertices[i]];
                }
            } else if (dimEntity == 1 && dimEntity < dim) {

                // Boundary info
                subcelldata.boundary_lines.emplace_back(vertices_per_element);
                auto &p1_vertices_id = subcelldata.boundary_lines.back().vertices;
                p1_vertices_id.resize(vertices_per_element);

                temp_high_order_cells.vertices.resize(nodes_per_element);

                for (unsigned int i = 0; i < nodes_per_element; ++i) {
                    infile >> temp_high_order_cells.vertices[i];
                }
                for (unsigned int i = 0; i < vertices_per_element; ++i) {
                    p1_vertices_id[i] = temp_high_order_cells.vertices[i];
                }

                // To make sure that the cast won't fail
                Assert(material_id <= std::numeric_limits<dealii::types::boundary_id>::max(),
                       dealii::ExcIndexRange( material_id, 0, std::numeric_limits<dealii::types::boundary_id>::max()));
                // We use only boundary_ids infile the range from 0 to dealii::numbers::internal_face_boundary_id-1
                AssertIndexRange(material_id, dealii::numbers::internal_face_boundary_id);

                subcelldata.boundary_lines.back().boundary_id = static_cast<dealii::types::boundary_id>(material_id);

                // Transform from ucd to consecutive numbering
                for (unsigned int &vertex : subcelldata.boundary_lines.back().vertices) {
                    if (vertex_indices.find(vertex) != vertex_indices.end()) {
                      vertex = vertex_indices[vertex];
                    } else {
                        // No such vertex index
                        //AssertThrow(false, dealii::ExcInvalidVertexIndex(cell_per_entity, vertex));
                        vertex = dealii::numbers::invalid_unsigned_int;
                        std::abort();
                    }
                }
            } else if (dimEntity == 2 && dimEntity < dim) {

                // Boundary info
                subcelldata.boundary_quads.emplace_back(vertices_per_element);
                auto &p1_vertices_id = subcelldata.boundary_quads.back().vertices;
                p1_vertices_id.resize(vertices_per_element);

                temp_high_order_cells.vertices.resize(nodes_per_element);

                for (unsigned int i = 0; i < nodes_per_element; ++i) {
                    infile >> temp_high_order_cells.vertices[i];
                }
                for (unsigned int i = 0; i < vertices_per_element; ++i) {
                    p1_vertices_id[i] = temp_high_order_cells.vertices[i];
                }

                // To make sure that the cast won't fail
                Assert(material_id <= std::numeric_limits<dealii::types::boundary_id>::max(),
                       dealii::ExcIndexRange( material_id, 0, std::numeric_limits<dealii::types::boundary_id>::max()));
                // We use only boundary_ids infile the range from 0 to dealii::numbers::internal_face_boundary_id-1
                AssertIndexRange(material_id, dealii::numbers::internal_face_boundary_id);

                subcelldata.boundary_quads.back().boundary_id = static_cast<dealii::types::boundary_id>(material_id);

                // Transform from gmsh to consecutive numbering
                for (unsigned int &vertex : subcelldata.boundary_quads.back().vertices) {
                    if (vertex_indices.find(vertex) != vertex_indices.end()) {
                      vertex = vertex_indices[vertex];
                    } else {
                        // No such vertex index
                        //Assert(false, dealii::ExcInvalidVertexIndex(cell_per_entity, vertex));
                        vertex = dealii::numbers::invalid_unsigned_int;
                    }
                }
            } else if (cell_type == MSH_PNT) {
              // Read the indices of nodes given
              unsigned int node_index = 0;
              infile >> node_index;

              // We only care about boundary indicators assigned to individual
              // vertices infile 1d (because otherwise the vertices are not faces)
              if (dim == 1) {
                  boundary_ids_1d[vertex_indices[node_index]] = material_id;
              }
            } else {
              //AssertThrow(false, dealii::ExcGmshUnsupportedGeometry(cell_type));
            }
        } // End of cell per entity
    } // End of entity block

    AssertDimension(global_cell, n_cells);

    // Assert we reached the end of the block
    infile >> line;
    static const std::string end_elements_marker[] = {"$ENDELM", "$EndElements"};
    //AssertThrow(line == end_elements_marker[gmsh_file_format == 10 ? 0 : 1],
    //            PHiLiP::ExcInvalidGMSHInput(line));
  
    // Check that no forbidden arrays are used
    Assert(subcelldata.check_consistency(dim), dealii::ExcInternalError());

    AssertThrow(infile, dealii::ExcIO());

    // Check that we actually read some p1_cells.
    // AssertThrow(p1_cells.size() > 0, dealii::ExcGmshNoCellInformation());
  
    // Do some clean-up on vertices...
    const std::vector<dealii::Point<spacedim>> all_vertices = vertices;
    dealii::GridTools::delete_unused_vertices(vertices, p1_cells, subcelldata);

    // ... and p1_cells
    if (dim == spacedim) {
      dealii::GridReordering<dim, spacedim>::invert_all_cells_of_negative_grid(vertices, p1_cells);
    }
    dealii::GridReordering<dim, spacedim>::reorder_cells(p1_cells);
    triangulation->create_triangulation_compatibility(vertices, p1_cells, subcelldata);

    triangulation->repartition();

    dealii::GridOut gridout;
    gridout.write_mesh_per_processor_as_vtu(*(high_order_grid->triangulation), "tria");
  
    // in 1d, we also have to attach boundary ids to vertices, which does not
    // currently work through the call above
    if (dim == 1) {
        assign_1d_boundary_ids(boundary_ids_1d, *triangulation);
    }

    //Check for periodic boundary conditions and apply
    std::vector<dealii::GridTools::PeriodicFacePair<typename dealii::Triangulation<dim>::cell_iterator> > matched_pairs;

    if (periodic_x) {
        dealii::GridTools::collect_periodic_faces(*high_order_grid->triangulation, x_periodic_1, x_periodic_2, 0, matched_pairs);
    }

    if (periodic_y) {
        dealii::GridTools::collect_periodic_faces(*high_order_grid->triangulation, y_periodic_1, y_periodic_2, 1, matched_pairs);
    }

    if (periodic_z) {
        dealii::GridTools::collect_periodic_faces(*high_order_grid->triangulation, z_periodic_1, z_periodic_2, 2, matched_pairs);
    }

    if (periodic_x || periodic_y || periodic_z) {
        high_order_grid->triangulation->add_periodicity(matched_pairs);
    }

    high_order_grid->initialize_with_triangulation_manifold();

    std::vector<unsigned int> deal_h2l = dealii::FETools::hierarchic_to_lexicographic_numbering<dim>(grid_order);
    std::vector<unsigned int> deal_l2h = dealii::Utilities::invert_permutation(deal_h2l);

    std::vector<unsigned int> gmsh_h2l = gmsh_hierarchic_to_lexicographic<dim>(grid_order,mesh_reader_verbose_output);
    std::vector<unsigned int> gmsh_l2h = dealii::Utilities::invert_permutation(gmsh_h2l);

    int icell = 0;
    std::vector<dealii::types::global_dof_index> dof_indices(high_order_grid->fe_system.dofs_per_cell);

    std::vector<unsigned int> rotate_z90degree;

    /**
     * For 3D ROTATIONS (INITIATING ONCE HERE, SO WE DON'T RECOMPUTE FOR EACH ROTATION/CELL)
     */
    std::vector<unsigned int> rotate_z90degree_3D;
    std::vector<unsigned int> rotate_y90degree_3D;
    std::vector<unsigned int> rotate_x90degree_3D;
    std::vector<unsigned int> rotate_flip_z90degree_3D;

    //2D Rotation matrix (Pre allocate once)
    if constexpr(dim == 2) {
        if(mesh_reader_verbose_output) pcout << "Allocating 2D Rotate Z matrix..." << std::endl;
        rotate_indices<dim>(rotate_z90degree, grid_order+1, 'Z', mesh_reader_verbose_output);
    } else {
        //3D Rotation matrix (Pre allocate once)
        if(mesh_reader_verbose_output) pcout << "Allocating 3D Rotate Z matrix..." << std::endl;
        rotate_indices<dim>(rotate_z90degree_3D, grid_order + 1, 'Z', mesh_reader_verbose_output);
        if(mesh_reader_verbose_output) pcout << "Allocating 3D Rotate Y matrix..." << std::endl;
        rotate_indices<dim>(rotate_y90degree_3D, grid_order + 1, 'Y', mesh_reader_verbose_output);
        if(mesh_reader_verbose_output) pcout << "Allocating 3D Rotate X matrix..." << std::endl;
        rotate_indices<dim>(rotate_x90degree_3D, grid_order + 1, 'X', mesh_reader_verbose_output);
        if(mesh_reader_verbose_output) pcout << "Allocating 3D Rotate FLIP matrix..." << std::endl;
        rotate_indices<dim>(rotate_flip_z90degree_3D, grid_order + 1, 'F', mesh_reader_verbose_output);
    }

    if(mesh_reader_verbose_output) pcout << " " << std::endl;
    if(mesh_reader_verbose_output) pcout << "*********************************************************************\n";
    if(mesh_reader_verbose_output) pcout << "//********************** BEGIN ROTATING CELLS *********************//\n";
    if(mesh_reader_verbose_output) pcout << "*********************************************************************\n";
    if(mesh_reader_verbose_output) pcout << " " << std::endl;

    /**
     * Go through all cells and perform rotations to match gmsh with deal.ii
     */
    for (const auto &cell : high_order_grid->dof_handler_grid.active_cell_iterators()) {
        if (cell->is_locally_owned()) {
            auto &high_order_vertices_id = high_order_cells[icell].vertices;

            auto high_order_vertices_id_lexico = high_order_vertices_id;
            for (unsigned int ihierachic=0; ihierachic<high_order_vertices_id.size(); ++ihierachic) {
                const unsigned int lexico_id = gmsh_h2l[ihierachic];
                high_order_vertices_id_lexico[lexico_id] = high_order_vertices_id[ihierachic];
            }

            //auto high_order_vertices_id_rotated = high_order_cells[icell].vertices;
            auto high_order_vertices_id_rotated = high_order_vertices_id_lexico;

            if constexpr(dim == 2) {    //2D case

                bool good_rotation = get_new_rotated_indices(*cell, all_vertices, deal_h2l, rotate_z90degree, high_order_vertices_id_rotated);
                if (!good_rotation) {
                    //std::cout << "Couldn't find rotation... Flipping Z axis and doing it again" << std::endl;

                    // Flip Z-axis and do above again
                    std::vector<unsigned int> flipZ;
                    rotate_indices<dim>(flipZ, grid_order+1, '3', mesh_reader_verbose_output);
                    auto high_order_vertices_id_copy = high_order_vertices_id_rotated;
                    for (unsigned int i=0; i<high_order_vertices_id_rotated.size(); ++i) {
                        high_order_vertices_id_rotated[i] = high_order_vertices_id_copy[flipZ[i]];
                    }
                    good_rotation = get_new_rotated_indices(*cell, all_vertices, deal_h2l, rotate_z90degree, high_order_vertices_id_rotated);
                }

                if (!good_rotation) {
                    std::cout << "Couldn't find rotation after flipping either... Aborting..." << std::endl;
                    std::abort();
                }

            } else {    //3D case

                bool good_rotation = get_new_rotated_indices_3D(*cell, all_vertices, deal_h2l, rotate_x90degree_3D, rotate_y90degree_3D, rotate_z90degree_3D, high_order_vertices_id_rotated, mesh_reader_verbose_output);
                if (!good_rotation) {
                    if(mesh_reader_verbose_output) pcout << "3D -- Couldn't find rotation... Flipping Z axis and doing it again" << std::endl;

                    // Flip Z-axis and perform rotation again. 
                    auto high_order_vertices_id_copy = high_order_vertices_id_rotated;
                    for (unsigned int i=0; i<high_order_vertices_id_rotated.size(); ++i) {
                        high_order_vertices_id_rotated[i] = high_order_vertices_id_copy[rotate_flip_z90degree_3D[i]];
                    }

                    //Flip boolean should be included inside this boolean if statement
                    good_rotation = get_new_rotated_indices_3D(*cell, all_vertices, deal_h2l, rotate_x90degree_3D, rotate_y90degree_3D, rotate_z90degree_3D, high_order_vertices_id_rotated, mesh_reader_verbose_output);
                }

                if (!good_rotation) {
                    if(mesh_reader_verbose_output) pcout << "3D -- Couldn't find rotation after flipping 3D either... Aborting..." << std::endl;
                    std::abort();
                }
            }

            cell->get_dof_indices(dof_indices);
            for (unsigned int i_vertex = 0; i_vertex < high_order_vertices_id.size(); ++i_vertex) {

                const unsigned int base_index = i_vertex;
                const unsigned int lexicographic_index = deal_h2l[base_index];

                const unsigned int vertex_id = high_order_vertices_id_rotated[lexicographic_index];
                const dealii::Point<dim,double> vertex = all_vertices[vertex_id];


                for (int d = 0; d < dim; ++d) {
                    const unsigned int comp = d;
                    const unsigned int shape_index = high_order_grid->dof_handler_grid.get_fe().component_to_system_index(comp, base_index);
                    const unsigned int idof_global = dof_indices[shape_index];
                    high_order_grid->volume_nodes[idof_global] = vertex[d];
                }
            }
        }
        icell++;
    }

    if(mesh_reader_verbose_output) pcout << " " << std::endl;
    if(mesh_reader_verbose_output) pcout << "*********************************************************************\n";
    if(mesh_reader_verbose_output) pcout << "//********************** DONE ROTATING CELLS **********************//\n";
    if(mesh_reader_verbose_output) pcout << "*********************************************************************\n";
    if(mesh_reader_verbose_output) pcout << " " << std::endl;

    high_order_grid->volume_nodes.update_ghost_values();
    high_order_grid->ensure_conforming_mesh();

    /// Convert the equidistant points from Gmsh into the GLL points used by FE_Q in deal.II.
    {
        std::vector<dealii::Point<1>> equidistant_points(grid_order+1);
        const double dx = 1.0 / grid_order;
        for (unsigned int i=0; i<grid_order+1; ++i) {
            equidistant_points[i](0) = i*dx;
        }
        dealii::Quadrature<1> quad_equidistant(equidistant_points);
        dealii::FE_Q<dim> fe_q_equidistant(quad_equidistant);
        dealii::FESystem<dim> fe_system_equidistant(fe_q_equidistant, dim);
        dealii::DoFHandler<dim> dof_handler_equidistant(*triangulation);

        dof_handler_equidistant.initialize(*triangulation, fe_system_equidistant);
        dof_handler_equidistant.distribute_dofs(fe_system_equidistant);

        if(do_renumber_dofs) dealii::DoFRenumbering::Cuthill_McKee(dof_handler_equidistant);

        auto equidistant_nodes = high_order_grid->volume_nodes;
        equidistant_nodes.update_ghost_values();
        high_order_grid->volume_nodes.update_ghost_values();
        dealii::FETools::interpolate(dof_handler_equidistant, equidistant_nodes, high_order_grid->dof_handler_grid, high_order_grid->volume_nodes);
        high_order_grid->volume_nodes.update_ghost_values();
        high_order_grid->ensure_conforming_mesh();
    }

    high_order_grid->update_surface_nodes();
    high_order_grid->update_mapping_fe_field();
    high_order_grid->reset_initial_nodes();
    
<<<<<<< HEAD
=======
    //Check for periodic boundary conditions and apply
    std::vector<dealii::GridTools::PeriodicFacePair<typename dealii::Triangulation<dim>::cell_iterator> > matched_pairs;

    if (periodic_x) {
        dealii::GridTools::collect_periodic_faces(*high_order_grid->triangulation, x_periodic_1, x_periodic_2, 0, matched_pairs);
    }

    if (periodic_y) {
        dealii::GridTools::collect_periodic_faces(*high_order_grid->triangulation, y_periodic_1, y_periodic_2, 1, matched_pairs);
    }

    if (periodic_z) {
        dealii::GridTools::collect_periodic_faces(*high_order_grid->triangulation, z_periodic_1, z_periodic_2, 2, matched_pairs);
    }

    if (periodic_x || periodic_y) {
        high_order_grid->triangulation->add_periodicity(matched_pairs);
    }

>>>>>>> 5e5c6fb1

    if (requested_grid_order > 0) {
        auto grid = std::make_shared<HighOrderGrid<dim, double>>(requested_grid_order, triangulation,true,false);
        grid->initialize_with_triangulation_manifold();
        
        /// Convert the mesh by interpolating from one order to another.
        {
            std::vector<dealii::Point<1>> equidistant_points(grid_order+1);
            const double dx = 1.0 / grid_order;
            for (unsigned int i=0; i<grid_order+1; ++i) {
                equidistant_points[i](0) = i*dx;
            }
            dealii::Quadrature<1> quad_equidistant(equidistant_points);
            dealii::FE_Q<dim> fe_q_equidistant(quad_equidistant);
            dealii::FESystem<dim> fe_system_equidistant(fe_q_equidistant, dim);
            dealii::DoFHandler<dim> dof_handler_equidistant(*triangulation);

            dof_handler_equidistant.initialize(*triangulation, fe_system_equidistant);
            dof_handler_equidistant.distribute_dofs(fe_system_equidistant);

            if(do_renumber_dofs) dealii::DoFRenumbering::Cuthill_McKee(dof_handler_equidistant);

            auto equidistant_nodes = high_order_grid->volume_nodes;
            equidistant_nodes.update_ghost_values();
            grid->volume_nodes.update_ghost_values();
            dealii::FETools::interpolate(dof_handler_equidistant, equidistant_nodes, grid->dof_handler_grid, grid->volume_nodes);
            grid->volume_nodes.update_ghost_values();
            grid->ensure_conforming_mesh();
        }
        grid->update_surface_nodes();
        grid->update_mapping_fe_field();
        grid->reset_initial_nodes();

<<<<<<< HEAD
=======
        //Check for periodic boundary conditions and apply
        std::vector<dealii::GridTools::PeriodicFacePair<typename dealii::Triangulation<dim>::cell_iterator> > matched_pairs;
        
        if (periodic_x) {
            dealii::GridTools::collect_periodic_faces(*grid->triangulation, x_periodic_1, x_periodic_2, 0, matched_pairs);
        }

        if (periodic_y) {
            dealii::GridTools::collect_periodic_faces(*grid->triangulation, y_periodic_1, y_periodic_2, 1, matched_pairs);
        }

        if (periodic_z) {
            dealii::GridTools::collect_periodic_faces(*grid->triangulation, z_periodic_1, z_periodic_2, 2, matched_pairs);
        }

        if (periodic_x || periodic_y /*|| periodic_z*/) {
            grid->triangulation->add_periodicity(matched_pairs);
        }
>>>>>>> 5e5c6fb1

        return grid;

    } else {
        return high_order_grid;
    }
}

template <int dim, int spacedim>
std::shared_ptr< HighOrderGrid<dim, double> >
read_gmsh(std::string filename, const bool do_renumber_dofs, int requested_grid_order, const bool use_mesh_smoothing)
{
  // default parameters
<<<<<<< HEAD
  const bool periodic_x = false;
  const bool periodic_y = false;
  const bool periodic_z = true;
=======
  const bool periodic_x = true;
  const bool periodic_y = true;
  const bool periodic_z = false;
>>>>>>> 5e5c6fb1
  const int x_periodic_1 = 2001; 
  const int x_periodic_2 = 2002;
  const int y_periodic_1 = 2003; 
  const int y_periodic_2 = 2004;
<<<<<<< HEAD
  const int z_periodic_1 = 2005; 
  const int z_periodic_2 = 2006;
=======
  const int z_periodic_1 = 0; 
  const int z_periodic_2 = 0;
>>>>>>> 5e5c6fb1
  const bool mesh_reader_verbose_output = true;

  return read_gmsh<dim,spacedim>(filename, 
    periodic_x, periodic_y, periodic_z, 
    x_periodic_1, x_periodic_2, 
    y_periodic_1, y_periodic_2, 
    z_periodic_1, z_periodic_2, 
    mesh_reader_verbose_output,
    do_renumber_dofs,
    requested_grid_order,
    use_mesh_smoothing);

}

#if PHILIP_DIM!=1 
template std::shared_ptr< HighOrderGrid<PHILIP_DIM, double> > read_gmsh<PHILIP_DIM,PHILIP_DIM>(std::string filename, const bool periodic_x, const bool periodic_y, const bool periodic_z, const int x_periodic_1, const int x_periodic_2, const int y_periodic_1, const int y_periodic_2, const int z_periodic_1, const int z_periodic_2, const bool mesh_reader_verbose_output, const bool do_renumber_dofs, int requested_grid_order, const bool use_mesh_smoothing);

template std::shared_ptr< HighOrderGrid<PHILIP_DIM, double> > read_gmsh<PHILIP_DIM,PHILIP_DIM>(std::string filename, const bool do_renumber_dofs, int requested_grid_order, const bool use_mesh_smoothing);
#endif

} // namespace PHiLiP<|MERGE_RESOLUTION|>--- conflicted
+++ resolved
@@ -1755,28 +1755,6 @@
     high_order_grid->update_mapping_fe_field();
     high_order_grid->reset_initial_nodes();
     
-<<<<<<< HEAD
-=======
-    //Check for periodic boundary conditions and apply
-    std::vector<dealii::GridTools::PeriodicFacePair<typename dealii::Triangulation<dim>::cell_iterator> > matched_pairs;
-
-    if (periodic_x) {
-        dealii::GridTools::collect_periodic_faces(*high_order_grid->triangulation, x_periodic_1, x_periodic_2, 0, matched_pairs);
-    }
-
-    if (periodic_y) {
-        dealii::GridTools::collect_periodic_faces(*high_order_grid->triangulation, y_periodic_1, y_periodic_2, 1, matched_pairs);
-    }
-
-    if (periodic_z) {
-        dealii::GridTools::collect_periodic_faces(*high_order_grid->triangulation, z_periodic_1, z_periodic_2, 2, matched_pairs);
-    }
-
-    if (periodic_x || periodic_y) {
-        high_order_grid->triangulation->add_periodicity(matched_pairs);
-    }
-
->>>>>>> 5e5c6fb1
 
     if (requested_grid_order > 0) {
         auto grid = std::make_shared<HighOrderGrid<dim, double>>(requested_grid_order, triangulation,true,false);
@@ -1810,27 +1788,6 @@
         grid->update_mapping_fe_field();
         grid->reset_initial_nodes();
 
-<<<<<<< HEAD
-=======
-        //Check for periodic boundary conditions and apply
-        std::vector<dealii::GridTools::PeriodicFacePair<typename dealii::Triangulation<dim>::cell_iterator> > matched_pairs;
-        
-        if (periodic_x) {
-            dealii::GridTools::collect_periodic_faces(*grid->triangulation, x_periodic_1, x_periodic_2, 0, matched_pairs);
-        }
-
-        if (periodic_y) {
-            dealii::GridTools::collect_periodic_faces(*grid->triangulation, y_periodic_1, y_periodic_2, 1, matched_pairs);
-        }
-
-        if (periodic_z) {
-            dealii::GridTools::collect_periodic_faces(*grid->triangulation, z_periodic_1, z_periodic_2, 2, matched_pairs);
-        }
-
-        if (periodic_x || periodic_y /*|| periodic_z*/) {
-            grid->triangulation->add_periodicity(matched_pairs);
-        }
->>>>>>> 5e5c6fb1
 
         return grid;
 
@@ -1844,26 +1801,15 @@
 read_gmsh(std::string filename, const bool do_renumber_dofs, int requested_grid_order, const bool use_mesh_smoothing)
 {
   // default parameters
-<<<<<<< HEAD
   const bool periodic_x = false;
   const bool periodic_y = false;
   const bool periodic_z = true;
-=======
-  const bool periodic_x = true;
-  const bool periodic_y = true;
-  const bool periodic_z = false;
->>>>>>> 5e5c6fb1
   const int x_periodic_1 = 2001; 
   const int x_periodic_2 = 2002;
   const int y_periodic_1 = 2003; 
   const int y_periodic_2 = 2004;
-<<<<<<< HEAD
   const int z_periodic_1 = 2005; 
   const int z_periodic_2 = 2006;
-=======
-  const int z_periodic_1 = 0; 
-  const int z_periodic_2 = 0;
->>>>>>> 5e5c6fb1
   const bool mesh_reader_verbose_output = true;
 
   return read_gmsh<dim,spacedim>(filename, 
