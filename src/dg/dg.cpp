--- conflicted
+++ resolved
@@ -2612,7 +2612,6 @@
     return eps;
 }
 
-<<<<<<< HEAD
 template<int dim, typename real, typename MeshType>
 void DGBase<dim,real,MeshType>::refine_residual_based()
 {
@@ -2683,8 +2682,6 @@
 {
     this->current_time = time;
 }
-=======
->>>>>>> 8bc397af
 // No support for anisotropic mesh refinement with parallel::distributed::Triangulation
 // template<int dim, typename real>
 // void DGBase<dim,real,MeshType>::set_anisotropic_flags()
