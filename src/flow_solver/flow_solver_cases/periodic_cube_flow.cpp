#include "periodic_cube_flow.h"

#include <stdlib.h>
#include <iostream>
#include "mesh/grids/straight_periodic_cube.hpp"
#include "mesh/gmsh_reader.hpp"

namespace PHiLiP {

namespace FlowSolver {
//=========================================================
// FLOW IN PERIODIC CUBE DOMAIN
//=========================================================
template <int dim, int nstate>
PeriodicCubeFlow<dim, nstate>::PeriodicCubeFlow(const PHiLiP::Parameters::AllParameters *const parameters_input)
        : CubeFlow_UniformGrid<dim, nstate>(parameters_input)
        , number_of_cells_per_direction(this->all_param.flow_solver_param.number_of_grid_elements_per_dimension)
        , domain_left(this->all_param.flow_solver_param.grid_left_bound)
        , domain_right(this->all_param.flow_solver_param.grid_right_bound)
        , domain_size(pow(this->domain_right - this->domain_left, dim))
        , domain_size_per_element(this->domain_size/pow(this->number_of_cells_per_direction,dim))
{ }

template <int dim, int nstate>
std::shared_ptr<Triangulation> PeriodicCubeFlow<dim,nstate>::generate_grid() const
{
    if(this->all_param.flow_solver_param.use_gmsh_mesh) {
<<<<<<< HEAD
        if constexpr(dim == 2) {
            const std::string mesh_filename = this->all_param.flow_solver_param.input_mesh_filename + std::string(".msh");
            this->pcout << "- Generating grid using input mesh: " << mesh_filename << std::endl;
            
            std::shared_ptr <HighOrderGrid<dim, double>> cube_mesh = read_gmsh<dim, dim>(
                mesh_filename, this->all_param.do_renumber_dofs, 0, false);
=======
        // if constexpr(dim == 3) {
        //     const std::string mesh_filename = this->all_param.flow_solver_param.input_mesh_filename + std::string(".msh");
        //     this->pcout << "- Generating grid using input mesh: " << mesh_filename << std::endl;
            
        //     std::shared_ptr <HighOrderGrid<dim, double>> cube_mesh = read_gmsh<dim, dim>(
        //         mesh_filename, 
        //         this->all_param.flow_solver_param.use_periodic_BC_in_x, 
        //         this->all_param.flow_solver_param.use_periodic_BC_in_y, 
        //         this->all_param.flow_solver_param.use_periodic_BC_in_z, 
        //         this->all_param.flow_solver_param.x_periodic_id_face_1, 
        //         this->all_param.flow_solver_param.x_periodic_id_face_2, 
        //         this->all_param.flow_solver_param.y_periodic_id_face_1, 
        //         this->all_param.flow_solver_param.y_periodic_id_face_2, 
        //         this->all_param.flow_solver_param.z_periodic_id_face_1, 
        //         this->all_param.flow_solver_param.z_periodic_id_face_2,
        //         this->all_param.flow_solver_param.mesh_reader_verbose_output,
        //         this->all_param.do_renumber_dofs);

        //     return cube_mesh->triangulation;
         if constexpr(dim ==2) {
            const std::string mesh_filename = this->all_param.flow_solver_param.input_mesh_filename + std::string(".msh");
            this->pcout << "- Generating grid using input mesh: " << mesh_filename << std::endl;
                    const bool use_mesh_smoothing = false;
>>>>>>> 5e5c6fb1

            std::shared_ptr <HighOrderGrid<dim, double>> cube_mesh =  read_gmsh<dim, dim> (mesh_filename, this->all_param.do_renumber_dofs, 0, use_mesh_smoothing);
            return cube_mesh->triangulation;
        }
        else {
            this->pcout << "ERROR: read_gmsh() has not been tested with periodic_cube_flow() for 1D and 2D. Aborting..." << std::endl;
            std::abort();
        }
    } else {
        this->pcout << "- Generating grid using dealii GridGenerator" << std::endl;
        
        std::shared_ptr<Triangulation> grid = std::make_shared<Triangulation> (
#if PHILIP_DIM!=1
            this->mpi_communicator
#endif
        );
        
        Grids::straight_periodic_cube<dim, Triangulation>(grid, domain_left, domain_right,
                                                          number_of_cells_per_direction);
        return grid;
    }
}

template <int dim, int nstate>
void PeriodicCubeFlow<dim,nstate>::display_grid_parameters() const
{
    const std::string grid_type_string = "straight_periodic_cube";
    // Display the information about the grid
    this->pcout << "- Grid type: " << grid_type_string << std::endl;
    this->pcout << "- - Grid degree: " << this->all_param.flow_solver_param.grid_degree << std::endl;
    this->pcout << "- - Domain dimensionality: " << dim << std::endl;
    this->pcout << "- - Domain left: " << this->domain_left << std::endl;
    this->pcout << "- - Domain right: " << this->domain_right << std::endl;
    this->pcout << "- - Number of cells in each direction: " << this->number_of_cells_per_direction << std::endl;
    if constexpr(dim==1) this->pcout << "- - Domain length: " << this->domain_size << std::endl;
    if constexpr(dim==2) this->pcout << "- - Domain area: " << this->domain_size << std::endl;
    if constexpr(dim==3) this->pcout << "- - Domain volume: " << this->domain_size << std::endl;
}

template <int dim, int nstate>
void PeriodicCubeFlow<dim,nstate>::display_additional_flow_case_specific_parameters() const
{
    this->display_grid_parameters();
}

#if PHILIP_DIM==1
template class PeriodicCubeFlow <PHILIP_DIM,PHILIP_DIM>;
#else
template class PeriodicCubeFlow <PHILIP_DIM,PHILIP_DIM+2>;
#endif

} // FlowSolver namespace
} // PHiLiP namespace
<|MERGE_RESOLUTION|>--- conflicted
+++ resolved
@@ -25,38 +25,12 @@
 std::shared_ptr<Triangulation> PeriodicCubeFlow<dim,nstate>::generate_grid() const
 {
     if(this->all_param.flow_solver_param.use_gmsh_mesh) {
-<<<<<<< HEAD
         if constexpr(dim == 2) {
             const std::string mesh_filename = this->all_param.flow_solver_param.input_mesh_filename + std::string(".msh");
             this->pcout << "- Generating grid using input mesh: " << mesh_filename << std::endl;
             
             std::shared_ptr <HighOrderGrid<dim, double>> cube_mesh = read_gmsh<dim, dim>(
                 mesh_filename, this->all_param.do_renumber_dofs, 0, false);
-=======
-        // if constexpr(dim == 3) {
-        //     const std::string mesh_filename = this->all_param.flow_solver_param.input_mesh_filename + std::string(".msh");
-        //     this->pcout << "- Generating grid using input mesh: " << mesh_filename << std::endl;
-            
-        //     std::shared_ptr <HighOrderGrid<dim, double>> cube_mesh = read_gmsh<dim, dim>(
-        //         mesh_filename, 
-        //         this->all_param.flow_solver_param.use_periodic_BC_in_x, 
-        //         this->all_param.flow_solver_param.use_periodic_BC_in_y, 
-        //         this->all_param.flow_solver_param.use_periodic_BC_in_z, 
-        //         this->all_param.flow_solver_param.x_periodic_id_face_1, 
-        //         this->all_param.flow_solver_param.x_periodic_id_face_2, 
-        //         this->all_param.flow_solver_param.y_periodic_id_face_1, 
-        //         this->all_param.flow_solver_param.y_periodic_id_face_2, 
-        //         this->all_param.flow_solver_param.z_periodic_id_face_1, 
-        //         this->all_param.flow_solver_param.z_periodic_id_face_2,
-        //         this->all_param.flow_solver_param.mesh_reader_verbose_output,
-        //         this->all_param.do_renumber_dofs);
-
-        //     return cube_mesh->triangulation;
-         if constexpr(dim ==2) {
-            const std::string mesh_filename = this->all_param.flow_solver_param.input_mesh_filename + std::string(".msh");
-            this->pcout << "- Generating grid using input mesh: " << mesh_filename << std::endl;
-                    const bool use_mesh_smoothing = false;
->>>>>>> 5e5c6fb1
 
             std::shared_ptr <HighOrderGrid<dim, double>> cube_mesh =  read_gmsh<dim, dim> (mesh_filename, this->all_param.do_renumber_dofs, 0, use_mesh_smoothing);
             return cube_mesh->triangulation;
