#ifndef __EULER_SPLIT_TAYLOR_GREEN_H__
#define __EULER_SPLIT_TAYLOR_GREEN_H__


#include <deal.II/base/tensor.h>
#include <deal.II/base/function.h>
#include <deal.II/numerics/data_out.h>
#include <deal.II/numerics/vector_tools.h>
#include <deal.II/numerics/solution_transfer.h>
#include <deal.II/base/numbers.h>
#include <deal.II/base/function_parser.h>
#include <deal.II/grid/grid_generator.h>
#include <deal.II/grid/grid_refinement.h>
#include <deal.II/grid/grid_tools.h>
#include <deal.II/grid/grid_out.h>
#include <deal.II/grid/grid_in.h>

#include <deal.II/fe/mapping_q.h>
#include "tests.h"


#include "parameters/all_parameters.h"
#include "parameters/parameters.h"
#include "physics/physics_factory.h"
#include "physics/physics.h"
#include "ode_solver/ode_solver_factory.h"

#include<fenv.h>

namespace PHiLiP {
namespace Tests {

/// Euler Taylor Green Vortex
/** Ensure that the kinetic energy is bounded.
 *  Ref: Gassner 2016.
 */
template <int dim, int nstate>
class EulerTaylorGreen : public TestsBase
{
public:
    /// Constructor.
    /** Simply calls the TestsBase constructor to set its parameters = parameters_input
     * */
    EulerTaylorGreen(const Parameters::AllParameters *const parameters_input);

    /// Ensure that the kinetic energy is bounded.
    /** If the kinetic energy increases about its initial value, then the test should fail.
     *  Ref: Gassner 2016.
     * */
    int run_test() const override;

private:
<<<<<<< HEAD
    /// Computes an integral of the kinetic energy (density * velocity squared) in the entire domain.
    /** Overintegration of kinetic energy.
     * */
    double compute_kinetic_energy(std::shared_ptr < DGBase<dim, double> > &dg, unsigned int poly_degree) const;
    ///Computes the kinetic energy by integrating with respect to the ESFR correction mass matrix.
    /** That is it uses the ESFR mass matrix \f$M+K\f$ in the integral rather than the DG mass matrix
     * */
    double compute_MK_energy(std::shared_ptr < DGBase<dim, double> > &dg, unsigned int poly_degree) const;
    /// Computes the timestep from max eignevector.
=======
    /// Computes kinetic energy.
    /** In the future this function should change to: let \f$ v\f$ represent the kinetic energy "entropy" variables, it computes \f$v(M+K)u^T\f$. 
    */
    double compute_kinetic_energy(std::shared_ptr < DGBase<dim, double> > &dg, unsigned int poly_degree) const;
    
    ///Computes entropy in the norm.
    /** That is let \f$ v\f$ represent the entropy variables, it computes \f$v(M+K)u^T\f$. 
     */
    double compute_entropy(std::shared_ptr < DGBase<dim, double> > &dg, unsigned int poly_degree) const;
    
    ///Computes change in entropy in the norm.
    /** That is let \f$ v\f$ represent the entropy variables, it computes \f$v(M+K)\frac{du}{dt}^T\f$. 
     */
    std::array<double,2> compute_change_in_entropy(std::shared_ptr < DGBase<dim, double> > &dg, unsigned int poly_degree) const;
    
    /// Computes the timestep from max eigenvector.
>>>>>>> ee3bdb4a
    double get_timestep(std::shared_ptr < DGBase<dim, double> > &dg, unsigned int poly_degree, const double delta_x) const;
};


} //Tests
} //PHiLiP

#endif<|MERGE_RESOLUTION|>--- conflicted
+++ resolved
@@ -50,17 +50,6 @@
     int run_test() const override;
 
 private:
-<<<<<<< HEAD
-    /// Computes an integral of the kinetic energy (density * velocity squared) in the entire domain.
-    /** Overintegration of kinetic energy.
-     * */
-    double compute_kinetic_energy(std::shared_ptr < DGBase<dim, double> > &dg, unsigned int poly_degree) const;
-    ///Computes the kinetic energy by integrating with respect to the ESFR correction mass matrix.
-    /** That is it uses the ESFR mass matrix \f$M+K\f$ in the integral rather than the DG mass matrix
-     * */
-    double compute_MK_energy(std::shared_ptr < DGBase<dim, double> > &dg, unsigned int poly_degree) const;
-    /// Computes the timestep from max eignevector.
-=======
     /// Computes kinetic energy.
     /** In the future this function should change to: let \f$ v\f$ represent the kinetic energy "entropy" variables, it computes \f$v(M+K)u^T\f$. 
     */
@@ -77,7 +66,6 @@
     std::array<double,2> compute_change_in_entropy(std::shared_ptr < DGBase<dim, double> > &dg, unsigned int poly_degree) const;
     
     /// Computes the timestep from max eigenvector.
->>>>>>> ee3bdb4a
     double get_timestep(std::shared_ptr < DGBase<dim, double> > &dg, unsigned int poly_degree, const double delta_x) const;
 };
 
