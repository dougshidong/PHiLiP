--- conflicted
+++ resolved
@@ -159,11 +159,8 @@
         courant_friedrich_lewy_number = prm.get_double("courant_friedrich_lewy_number");
         unsteady_data_table_filename = prm.get("unsteady_data_table_filename");
         steady_state = prm.get_bool("steady_state");
-<<<<<<< HEAD
         steady_state_polynomial_ramping = prm.get_bool("steady_state_polynomial_ramping");
-=======
         adaptive_time_step = prm.get_bool("adaptive_time_step");
->>>>>>> b3a1fab6
         sensitivity_table_filename = prm.get("sensitivity_table_filename");
         restart_computation_from_file = prm.get_bool("restart_computation_from_file");
         output_restart_files = prm.get_bool("output_restart_files");
