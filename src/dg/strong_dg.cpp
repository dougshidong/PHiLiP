--- conflicted
+++ resolved
@@ -31,7 +31,7 @@
 
 // Destructor
 template <int dim, int nstate, typename real, typename MeshType>
-DGStrong<dim,nstate,real,MeshType>::~DGStrong ()
+DGStrong<dim,nstate,real,MeshType>::~DGStrong()
 {
     pcout << "Destructing DGStrong..." << std::endl;
 }
@@ -45,22 +45,19 @@
  *******************************************************************/
 
 template <int dim, int nstate, typename real, typename MeshType>
-void DGStrong<dim,nstate,real,MeshType>::allocate_auxiliary_equation ()
+void DGStrong<dim,nstate,real,MeshType>::allocate_auxiliary_equation()
 {
-    {
-        for (int idim=0; idim<dim; idim++){
-            this->auxiliary_RHS[idim].reinit(this->locally_owned_dofs, this->ghost_dofs, this->mpi_communicator);
-            this->auxiliary_RHS[idim].add(1.0);
-
-            this->auxiliary_solution[idim].reinit(this->locally_owned_dofs, this->ghost_dofs, this->mpi_communicator);
-            this->auxiliary_solution[idim] *= 0.0;
-        }
-
+    for (int idim=0; idim<dim; idim++) {
+        this->auxiliary_RHS[idim].reinit(this->locally_owned_dofs, this->ghost_dofs, this->mpi_communicator);
+        this->auxiliary_RHS[idim].add(1.0);
+
+        this->auxiliary_solution[idim].reinit(this->locally_owned_dofs, this->ghost_dofs, this->mpi_communicator);
+        this->auxiliary_solution[idim] *= 0.0;
     }
 }
 
 template <int dim, int nstate, typename real, typename MeshType>
-void DGStrong<dim,nstate,real,MeshType>::assemble_auxiliary_residual ()
+void DGStrong<dim,nstate,real,MeshType>::assemble_auxiliary_residual()
 {
     using PDE_enum = Parameters::AllParameters::PartialDifferentialEquation;
     using ODE_enum = Parameters::ODESolverParam::ODESolverEnum;
@@ -661,13 +658,9 @@
             }
         }
         diss_flux_jump_int[iquad] = this->pde_physics_fad->dissipative_flux (soln_int[iquad], diss_soln_jump_int, current_cell_index);
- 
-<<<<<<< HEAD
+
         diss_auxi_num_flux_dot_n[iquad] = this->diss_num_flux_fad->evaluate_auxiliary_flux(
-=======
-        diss_auxi_num_flux_dot_n[iquad] = DGBaseState<dim,nstate,real,MeshType>::diss_num_flux_fad->evaluate_auxiliary_flux(
             current_cell_index, current_cell_index,
->>>>>>> 18f8ae4f
             0.0, 0.0,
             soln_int[iquad], soln_ext[iquad],
             soln_grad_int[iquad], soln_grad_ext[iquad],
@@ -770,11 +763,7 @@
             const dealii::Point<dim,real> real_quad_point = fe_values_vol.quadrature_point(iquad);
             dealii::Point<dim,FadType> ad_point;
             for (int d=0;d<dim;++d) { ad_point[d] = real_quad_point[d]; }
-<<<<<<< HEAD
-            source_at_q[iquad] = this->pde_physics_fad->source_term (ad_point, soln_at_q[iquad], this->current_time);
-=======
-            source_at_q[iquad] = this->pde_physics_fad->source_term (ad_point, soln_at_q[iquad], current_cell_index);
->>>>>>> 18f8ae4f
+            source_at_q[iquad] = this->pde_physics_fad->source_term (ad_point, soln_at_q[iquad], this->current_time, current_cell_index);
         }
     }
 
@@ -968,12 +957,8 @@
         diss_flux_jump_int[iquad] = this->pde_physics_fad->dissipative_flux (soln_int[iquad], diss_soln_jump_int, current_cell_index);
         diss_flux_jump_ext[iquad] = this->pde_physics_fad->dissipative_flux (soln_ext[iquad], diss_soln_jump_ext, neighbor_cell_index);
 
-<<<<<<< HEAD
         diss_auxi_num_flux_dot_n[iquad] = this->diss_num_flux_fad->evaluate_auxiliary_flux(
-=======
-        diss_auxi_num_flux_dot_n[iquad] = DGBaseState<dim,nstate,real,MeshType>::diss_num_flux_fad->evaluate_auxiliary_flux(
             current_cell_index, neighbor_cell_index,
->>>>>>> 18f8ae4f
             0.0, 0.0,
             soln_int[iquad], soln_ext[iquad],
             soln_grad_int[iquad], soln_grad_ext[iquad],
@@ -1130,13 +1115,12 @@
             soln_at_q[iquad][istate]     += soln_coeff[idof]     * this->operators_state->basis_at_vol_cubature[poly_degree][iquad][idof];
             aux_soln_at_q[iquad][istate] += aux_soln_coeff[idof] * this->operators_state->basis_at_vol_cubature[poly_degree][iquad][idof];
         }
-<<<<<<< HEAD
 
         // Evaluate physical convective flux
         conv_phys_flux_at_q[iquad] = this->pde_physics_double->convective_flux (soln_at_q[iquad]);
 
         // Diffusion
-        diffusive_phys_flux_at_q[iquad] = this->pde_physics_double->dissipative_flux(soln_at_q[iquad], aux_soln_at_q[iquad]);
+        diffusive_phys_flux_at_q[iquad] = this->pde_physics_double->dissipative_flux(soln_at_q[iquad], aux_soln_at_q[iquad], current_cell_index);
 
         // Source
         if(this->all_parameters->manufactured_convergence_study_param.manufactured_solution_param.use_manufactured_source_term) {
@@ -1148,17 +1132,7 @@
                                                         * mapping_support_points[idim][imetric_dof];
                 }
             }
-            source_at_q[iquad] = this->pde_physics_double->source_term (quad_point, soln_at_q[iquad], this->current_time);
-=======
-        //std::cout << "Density " << soln_at_q[iquad][0] << std::endl;
-        //if(nstate>1) std::cout << "Momentum " << soln_at_q[iquad][1] << std::endl;
-        //std::cout << "Energy " << soln_at_q[iquad][nstate-1] << std::endl;
-        // Evaluate physical convective flux and source term
-        conv_phys_flux_at_q[iquad] = DGBaseState<dim,nstate,real,MeshType>::pde_physics_double->convective_flux (soln_at_q[iquad]);
-        diss_phys_flux_at_q[iquad] = DGBaseState<dim,nstate,real,MeshType>::pde_physics_double->dissipative_flux (soln_at_q[iquad], soln_grad_at_q[iquad], current_cell_index);
-        if(this->all_parameters->manufactured_convergence_study_param.manufactured_solution_param.use_manufactured_source_term) {
-            source_at_q[iquad] = DGBaseState<dim,nstate,real,MeshType>::pde_physics_double->source_term (fe_values_vol.quadrature_point(iquad), soln_at_q[iquad], current_cell_index);
->>>>>>> 18f8ae4f
+            source_at_q[iquad] = this->pde_physics_double->source_term (quad_point, soln_at_q[iquad], this->current_time, current_cell_index);
         }
     }
 
@@ -1323,24 +1297,15 @@
                 diss_soln_jump_int[s][d] = (diss_soln_num_flux[iquad][s] - soln_int[iquad][s]) * normal_int[d];
             }
         }
-<<<<<<< HEAD
-        diss_flux_jump_int[iquad] = this->pde_physics_fad->dissipative_flux(soln_int[iquad], diss_soln_jump_int);
+
+        diss_flux_jump_int[iquad] = this->pde_physics_fad->dissipative_flux(soln_int[iquad], diss_soln_jump_int, current_cell_index);
 
         diss_auxi_num_flux_dot_n[iquad] = this->diss_num_flux_fad->evaluate_auxiliary_flux(
-                                                                        0.0, 0.0,
-                                                                        soln_int[iquad], soln_ext[iquad],
-                                                                        soln_grad_int[iquad], soln_grad_ext[iquad],
-                                                                        normal_int, penalty, true);
-=======
-        diss_flux_jump_int[iquad] = this->pde_physics_fad->dissipative_flux (soln_int[iquad], diss_soln_jump_int, current_cell_index);
-
-        diss_auxi_num_flux_dot_n[iquad] = DGBaseState<dim,nstate,real,MeshType>::diss_num_flux_fad->evaluate_auxiliary_flux(
             current_cell_index, current_cell_index,
             0.0, 0.0,
             soln_int[iquad], soln_ext[iquad],
             soln_grad_int[iquad], soln_grad_ext[iquad],
             normal_int, penalty, true);
->>>>>>> 18f8ae4f
     }
 
     // Boundary integral
@@ -1519,7 +1484,7 @@
         }
         //get phys flux in vol quad
         ADArrayTensor1 phys_flux_conv      = this->pde_physics_double->convective_flux  (soln_at_q_int[iquad]);
-        ADArrayTensor1 phys_flux_diffusive = this->pde_physics_double->dissipative_flux (soln_at_q_int[iquad], aux_soln_at_q_int[iquad]);
+        ADArrayTensor1 phys_flux_diffusive = this->pde_physics_double->dissipative_flux (soln_at_q_int[iquad], aux_soln_at_q_int[iquad], current_cell_index);
         //transform to a reference flux
         for(int istate=0; istate<nstate; istate++){
             this->operators_state->compute_physical_to_reference(phys_flux_conv[istate],      metric_cofactor_int[iquad], conv_ref_flux_vol_int[iquad][istate]);
@@ -1535,7 +1500,7 @@
         }
         //get phys flux in vol quad
         ADArrayTensor1 phys_flux_conv      = this->pde_physics_double->convective_flux  (soln_at_q_ext[iquad]);
-        ADArrayTensor1 phys_flux_diffusive = this->pde_physics_double->dissipative_flux (soln_at_q_ext[iquad], aux_soln_at_q_ext[iquad]);
+        ADArrayTensor1 phys_flux_diffusive = this->pde_physics_double->dissipative_flux (soln_at_q_ext[iquad], aux_soln_at_q_ext[iquad], neighbor_cell_index);
         //transform to a reference flux
         for(int istate=0; istate<nstate; istate++) {
             this->operators_state->compute_physical_to_reference(phys_flux_conv[istate],      metric_cofactor_ext[iquad], conv_ref_flux_vol_ext[iquad][istate]);
@@ -1631,7 +1596,6 @@
                 conv_ref_flux_int_on_face[iquad][istate] = 0.5 * (conv_surface_ref_flux[istate] + conv_ref_flux_interp_to_face_int[iquad][istate]);
             }
 
-<<<<<<< HEAD
             phys_flux = this->pde_physics_double->convective_flux (soln_ext[iquad]);
             for(int istate=0; istate<nstate; istate++) {
                 this->operators_state->compute_physical_to_reference(phys_flux[istate], metric_cofactor_face[iquad], conv_surface_ref_flux[istate]);
@@ -1648,20 +1612,7 @@
         }
 
         diss_auxi_num_flux_dot_n[iquad] = this->diss_num_flux_double->evaluate_auxiliary_flux(
-=======
-        ADArrayTensor1 diss_soln_jump_int, diss_soln_jump_ext;
-        for (int s=0; s<nstate; s++) {
-            for (int d=0; d<dim; d++) {
-                diss_soln_jump_int[s][d] = (diss_soln_num_flux[iquad][s] - soln_int[iquad][s]) * normal_int[d];
-                diss_soln_jump_ext[s][d] = (diss_soln_num_flux[iquad][s] - soln_ext[iquad][s]) * normal_ext[d];
-            }
-        }
-        diss_flux_jump_int[iquad] = this->pde_physics_fad->dissipative_flux (soln_int[iquad], diss_soln_jump_int, current_cell_index);
-        diss_flux_jump_ext[iquad] = this->pde_physics_fad->dissipative_flux (soln_ext[iquad], diss_soln_jump_ext, neighbor_cell_index);
-
-        diss_auxi_num_flux_dot_n[iquad] = DGBaseState<dim,nstate,real,MeshType>::diss_num_flux_fad->evaluate_auxiliary_flux(
             current_cell_index, neighbor_cell_index,
->>>>>>> 18f8ae4f
             0.0, 0.0,
             soln_int[iquad], soln_ext[iquad],
             aux_soln_int[iquad], aux_soln_ext[iquad],
