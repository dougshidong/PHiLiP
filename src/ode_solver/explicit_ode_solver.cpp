--- conflicted
+++ resolved
@@ -109,13 +109,8 @@
 template <int dim, typename real, int n_rk_stages, typename MeshType> 
 void RungeKuttaODESolver<dim,real,n_rk_stages,MeshType>::allocate_ode_system ()
 {
-<<<<<<< HEAD
-    this->pcout << "Allocating ODE system and evaluating inverse mass matrix..." << std::endl;
-    this->solution_update.reinit(this->dg->locally_owned_dofs, this->dg->ghost_dofs, this->mpi_communicator);
-=======
     this->pcout << "Allocating ODE system..." << std::flush;
     this->solution_update.reinit(this->dg->right_hand_side);
->>>>>>> 96dd8177
     if(this->all_parameters->use_inverse_mass_on_the_fly == false) {
         this->pcout << " evaluating inverse mass matrix..." << std::flush;
         this->dg->evaluate_mass_matrices(true); // creates and stores global inverse mass matrix
