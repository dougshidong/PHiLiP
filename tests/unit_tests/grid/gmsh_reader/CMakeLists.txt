set(TEST_SRC
    gmsh_quad_reordering.cpp
    )

set(EXECUTABLE_OUTPUT_PATH ${CMAKE_CURRENT_BINARY_DIR})
foreach(dim RANGE 2 3)
    message(STATUS "Generating ${dim}D Gmsh grids")
    string(CONCAT GMSH_GEO ${dim}D_square.geo)
    configure_file(${GMSH_GEO} ${GMSH_GEO} COPYONLY)

    execute_process(COMMAND gmsh ${GMSH_GEO} -
                    WORKING_DIRECTORY ${CMAKE_CURRENT_SOURCE_DIR}
                    RESULT_VARIABLE GMSH_RESULT
                    OUTPUT_QUIET)
    if(NOT GMSH_RESULT EQUAL "0")
        message(FATAL_ERROR
                "gmsh ${GMSH_RESULT}, please check ${GMSH_GEO} file")
    endif()

    string(CONCAT GMSH_MSH ${dim}D_square.msh)
    configure_file(${GMSH_MSH} ${GMSH_MSH} COPYONLY)
endforeach()

foreach(dim RANGE 2 3)

    # Output executable
    string(CONCAT TEST_TARGET ${dim}D_GMSH_READER)
    message("Adding executable " ${TEST_TARGET} " with files " ${TEST_SRC} "\n")
    add_executable(${TEST_TARGET} ${TEST_SRC})

    # Replace occurences of PHILIP_DIM with 1, 2, or 3 in the code
    target_compile_definitions(${TEST_TARGET} PRIVATE PHILIP_DIM=${dim})

    # Compile this executable when 'make unit_tests'
    add_dependencies(unit_tests ${TEST_TARGET})
    add_dependencies(${dim}D ${TEST_TARGET})

    # Library dependency
    string(CONCAT HighOrderGridLib HighOrderGrid_${dim}D)
    target_link_libraries(${TEST_TARGET} ${HighOrderGridLib})
    unset(HighOrderGridLib)

    # Setup target with deal.II
    if (NOT DOC_ONLY)
        DEAL_II_SETUP_TARGET(${TEST_TARGET})
    endif()

    unset(TEST_TARGET)

endforeach()

foreach(dim RANGE 2 3)
    add_test(
      NAME ${dim}D_GMSH_READER_SQUARE
      COMMAND mpirun -n ${MPIMAX} ${CMAKE_CURRENT_BINARY_DIR}/${dim}D_GMSH_READER --input=${dim}D_square.msh
      WORKING_DIRECTORY ${TEST_OUTPUT_DIR}
    )
    set_tests_labels(${dim}D_GMSH_READER_SQUARE GRID
                                                ${dim}D
                                                PARALLEL
                                                GMSH
                                                QUICK
                                                UNIT_TEST)
endforeach()

set (filename "airfoil.msh")
if(NOT EXISTS ${CMAKE_CURRENT_SOURCE_DIR}/${filename})
  message(SEND_ERROR
"Missing NACA0012 mesh file named ${filename}. Please download them from
    https://drive.google.com/drive/folders/1EeN4ooMK2awre2O_WBWJNMyO4FGDX_PN?usp=sharing
and place them in
      ${CMAKE_CURRENT_SOURCE_DIR}, or simply run get_gmsh_mesh_files_local.sh"
      )
endif()
configure_file(${filename} ${filename} COPYONLY)
add_test(
  NAME 2D_GMSH_READER_NACA0012
  COMMAND mpirun -n ${MPIMAX} ${CMAKE_CURRENT_BINARY_DIR}/2D_GMSH_READER --input=${filename}
  WORKING_DIRECTORY ${TEST_OUTPUT_DIR}
)
<<<<<<< HEAD
set_tests_labels(2D_GMSH_READER_NACA0012    GRID
                                            2D
                                            PARALLEL
                                            GMSH
                                            QUICK
                                            UNIT_TEST)
=======
>>>>>>> f3605e9e

set (filename "naca0012_hopw_ref2.msh")
if(NOT EXISTS ${CMAKE_CURRENT_SOURCE_DIR}/${filename})
  message(SEND_ERROR
"Missing NACA0012 mesh file named ${filename}. Please download them from
    https://drive.google.com/drive/folders/1EeN4ooMK2awre2O_WBWJNMyO4FGDX_PN?usp=sharing
and place them in
      ${CMAKE_CURRENT_SOURCE_DIR}, or simply run get_gmsh_mesh_files_local.sh"
      )
endif()
configure_file(${filename} ${filename} COPYONLY)
add_test(
  NAME 2D_GMSH_READER_NACA0012_HOPW
  COMMAND mpirun -n ${MPIMAX} ${CMAKE_CURRENT_BINARY_DIR}/2D_GMSH_READER --input=${filename}
  WORKING_DIRECTORY ${TEST_OUTPUT_DIR}
)
<<<<<<< HEAD
set_tests_labels(2D_GMSH_READER_NACA0012_HOPW   GRID
                                                2D
                                                PARALLEL
                                                GMSH
                                                QUICK
                                                UNIT_TEST)

set (filename "3D_CUBE_2ndOrder.msh")
if(NOT EXISTS ${CMAKE_CURRENT_SOURCE_DIR}/${filename})
  message(SEND_ERROR
"Missing 3D GMSH file named ${filename}. Please download them from
    https://drive.google.com/drive/folders/1ZjwSvbrRK5pHvMULfC69n6oierTej2Cv?usp=sharing
and place them in
      ${CMAKE_CURRENT_SOURCE_DIR}, or simply run get_gmsh_mesh_files_local.sh"
      )
endif()
configure_file(${filename} ${filename} COPYONLY)
add_test(
  NAME 3D_GMSH_READER_3D_CUBE_2ndOrder
  COMMAND mpirun -n ${MPIMAX} ${CMAKE_CURRENT_BINARY_DIR}/3D_GMSH_READER --input=${filename}
  WORKING_DIRECTORY ${TEST_OUTPUT_DIR}
)
set_tests_labels(3D_GMSH_READER_3D_CUBE_2ndOrder   GRID
                                                3D
                                                PARALLEL
                                                GMSH
                                                QUICK
                                                UNIT_TEST)
=======

# set (filename "3D_Cube_2_Cells.msh")
# if(NOT EXISTS ${CMAKE_CURRENT_SOURCE_DIR}/${filename})
#   message(SEND_ERROR
# "Missing 3D GMSH file named ${filename}. Please download them from
#     https://drive.google.com/drive/folders/1ZjwSvbrRK5pHvMULfC69n6oierTej2Cv?usp=sharing
# and place them in
#       ${CMAKE_CURRENT_SOURCE_DIR}, or simply run get_gmsh_mesh_files_local.sh"
#       )
# endif()
# configure_file(${filename} ${filename} COPYONLY)
# add_test(
#   NAME 3D_GMSH_READER_3D_CUBE_1stOrder
#   COMMAND mpirun -n ${MPIMAX} ${CMAKE_CURRENT_BINARY_DIR}/3D_GMSH_READER --input=${filename}
#   WORKING_DIRECTORY ${TEST_OUTPUT_DIR}
# )

# set (filename "3D_CUBE_2ndOrder.msh")
# if(NOT EXISTS ${CMAKE_CURRENT_SOURCE_DIR}/${filename})
#   message(SEND_ERROR
# "Missing 3D GMSH file named ${filename}. Please download them from
#     https://drive.google.com/drive/folders/1ZjwSvbrRK5pHvMULfC69n6oierTej2Cv?usp=sharing
# and place them in
#       ${CMAKE_CURRENT_SOURCE_DIR}, or simply run get_gmsh_mesh_files_local.sh"
#       )
# endif()
# configure_file(${filename} ${filename} COPYONLY)
# add_test(
#   NAME 3D_GMSH_READER_3D_CUBE_2ndOrder
#   COMMAND mpirun -n ${MPIMAX} ${CMAKE_CURRENT_BINARY_DIR}/3D_GMSH_READER --input=${filename}
#   WORKING_DIRECTORY ${TEST_OUTPUT_DIR}
# )
>>>>>>> f3605e9e

set (filename "3d_gaussian_bump.msh")
if(NOT EXISTS ${CMAKE_CURRENT_SOURCE_DIR}/${filename})
  message(SEND_ERROR
"Missing 3D GMSH file named ${filename}. Please download them from
    https://drive.google.com/drive/folders/1xaQRTCd8VXDeaV1alQ5oHI_YMm2X0X5R?usp=sharing
and place them in
      ${CMAKE_CURRENT_SOURCE_DIR}, or simply run get_gmsh_mesh_files_local.sh"
      )
endif()
configure_file(${filename} ${filename} COPYONLY)
add_test(
  NAME 3D_GMSH_READER_3D_GAUSSIAN_BUMP
  COMMAND mpirun -n ${MPIMAX} ${CMAKE_CURRENT_BINARY_DIR}/3D_GMSH_READER --input=${filename}
  WORKING_DIRECTORY ${TEST_OUTPUT_DIR}
)
<<<<<<< HEAD
set_tests_labels(3D_GMSH_READER_3D_GAUSSIAN_BUMP    GRID
                                                    3D
                                                    PARALLEL
                                                    GMSH
                                                    QUICK
                                                    UNIT_TEST)
=======

>>>>>>> f3605e9e
set (filename "3d_cube_periodic.msh")
if(NOT EXISTS ${CMAKE_CURRENT_SOURCE_DIR}/${filename})
  message(SEND_ERROR
"Missing 3D GMSH file named ${filename}. Please download it from
    https://drive.google.com/uc?id=1MqYCsClOlcm1fVRT0JOSBBzZ1YtB0vZE
and place them in
      ${CMAKE_CURRENT_SOURCE_DIR}, or simply run get_gmsh_mesh_files_local.sh"
      )
endif()
configure_file(${filename} ${filename} COPYONLY)
add_test(
  NAME 3D_GMSH_READER_3D_CUBE_PERIODIC
  COMMAND mpirun -n ${MPIMAX} ${CMAKE_CURRENT_BINARY_DIR}/3D_GMSH_READER --input=${filename}
  WORKING_DIRECTORY ${TEST_OUTPUT_DIR}
)
<<<<<<< HEAD
set_tests_labels(3D_GMSH_READER_3D_CUBE_PERIODIC    GRID
                                                    3D
                                                    PARALLEL
                                                    GMSH
                                                    QUICK
                                                    UNIT_TEST)
=======
>>>>>>> f3605e9e

set (filename "SD7003_1_cell_spanwise.msh")
if(NOT EXISTS ${CMAKE_CURRENT_SOURCE_DIR}/${filename})
  message(SEND_ERROR
"Missing 3D GMSH file named ${filename}. Please download it from
    https://drive.google.com/drive/folders/1xaQRTCd8VXDeaV1alQ5oHI_YMm2X0X5R?usp=sharing
and place them in
      ${CMAKE_CURRENT_SOURCE_DIR}, or simply run get_gmsh_mesh_files_local.sh"
      )
endif()
configure_file(${filename} ${filename} COPYONLY)
add_test(
  NAME 3D_GMSH_READER_SD7003_01_CELL_SPANWISE
  COMMAND mpirun -n ${MPIMAX} ${CMAKE_CURRENT_BINARY_DIR}/3D_GMSH_READER --input=${filename}
  WORKING_DIRECTORY ${TEST_OUTPUT_DIR}
)
<<<<<<< HEAD
set_tests_labels(3D_GMSH_READER_SD7003_01_CELL_SPANWISE GRID
                                                        3D
                                                        PARALLEL
                                                        GMSH
                                                        QUICK
                                                        UNIT_TEST)
=======
>>>>>>> f3605e9e

set (filename "SD7003_4_cell_spanwise.msh")
if(NOT EXISTS ${CMAKE_CURRENT_SOURCE_DIR}/${filename})
  message(SEND_ERROR
"Missing 3D GMSH file named ${filename}. Please download it from
    https://drive.google.com/drive/folders/1xaQRTCd8VXDeaV1alQ5oHI_YMm2X0X5R?usp=sharing
and place them in
      ${CMAKE_CURRENT_SOURCE_DIR}, or simply run get_gmsh_mesh_files_local.sh"
      )
endif()
configure_file(${filename} ${filename} COPYONLY)
add_test(
  NAME 3D_GMSH_READER_SD7003_04_CELL_SPANWISE
  COMMAND mpirun -n ${MPIMAX} ${CMAKE_CURRENT_BINARY_DIR}/3D_GMSH_READER --input=${filename}
  WORKING_DIRECTORY ${TEST_OUTPUT_DIR}
)
<<<<<<< HEAD
set_tests_labels(3D_GMSH_READER_SD7003_04_CELL_SPANWISE GRID
                                                        3D
                                                        PARALLEL
                                                        GMSH
                                                        EXPECTED_FAILURE
                                                        QUICK
                                                        UNIT_TEST)
=======
>>>>>>> f3605e9e

set (filename "SD7003_12_cell_spanwise.msh")
if(NOT EXISTS ${CMAKE_CURRENT_SOURCE_DIR}/${filename})
  message(SEND_ERROR
"Missing 3D GMSH file named ${filename}. Please download it from
    https://drive.google.com/drive/folders/1xaQRTCd8VXDeaV1alQ5oHI_YMm2X0X5R?usp=sharing
and place them in
      ${CMAKE_CURRENT_SOURCE_DIR}, or simply run get_gmsh_mesh_files_local.sh"
      )
endif()
configure_file(${filename} ${filename} COPYONLY)
add_test(
  NAME 3D_GMSH_READER_SD7003_12_CELL_SPANWISE
  COMMAND mpirun -n ${MPIMAX} ${CMAKE_CURRENT_BINARY_DIR}/3D_GMSH_READER --input=${filename}
  WORKING_DIRECTORY ${TEST_OUTPUT_DIR}
)
<<<<<<< HEAD
set_tests_labels(3D_GMSH_READER_SD7003_12_CELL_SPANWISE GRID
                                                        3D
                                                        PARALLEL
                                                        GMSH
                                                        EXPECTED_FAILURE
                                                        QUICK
                                                        UNIT_TEST)
=======
>>>>>>> f3605e9e

set (filename "channel_structured.msh")
if(NOT EXISTS ${CMAKE_CURRENT_SOURCE_DIR}/${filename})
  message(SEND_ERROR
"Missing 3D GMSH file named ${filename}. Please download it from
    https://drive.google.com/drive/folders/1xaQRTCd8VXDeaV1alQ5oHI_YMm2X0X5R?usp=sharing
and place them in
      ${CMAKE_CURRENT_SOURCE_DIR}, or simply run get_gmsh_mesh_files_local.sh"
      )
endif()
configure_file(${filename} ${filename} COPYONLY)
add_test(
  NAME 3D_GMSH_READER_CHANNEL_STRUCTURED
  COMMAND mpirun -n ${MPIMAX} ${CMAKE_CURRENT_BINARY_DIR}/3D_GMSH_READER --input=${filename}
  WORKING_DIRECTORY ${TEST_OUTPUT_DIR}
)
<<<<<<< HEAD
set_tests_labels(3D_GMSH_READER_CHANNEL_STRUCTURED  GRID
                                                    3D
                                                    PARALLEL
                                                    GMSH
                                                    QUICK
                                                    UNIT_TEST)
=======

# set (filename "NACA0012_Coarse.msh")
# if(NOT EXISTS ${CMAKE_CURRENT_SOURCE_DIR}/${filename})
#   message(SEND_ERROR
# "Missing 3D GMSH file named ${filename}. Please download it from
#     https://drive.google.com/drive/folders/1xaQRTCd8VXDeaV1alQ5oHI_YMm2X0X5R?usp=sharing
# and place them in
#       ${CMAKE_CURRENT_SOURCE_DIR}, or simply run get_gmsh_mesh_files_local.sh"
#       )
# endif()
# configure_file(${filename} ${filename} COPYONLY)
# add_test(
#   NAME 3D_GMSH_READER_NACA0012_01_CELL_SPANWISE
#   COMMAND mpirun -n ${MPIMAX} ${CMAKE_CURRENT_BINARY_DIR}/3D_GMSH_READER --input=${filename}
#   WORKING_DIRECTORY ${TEST_OUTPUT_DIR}
# )


# set (filename "3D_Cube.msh")
# if(NOT EXISTS ${CMAKE_CURRENT_SOURCE_DIR}/${filename})
#   message(SEND_ERROR
# "Missing 3D GMSH file named ${filename}. Please download it from
#     https://drive.google.com/drive/folders/1xaQRTCd8VXDeaV1alQ5oHI_YMm2X0X5R?usp=sharing
# and place them in
#       ${CMAKE_CURRENT_SOURCE_DIR}, or simply run get_gmsh_mesh_files_local.sh"
#       )
# endif()
# configure_file(${filename} ${filename} COPYONLY)
# add_test(
#   NAME 3D_CUBE_QUAD_REORDERING
#   COMMAND mpirun -n ${MPIMAX} ${CMAKE_CURRENT_BINARY_DIR}/3D_GMSH_READER --input=${filename}
#   WORKING_DIRECTORY ${TEST_OUTPUT_DIR}
# )
>>>>>>> f3605e9e
<|MERGE_RESOLUTION|>--- conflicted
+++ resolved
@@ -78,15 +78,12 @@
   COMMAND mpirun -n ${MPIMAX} ${CMAKE_CURRENT_BINARY_DIR}/2D_GMSH_READER --input=${filename}
   WORKING_DIRECTORY ${TEST_OUTPUT_DIR}
 )
-<<<<<<< HEAD
 set_tests_labels(2D_GMSH_READER_NACA0012    GRID
                                             2D
                                             PARALLEL
                                             GMSH
                                             QUICK
                                             UNIT_TEST)
-=======
->>>>>>> f3605e9e
 
 set (filename "naca0012_hopw_ref2.msh")
 if(NOT EXISTS ${CMAKE_CURRENT_SOURCE_DIR}/${filename})
@@ -103,7 +100,6 @@
   COMMAND mpirun -n ${MPIMAX} ${CMAKE_CURRENT_BINARY_DIR}/2D_GMSH_READER --input=${filename}
   WORKING_DIRECTORY ${TEST_OUTPUT_DIR}
 )
-<<<<<<< HEAD
 set_tests_labels(2D_GMSH_READER_NACA0012_HOPW   GRID
                                                 2D
                                                 PARALLEL
@@ -132,40 +128,6 @@
                                                 GMSH
                                                 QUICK
                                                 UNIT_TEST)
-=======
-
-# set (filename "3D_Cube_2_Cells.msh")
-# if(NOT EXISTS ${CMAKE_CURRENT_SOURCE_DIR}/${filename})
-#   message(SEND_ERROR
-# "Missing 3D GMSH file named ${filename}. Please download them from
-#     https://drive.google.com/drive/folders/1ZjwSvbrRK5pHvMULfC69n6oierTej2Cv?usp=sharing
-# and place them in
-#       ${CMAKE_CURRENT_SOURCE_DIR}, or simply run get_gmsh_mesh_files_local.sh"
-#       )
-# endif()
-# configure_file(${filename} ${filename} COPYONLY)
-# add_test(
-#   NAME 3D_GMSH_READER_3D_CUBE_1stOrder
-#   COMMAND mpirun -n ${MPIMAX} ${CMAKE_CURRENT_BINARY_DIR}/3D_GMSH_READER --input=${filename}
-#   WORKING_DIRECTORY ${TEST_OUTPUT_DIR}
-# )
-
-# set (filename "3D_CUBE_2ndOrder.msh")
-# if(NOT EXISTS ${CMAKE_CURRENT_SOURCE_DIR}/${filename})
-#   message(SEND_ERROR
-# "Missing 3D GMSH file named ${filename}. Please download them from
-#     https://drive.google.com/drive/folders/1ZjwSvbrRK5pHvMULfC69n6oierTej2Cv?usp=sharing
-# and place them in
-#       ${CMAKE_CURRENT_SOURCE_DIR}, or simply run get_gmsh_mesh_files_local.sh"
-#       )
-# endif()
-# configure_file(${filename} ${filename} COPYONLY)
-# add_test(
-#   NAME 3D_GMSH_READER_3D_CUBE_2ndOrder
-#   COMMAND mpirun -n ${MPIMAX} ${CMAKE_CURRENT_BINARY_DIR}/3D_GMSH_READER --input=${filename}
-#   WORKING_DIRECTORY ${TEST_OUTPUT_DIR}
-# )
->>>>>>> f3605e9e
 
 set (filename "3d_gaussian_bump.msh")
 if(NOT EXISTS ${CMAKE_CURRENT_SOURCE_DIR}/${filename})
@@ -182,16 +144,12 @@
   COMMAND mpirun -n ${MPIMAX} ${CMAKE_CURRENT_BINARY_DIR}/3D_GMSH_READER --input=${filename}
   WORKING_DIRECTORY ${TEST_OUTPUT_DIR}
 )
-<<<<<<< HEAD
 set_tests_labels(3D_GMSH_READER_3D_GAUSSIAN_BUMP    GRID
                                                     3D
                                                     PARALLEL
                                                     GMSH
                                                     QUICK
                                                     UNIT_TEST)
-=======
-
->>>>>>> f3605e9e
 set (filename "3d_cube_periodic.msh")
 if(NOT EXISTS ${CMAKE_CURRENT_SOURCE_DIR}/${filename})
   message(SEND_ERROR
@@ -207,15 +165,12 @@
   COMMAND mpirun -n ${MPIMAX} ${CMAKE_CURRENT_BINARY_DIR}/3D_GMSH_READER --input=${filename}
   WORKING_DIRECTORY ${TEST_OUTPUT_DIR}
 )
-<<<<<<< HEAD
 set_tests_labels(3D_GMSH_READER_3D_CUBE_PERIODIC    GRID
                                                     3D
                                                     PARALLEL
                                                     GMSH
                                                     QUICK
                                                     UNIT_TEST)
-=======
->>>>>>> f3605e9e
 
 set (filename "SD7003_1_cell_spanwise.msh")
 if(NOT EXISTS ${CMAKE_CURRENT_SOURCE_DIR}/${filename})
@@ -232,15 +187,12 @@
   COMMAND mpirun -n ${MPIMAX} ${CMAKE_CURRENT_BINARY_DIR}/3D_GMSH_READER --input=${filename}
   WORKING_DIRECTORY ${TEST_OUTPUT_DIR}
 )
-<<<<<<< HEAD
 set_tests_labels(3D_GMSH_READER_SD7003_01_CELL_SPANWISE GRID
                                                         3D
                                                         PARALLEL
                                                         GMSH
                                                         QUICK
                                                         UNIT_TEST)
-=======
->>>>>>> f3605e9e
 
 set (filename "SD7003_4_cell_spanwise.msh")
 if(NOT EXISTS ${CMAKE_CURRENT_SOURCE_DIR}/${filename})
@@ -257,7 +209,6 @@
   COMMAND mpirun -n ${MPIMAX} ${CMAKE_CURRENT_BINARY_DIR}/3D_GMSH_READER --input=${filename}
   WORKING_DIRECTORY ${TEST_OUTPUT_DIR}
 )
-<<<<<<< HEAD
 set_tests_labels(3D_GMSH_READER_SD7003_04_CELL_SPANWISE GRID
                                                         3D
                                                         PARALLEL
@@ -265,8 +216,6 @@
                                                         EXPECTED_FAILURE
                                                         QUICK
                                                         UNIT_TEST)
-=======
->>>>>>> f3605e9e
 
 set (filename "SD7003_12_cell_spanwise.msh")
 if(NOT EXISTS ${CMAKE_CURRENT_SOURCE_DIR}/${filename})
@@ -283,7 +232,6 @@
   COMMAND mpirun -n ${MPIMAX} ${CMAKE_CURRENT_BINARY_DIR}/3D_GMSH_READER --input=${filename}
   WORKING_DIRECTORY ${TEST_OUTPUT_DIR}
 )
-<<<<<<< HEAD
 set_tests_labels(3D_GMSH_READER_SD7003_12_CELL_SPANWISE GRID
                                                         3D
                                                         PARALLEL
@@ -291,8 +239,6 @@
                                                         EXPECTED_FAILURE
                                                         QUICK
                                                         UNIT_TEST)
-=======
->>>>>>> f3605e9e
 
 set (filename "channel_structured.msh")
 if(NOT EXISTS ${CMAKE_CURRENT_SOURCE_DIR}/${filename})
@@ -309,45 +255,9 @@
   COMMAND mpirun -n ${MPIMAX} ${CMAKE_CURRENT_BINARY_DIR}/3D_GMSH_READER --input=${filename}
   WORKING_DIRECTORY ${TEST_OUTPUT_DIR}
 )
-<<<<<<< HEAD
 set_tests_labels(3D_GMSH_READER_CHANNEL_STRUCTURED  GRID
                                                     3D
                                                     PARALLEL
                                                     GMSH
                                                     QUICK
-                                                    UNIT_TEST)
-=======
-
-# set (filename "NACA0012_Coarse.msh")
-# if(NOT EXISTS ${CMAKE_CURRENT_SOURCE_DIR}/${filename})
-#   message(SEND_ERROR
-# "Missing 3D GMSH file named ${filename}. Please download it from
-#     https://drive.google.com/drive/folders/1xaQRTCd8VXDeaV1alQ5oHI_YMm2X0X5R?usp=sharing
-# and place them in
-#       ${CMAKE_CURRENT_SOURCE_DIR}, or simply run get_gmsh_mesh_files_local.sh"
-#       )
-# endif()
-# configure_file(${filename} ${filename} COPYONLY)
-# add_test(
-#   NAME 3D_GMSH_READER_NACA0012_01_CELL_SPANWISE
-#   COMMAND mpirun -n ${MPIMAX} ${CMAKE_CURRENT_BINARY_DIR}/3D_GMSH_READER --input=${filename}
-#   WORKING_DIRECTORY ${TEST_OUTPUT_DIR}
-# )
-
-
-# set (filename "3D_Cube.msh")
-# if(NOT EXISTS ${CMAKE_CURRENT_SOURCE_DIR}/${filename})
-#   message(SEND_ERROR
-# "Missing 3D GMSH file named ${filename}. Please download it from
-#     https://drive.google.com/drive/folders/1xaQRTCd8VXDeaV1alQ5oHI_YMm2X0X5R?usp=sharing
-# and place them in
-#       ${CMAKE_CURRENT_SOURCE_DIR}, or simply run get_gmsh_mesh_files_local.sh"
-#       )
-# endif()
-# configure_file(${filename} ${filename} COPYONLY)
-# add_test(
-#   NAME 3D_CUBE_QUAD_REORDERING
-#   COMMAND mpirun -n ${MPIMAX} ${CMAKE_CURRENT_BINARY_DIR}/3D_GMSH_READER --input=${filename}
-#   WORKING_DIRECTORY ${TEST_OUTPUT_DIR}
-# )
->>>>>>> f3605e9e
+                                                    UNIT_TEST)