--- conflicted
+++ resolved
@@ -48,10 +48,6 @@
     int output_restart_files_every_x_steps; ///< Outputs the restart files every x steps
     double output_restart_files_every_dt_time_intervals; ///< Outputs the restart files at time intervals of dt
 
-<<<<<<< HEAD
-    int number_of_times_to_solve;
-    double refinement_ratio;
-=======
     /** For taylor green vortex integration tests, expected kinetic energy at final time. */
     double expected_kinetic_energy_at_final_time;
 
@@ -67,7 +63,9 @@
         };
     /// Selected DensityInitialConditionType from the input file
     DensityInitialConditionType density_initial_condition_type;
->>>>>>> b13f5ff0
+  
+    int number_of_times_to_solve; ///<For time refinement study, number of times to run the calculation
+    double refinement_ratio; ///<For time refinement study, ratio of next timestep size to current one, 0<r<1
 
     /// Declares the possible variables and sets the defaults.
     static void declare_parameters (dealii::ParameterHandler &prm);
