#ifndef __EXPLICIT_ODESOLVER__
#define __EXPLICIT_ODESOLVER__

#include "dg/dg.h"
#include "ode_solver_base.h"

namespace PHiLiP {
namespace ODE {

/// Explicit ODE solver derived from ODESolver.
#if PHILIP_DIM==1
template <int dim, typename real, typename MeshType = dealii::Triangulation<dim>>
#else
template <int dim, typename real, typename MeshType = dealii::parallel::distributed::Triangulation<dim>>
#endif
class ExplicitODESolver: public ODESolverBase <dim, real, MeshType>
{
public:
    /// Default constructor that will set the constants.
    ExplicitODESolver(std::shared_ptr< DGBase<dim, real, MeshType> > dg_input); ///< Constructor.

    /// Destructor
    ~ExplicitODESolver() {};

    /// Function to evaluate solution update
    void step_in_time(real dt, const bool pseudotime);

    /// Function to allocate the ODE system
    void allocate_ode_system ();

protected:
    /// Runge-Kutta order
    const int rk_order;
    
    /// Storage for the derivative at each Runge-Kutta stage
    std::vector<dealii::LinearAlgebra::distributed::Vector<double>> rk_stage;
    
    /// Butcher tableau "a"
    dealii::Table<2,double> butcher_tableau_a;

    /// Butcher tableau "b"
    dealii::Table<1,double> butcher_tableau_b;

<<<<<<< HEAD
    /// Butcher tableau "c"
    dealii::Table<1,double> butcher_tableau_c;
=======
    /// Modify timestep
    virtual void modify_time_step(real &dt); 
>>>>>>> 440e34af
};

} // ODE namespace
} // PHiLiP namespace

#endif
<|MERGE_RESOLUTION|>--- conflicted
+++ resolved
@@ -41,13 +41,11 @@
     /// Butcher tableau "b"
     dealii::Table<1,double> butcher_tableau_b;
 
-<<<<<<< HEAD
     /// Butcher tableau "c"
     dealii::Table<1,double> butcher_tableau_c;
-=======
+
     /// Modify timestep
     virtual void modify_time_step(real &dt); 
->>>>>>> 440e34af
 };
 
 } // ODE namespace
