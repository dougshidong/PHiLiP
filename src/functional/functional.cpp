// includes
#include <vector>
#include <algorithm>

#include <Sacado.hpp>

#include <deal.II/base/function.h>
#include <deal.II/base/symmetric_tensor.h>

#include <deal.II/lac/la_parallel_vector.h>

#include <deal.II/differentiation/ad/sacado_math.h>
#include <deal.II/differentiation/ad/sacado_number_types.h>
#include <deal.II/differentiation/ad/sacado_product_types.h>

#include <deal.II/fe/fe_q.h>
#include <deal.II/fe/fe_values.h>

#include <deal.II/dofs/dof_tools.h>

#include "physics/physics.h"
#include "physics/physics_factory.h"
#include "physics/model.h"
#include "physics/model_factory.h"
#include "dg/dg.h"
#include "functional.h"
#include "lift_drag.hpp"

/// Returns y = Ax.
/** Had to rewrite this instead of 
 *  dealii::contract<1,0>(A,x);
 *  because contract doesn't allow the use of codi variables.
 */
template<int dim, typename real1, typename real2>
dealii::Tensor<1,dim,real1> vmult(const dealii::Tensor<2,dim,real1> A, const dealii::Tensor<1,dim,real2> x)
{
     dealii::Tensor<1,dim,real1> y;
     for (int row=0;row<dim;++row) {
         y[row] = 0.0;
         for (int col=0;col<dim;++col) {
             y[row] += A[row][col] * x[col];
         }
     }
     return y;
}

/// Returns norm of dealii::Tensor<1,dim,real>
/** Had to rewrite this instead of 
 *  x.norm()
 *  because norm() doesn't allow the use of codi variables.
 */
template<int dim, typename real1>
real1 norm(const dealii::Tensor<1,dim,real1> x)
{
     real1 val = 0.0;
     for (int row=0;row<dim;++row) {
         val += x[row] * x[row];
     }
     return sqrt(val);
}

namespace PHiLiP {

template <int dim, int nstate, typename real, typename MeshType>
FunctionalNormLpVolume<dim,nstate,real,MeshType>::FunctionalNormLpVolume(
    const double                               _normLp,
    std::shared_ptr<DGBase<dim,real,MeshType>> _dg,
    const bool                                 _uses_solution_values,
    const bool                                 _uses_solution_gradient) : 
        Functional<dim,nstate,real,MeshType>::Functional(_dg, _uses_solution_values, _uses_solution_gradient),
        normLp(_normLp) {}

template <int dim, int nstate, typename real, typename MeshType>
template <typename real2>
real2 FunctionalNormLpVolume<dim,nstate,real,MeshType>::evaluate_volume_integrand(
    const PHiLiP::Physics::PhysicsBase<dim,nstate,real2> &/*physics*/,
    const dealii::Point<dim,real2> &                      /*phys_coord*/,
    const std::array<real2,nstate> &                      soln_at_q,
    const std::array<dealii::Tensor<1,dim,real2>,nstate> &/*soln_grad_at_q*/) const
{
    real2 lpnorm_value = 0;
    for(unsigned int istate = 0; istate < nstate; ++istate)
        lpnorm_value += pow(abs(soln_at_q[istate]), this->normLp);
    return lpnorm_value;
}

template <int dim, int nstate, typename real, typename MeshType>
FunctionalNormLpBoundary<dim,nstate,real,MeshType>::FunctionalNormLpBoundary(
    const double                               _normLp,
    std::vector<unsigned int>                  _boundary_vector,
    const bool                                 _use_all_boundaries,
    std::shared_ptr<DGBase<dim,real,MeshType>> _dg,
    const bool                                 _uses_solution_values,
    const bool                                 _uses_solution_gradient) : 
        Functional<dim,nstate,real,MeshType>::Functional(_dg, _uses_solution_values, _uses_solution_gradient),
        normLp(_normLp),
        boundary_vector(_boundary_vector),
        use_all_boundaries(_use_all_boundaries) {}

template <int dim, int nstate, typename real, typename MeshType>
template <typename real2>
real2 FunctionalNormLpBoundary<dim,nstate,real,MeshType>::evaluate_boundary_integrand(
    const PHiLiP::Physics::PhysicsBase<dim,nstate,real2> &/* physics */,
    const unsigned int                                    boundary_id,
    const dealii::Point<dim,real2> &                      /* phys_coord */,
    const dealii::Tensor<1,dim,real2> &                   /* normal */,
    const std::array<real2,nstate> &                      soln_at_q,
    const std::array<dealii::Tensor<1,dim,real2>,nstate> &/* soln_grad_at_q */) const
{
    real2 lpnorm_value = 0;

    // condition for whether the current cell should be evaluated
    auto boundary_vector_index = std::find(this->boundary_vector.begin(), this->boundary_vector.end(), boundary_id);
    bool eval_boundary = this->use_all_boundaries || boundary_vector_index != this->boundary_vector.end();

    if(!eval_boundary)
        return lpnorm_value;

    for(unsigned int istate = 0; istate < nstate; ++istate)
        lpnorm_value += pow(abs(soln_at_q[istate]), this->normLp);

    return lpnorm_value;
}

template <int dim, int nstate, typename real, typename MeshType>
FunctionalWeightedIntegralVolume<dim,nstate,real,MeshType>::FunctionalWeightedIntegralVolume(
    std::shared_ptr<ManufacturedSolutionFunction<dim,real>>                    _weight_function_double,
    std::shared_ptr<ManufacturedSolutionFunction<dim,FadFadType>>              _weight_function_adtype,
    const bool                                                                 _use_weight_function_laplacian,
    std::shared_ptr<DGBase<dim,real,MeshType>>                                 _dg,
    const bool                                                                 _uses_solution_values,
    const bool                                                                 _uses_solution_gradient) : 
        Functional<dim,nstate,real,MeshType>::Functional(_dg, _uses_solution_values, _uses_solution_gradient),
        weight_function_double(_weight_function_double),
        weight_function_adtype(_weight_function_adtype),
        use_weight_function_laplacian(_use_weight_function_laplacian) {}

template <int dim, int nstate, typename real, typename MeshType>
template <typename real2>
real2 FunctionalWeightedIntegralVolume<dim,nstate,real,MeshType>::evaluate_volume_integrand(
    const PHiLiP::Physics::PhysicsBase<dim,nstate,real2> &  /*physics*/,
    const dealii::Point<dim,real2> &                        phys_coord,
    const std::array<real2,nstate> &                        soln_at_q,
    const std::array<dealii::Tensor<1,dim,real2>,nstate> &  /*soln_grad_at_q*/,
    std::shared_ptr<ManufacturedSolutionFunction<dim,real2>> weight_function) const
{
    real2 val = 0;

    if(this->use_weight_function_laplacian){
        for(unsigned int istate = 0; istate < nstate; ++istate)
            val += soln_at_q[istate] * dealii::trace(weight_function->hessian(phys_coord, istate));
    }else{
        for(unsigned int istate = 0; istate < nstate; ++istate)
            val += soln_at_q[istate] * weight_function->value(phys_coord, istate);
    }

    return val;
}

template <int dim, int nstate, typename real, typename MeshType>
FunctionalWeightedIntegralBoundary<dim,nstate,real,MeshType>::FunctionalWeightedIntegralBoundary(
    std::shared_ptr<ManufacturedSolutionFunction<dim,real>>                    _weight_function_double,
    std::shared_ptr<ManufacturedSolutionFunction<dim,FadFadType>>              _weight_function_adtype,
    const bool                                                                 _use_weight_function_laplacian,
    std::vector<unsigned int>                                                  _boundary_vector,
    const bool                                                                 _use_all_boundaries,
    std::shared_ptr<DGBase<dim,real,MeshType>>                                 _dg,
    const bool                                                                 _uses_solution_values,
    const bool                                                                 _uses_solution_gradient) : 
        Functional<dim,nstate,real,MeshType>::Functional(_dg, _uses_solution_values, _uses_solution_gradient),
        weight_function_double(_weight_function_double),
        weight_function_adtype(_weight_function_adtype),
        use_weight_function_laplacian(_use_weight_function_laplacian),
        boundary_vector(_boundary_vector),
        use_all_boundaries(_use_all_boundaries) {}

template <int dim, int nstate, typename real, typename MeshType>
template <typename real2>
real2 FunctionalWeightedIntegralBoundary<dim,nstate,real,MeshType>::evaluate_boundary_integrand(
    const PHiLiP::Physics::PhysicsBase<dim,nstate,real2> &/* physics */,
    const unsigned int                                    boundary_id,
    const dealii::Point<dim,real2> &                      phys_coord,
    const dealii::Tensor<1,dim,real2> &                   /* normal */,
    const std::array<real2,nstate> &                      soln_at_q,
    const std::array<dealii::Tensor<1,dim,real2>,nstate> &/* soln_grad_at_q */,
    std::shared_ptr<ManufacturedSolutionFunction<dim,real2>> weight_function) const
{
    real2 val = 0;

    // condition for whether the current cell should be evaluated
    auto boundary_vector_index = std::find(this->boundary_vector.begin(), this->boundary_vector.end(), boundary_id);
    bool eval_boundary = this->use_all_boundaries || boundary_vector_index != this->boundary_vector.end();

    if(!eval_boundary)
        return val;

    if(this->use_weight_function_laplacian){
        for(unsigned int istate = 0; istate < nstate; ++istate)
            val += soln_at_q[istate] * dealii::trace(weight_function->hessian(phys_coord, istate));
    }else{
        for(unsigned int istate = 0; istate < nstate; ++istate)
            val += soln_at_q[istate] * weight_function->value(phys_coord, istate);
    }

    return val;
}

template <int dim, int nstate, typename real, typename MeshType>
FunctionalErrorNormLpVolume<dim,nstate,real,MeshType>::FunctionalErrorNormLpVolume(
    const double                               _normLp,
    std::shared_ptr<DGBase<dim,real,MeshType>> _dg,
    const bool                                 _uses_solution_values,
    const bool                                 _uses_solution_gradient) : 
        Functional<dim,nstate,real,MeshType>::Functional(_dg, _uses_solution_values, _uses_solution_gradient),
        normLp(_normLp) {}

template <int dim, int nstate, typename real, typename MeshType>
template <typename real2>
real2 FunctionalErrorNormLpVolume<dim,nstate,real,MeshType>::evaluate_volume_integrand(
    const PHiLiP::Physics::PhysicsBase<dim,nstate,real2> &physics,
    const dealii::Point<dim,real2> &                      phys_coord,
    const std::array<real2,nstate> &                      soln_at_q,
    const std::array<dealii::Tensor<1,dim,real2>,nstate> &/*soln_grad_at_q*/) const
{
    real2 lpnorm_value = 0;
    for(unsigned int istate = 0; istate < nstate; ++istate){
        const real2 uexact = physics.manufactured_solution_function->value(phys_coord, istate);
        lpnorm_value += pow(abs(soln_at_q[istate] - uexact), this->normLp);
    }
    return lpnorm_value;
}

template <int dim, int nstate, typename real, typename MeshType>
FunctionalErrorNormLpBoundary<dim,nstate,real,MeshType>::FunctionalErrorNormLpBoundary(
    const double                               _normLp,
    std::vector<unsigned int>                  _boundary_vector,
    const bool                                 _use_all_boundaries,
    std::shared_ptr<DGBase<dim,real,MeshType>> _dg,
    const bool                                 _uses_solution_values,
    const bool                                 _uses_solution_gradient) : 
        Functional<dim,nstate,real,MeshType>::Functional(_dg, _uses_solution_values, _uses_solution_gradient),
        normLp(_normLp),
        boundary_vector(_boundary_vector),
        use_all_boundaries(_use_all_boundaries) {}

template <int dim, int nstate, typename real, typename MeshType>
template <typename real2>
real2 FunctionalErrorNormLpBoundary<dim,nstate,real,MeshType>::evaluate_boundary_integrand(
    const PHiLiP::Physics::PhysicsBase<dim,nstate,real2> &physics,
    const unsigned int                                    boundary_id,
    const dealii::Point<dim,real2> &                      phys_coord,
    const dealii::Tensor<1,dim,real2> &                   /* normal */,
    const std::array<real2,nstate> &                      soln_at_q,
    const std::array<dealii::Tensor<1,dim,real2>,nstate> &/* soln_grad_at_q */) const
{
     real2 lpnorm_value = 0;

    // condition for whether the current cell should be evaluated
    auto boundary_vector_index = std::find(this->boundary_vector.begin(), this->boundary_vector.end(), boundary_id);
    bool eval_boundary = this->use_all_boundaries || boundary_vector_index != this->boundary_vector.end();

    if(!eval_boundary)
        return lpnorm_value;

    for(int istate = 0; istate < nstate; ++istate){
        const real2 uexact = physics.manufactured_solution_function->value(phys_coord, istate);
        lpnorm_value += pow(abs(soln_at_q[istate] - uexact), this->normLp);
    }

    return lpnorm_value;
}


template <int dim, int nstate, typename real, typename MeshType>
template <typename real2>
real2 SolutionIntegral<dim,nstate,real, MeshType>::evaluate_volume_integrand(
        const PHiLiP::Physics::PhysicsBase<dim,nstate,real2> &/*physics*/,
        const dealii::Point<dim,real2> &/*phys_coord*/,
        const std::array<real2,nstate> &soln_at_q,
        const std::array<dealii::Tensor<1,dim,real2>,nstate> &/*soln_grad_at_q*/) const
{
    real2 val = 0;

    // integrating over the domain
    for (int istate=0; istate<nstate; ++istate) {
        val += soln_at_q[istate];
    }

    return val;
}

template <int dim, int nstate, typename real, typename MeshType>
Functional<dim,nstate,real,MeshType>::Functional(
    std::shared_ptr<DGBase<dim,real,MeshType>> _dg,
    const bool                                 _uses_solution_values,
    const bool                                 _uses_solution_gradient)
    : dg(_dg)
    , d2IdWdW(std::make_shared<dealii::TrilinosWrappers::SparseMatrix>())
    , d2IdWdX(std::make_shared<dealii::TrilinosWrappers::SparseMatrix>())
    , d2IdXdX(std::make_shared<dealii::TrilinosWrappers::SparseMatrix>())
    , uses_solution_values(_uses_solution_values)
    , uses_solution_gradient(_uses_solution_gradient)
    , pcout(std::cout, dealii::Utilities::MPI::this_mpi_process(MPI_COMM_WORLD)==0)
{ 
    using FadType = Sacado::Fad::DFad<real>;
    using FadFadType = Sacado::Fad::DFad<FadType>;
    std::shared_ptr<Physics::ModelBase<dim,nstate,FadFadType>> model_fad_fad = Physics::ModelFactory<dim,nstate,FadFadType>::create_Model(dg->all_parameters);
    physics_fad_fad = Physics::PhysicsFactory<dim,nstate,FadFadType>::create_Physics(dg->all_parameters,model_fad_fad);

    init_vectors();
}
template <int dim, int nstate, typename real, typename MeshType>
void Functional<dim,nstate,real,MeshType>::init_vectors()
{
    solution_value.reinit(dg->solution);
    solution_value *= 0.0;
    volume_nodes_value.reinit(dg->high_order_grid->volume_nodes);
    volume_nodes_value *= 0.0;

    solution_dIdW.reinit(dg->solution);
    solution_dIdW *= 0.0;
    volume_nodes_dIdW.reinit(dg->high_order_grid->volume_nodes);
    volume_nodes_dIdW *= 0.0;

    solution_dIdX.reinit(dg->solution);
    solution_dIdX *= 0.0;
    volume_nodes_dIdX.reinit(dg->high_order_grid->volume_nodes);
    volume_nodes_dIdX *= 0.0;

    solution_d2I.reinit(dg->solution);
    solution_d2I *= 0.0;
    volume_nodes_d2I.reinit(dg->high_order_grid->volume_nodes);
    volume_nodes_d2I *= 0.0;
}

template <int dim, int nstate, typename real, typename MeshType>
Functional<dim,nstate,real,MeshType>::Functional(
    std::shared_ptr<PHiLiP::DGBase<dim,real,MeshType>> _dg,
    std::shared_ptr<PHiLiP::Physics::PhysicsBase<dim,nstate,Sacado::Fad::DFad<Sacado::Fad::DFad<real>> >> _physics_fad_fad,
    const bool _uses_solution_values,
    const bool _uses_solution_gradient)
    : Functional(_dg, _uses_solution_values, _uses_solution_gradient)
{
    physics_fad_fad = _physics_fad_fad;
}

template <int dim, int nstate, typename real, typename MeshType>
void Functional<dim,nstate,real,MeshType>::set_state(const dealii::LinearAlgebra::distributed::Vector<real> &solution_set)
{
    dg->solution = solution_set;
}

template <int dim, int nstate, typename real, typename MeshType>
void Functional<dim,nstate,real,MeshType>::set_geom(const dealii::LinearAlgebra::distributed::Vector<real> &volume_nodes_set)
{
    dg->high_order_grid->volume_nodes = volume_nodes_set;
}

template <int dim, int nstate, typename real, typename MeshType>
void Functional<dim,nstate,real,MeshType>::allocate_dIdX(dealii::LinearAlgebra::distributed::Vector<real> &dIdX) const
{
    // allocating the vector
    dealii::IndexSet locally_owned_dofs = dg->high_order_grid->dof_handler_grid.locally_owned_dofs();
    dealii::IndexSet locally_relevant_dofs, ghost_dofs;
    dealii::DoFTools::extract_locally_relevant_dofs(dg->high_order_grid->dof_handler_grid, locally_relevant_dofs);
    ghost_dofs = locally_relevant_dofs;
    ghost_dofs.subtract_set(locally_owned_dofs);
    dIdX.reinit(locally_owned_dofs, ghost_dofs, MPI_COMM_WORLD);
}

template <int dim, int nstate, typename real, typename MeshType>
void Functional<dim,nstate,real,MeshType>::allocate_derivatives(const bool compute_dIdW, const bool compute_dIdX, const bool compute_d2I)
{
    if (compute_dIdW) {
        // allocating the vector
        dealii::IndexSet locally_owned_dofs = dg->dof_handler.locally_owned_dofs();
        dIdw.reinit(locally_owned_dofs, MPI_COMM_WORLD);
    }
    if (compute_dIdX) {
        allocate_dIdX(dIdX);
    }
    if (compute_d2I) {
        {
            dealii::SparsityPattern sparsity_pattern_d2IdWdX = dg->get_d2RdWdX_sparsity_pattern ();
            const dealii::IndexSet &row_parallel_partitioning_d2IdWdX = dg->locally_owned_dofs;
            const dealii::IndexSet &col_parallel_partitioning_d2IdWdX = dg->high_order_grid->locally_owned_dofs_grid;
            d2IdWdX->reinit(row_parallel_partitioning_d2IdWdX, col_parallel_partitioning_d2IdWdX, sparsity_pattern_d2IdWdX, MPI_COMM_WORLD);
        }

        {
            dealii::SparsityPattern sparsity_pattern_d2IdWdW = dg->get_d2RdWdW_sparsity_pattern ();
            const dealii::IndexSet &row_parallel_partitioning_d2IdWdW = dg->locally_owned_dofs;
            const dealii::IndexSet &col_parallel_partitioning_d2IdWdW = dg->locally_owned_dofs;
            d2IdWdW->reinit(row_parallel_partitioning_d2IdWdW, col_parallel_partitioning_d2IdWdW, sparsity_pattern_d2IdWdW, MPI_COMM_WORLD);
        }

        {
            dealii::SparsityPattern sparsity_pattern_d2IdXdX = dg->get_d2RdXdX_sparsity_pattern ();
            const dealii::IndexSet &row_parallel_partitioning_d2IdXdX = dg->high_order_grid->locally_owned_dofs_grid;
            const dealii::IndexSet &col_parallel_partitioning_d2IdXdX = dg->high_order_grid->locally_owned_dofs_grid;
            d2IdXdX->reinit(row_parallel_partitioning_d2IdXdX, col_parallel_partitioning_d2IdXdX, sparsity_pattern_d2IdXdX, MPI_COMM_WORLD);
        }
    }
}


template <int dim, int nstate, typename real, typename MeshType>
void Functional<dim,nstate,real,MeshType>::set_derivatives(
    const bool compute_dIdW, const bool compute_dIdX, const bool compute_d2I,
    const Sacado::Fad::DFad<Sacado::Fad::DFad<real>> volume_local_sum,
    std::vector<dealii::types::global_dof_index> cell_soln_dofs_indices,
    std::vector<dealii::types::global_dof_index> cell_metric_dofs_indices)
{
    using FadType = Sacado::Fad::DFad<real>;

    const unsigned int n_total_indep = volume_local_sum.size();
    (void) n_total_indep; // Not used apart from assert.
    const unsigned int n_soln_dofs_cell = cell_soln_dofs_indices.size();
    const unsigned int n_metric_dofs_cell = cell_metric_dofs_indices.size();
    unsigned int i_derivative = 0;

    if (compute_dIdW) {
        std::vector<real> local_dIdw(n_soln_dofs_cell);
        for(unsigned int idof = 0; idof < n_soln_dofs_cell; ++idof){
            local_dIdw[idof] = volume_local_sum.dx(i_derivative++).val();
        }
        dIdw.add(cell_soln_dofs_indices, local_dIdw);
    }
    if (compute_dIdX) {
        std::vector<real> local_dIdX(n_metric_dofs_cell);
        for(unsigned int idof = 0; idof < n_metric_dofs_cell; ++idof){
            local_dIdX[idof] = volume_local_sum.dx(i_derivative++).val();
        }
        dIdX.add(cell_metric_dofs_indices, local_dIdX);
    }
    if (compute_dIdW || compute_dIdX) AssertDimension(i_derivative, n_total_indep);
    if (compute_d2I) {
        std::vector<real> dWidW(n_soln_dofs_cell);
        std::vector<real> dWidX(n_metric_dofs_cell);
        std::vector<real> dXidX(n_metric_dofs_cell);


        i_derivative = 0;
        for (unsigned int idof=0; idof<n_soln_dofs_cell; ++idof) {

            unsigned int j_derivative = 0;
            const FadType dWi = volume_local_sum.dx(i_derivative++);

            for (unsigned int jdof=0; jdof<n_soln_dofs_cell; ++jdof) {
                dWidW[jdof] = dWi.dx(j_derivative++);
            }
            d2IdWdW->add(cell_soln_dofs_indices[idof], cell_soln_dofs_indices, dWidW);

            for (unsigned int jdof=0; jdof<n_metric_dofs_cell; ++jdof) {
                dWidX[jdof] = dWi.dx(j_derivative++);
            }
            d2IdWdX->add(cell_soln_dofs_indices[idof], cell_metric_dofs_indices, dWidX);
        }

        for (unsigned int idof=0; idof<n_metric_dofs_cell; ++idof) {

            const FadType dXi = volume_local_sum.dx(i_derivative++);

            unsigned int j_derivative = n_soln_dofs_cell;
            for (unsigned int jdof=0; jdof<n_metric_dofs_cell; ++jdof) {
                dXidX[jdof] = dXi.dx(j_derivative++);
            }
            d2IdXdX->add(cell_metric_dofs_indices[idof], cell_metric_dofs_indices, dXidX);
        }
    }
    AssertDimension(i_derivative, n_total_indep);
}

template <int dim, int nstate, typename real, typename MeshType>
template <typename real2>
real2 Functional<dim, nstate, real, MeshType>::evaluate_volume_cell_functional(
    const Physics::PhysicsBase<dim,nstate,real2> &physics,
    const std::vector< real2 > &soln_coeff,
    const dealii::FESystem<dim> &fe_solution,
    const std::vector< real2 > &coords_coeff,
    const dealii::FESystem<dim> &fe_metric,
    const dealii::Quadrature<dim> &volume_quadrature) const
{
    const unsigned int n_vol_quad_pts = volume_quadrature.size();
    const unsigned int n_soln_dofs_cell = soln_coeff.size();
    const unsigned int n_metric_dofs_cell = coords_coeff.size();

    real2 volume_local_sum = 0.0;
    for (unsigned int iquad=0; iquad<n_vol_quad_pts; ++iquad) {

        const dealii::Point<dim,double> &ref_point = volume_quadrature.point(iquad);
        const double quad_weight = volume_quadrature.weight(iquad);

        // Obtain physical quadrature coordinates (Might be used if there is a source term or a wall distance)
        // and evaluate metric terms such as the metric Jacobian, its inverse transpose, and its determinant
        dealii::Point<dim,real2> phys_coord;
        for (int d=0;d<dim;++d) { phys_coord[d] = 0.0;}
        std::array< dealii::Tensor<1,dim,real2>, dim > coord_grad; // Tensor initialize with zeros
        dealii::Tensor<2,dim,real2> metric_jacobian;
        for (unsigned int idof=0; idof<n_metric_dofs_cell; ++idof) {
            const unsigned int axis = fe_metric.system_to_component_index(idof).first;
            phys_coord[axis] += coords_coeff[idof] * fe_metric.shape_value(idof, ref_point);
            coord_grad[axis] += coords_coeff[idof] * fe_metric.shape_grad (idof, ref_point);
        }
        for (int row=0;row<dim;++row) {
            for (int col=0;col<dim;++col) {
                metric_jacobian[row][col] = coord_grad[row][col];
            }
        }
        const real2 jacobian_determinant = dealii::determinant(metric_jacobian);
        dealii::Tensor<2,dim,real2> jacobian_transpose_inverse;
        jacobian_transpose_inverse = dealii::transpose(dealii::invert(metric_jacobian));

        // Evaluate the solution and gradient at the quadrature points
        std::array<real2, nstate> soln_at_q;
        soln_at_q.fill(0.0);
        std::array< dealii::Tensor<1,dim,real2>, nstate > soln_grad_at_q;
        for (unsigned int idof=0; idof<n_soln_dofs_cell; ++idof) {
            const unsigned int istate = fe_solution.system_to_component_index(idof).first;
            if (uses_solution_values) {
                soln_at_q[istate]  += soln_coeff[idof] * fe_solution.shape_value(idof,ref_point);
            }
            if (uses_solution_gradient) {
                const dealii::Tensor<1,dim,real2> phys_shape_grad = dealii::contract<1,0>(jacobian_transpose_inverse, fe_solution.shape_grad(idof,ref_point));
                soln_grad_at_q[istate] += soln_coeff[idof] * phys_shape_grad;
            }
        }
        real2 volume_integrand = this->evaluate_volume_integrand(physics, phys_coord, soln_at_q, soln_grad_at_q);

        volume_local_sum += volume_integrand * jacobian_determinant * quad_weight;
    }
    return volume_local_sum;
}

template <int dim, int nstate, typename real, typename MeshType>
template <typename real2>
real2 Functional<dim,nstate,real,MeshType>::evaluate_boundary_cell_functional(
    const Physics::PhysicsBase<dim,nstate,real2> &physics,
    const unsigned int boundary_id,
    const std::vector< real2 > &soln_coeff,
    const dealii::FESystem<dim> &fe_solution,
    const std::vector< real2 > &coords_coeff,
    const dealii::FESystem<dim> &fe_metric,
    const unsigned int face_number,
    const dealii::Quadrature<dim-1> &fquadrature) const
{
    const unsigned int n_face_quad_pts = fquadrature.size();
    const unsigned int n_soln_dofs_cell = soln_coeff.size();
    const unsigned int n_metric_dofs_cell = coords_coeff.size();

    const dealii::Quadrature<dim> face_quadrature = dealii::QProjector<dim>::project_to_face( dealii::ReferenceCell::get_hypercube(dim),
                                                                                              fquadrature,
                                                                                              face_number);
    const dealii::Tensor<1,dim,real> surface_unit_normal = dealii::GeometryInfo<dim>::unit_normal_vector[face_number];

    real2 boundary_local_sum = 0.0;
    for (unsigned int iquad=0; iquad<n_face_quad_pts; ++iquad) {

        const dealii::Point<dim,double> &ref_point = face_quadrature.point(iquad);
        const double quad_weight = face_quadrature.weight(iquad);

        // Obtain physical quadrature coordinates (Might be used if there is a source term or a wall distance)
        // and evaluate metric terms such as the metric Jacobian, its inverse transpose, and its determinant
        dealii::Point<dim,real2> phys_coord;
        for (int d=0;d<dim;++d) { phys_coord[d] = 0.0;}
        std::array< dealii::Tensor<1,dim,real2>, dim > coord_grad; // Tensor initialize with zeros
        dealii::Tensor<2,dim,real2> metric_jacobian;
        for (unsigned int idof=0; idof<n_metric_dofs_cell; ++idof) {
            const unsigned int axis = fe_metric.system_to_component_index(idof).first;
            phys_coord[axis] += coords_coeff[idof] * fe_metric.shape_value(idof, ref_point);
            coord_grad[axis] += coords_coeff[idof] * fe_metric.shape_grad (idof, ref_point);
        }
        for (int row=0;row<dim;++row) {
            for (int col=0;col<dim;++col) {
                metric_jacobian[row][col] = coord_grad[row][col];
            }
        }
        const real2 jacobian_determinant = dealii::determinant(metric_jacobian);
        dealii::Tensor<2,dim,real2> jacobian_transpose_inverse;
        jacobian_transpose_inverse = dealii::transpose(dealii::invert(metric_jacobian));

        const dealii::Tensor<1,dim,real2> phys_normal = vmult(jacobian_transpose_inverse, surface_unit_normal);
        const real2 area = norm(phys_normal);
        const dealii::Tensor<1,dim,real2> phys_unit_normal = phys_normal/area;

        real2 surface_jacobian_determinant = area*jacobian_determinant;

        // Evaluate the solution and gradient at the quadrature points
        std::array<real2, nstate> soln_at_q;
        soln_at_q.fill(0.0);
        std::array< dealii::Tensor<1,dim,real2>, nstate > soln_grad_at_q;
        for (unsigned int idof=0; idof<n_soln_dofs_cell; ++idof) {
            const unsigned int istate = fe_solution.system_to_component_index(idof).first;
            if (uses_solution_values) {
                soln_at_q[istate]  += soln_coeff[idof] * fe_solution.shape_value(idof,ref_point);
            }
            if (uses_solution_gradient) {
                const dealii::Tensor<1,dim,real2> phys_shape_grad = dealii::contract<1,0>(jacobian_transpose_inverse, fe_solution.shape_grad(idof,ref_point));
                soln_grad_at_q[istate] += soln_coeff[idof] * phys_shape_grad;
            }
        }
        real2 boundary_integrand = this->evaluate_boundary_integrand(physics, boundary_id, phys_coord, phys_unit_normal, soln_at_q, soln_grad_at_q);

        boundary_local_sum += boundary_integrand * surface_jacobian_determinant * quad_weight;
    }
    return boundary_local_sum;
}

template <int dim, int nstate, typename real, typename MeshType>
real Functional<dim,nstate,real,MeshType>::evaluate_boundary_cell_functional(
    const Physics::PhysicsBase<dim,nstate,real> &physics,
    const unsigned int boundary_id,
    const std::vector< real > &soln_coeff,
    const dealii::FESystem<dim> &fe_solution,
    const std::vector< real > &coords_coeff,
    const dealii::FESystem<dim> &fe_metric,
    const unsigned int face_number,
    const dealii::Quadrature<dim-1> &fquadrature) const
{
    return evaluate_boundary_cell_functional<real>(physics, boundary_id, soln_coeff, fe_solution, coords_coeff, fe_metric, face_number, fquadrature);
}

template <int dim, int nstate, typename real, typename MeshType>
Sacado::Fad::DFad<Sacado::Fad::DFad<real>> Functional<dim,nstate,real,MeshType>::evaluate_boundary_cell_functional(
    const Physics::PhysicsBase<dim,nstate,Sacado::Fad::DFad<Sacado::Fad::DFad<real>>> &physics,
    const unsigned int boundary_id,
    const std::vector< Sacado::Fad::DFad<Sacado::Fad::DFad<real>> > &soln_coeff,
    const dealii::FESystem<dim> &fe_solution,
    const std::vector< Sacado::Fad::DFad<Sacado::Fad::DFad<real>> > &coords_coeff,
    const dealii::FESystem<dim> &fe_metric,
    const unsigned int face_number,
    const dealii::Quadrature<dim-1> &fquadrature) const
{
    return evaluate_boundary_cell_functional<Sacado::Fad::DFad<Sacado::Fad::DFad<real>>>(physics, boundary_id, soln_coeff, fe_solution, coords_coeff, fe_metric, face_number, fquadrature);
}

template <int dim, int nstate, typename real, typename MeshType>
real Functional<dim,nstate,real,MeshType>::evaluate_volume_cell_functional(
    const Physics::PhysicsBase<dim,nstate,real> &physics,
    const std::vector< real > &soln_coeff,
    const dealii::FESystem<dim> &fe_solution,
    const std::vector< real > &coords_coeff,
    const dealii::FESystem<dim> &fe_metric,
    const dealii::Quadrature<dim> &volume_quadrature) const
{
    return evaluate_volume_cell_functional<real>(physics, soln_coeff, fe_solution, coords_coeff, fe_metric, volume_quadrature);
}

template <int dim, int nstate, typename real, typename MeshType>
Sacado::Fad::DFad<Sacado::Fad::DFad<real>> Functional<dim,nstate,real,MeshType>::evaluate_volume_cell_functional(
    const Physics::PhysicsBase<dim,nstate,Sacado::Fad::DFad<Sacado::Fad::DFad<real>>> &physics_fad_fad,
    const std::vector< Sacado::Fad::DFad<Sacado::Fad::DFad<real>> > &soln_coeff,
    const dealii::FESystem<dim> &fe_solution,
    const std::vector< Sacado::Fad::DFad<Sacado::Fad::DFad<real>> > &coords_coeff,
    const dealii::FESystem<dim> &fe_metric,
    const dealii::Quadrature<dim> &volume_quadrature) const
{
    return evaluate_volume_cell_functional<Sacado::Fad::DFad<Sacado::Fad::DFad<real>>>(physics_fad_fad, soln_coeff, fe_solution, coords_coeff, fe_metric, volume_quadrature);
}

template <int dim, int nstate, typename real, typename MeshType>
void Functional<dim,nstate,real,MeshType>::need_compute(bool &compute_value, bool &compute_dIdW, bool &compute_dIdX, bool &compute_d2I)
{
    if (compute_value) {
        pcout << " with value...";

        if (dg->solution.size() == solution_value.size() 
            && dg->high_order_grid->volume_nodes.size() == volume_nodes_value.size()) {

            auto diff_sol = dg->solution;
            diff_sol -= solution_value;
            const double l2_norm_sol = diff_sol.l2_norm();

            if (l2_norm_sol == 0.0) {

                auto diff_node = dg->high_order_grid->volume_nodes;
                diff_node -= volume_nodes_value;
                const double l2_norm_node = diff_node.l2_norm();

                if (l2_norm_node == 0.0) {
                    pcout << " which is already assembled...";
                    compute_value = false;
                }
            }
        }
        solution_value = dg->solution;
        volume_nodes_value = dg->high_order_grid->volume_nodes;
    }
    if (compute_dIdW) {
        pcout << " with dIdW...";

        if (dg->solution.size() == solution_dIdW.size() 
            && dg->high_order_grid->volume_nodes.size() == volume_nodes_dIdW.size()) {

            auto diff_sol = dg->solution;
            diff_sol -= solution_dIdW;
            const double l2_norm_sol = diff_sol.l2_norm();

            if (l2_norm_sol == 0.0) {

                auto diff_node = dg->high_order_grid->volume_nodes;
                diff_node -= volume_nodes_dIdW;
                const double l2_norm_node = diff_node.l2_norm();

                if (l2_norm_node == 0.0) {
                    pcout << " which is already assembled...";
                    compute_dIdW = false;
                }
            }
        }
        solution_dIdW = dg->solution;
        volume_nodes_dIdW = dg->high_order_grid->volume_nodes;
    }
    if (compute_dIdX) {
        pcout << " with dIdX...";

        if (dg->solution.size() == solution_dIdX.size() 
            && dg->high_order_grid->volume_nodes.size() == volume_nodes_dIdX.size()) {
            auto diff_sol = dg->solution;
            diff_sol -= solution_dIdX;
            const double l2_norm_sol = diff_sol.l2_norm();

            if (l2_norm_sol == 0.0) {

                auto diff_node = dg->high_order_grid->volume_nodes;
                diff_node -= volume_nodes_dIdX;
                const double l2_norm_node = diff_node.l2_norm();

                if (l2_norm_node == 0.0) {
                    pcout << " which is already assembled...";
                    compute_dIdX = false;
                }
            }
        }
        solution_dIdX = dg->solution;
        volume_nodes_dIdX = dg->high_order_grid->volume_nodes;
    }
    if (compute_d2I) {
        pcout << " with d2IdWdW, d2IdWdX, d2IdXdX...";

        if (dg->solution.size() == solution_d2I.size() 
            && dg->high_order_grid->volume_nodes.size() == volume_nodes_d2I.size()) {

            auto diff_sol = dg->solution;
            diff_sol -= solution_d2I;
            const double l2_norm_sol = diff_sol.l2_norm();

            if (l2_norm_sol == 0.0) {

                auto diff_node = dg->high_order_grid->volume_nodes;
                diff_node -= volume_nodes_d2I;
                const double l2_norm_node = diff_node.l2_norm();

                if (l2_norm_node == 0.0) {

                    pcout << " which is already assembled...";
                    compute_d2I = false;
                }
            }
        }
        solution_d2I = dg->solution;
        volume_nodes_d2I = dg->high_order_grid->volume_nodes;
    }
}

template <int dim, int nstate, typename real, typename MeshType>
real Functional<dim, nstate, real, MeshType>::evaluate_functional(
    const bool compute_dIdW,
    const bool compute_dIdX,
    const bool compute_d2I)
{
    using FadType = Sacado::Fad::DFad<real>;
    using FadFadType = Sacado::Fad::DFad<FadType>;

    bool actually_compute_value = true;
    bool actually_compute_dIdW = compute_dIdW;
    bool actually_compute_dIdX = compute_dIdX;
    bool actually_compute_d2I  = compute_d2I;

    pcout << "Evaluating functional... ";
    need_compute(actually_compute_value, actually_compute_dIdW, actually_compute_dIdX, actually_compute_d2I);
    pcout << std::endl;

    if (!actually_compute_value && !actually_compute_dIdW && !actually_compute_dIdX && !actually_compute_d2I) {
        return current_functional_value;
    }

    // Returned value
    real local_functional = 0.0;

    // for taking the local derivatives
    const dealii::FESystem<dim,dim> &fe_metric = dg->high_order_grid->fe_system;
    const unsigned int n_metric_dofs_cell = fe_metric.dofs_per_cell;
    std::vector<dealii::types::global_dof_index> cell_metric_dofs_indices(n_metric_dofs_cell);

    // setup it mostly the same as evaluating the value (with exception that local solution is also AD)
    const unsigned int max_dofs_per_cell = dg->dof_handler.get_fe_collection().max_dofs_per_cell();
    std::vector<dealii::types::global_dof_index> cell_soln_dofs_indices(max_dofs_per_cell);
    std::vector<FadFadType> soln_coeff(max_dofs_per_cell); // for obtaining the local derivatives (to be copied back afterwards)
    std::vector<real>   local_dIdw(max_dofs_per_cell);

    std::vector<real>   local_dIdX(n_metric_dofs_cell);

    const auto mapping = (*(dg->high_order_grid->mapping_fe_field));
    dealii::hp::MappingCollection<dim> mapping_collection(mapping);

    dealii::hp::FEFaceValues<dim,dim> fe_values_collection_face  (mapping_collection, dg->fe_collection, dg->face_quadrature_collection,   this->face_update_flags);

    allocate_derivatives(actually_compute_dIdW, actually_compute_dIdX, actually_compute_d2I);

    dg->solution.update_ghost_values();
    auto metric_cell = dg->high_order_grid->dof_handler_grid.begin_active();
    auto soln_cell = dg->dof_handler.begin_active();
    for( ; soln_cell != dg->dof_handler.end(); ++soln_cell, ++metric_cell) {
        if(!soln_cell->is_locally_owned()) continue;

        // setting up the volume integration
        // const unsigned int i_mapp = 0;
        const unsigned int i_fele = soln_cell->active_fe_index();
        const unsigned int i_quad = i_fele;

        // Get solution coefficients
        const dealii::FESystem<dim,dim> &fe_solution = dg->fe_collection[i_fele];
        const unsigned int n_soln_dofs_cell = fe_solution.n_dofs_per_cell();
        cell_soln_dofs_indices.resize(n_soln_dofs_cell);
        soln_cell->get_dof_indices(cell_soln_dofs_indices);
        soln_coeff.resize(n_soln_dofs_cell);

        // Get metric coefficients
        metric_cell->get_dof_indices (cell_metric_dofs_indices);
        std::vector< FadFadType > coords_coeff(n_metric_dofs_cell);
        for (unsigned int idof = 0; idof < n_metric_dofs_cell; ++idof) {
            coords_coeff[idof] = dg->high_order_grid->volume_nodes[cell_metric_dofs_indices[idof]];
        }

        // Setup automatic differentiation
        unsigned int n_total_indep = 0;
        if (actually_compute_dIdW || actually_compute_d2I) n_total_indep += n_soln_dofs_cell;
        if (actually_compute_dIdX || actually_compute_d2I) n_total_indep += n_metric_dofs_cell;
        unsigned int i_derivative = 0;
        for(unsigned int idof = 0; idof < n_soln_dofs_cell; ++idof) {
            const real val = dg->solution[cell_soln_dofs_indices[idof]];
            soln_coeff[idof] = val;
            if (actually_compute_dIdW || actually_compute_d2I) soln_coeff[idof].diff(i_derivative++, n_total_indep);
        }
        for (unsigned int idof = 0; idof < n_metric_dofs_cell; ++idof) {
            const real val = dg->high_order_grid->volume_nodes[cell_metric_dofs_indices[idof]];
            coords_coeff[idof] = val;
            if (actually_compute_dIdX || actually_compute_d2I) coords_coeff[idof].diff(i_derivative++, n_total_indep);
        }
        AssertDimension(i_derivative, n_total_indep);
        if (actually_compute_d2I) {
            unsigned int i_derivative = 0;
            for(unsigned int idof = 0; idof < n_soln_dofs_cell; ++idof) {
                const real val = dg->solution[cell_soln_dofs_indices[idof]];
                soln_coeff[idof].val() = val;
                soln_coeff[idof].val().diff(i_derivative++, n_total_indep);
            }
            for (unsigned int idof = 0; idof < n_metric_dofs_cell; ++idof) {
                const real val = dg->high_order_grid->volume_nodes[cell_metric_dofs_indices[idof]];
                coords_coeff[idof].val() = val;
                coords_coeff[idof].val().diff(i_derivative++, n_total_indep);
            }
        }
        AssertDimension(i_derivative, n_total_indep);

        // Get quadrature point on reference cell
        const dealii::Quadrature<dim> &volume_quadrature = dg->volume_quadrature_collection[i_quad];

        // Evaluate integral on the cell volume
        FadFadType volume_local_sum = evaluate_volume_cell_functional(*physics_fad_fad, soln_coeff, fe_solution, coords_coeff, fe_metric, volume_quadrature);

        // next looping over the faces of the cell checking for boundary elements
        for(unsigned int iface = 0; iface < dealii::GeometryInfo<dim>::faces_per_cell; ++iface){
            auto face = soln_cell->face(iface);
            
            if(face->at_boundary()){

                const unsigned int boundary_id = face->boundary_id();

                //fe_values_collection_face.reinit(soln_cell, iface, i_quad, i_mapp, i_fele);
                //const dealii::FEFaceValues<dim,dim> &fe_values_face = fe_values_collection_face.get_present_fe_values();
                //volume_local_sum += this->evaluate_cell_boundary(*physics_fad_fad, boundary_id, fe_values_face, soln_coeff);
                volume_local_sum += this->evaluate_boundary_cell_functional(*physics_fad_fad, boundary_id, soln_coeff, fe_solution, coords_coeff, fe_metric, iface, dg->face_quadrature_collection[i_quad]);
            }

        }

        local_functional += volume_local_sum.val().val();
        // now getting the values and adding them to the derivaitve vector

        i_derivative = 0;
        if (actually_compute_dIdW) {
            local_dIdw.resize(n_soln_dofs_cell);
            for(unsigned int idof = 0; idof < n_soln_dofs_cell; ++idof){
                local_dIdw[idof] = volume_local_sum.dx(i_derivative++).val();
            }
            dIdw.add(cell_soln_dofs_indices, local_dIdw);
        }
        if (actually_compute_dIdX) {
            local_dIdX.resize(n_metric_dofs_cell);
            for(unsigned int idof = 0; idof < n_metric_dofs_cell; ++idof){
                local_dIdX[idof] = volume_local_sum.dx(i_derivative++).val();
            }
            dIdX.add(cell_metric_dofs_indices, local_dIdX);
        }
        if (actually_compute_dIdW || actually_compute_dIdX) AssertDimension(i_derivative, n_total_indep);
        if (actually_compute_d2I) {
            std::vector<real> dWidW(n_soln_dofs_cell);
            std::vector<real> dWidX(n_metric_dofs_cell);
            std::vector<real> dXidX(n_metric_dofs_cell);

            i_derivative = 0;
            for (unsigned int idof=0; idof<n_soln_dofs_cell; ++idof) {
                unsigned int j_derivative = 0;
                const FadType dWi = volume_local_sum.dx(i_derivative++);
                for (unsigned int jdof=0; jdof<n_soln_dofs_cell; ++jdof) {
                    dWidW[jdof] = dWi.dx(j_derivative++);
                }
                d2IdWdW->add(cell_soln_dofs_indices[idof], cell_soln_dofs_indices, dWidW);

                for (unsigned int jdof=0; jdof<n_metric_dofs_cell; ++jdof) {
                    dWidX[jdof] = dWi.dx(j_derivative++);
                }
                d2IdWdX->add(cell_soln_dofs_indices[idof], cell_metric_dofs_indices, dWidX);
            }

            for (unsigned int idof=0; idof<n_metric_dofs_cell; ++idof) {

                const FadType dXi = volume_local_sum.dx(i_derivative++);

                unsigned int j_derivative = n_soln_dofs_cell;
                for (unsigned int jdof=0; jdof<n_metric_dofs_cell; ++jdof) {
                    dXidX[jdof] = dXi.dx(j_derivative++);
                }
                d2IdXdX->add(cell_metric_dofs_indices[idof], cell_metric_dofs_indices, dXidX);
            }
        }
        AssertDimension(i_derivative, n_total_indep);
    }

    current_functional_value = dealii::Utilities::MPI::sum(local_functional, MPI_COMM_WORLD);
    // compress before the return
    if (actually_compute_dIdW) dIdw.compress(dealii::VectorOperation::add);
    if (actually_compute_dIdX) dIdX.compress(dealii::VectorOperation::add);
    if (actually_compute_d2I) {
        d2IdWdW->compress(dealii::VectorOperation::add);
        d2IdWdX->compress(dealii::VectorOperation::add);
        d2IdXdX->compress(dealii::VectorOperation::add);
    }

    return current_functional_value;
}

template <int dim, int nstate, typename real, typename MeshType>
dealii::LinearAlgebra::distributed::Vector<real> Functional<dim,nstate,real,MeshType>::evaluate_dIdw_finiteDifferences(
    PHiLiP::DGBase<dim,real,MeshType> &dg, 
    const PHiLiP::Physics::PhysicsBase<dim,nstate,real> &physics,
    const double stepsize)
{
    // for taking the local derivatives
    double local_sum_old;
    double local_sum_new;

    // vector for storing the derivatives with respect to each DOF
    dealii::LinearAlgebra::distributed::Vector<real> dIdw;

    // allocating the vector
    dealii::IndexSet locally_owned_dofs = dg.dof_handler.locally_owned_dofs();
    dIdw.reinit(locally_owned_dofs, MPI_COMM_WORLD);

    // setup it mostly the same as evaluating the value (with exception that local solution is also AD)
    const unsigned int max_dofs_per_cell = dg.dof_handler.get_fe_collection().max_dofs_per_cell();
    std::vector<dealii::types::global_dof_index> cell_soln_dofs_indices(max_dofs_per_cell);
    std::vector<dealii::types::global_dof_index> neighbor_dofs_indices(max_dofs_per_cell);
    std::vector<real> soln_coeff(max_dofs_per_cell); // for obtaining the local derivatives (to be copied back afterwards)
    std::vector<real> local_dIdw(max_dofs_per_cell);

    const auto mapping = (*(dg.high_order_grid->mapping_fe_field));
    dealii::hp::MappingCollection<dim> mapping_collection(mapping);

    dealii::hp::FEValues<dim,dim>     fe_values_collection_volume(mapping_collection, dg.fe_collection, dg.volume_quadrature_collection, this->volume_update_flags);
    dealii::hp::FEFaceValues<dim,dim> fe_values_collection_face  (mapping_collection, dg.fe_collection, dg.face_quadrature_collection,   this->face_update_flags);

    dg.solution.update_ghost_values();
    auto metric_cell = dg.high_order_grid->dof_handler_grid.begin_active();
    auto cell = dg.dof_handler.begin_active();
    for( ; cell != dg.dof_handler.end(); ++cell, ++metric_cell) {
        if(!cell->is_locally_owned()) continue;

        // setting up the volume integration
        const unsigned int i_mapp = 0;
        const unsigned int i_fele = cell->active_fe_index();
        const unsigned int i_quad = i_fele;

        // Get solution coefficients
        const dealii::FESystem<dim,dim> &fe_solution = dg.fe_collection[i_fele];
        const unsigned int n_soln_dofs_cell = fe_solution.n_dofs_per_cell();
        cell_soln_dofs_indices.resize(n_soln_dofs_cell);
        cell->get_dof_indices(cell_soln_dofs_indices);
        soln_coeff.resize(n_soln_dofs_cell);
        for(unsigned int idof = 0; idof < n_soln_dofs_cell; ++idof) {
            soln_coeff[idof] = dg.solution[cell_soln_dofs_indices[idof]];
        }

        // Get metric coefficients
        const dealii::FESystem<dim,dim> &fe_metric = dg.high_order_grid->fe_system;
        const unsigned int n_metric_dofs_cell = fe_metric.dofs_per_cell;
        std::vector<dealii::types::global_dof_index> cell_metric_dofs_indices(n_metric_dofs_cell);
        metric_cell->get_dof_indices (cell_metric_dofs_indices);
        std::vector<real> coords_coeff(n_metric_dofs_cell);
        for (unsigned int idof = 0; idof < n_metric_dofs_cell; ++idof) {
            coords_coeff[idof] = dg.high_order_grid->volume_nodes[cell_metric_dofs_indices[idof]];
        }

        const dealii::Quadrature<dim> &volume_quadrature = dg.volume_quadrature_collection[i_quad];

        // adding the contribution from the current volume, also need to pass the solution vector on these points
        //local_sum_old = this->evaluate_volume_integrand(physics, fe_values_volume, soln_coeff);
        local_sum_old = this->evaluate_volume_cell_functional(physics, soln_coeff, fe_solution, coords_coeff, fe_metric, volume_quadrature);

        // Next looping over the faces of the cell checking for boundary elements
        for(unsigned int iface = 0; iface < dealii::GeometryInfo<dim>::faces_per_cell; ++iface){
            auto face = cell->face(iface);
            
            if(face->at_boundary()){
                fe_values_collection_face.reinit(cell, iface, i_quad, i_mapp, i_fele);

                const unsigned int boundary_id = face->boundary_id();

                //const dealii::FEFaceValues<dim,dim> &fe_values_face = fe_values_collection_face.get_present_fe_values();
                //local_sum_old += this->evaluate_cell_boundary(physics, boundary_id, fe_values_face, soln_coeff);
                local_sum_old += this->evaluate_boundary_cell_functional(physics, boundary_id, soln_coeff, fe_solution, coords_coeff, fe_metric, iface, dg.face_quadrature_collection[i_quad]);
            }

        }

        // now looping over all the DOFs in this cell and taking the FD
        local_dIdw.resize(n_soln_dofs_cell);
        for(unsigned int idof = 0; idof < n_soln_dofs_cell; ++idof){
            // for each dof copying the solution
            for(unsigned int idof2 = 0; idof2 < n_soln_dofs_cell; ++idof2){
                soln_coeff[idof2] = dg.solution[cell_soln_dofs_indices[idof2]];
            }
            soln_coeff[idof] += stepsize;

            // then peturb the idof'th value
            // local_sum_new = this->evaluate_volume_integrand(physics, fe_values_volume, soln_coeff);
            local_sum_new = this->evaluate_volume_cell_functional(physics, soln_coeff, fe_solution, coords_coeff, fe_metric, volume_quadrature);

            // Next looping over the faces of the cell checking for boundary elements
            for(unsigned int iface = 0; iface < dealii::GeometryInfo<dim>::faces_per_cell; ++iface){
                auto face = cell->face(iface);
                
                if(face->at_boundary()){
                    fe_values_collection_face.reinit(cell, iface, i_quad, i_mapp, i_fele);

                    const unsigned int boundary_id = face->boundary_id();

                    //const dealii::FEFaceValues<dim,dim> &fe_values_face = fe_values_collection_face.get_present_fe_values();
                    //local_sum_new += this->evaluate_cell_boundary(physics, boundary_id, fe_values_face, soln_coeff);
                    local_sum_new += this->evaluate_boundary_cell_functional(physics, boundary_id, soln_coeff, fe_solution, coords_coeff, fe_metric, iface, dg.face_quadrature_collection[i_quad]);
                }

            }

            local_dIdw[idof] = (local_sum_new-local_sum_old)/stepsize;
        }

        dIdw.add(cell_soln_dofs_indices, local_dIdw);
    }
    // compress before the return
    dIdw.compress(dealii::VectorOperation::add);
    
    return dIdw;
}

template <int dim, int nstate, typename real, typename MeshType>
dealii::LinearAlgebra::distributed::Vector<real> Functional<dim,nstate,real,MeshType>::evaluate_dIdX_finiteDifferences(
    PHiLiP::DGBase<dim,real,MeshType> &dg, 
    const PHiLiP::Physics::PhysicsBase<dim,nstate,real> &physics,
    const double stepsize)
{
    // for taking the local derivatives
    double local_sum_old;
    double local_sum_new;

    // vector for storing the derivatives with respect to each DOF
    dealii::LinearAlgebra::distributed::Vector<real> dIdX_FD;
    allocate_dIdX(dIdX_FD);

    // setup it mostly the same as evaluating the value (with exception that local solution is also AD)
    const unsigned int max_dofs_per_cell = dg.dof_handler.get_fe_collection().max_dofs_per_cell();
    std::vector<dealii::types::global_dof_index> cell_soln_dofs_indices(max_dofs_per_cell);
    std::vector<dealii::types::global_dof_index> neighbor_dofs_indices(max_dofs_per_cell);
    std::vector<real> soln_coeff(max_dofs_per_cell); // for obtaining the local derivatives (to be copied back afterwards)
    std::vector<real> local_dIdX(max_dofs_per_cell);

    const auto mapping = (*(dg.high_order_grid->mapping_fe_field));
    dealii::hp::MappingCollection<dim> mapping_collection(mapping);

    dealii::hp::FEValues<dim,dim>     fe_values_collection_volume(mapping_collection, dg.fe_collection, dg.volume_quadrature_collection, this->volume_update_flags);
    dealii::hp::FEFaceValues<dim,dim> fe_values_collection_face  (mapping_collection, dg.fe_collection, dg.face_quadrature_collection,   this->face_update_flags);

    dg.solution.update_ghost_values();
    auto metric_cell = dg.high_order_grid->dof_handler_grid.begin_active();
    auto cell = dg.dof_handler.begin_active();
    for( ; cell != dg.dof_handler.end(); ++cell, ++metric_cell) {
        if(!cell->is_locally_owned()) continue;

        // setting up the volume integration
        //const unsigned int i_mapp = 0;
        const unsigned int i_fele = cell->active_fe_index();
        const unsigned int i_quad = i_fele;

        // Get solution coefficients
        const dealii::FESystem<dim,dim> &fe_solution = dg.fe_collection[i_fele];
        const unsigned int n_soln_dofs_cell = fe_solution.n_dofs_per_cell();
        cell_soln_dofs_indices.resize(n_soln_dofs_cell);
        cell->get_dof_indices(cell_soln_dofs_indices);
        soln_coeff.resize(n_soln_dofs_cell);
        for(unsigned int idof = 0; idof < n_soln_dofs_cell; ++idof) {
            soln_coeff[idof] = dg.solution[cell_soln_dofs_indices[idof]];
        }

        // Get metric coefficients
        const dealii::FESystem<dim,dim> &fe_metric = dg.high_order_grid->fe_system;
        const unsigned int n_metric_dofs_cell = fe_metric.dofs_per_cell;
        std::vector<dealii::types::global_dof_index> cell_metric_dofs_indices(n_metric_dofs_cell);
        metric_cell->get_dof_indices (cell_metric_dofs_indices);
        std::vector<real> coords_coeff(n_metric_dofs_cell);
        for (unsigned int idof = 0; idof < n_metric_dofs_cell; ++idof) {
            coords_coeff[idof] = dg.high_order_grid->volume_nodes[cell_metric_dofs_indices[idof]];
        }

        const dealii::Quadrature<dim> &volume_quadrature = dg.volume_quadrature_collection[i_quad];

        // adding the contribution from the current volume, also need to pass the solution vector on these points
        //local_sum_old = this->evaluate_volume_integrand(physics, fe_values_volume, soln_coeff);
        local_sum_old = this->evaluate_volume_cell_functional(physics, soln_coeff, fe_solution, coords_coeff, fe_metric, volume_quadrature);

        // Next looping over the faces of the cell checking for boundary elements
        for(unsigned int iface = 0; iface < dealii::GeometryInfo<dim>::faces_per_cell; ++iface){
            auto face = cell->face(iface);
            
            if(face->at_boundary()){

                const unsigned int boundary_id = face->boundary_id();

                //fe_values_collection_face.reinit(cell, iface, i_quad, i_mapp, i_fele);
                //const dealii::FEFaceValues<dim,dim> &fe_values_face = fe_values_collection_face.get_present_fe_values();
                //local_sum_old += this->evaluate_cell_boundary(physics, boundary_id, fe_values_face, soln_coeff);
                local_sum_old += this->evaluate_boundary_cell_functional(physics, boundary_id, soln_coeff, fe_solution, coords_coeff, fe_metric, iface, dg.face_quadrature_collection[i_quad]);
            }

        }

        // now looping over all the DOFs in this cell and taking the FD
        local_dIdX.resize(n_metric_dofs_cell);
        for(unsigned int idof = 0; idof < n_metric_dofs_cell; ++idof){
            // for each dof copying the solution
            for(unsigned int idof2 = 0; idof2 < n_metric_dofs_cell; ++idof2){
                coords_coeff[idof2] = dg.high_order_grid->volume_nodes[cell_metric_dofs_indices[idof2]];
            }
            coords_coeff[idof] += stepsize;

            // then peturb the idof'th value
            local_sum_new = this->evaluate_volume_cell_functional(physics, soln_coeff, fe_solution, coords_coeff, fe_metric, volume_quadrature);

            // Next looping over the faces of the cell checking for boundary elements
            for(unsigned int iface = 0; iface < dealii::GeometryInfo<dim>::faces_per_cell; ++iface){
                auto face = cell->face(iface);
                
                if(face->at_boundary()){

                    const unsigned int boundary_id = face->boundary_id();

                    //fe_values_collection_face.reinit(cell, iface, i_quad, i_mapp, i_fele);
                    //const dealii::FEFaceValues<dim,dim> &fe_values_face = fe_values_collection_face.get_present_fe_values();
                    //local_sum_new += this->evaluate_cell_boundary(physics, boundary_id, fe_values_face, soln_coeff);
                    local_sum_new += this->evaluate_boundary_cell_functional(physics, boundary_id, soln_coeff, fe_solution, coords_coeff, fe_metric, iface, dg.face_quadrature_collection[i_quad]);
                }

            }

            local_dIdX[idof] = (local_sum_new-local_sum_old)/stepsize;
        }

        dIdX_FD.add(cell_metric_dofs_indices, local_dIdX);
    }
    // compress before the return
    dIdX_FD.compress(dealii::VectorOperation::add);
    
    return dIdX_FD;
}

template <int dim, int nstate, typename real, typename MeshType>
std::shared_ptr< Functional<dim,nstate,real,MeshType> >
FunctionalFactory<dim,nstate,real,MeshType>::create_Functional(
    PHiLiP::Parameters::AllParameters const *const param,
    std::shared_ptr< PHiLiP::DGBase<dim,real,MeshType> > dg)
{
    return FunctionalFactory<dim,nstate,real,MeshType>::create_Functional(param->grid_refinement_study_param.functional_param, dg);
}

template <int dim, int nstate, typename real, typename MeshType>
std::shared_ptr< Functional<dim,nstate,real,MeshType> >
FunctionalFactory<dim,nstate,real,MeshType>::create_Functional(
    PHiLiP::Parameters::FunctionalParam param,
    std::shared_ptr< PHiLiP::DGBase<dim,real,MeshType> > dg)
{
    using FadFadType = Sacado::Fad::DFad<FadType>;

    using FunctionalTypeEnum       = Parameters::FunctionalParam::FunctionalType;
    using ManufacturedSolutionEnum = Parameters::ManufacturedSolutionParam::ManufacturedSolutionType;
    FunctionalTypeEnum functional_type = param.functional_type;

    const double normLp = param.normLp;

    ManufacturedSolutionEnum  weight_function_type = param.weight_function_type;
    std::shared_ptr< ManufacturedSolutionFunction<dim,real> > weight_function_double 
        = ManufacturedSolutionFactory<dim,real>::create_ManufacturedSolution(weight_function_type, nstate);
    std::shared_ptr< ManufacturedSolutionFunction<dim,FadFadType> > weight_function_adtype 
        = ManufacturedSolutionFactory<dim,FadFadType>::create_ManufacturedSolution(weight_function_type, nstate);
    
    const bool use_weight_function_laplacian       = param.use_weight_function_laplacian;

    std::vector<unsigned int> boundary_vector    = param.boundary_vector;
    const bool                use_all_boundaries = param.use_all_boundaries;

    if(functional_type == FunctionalTypeEnum::normLp_volume){
        return std::make_shared<FunctionalNormLpVolume<dim,nstate,real,MeshType>>(
            normLp,
            dg,
            true,
            false);
    }else if(functional_type == FunctionalTypeEnum::normLp_boundary){
        return std::make_shared<FunctionalNormLpBoundary<dim,nstate,real,MeshType>>(
            normLp,
            boundary_vector,
            use_all_boundaries,
            dg,
            true,
            false);
    }else if(functional_type == FunctionalTypeEnum::weighted_integral_volume){
        return std::make_shared<FunctionalWeightedIntegralVolume<dim,nstate,real,MeshType>>(
            weight_function_double,
            weight_function_adtype,
            use_weight_function_laplacian,
            dg,
            true,
            false);
    }else if(functional_type == FunctionalTypeEnum::weighted_integral_boundary){
        return std::make_shared<FunctionalWeightedIntegralBoundary<dim,nstate,real,MeshType>>(
            weight_function_double,
            weight_function_adtype,
            use_weight_function_laplacian,
            boundary_vector,
            use_all_boundaries,
            dg,
            true,
            false);
    }else if(functional_type == FunctionalTypeEnum::error_normLp_volume){
        return std::make_shared<FunctionalErrorNormLpVolume<dim,nstate,real,MeshType>>(
            normLp,
            dg,
            true,
            false);
<<<<<<< HEAD
    }else if(functional_type == FunctionalTypeEnum::error_normLp_boundary){
        return std::make_shared<FunctionalErrorNormLpBoundary<dim,nstate,real,MeshType>>(
            normLp,
            boundary_vector,
            use_all_boundaries,
            dg,
            true,
            false);
    }else if(functional_type == FunctionalTypeEnum::lift){
        if constexpr(dim==2 && 
                     nstate==(dim+2) && 
                     std::is_same<MeshType, dealii::parallel::distributed::Triangulation<dim>>::value)
        {
            return std::make_shared<LiftDragFunctional<dim,nstate,real,MeshType>>(
                dg,
                LiftDragFunctional<dim,dim+2,double,MeshType>::Functional_types::lift);
        }
    }else if(functional_type == FunctionalTypeEnum::drag){
        if constexpr(dim==2 && 
                     nstate==(dim+2) && 
                     std::is_same<MeshType, dealii::parallel::distributed::Triangulation<dim>>::value)
        {
            return std::make_shared<LiftDragFunctional<dim,nstate,real,MeshType>>(
                dg,
                LiftDragFunctional<dim,dim+2,double,MeshType>::Functional_types::drag);
        }
=======
    }else if(functional_type == FunctionalTypeEnum::error_normLp_boundary) {
        return std::make_shared<FunctionalErrorNormLpBoundary<dim, nstate, real, MeshType>>(
                normLp,
                boundary_vector,
                use_all_boundaries,
                dg,
                true,
                false);
    }else if(functional_type == FunctionalTypeEnum::lift) {
        if constexpr (dim==2 && nstate==dim+2){
            return std::make_shared<LiftDragFunctional<dim,nstate,double,MeshType>>(dg, LiftDragFunctional<dim,nstate,double,MeshType>::Functional_types::lift);
        }
    }else if(functional_type == FunctionalTypeEnum::drag) {
        if constexpr (dim==2 && nstate==dim+2){
            return std::make_shared<LiftDragFunctional<dim,nstate,double,MeshType>>(dg, LiftDragFunctional<dim,nstate,double,MeshType>::Functional_types::drag);
        }
    }else if(functional_type == FunctionalTypeEnum::solution_integral) {
        std::shared_ptr< DGBaseState<dim,nstate,double,MeshType>> dg_state = std::dynamic_pointer_cast< DGBaseState<dim,nstate,double, MeshType>>(dg);
        return std::make_shared<SolutionIntegral<dim,nstate,real,MeshType>>(dg,dg_state->pde_physics_fad_fad,true,false);
>>>>>>> 0056e059
    }else{
        std::cout << "Invalid Functional." << std::endl;
    }

    return nullptr;
}

// dealii::Triangulation<PHILIP_DIM>
template class FunctionalNormLpVolume <PHILIP_DIM, 1, double, dealii::Triangulation<PHILIP_DIM>>;
template class FunctionalNormLpVolume <PHILIP_DIM, 2, double, dealii::Triangulation<PHILIP_DIM>>;
template class FunctionalNormLpVolume <PHILIP_DIM, 3, double, dealii::Triangulation<PHILIP_DIM>>;
template class FunctionalNormLpVolume <PHILIP_DIM, 4, double, dealii::Triangulation<PHILIP_DIM>>;
template class FunctionalNormLpVolume <PHILIP_DIM, 5, double, dealii::Triangulation<PHILIP_DIM>>;

template class FunctionalNormLpBoundary <PHILIP_DIM, 1, double, dealii::Triangulation<PHILIP_DIM>>;
template class FunctionalNormLpBoundary <PHILIP_DIM, 2, double, dealii::Triangulation<PHILIP_DIM>>;
template class FunctionalNormLpBoundary <PHILIP_DIM, 3, double, dealii::Triangulation<PHILIP_DIM>>;
template class FunctionalNormLpBoundary <PHILIP_DIM, 4, double, dealii::Triangulation<PHILIP_DIM>>;
template class FunctionalNormLpBoundary <PHILIP_DIM, 5, double, dealii::Triangulation<PHILIP_DIM>>;

template class FunctionalWeightedIntegralVolume <PHILIP_DIM, 1, double, dealii::Triangulation<PHILIP_DIM>>;
template class FunctionalWeightedIntegralVolume <PHILIP_DIM, 2, double, dealii::Triangulation<PHILIP_DIM>>;
template class FunctionalWeightedIntegralVolume <PHILIP_DIM, 3, double, dealii::Triangulation<PHILIP_DIM>>;
template class FunctionalWeightedIntegralVolume <PHILIP_DIM, 4, double, dealii::Triangulation<PHILIP_DIM>>;
template class FunctionalWeightedIntegralVolume <PHILIP_DIM, 5, double, dealii::Triangulation<PHILIP_DIM>>;

template class FunctionalWeightedIntegralBoundary <PHILIP_DIM, 1, double, dealii::Triangulation<PHILIP_DIM>>;
template class FunctionalWeightedIntegralBoundary <PHILIP_DIM, 2, double, dealii::Triangulation<PHILIP_DIM>>;
template class FunctionalWeightedIntegralBoundary <PHILIP_DIM, 3, double, dealii::Triangulation<PHILIP_DIM>>;
template class FunctionalWeightedIntegralBoundary <PHILIP_DIM, 4, double, dealii::Triangulation<PHILIP_DIM>>;
template class FunctionalWeightedIntegralBoundary <PHILIP_DIM, 5, double, dealii::Triangulation<PHILIP_DIM>>;

template class FunctionalErrorNormLpVolume <PHILIP_DIM, 1, double, dealii::Triangulation<PHILIP_DIM>>;
template class FunctionalErrorNormLpVolume <PHILIP_DIM, 2, double, dealii::Triangulation<PHILIP_DIM>>;
template class FunctionalErrorNormLpVolume <PHILIP_DIM, 3, double, dealii::Triangulation<PHILIP_DIM>>;
template class FunctionalErrorNormLpVolume <PHILIP_DIM, 4, double, dealii::Triangulation<PHILIP_DIM>>;
template class FunctionalErrorNormLpVolume <PHILIP_DIM, 5, double, dealii::Triangulation<PHILIP_DIM>>;

template class FunctionalErrorNormLpBoundary <PHILIP_DIM, 1, double, dealii::Triangulation<PHILIP_DIM>>;
template class FunctionalErrorNormLpBoundary <PHILIP_DIM, 2, double, dealii::Triangulation<PHILIP_DIM>>;
template class FunctionalErrorNormLpBoundary <PHILIP_DIM, 3, double, dealii::Triangulation<PHILIP_DIM>>;
template class FunctionalErrorNormLpBoundary <PHILIP_DIM, 4, double, dealii::Triangulation<PHILIP_DIM>>;
template class FunctionalErrorNormLpBoundary <PHILIP_DIM, 5, double, dealii::Triangulation<PHILIP_DIM>>;

template class Functional <PHILIP_DIM, 1, double, dealii::Triangulation<PHILIP_DIM>>;
template class Functional <PHILIP_DIM, 2, double, dealii::Triangulation<PHILIP_DIM>>;
template class Functional <PHILIP_DIM, 3, double, dealii::Triangulation<PHILIP_DIM>>;
template class Functional <PHILIP_DIM, 4, double, dealii::Triangulation<PHILIP_DIM>>;
template class Functional <PHILIP_DIM, 5, double, dealii::Triangulation<PHILIP_DIM>>;

template class FunctionalFactory <PHILIP_DIM, 1, double, dealii::Triangulation<PHILIP_DIM>>;
template class FunctionalFactory <PHILIP_DIM, 2, double, dealii::Triangulation<PHILIP_DIM>>;
template class FunctionalFactory <PHILIP_DIM, 3, double, dealii::Triangulation<PHILIP_DIM>>;
template class FunctionalFactory <PHILIP_DIM, 4, double, dealii::Triangulation<PHILIP_DIM>>;
template class FunctionalFactory <PHILIP_DIM, 5, double, dealii::Triangulation<PHILIP_DIM>>;

// dealii::parallel::shared::Triangulation<PHILIP_DIM>
template class FunctionalNormLpVolume <PHILIP_DIM, 1, double, dealii::parallel::shared::Triangulation<PHILIP_DIM>>;
template class FunctionalNormLpVolume <PHILIP_DIM, 2, double, dealii::parallel::shared::Triangulation<PHILIP_DIM>>;
template class FunctionalNormLpVolume <PHILIP_DIM, 3, double, dealii::parallel::shared::Triangulation<PHILIP_DIM>>;
template class FunctionalNormLpVolume <PHILIP_DIM, 4, double, dealii::parallel::shared::Triangulation<PHILIP_DIM>>;
template class FunctionalNormLpVolume <PHILIP_DIM, 5, double, dealii::parallel::shared::Triangulation<PHILIP_DIM>>;

template class FunctionalNormLpBoundary <PHILIP_DIM, 1, double, dealii::parallel::shared::Triangulation<PHILIP_DIM>>;
template class FunctionalNormLpBoundary <PHILIP_DIM, 2, double, dealii::parallel::shared::Triangulation<PHILIP_DIM>>;
template class FunctionalNormLpBoundary <PHILIP_DIM, 3, double, dealii::parallel::shared::Triangulation<PHILIP_DIM>>;
template class FunctionalNormLpBoundary <PHILIP_DIM, 4, double, dealii::parallel::shared::Triangulation<PHILIP_DIM>>;
template class FunctionalNormLpBoundary <PHILIP_DIM, 5, double, dealii::parallel::shared::Triangulation<PHILIP_DIM>>;

template class FunctionalWeightedIntegralVolume <PHILIP_DIM, 1, double, dealii::parallel::shared::Triangulation<PHILIP_DIM>>;
template class FunctionalWeightedIntegralVolume <PHILIP_DIM, 2, double, dealii::parallel::shared::Triangulation<PHILIP_DIM>>;
template class FunctionalWeightedIntegralVolume <PHILIP_DIM, 3, double, dealii::parallel::shared::Triangulation<PHILIP_DIM>>;
template class FunctionalWeightedIntegralVolume <PHILIP_DIM, 4, double, dealii::parallel::shared::Triangulation<PHILIP_DIM>>;
template class FunctionalWeightedIntegralVolume <PHILIP_DIM, 5, double, dealii::parallel::shared::Triangulation<PHILIP_DIM>>;

template class FunctionalWeightedIntegralBoundary <PHILIP_DIM, 1, double, dealii::parallel::shared::Triangulation<PHILIP_DIM>>;
template class FunctionalWeightedIntegralBoundary <PHILIP_DIM, 2, double, dealii::parallel::shared::Triangulation<PHILIP_DIM>>;
template class FunctionalWeightedIntegralBoundary <PHILIP_DIM, 3, double, dealii::parallel::shared::Triangulation<PHILIP_DIM>>;
template class FunctionalWeightedIntegralBoundary <PHILIP_DIM, 4, double, dealii::parallel::shared::Triangulation<PHILIP_DIM>>;
template class FunctionalWeightedIntegralBoundary <PHILIP_DIM, 5, double, dealii::parallel::shared::Triangulation<PHILIP_DIM>>;

template class FunctionalErrorNormLpVolume <PHILIP_DIM, 1, double, dealii::parallel::shared::Triangulation<PHILIP_DIM>>;
template class FunctionalErrorNormLpVolume <PHILIP_DIM, 2, double, dealii::parallel::shared::Triangulation<PHILIP_DIM>>;
template class FunctionalErrorNormLpVolume <PHILIP_DIM, 3, double, dealii::parallel::shared::Triangulation<PHILIP_DIM>>;
template class FunctionalErrorNormLpVolume <PHILIP_DIM, 4, double, dealii::parallel::shared::Triangulation<PHILIP_DIM>>;
template class FunctionalErrorNormLpVolume <PHILIP_DIM, 5, double, dealii::parallel::shared::Triangulation<PHILIP_DIM>>;

template class FunctionalErrorNormLpBoundary <PHILIP_DIM, 1, double, dealii::parallel::shared::Triangulation<PHILIP_DIM>>;
template class FunctionalErrorNormLpBoundary <PHILIP_DIM, 2, double, dealii::parallel::shared::Triangulation<PHILIP_DIM>>;
template class FunctionalErrorNormLpBoundary <PHILIP_DIM, 3, double, dealii::parallel::shared::Triangulation<PHILIP_DIM>>;
template class FunctionalErrorNormLpBoundary <PHILIP_DIM, 4, double, dealii::parallel::shared::Triangulation<PHILIP_DIM>>;
template class FunctionalErrorNormLpBoundary <PHILIP_DIM, 5, double, dealii::parallel::shared::Triangulation<PHILIP_DIM>>;

template class SolutionIntegral<PHILIP_DIM, 1, double, dealii::Triangulation<PHILIP_DIM>>;
template class SolutionIntegral<PHILIP_DIM, 2, double, dealii::Triangulation<PHILIP_DIM>>;
template class SolutionIntegral<PHILIP_DIM, 3, double, dealii::Triangulation<PHILIP_DIM>>;
template class SolutionIntegral<PHILIP_DIM, 4, double, dealii::Triangulation<PHILIP_DIM>>;
template class SolutionIntegral<PHILIP_DIM, 5, double, dealii::Triangulation<PHILIP_DIM>>;

template class Functional <PHILIP_DIM, 1, double, dealii::parallel::shared::Triangulation<PHILIP_DIM>>;
template class Functional <PHILIP_DIM, 2, double, dealii::parallel::shared::Triangulation<PHILIP_DIM>>;
template class Functional <PHILIP_DIM, 3, double, dealii::parallel::shared::Triangulation<PHILIP_DIM>>;
template class Functional <PHILIP_DIM, 4, double, dealii::parallel::shared::Triangulation<PHILIP_DIM>>;
template class Functional <PHILIP_DIM, 5, double, dealii::parallel::shared::Triangulation<PHILIP_DIM>>;

template class FunctionalFactory <PHILIP_DIM, 1, double, dealii::parallel::shared::Triangulation<PHILIP_DIM>>;
template class FunctionalFactory <PHILIP_DIM, 2, double, dealii::parallel::shared::Triangulation<PHILIP_DIM>>;
template class FunctionalFactory <PHILIP_DIM, 3, double, dealii::parallel::shared::Triangulation<PHILIP_DIM>>;
template class FunctionalFactory <PHILIP_DIM, 4, double, dealii::parallel::shared::Triangulation<PHILIP_DIM>>;
template class FunctionalFactory <PHILIP_DIM, 5, double, dealii::parallel::shared::Triangulation<PHILIP_DIM>>;

#if PHILIP_DIM != 1
// dealii::parallel::distributed::Triangulation<PHILIP_DIM>
template class FunctionalNormLpVolume <PHILIP_DIM, 1, double, dealii::parallel::distributed::Triangulation<PHILIP_DIM>>;
template class FunctionalNormLpVolume <PHILIP_DIM, 2, double, dealii::parallel::distributed::Triangulation<PHILIP_DIM>>;
template class FunctionalNormLpVolume <PHILIP_DIM, 3, double, dealii::parallel::distributed::Triangulation<PHILIP_DIM>>;
template class FunctionalNormLpVolume <PHILIP_DIM, 4, double, dealii::parallel::distributed::Triangulation<PHILIP_DIM>>;
template class FunctionalNormLpVolume <PHILIP_DIM, 5, double, dealii::parallel::distributed::Triangulation<PHILIP_DIM>>;

template class FunctionalNormLpBoundary <PHILIP_DIM, 1, double, dealii::parallel::distributed::Triangulation<PHILIP_DIM>>;
template class FunctionalNormLpBoundary <PHILIP_DIM, 2, double, dealii::parallel::distributed::Triangulation<PHILIP_DIM>>;
template class FunctionalNormLpBoundary <PHILIP_DIM, 3, double, dealii::parallel::distributed::Triangulation<PHILIP_DIM>>;
template class FunctionalNormLpBoundary <PHILIP_DIM, 4, double, dealii::parallel::distributed::Triangulation<PHILIP_DIM>>;
template class FunctionalNormLpBoundary <PHILIP_DIM, 5, double, dealii::parallel::distributed::Triangulation<PHILIP_DIM>>;

template class FunctionalWeightedIntegralVolume <PHILIP_DIM, 1, double, dealii::parallel::distributed::Triangulation<PHILIP_DIM>>;
template class FunctionalWeightedIntegralVolume <PHILIP_DIM, 2, double, dealii::parallel::distributed::Triangulation<PHILIP_DIM>>;
template class FunctionalWeightedIntegralVolume <PHILIP_DIM, 3, double, dealii::parallel::distributed::Triangulation<PHILIP_DIM>>;
template class FunctionalWeightedIntegralVolume <PHILIP_DIM, 4, double, dealii::parallel::distributed::Triangulation<PHILIP_DIM>>;
template class FunctionalWeightedIntegralVolume <PHILIP_DIM, 5, double, dealii::parallel::distributed::Triangulation<PHILIP_DIM>>;

template class FunctionalWeightedIntegralBoundary <PHILIP_DIM, 1, double, dealii::parallel::distributed::Triangulation<PHILIP_DIM>>;
template class FunctionalWeightedIntegralBoundary <PHILIP_DIM, 2, double, dealii::parallel::distributed::Triangulation<PHILIP_DIM>>;
template class FunctionalWeightedIntegralBoundary <PHILIP_DIM, 3, double, dealii::parallel::distributed::Triangulation<PHILIP_DIM>>;
template class FunctionalWeightedIntegralBoundary <PHILIP_DIM, 4, double, dealii::parallel::distributed::Triangulation<PHILIP_DIM>>;
template class FunctionalWeightedIntegralBoundary <PHILIP_DIM, 5, double, dealii::parallel::distributed::Triangulation<PHILIP_DIM>>;

template class FunctionalErrorNormLpVolume <PHILIP_DIM, 1, double, dealii::parallel::distributed::Triangulation<PHILIP_DIM>>;
template class FunctionalErrorNormLpVolume <PHILIP_DIM, 2, double, dealii::parallel::distributed::Triangulation<PHILIP_DIM>>;
template class FunctionalErrorNormLpVolume <PHILIP_DIM, 3, double, dealii::parallel::distributed::Triangulation<PHILIP_DIM>>;
template class FunctionalErrorNormLpVolume <PHILIP_DIM, 4, double, dealii::parallel::distributed::Triangulation<PHILIP_DIM>>;
template class FunctionalErrorNormLpVolume <PHILIP_DIM, 5, double, dealii::parallel::distributed::Triangulation<PHILIP_DIM>>;

template class FunctionalErrorNormLpBoundary <PHILIP_DIM, 1, double, dealii::parallel::distributed::Triangulation<PHILIP_DIM>>;
template class FunctionalErrorNormLpBoundary <PHILIP_DIM, 2, double, dealii::parallel::distributed::Triangulation<PHILIP_DIM>>;
template class FunctionalErrorNormLpBoundary <PHILIP_DIM, 3, double, dealii::parallel::distributed::Triangulation<PHILIP_DIM>>;
template class FunctionalErrorNormLpBoundary <PHILIP_DIM, 4, double, dealii::parallel::distributed::Triangulation<PHILIP_DIM>>;
template class FunctionalErrorNormLpBoundary <PHILIP_DIM, 5, double, dealii::parallel::distributed::Triangulation<PHILIP_DIM>>;

template class SolutionIntegral<PHILIP_DIM, 1, double, dealii::parallel::shared::Triangulation<PHILIP_DIM>>;
template class SolutionIntegral<PHILIP_DIM, 2, double, dealii::parallel::shared::Triangulation<PHILIP_DIM>>;
template class SolutionIntegral<PHILIP_DIM, 3, double, dealii::parallel::shared::Triangulation<PHILIP_DIM>>;
template class SolutionIntegral<PHILIP_DIM, 4, double, dealii::parallel::shared::Triangulation<PHILIP_DIM>>;
template class SolutionIntegral<PHILIP_DIM, 5, double, dealii::parallel::shared::Triangulation<PHILIP_DIM>>;

template class Functional <PHILIP_DIM, 1, double, dealii::parallel::distributed::Triangulation<PHILIP_DIM>>;
template class Functional <PHILIP_DIM, 2, double, dealii::parallel::distributed::Triangulation<PHILIP_DIM>>;
template class Functional <PHILIP_DIM, 3, double, dealii::parallel::distributed::Triangulation<PHILIP_DIM>>;
template class Functional <PHILIP_DIM, 4, double, dealii::parallel::distributed::Triangulation<PHILIP_DIM>>;
template class Functional <PHILIP_DIM, 5, double, dealii::parallel::distributed::Triangulation<PHILIP_DIM>>;

template class FunctionalFactory <PHILIP_DIM, 1, double, dealii::parallel::distributed::Triangulation<PHILIP_DIM>>;
template class FunctionalFactory <PHILIP_DIM, 2, double, dealii::parallel::distributed::Triangulation<PHILIP_DIM>>;
template class FunctionalFactory <PHILIP_DIM, 3, double, dealii::parallel::distributed::Triangulation<PHILIP_DIM>>;
template class FunctionalFactory <PHILIP_DIM, 4, double, dealii::parallel::distributed::Triangulation<PHILIP_DIM>>;
template class FunctionalFactory <PHILIP_DIM, 5, double, dealii::parallel::distributed::Triangulation<PHILIP_DIM>>;
#endif

} // PHiLiP namespace<|MERGE_RESOLUTION|>--- conflicted
+++ resolved
@@ -1266,7 +1266,6 @@
             dg,
             true,
             false);
-<<<<<<< HEAD
     }else if(functional_type == FunctionalTypeEnum::error_normLp_boundary){
         return std::make_shared<FunctionalErrorNormLpBoundary<dim,nstate,real,MeshType>>(
             normLp,
@@ -1293,27 +1292,9 @@
                 dg,
                 LiftDragFunctional<dim,dim+2,double,MeshType>::Functional_types::drag);
         }
-=======
-    }else if(functional_type == FunctionalTypeEnum::error_normLp_boundary) {
-        return std::make_shared<FunctionalErrorNormLpBoundary<dim, nstate, real, MeshType>>(
-                normLp,
-                boundary_vector,
-                use_all_boundaries,
-                dg,
-                true,
-                false);
-    }else if(functional_type == FunctionalTypeEnum::lift) {
-        if constexpr (dim==2 && nstate==dim+2){
-            return std::make_shared<LiftDragFunctional<dim,nstate,double,MeshType>>(dg, LiftDragFunctional<dim,nstate,double,MeshType>::Functional_types::lift);
-        }
-    }else if(functional_type == FunctionalTypeEnum::drag) {
-        if constexpr (dim==2 && nstate==dim+2){
-            return std::make_shared<LiftDragFunctional<dim,nstate,double,MeshType>>(dg, LiftDragFunctional<dim,nstate,double,MeshType>::Functional_types::drag);
-        }
     }else if(functional_type == FunctionalTypeEnum::solution_integral) {
         std::shared_ptr< DGBaseState<dim,nstate,double,MeshType>> dg_state = std::dynamic_pointer_cast< DGBaseState<dim,nstate,double, MeshType>>(dg);
         return std::make_shared<SolutionIntegral<dim,nstate,real,MeshType>>(dg,dg_state->pde_physics_fad_fad,true,false);
->>>>>>> 0056e059
     }else{
         std::cout << "Invalid Functional." << std::endl;
     }
