--- conflicted
+++ resolved
@@ -22,33 +22,6 @@
     using PhysicsBase<dim,nstate,real>::dissipative_flux;
     using PhysicsBase<dim,nstate,real>::source_term;
 public:
-<<<<<<< HEAD
-    using wall_temperature_boundary_condition_enum = Parameters::NavierStokesParam::WallTemperatureBoundaryConditionEnum;
-	/// Constructor
-	NavierStokes( 
-	    const double                                              ref_length,
-	    const double                                              gamma_gas,
-	    const double                                              mach_inf,
-	    const double                                              angle_of_attack,
-	    const double                                              side_slip_angle,
-	    const double                                              prandtl_number,
-        const double                                              reynolds_number_inf,
-        const double                                              isothermal_wall_temperature = 1.0,
-        const wall_temperature_boundary_condition_enum            wall_temperature_boundary_condition_type = wall_temperature_boundary_condition_enum::adiabatic,
-        const dealii::Tensor<2,3,double>                          input_diffusion_tensor = Parameters::ManufacturedSolutionParam::get_default_diffusion_tensor(),
-	    std::shared_ptr< ManufacturedSolutionFunction<dim,real> > manufactured_solution_function = nullptr);
-
-	/// Nondimensionalized viscosity coefficient at infinity.
-	const double viscosity_coefficient_inf;
-	/// Prandtl number
-	const double prandtl_number;
-	/// Farfield (free stream) Reynolds number
-	const double reynolds_number_inf;
-    /// Isothermal wall temperature
-    const double isothermal_wall_temperature;
-    /// Wall temperature boundary condition type (adiabatic or isothermal)
-    const wall_temperature_boundary_condition_enum wall_temperature_boundary_condition_type;
-=======
     using thermal_boundary_condition_enum = Parameters::NavierStokesParam::ThermalBoundaryCondition;
     /// Constructor
     NavierStokes( 
@@ -76,7 +49,6 @@
 
     /// Destructor
     ~NavierStokes() {};
->>>>>>> 3f2ab374
 
     /** Obtain gradient of primitive variables from gradient of conservative variables */
     template<typename real2>
@@ -280,8 +252,6 @@
     real compute_scaled_viscosity_coefficient_derivative_wrt_temperature_via_dfad (
         std::array<real,nstate> &conservative_soln) const;
 
-<<<<<<< HEAD
-=======
     /** Nondimensionalized viscous flux (i.e. dissipative flux) computed 
      *  via given velocities, viscous stress tensor, and heat flux. 
      *  Reference: Masatsuka 2018 "I do like CFD", p.142, eq.(4.12.1-4.12.4)
@@ -293,7 +263,6 @@
         const dealii::Tensor<2,dim,real2> &viscous_stress_tensor,
         const dealii::Tensor<1,dim,real2> &heat_flux) const;
 
->>>>>>> 3f2ab374
 protected:    
     ///@{
     /** Constants for Sutherland's law for viscosity
@@ -314,17 +283,9 @@
         const std::array<real2,nstate> &conservative_soln,
         const std::array<dealii::Tensor<1,dim,real2>,nstate> &solution_gradient) const;
 
-<<<<<<< HEAD
-    /** No-slip wall boundary conditions (No penetration)
-     *  * Given by Algorithm II of the following paper:
-     *  * * Krivodonova, L., and Berger, M.,
-     *      “High-order accurate implementation of solid wall boundary conditions in curved geometries,”
-     *      Journal of Computational Physics, vol. 211, 2006, pp. 492–512.
-=======
     /** No-slip wall boundary conditions
      *  * Given by equations 460-461 of the following paper:
      *  * * Hartmann, Ralf. "Numerical analysis of higher order discontinuous Galerkin finite element methods." (2008): 1-107.
->>>>>>> 3f2ab374
      */
     void boundary_wall (
         const dealii::Tensor<1,dim,real> &normal_int,
@@ -342,13 +303,10 @@
         std::array<real,nstate> &soln_bc,
         std::array<dealii::Tensor<1,dim,real>,nstate> &soln_grad_bc) const override;
 
-<<<<<<< HEAD
-=======
 private:
     /// Returns the square of the magnitude of the tensor (i.e. the double dot product of a tensor with itself)
     real get_tensor_magnitude_sqr (const dealii::Tensor<2,dim,real> &tensor) const;
 
->>>>>>> 3f2ab374
 };
 
 } // Physics namespace
