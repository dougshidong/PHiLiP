#include "entropy_rrk_ode_solver.h"
#include "physics/euler.h"
#include "physics/physics_factory.h"

namespace PHiLiP {
namespace ODE {

template <int dim, typename real, int n_rk_stages, typename MeshType>
EntropyRRKODESolver<dim,real,n_rk_stages,MeshType>::EntropyRRKODESolver(std::shared_ptr< DGBase<dim, real, MeshType> > dg_input,
            std::shared_ptr<RKTableauBase<dim,real,MeshType>> rk_tableau_input)
        : RRKODESolverBase<dim,real,n_rk_stages,MeshType>(dg_input,rk_tableau_input)
{
    this->rk_stage_solution.resize(n_rk_stages);
    
    PHiLiP::Parameters::AllParameters parameters_euler = *(this->dg->all_parameters);
    parameters_euler.pde_type = Parameters::AllParameters::PartialDifferentialEquation::euler;
    this->euler_physics = std::dynamic_pointer_cast<Physics::Euler<dim,dim+2,double>>(
                Physics::PhysicsFactory<dim,dim+2,double>::create_Physics(&parameters_euler));
}

template <int dim, typename real, int n_rk_stages, typename MeshType>
void EntropyRRKODESolver<dim,real,n_rk_stages,MeshType>::store_stage_solutions(const int istage)
{
    //Store the solution value
    //This function is called before rk_stage is modified to hold the time-derivative
    this->rk_stage_solution[istage]=this->rk_stage[istage]; 
}

template <int dim, typename real, int n_rk_stages, typename MeshType>
real EntropyRRKODESolver<dim,real,n_rk_stages,MeshType>::compute_relaxation_parameter(real &dt)
{
    // Console output is based on linearsolverparam
    const bool do_output = (this->dg->all_parameters->linear_solver_param.linear_solver_output == Parameters::OutputEnum::verbose); 

    // Note to self: this is repeating steps that are also done in runge_kutta_ode_solver.
    // Should be combined.
    dealii::LinearAlgebra::distributed::Vector<double> step_direction;
    step_direction.reinit(this->rk_stage[0]);
    for (int i = 0; i < n_rk_stages; ++i){
        step_direction.add(this->butcher_tableau->get_b(i), this->rk_stage[i]);
    }
    step_direction *= dt;
    
    // Compute entropy change estimate in M norm , [ v^T (M) du/dt ]
    const double entropy_change_est = compute_entropy_change_estimate(dt);
    if (do_output) this->pcout <<"Entropy change estimate: " << std::setprecision(16) << entropy_change_est << std::endl;

    // n and np1 denote timestep indices
    const dealii::LinearAlgebra::distributed::Vector<double> u_n = this->solution_update;
    const double num_entropy_n = compute_numerical_entropy(u_n, false);
    
    const bool use_secant = true;
    bool secant_failed = false;

    // k, kp1, km1 denote iteration indices of secant or bisection solvers
<<<<<<< HEAD
    double gamma_kp1; 
    // TEMP should have a parameter here
    const double conv_tol = 5E-10; 
=======
    double gamma_kp1 = 0; 
    const double conv_tol = this->dg->all_parameters->linear_solver_param.relaxation_runge_kutta_root_tolerance;
>>>>>>> 00a3b0a3
    int iter_counter = 0;
    const int iter_limit = 100;
    if (use_secant){

        const double initial_guess_0 = this->relaxation_parameter - 1E-5;
        const double initial_guess_1 = this->relaxation_parameter + 1E-5;
        double residual = 1.0;
        double gamma_k = initial_guess_1;
        double gamma_km1 = initial_guess_0;
        double r_gamma_k = compute_root_function(gamma_k, u_n, step_direction, num_entropy_n, entropy_change_est);
        double r_gamma_km1 = compute_root_function(gamma_km1, u_n, step_direction, num_entropy_n,entropy_change_est);

        while ((residual > conv_tol) && (iter_counter < iter_limit)){
            if (r_gamma_km1 == r_gamma_k){
                if (do_output) this->pcout << "    Roots are identical. Multiplying gamma_k by 1.001 and recomputing..." << std::endl;
                gamma_k *= 1.001;
                r_gamma_km1 = compute_root_function(gamma_km1, u_n, step_direction, num_entropy_n, entropy_change_est);
                r_gamma_k = compute_root_function(gamma_k, u_n, step_direction, num_entropy_n, entropy_change_est);
            }
            if ((gamma_k < 0.5) || (gamma_k > 1.5)) {
                if (do_output) this->pcout << "    Gamma is far from 1. Setting gamma_k = 1 and contining iterations." << std::endl;
                gamma_k = 1.0;
                r_gamma_k = compute_root_function(gamma_k, u_n, step_direction, num_entropy_n, entropy_change_est);

            }
            // Secant method, as recommended by Rogowski et al. 2022
            gamma_kp1 = gamma_k - r_gamma_k * (gamma_k - gamma_km1)/(r_gamma_k-r_gamma_km1);
            residual = abs(gamma_kp1 - gamma_k);
            iter_counter ++;

            //update values
            gamma_km1 = gamma_k;
            gamma_k = gamma_kp1;
            r_gamma_km1 = r_gamma_k;
            r_gamma_k = compute_root_function(gamma_k, u_n, step_direction, num_entropy_n, entropy_change_est);
            
            //output
            if (do_output) {
                this->pcout << "Iter: " << iter_counter
                            << " gamma_k: " << gamma_k
                            << " residual: " << residual << std::endl;
            }
            
            if (isnan(gamma_k) || isnan(gamma_km1)) {
                if (do_output) this->pcout << "    NaN detected. Restarting iterations from 1.0." << std::endl;
                gamma_k   = 1.0 - 1E-5;
                r_gamma_k = compute_root_function(gamma_k, u_n, step_direction, num_entropy_n, entropy_change_est);
                gamma_km1 = 1.0 + 1E-5;
                r_gamma_km1 = compute_root_function(gamma_km1, u_n, step_direction, num_entropy_n, entropy_change_est);
                residual = 1.0;
            }
        }

        // If secant method fails to find a root within the specified number of iterations, fall back on bisection method.
        if (iter_limit == iter_counter) {
            this->pcout << "Secant method failed to find a root within the iteration limit. Restarting with bisection method." << std::endl;
            secant_failed = true;
        }
    }
    if (!use_secant || secant_failed) {
        //Bisection method

        iter_counter = 0;

        double l_limit = this->relaxation_parameter - 0.1;
        double u_limit = this->relaxation_parameter + 0.1;
        double root_l_limit = compute_root_function(l_limit, u_n, step_direction, num_entropy_n, entropy_change_est);
        double root_u_limit = compute_root_function(u_limit, u_n, step_direction, num_entropy_n, entropy_change_est);

        double residual = 1.0;

        while ((residual > conv_tol) && (iter_counter < iter_limit)){
            if (root_l_limit * root_u_limit > 0){
                this->pcout << "Bisection solver: No root in the interval. Increasing interval size..." << std::endl;
                l_limit -= 0.1;
                u_limit += 0.1;
            }

            gamma_kp1 = 0.5 * (l_limit + u_limit);
            if (do_output) this->pcout << "Iter: " << iter_counter;
            if (do_output) this->pcout << " Gamma by bisection is " << gamma_kp1;
            double root_at_gamma = compute_root_function(gamma_kp1, u_n, step_direction, num_entropy_n, entropy_change_est);
            if (root_at_gamma < 0) {
                l_limit = gamma_kp1;
                root_l_limit = root_at_gamma;
            } else {
                u_limit = gamma_kp1;
                root_u_limit = root_at_gamma;
            }
            residual = abs(root_at_gamma);
            residual = u_limit-l_limit;
            if (do_output) this->pcout << " With residual " << residual << std::endl;
            iter_counter++;
        }    
    }

    if (iter_limit == iter_counter) {
        this->pcout << "Error: Iteration limit reached and root finding was not successful." << std::endl;
        secant_failed = true;
        std::abort();
        return -1;
    } else {

        // Use [ gamma * (v^T (M+K) du/dt - v^T (M) du/dt ) ] as a workaround to calculate [ gamma * (v^T (K) du/dt) ]
        this->FR_entropy_contribution = gamma_kp1 *(compute_entropy_change_estimate(dt, false) - compute_entropy_change_estimate(dt, true));

        // TEMP store in dg so that flow solver case can access it
        this->dg->FR_entropy_contribution = this->FR_entropy_contribution;
        dealii::LinearAlgebra::distributed::Vector<double> temp = u_n;
        temp.add(gamma_kp1, step_direction);
        const double num_entropy_npgamma = compute_numerical_entropy(temp);
        this->dg->FR_entropy_cumulative += num_entropy_npgamma - num_entropy_n + this->FR_entropy_contribution;

        if (do_output) {
            this->pcout << "Convergence reached!" << std::endl;

            this->pcout << "  Entropy at prev timestep (DG) :     " << num_entropy_n << std::endl
                        << "  Entropy at current timestep (DG) :  " << num_entropy_npgamma << std::endl;
            this->pcout << "    Estimate entropy change (M norm): " << entropy_change_est << std::endl
                        << "    Actual entropy change (DG):       " << num_entropy_npgamma - num_entropy_n << std::endl
                        << "    FR contribution:                  " << this->FR_entropy_contribution << std::endl
                        << "    Corrected entropy change (FR):    " << num_entropy_npgamma - num_entropy_n + this->FR_entropy_contribution << std::endl
                        << "  Cumulative entropy change (FR):     " << this->dg->FR_entropy_cumulative << std::endl
                        << std::endl;
        }

        return gamma_kp1;
    }
}


template <int dim, typename real, int n_rk_stages, typename MeshType>
real EntropyRRKODESolver<dim,real,n_rk_stages,MeshType>::compute_root_function(
        const double gamma,
        const dealii::LinearAlgebra::distributed::Vector<double> &u_n,
        const dealii::LinearAlgebra::distributed::Vector<double> &step_direction,
        const double num_entropy_n,
        const double entropy_change_est) const
{
    dealii::LinearAlgebra::distributed::Vector<double> temp = u_n;
    temp.add(gamma, step_direction);
    double num_entropy_np1 = compute_numerical_entropy(temp);
    return num_entropy_np1 - num_entropy_n - gamma * entropy_change_est;
}


template <int dim, typename real, int n_rk_stages, typename MeshType>
real EntropyRRKODESolver<dim,real,n_rk_stages,MeshType>::compute_numerical_entropy(
        const dealii::LinearAlgebra::distributed::Vector<double> &u,
        const bool adjust_FR) const
{
    real num_entropy = compute_integrated_numerical_entropy(u);

    if (adjust_FR) {
        using FREnum = Parameters::AllParameters::Flux_Reconstruction;
        FREnum FR_type = this->dg->all_parameters->flux_reconstruction_type;
        if (FR_type != FREnum::cDG){
            num_entropy += this->dg->FR_entropy_contribution;
        }
    }

    return num_entropy;
    
}


template <int dim, typename real, int n_rk_stages, typename MeshType>
real EntropyRRKODESolver<dim,real,n_rk_stages,MeshType>::compute_integrated_numerical_entropy(
        const dealii::LinearAlgebra::distributed::Vector<double> &u) const
{
    // This function is reproduced from flow_solver_cases/periodic_turbulence
    // Check that poly_degree is uniform everywhere
    if (this->dg->get_max_fe_degree() != this->dg->get_min_fe_degree()) {
        // Note: This function may have issues with nonuniform p. Should test in debug mode if developing in the future.
        this->pcout << "ERROR: compute_integrated_quantities() is untested for nonuniform p. Aborting..." << std::endl;
        std::abort();
    }
    
    const int nstate = dim+2;
    double integrated_quantity = 0.0;

    const double poly_degree = this->dg->all_parameters->flow_solver_param.poly_degree;

    const unsigned int n_dofs_cell = this->dg->fe_collection[poly_degree].dofs_per_cell;
    const unsigned int n_quad_pts = this->dg->volume_quadrature_collection[poly_degree].size();
    const unsigned int n_shape_fns = n_dofs_cell / nstate;

    OPERATOR::vol_projection_operator<dim,2*dim> vol_projection(1, poly_degree, this->dg->max_grid_degree);
    vol_projection.build_1D_volume_operator(this->dg->oneD_fe_collection_1state[poly_degree], 
                                            this->dg->oneD_quadrature_collection[poly_degree]);

    // Construct the basis functions and mapping shape functions.
    OPERATOR::basis_functions<dim,2*dim> soln_basis(1, poly_degree, this->dg->max_grid_degree); 
    soln_basis.build_1D_volume_operator(this->dg->oneD_fe_collection_1state[poly_degree], 
                                        this->dg->oneD_quadrature_collection[poly_degree]);

    OPERATOR::mapping_shape_functions<dim,2*dim> mapping_basis(1, poly_degree, this->dg->max_grid_degree);
    mapping_basis.build_1D_shape_functions_at_grid_nodes(this->dg->high_order_grid->oneD_fe_system, 
                                                         this->dg->high_order_grid->oneD_grid_nodes);
    mapping_basis.build_1D_shape_functions_at_flux_nodes(this->dg->high_order_grid->oneD_fe_system, 
                                                         this->dg->oneD_quadrature_collection[poly_degree], 
                                                         this->dg->oneD_face_quadrature);

    std::vector<dealii::types::global_dof_index> dofs_indices (n_dofs_cell);
    
    const std::vector<double> &quad_weights = this->dg->volume_quadrature_collection[poly_degree].get_weights();

    // If in the future we need the physical quadrature node location, turn these flags to true and the constructor will
    // automatically compute it for you. Currently set to false as to not compute extra unused terms.
    const bool store_vol_flux_nodes = false;//currently doesn't need the volume physical nodal position
    const bool store_surf_flux_nodes = false;//currently doesn't need the surface physical nodal position

    auto metric_cell = this->dg->high_order_grid->dof_handler_grid.begin_active();
    
/*
    const int overintegrate = 0;
    const int nstate = dim+2;

    double integrated_quantity = 0.0;

    // Set the quadrature of size dim and 1D for sum-factorization.
    dealii::QGauss<dim> quad_extra(this->dg->max_degree+1+overintegrate);
    dealii::QGauss<1> quad_extra_1D(this->dg->max_degree+1+overintegrate);

    const unsigned int n_quad_pts = quad_extra.size();
    const unsigned int grid_degree = this->dg->high_order_grid->fe_system.tensor_degree();
    const unsigned int poly_degree = this->dg->max_degree;
    // Construct the basis functions and mapping shape functions.
    OPERATOR::basis_functions<dim,2*dim> soln_basis(1, poly_degree, grid_degree); 
    OPERATOR::mapping_shape_functions<dim,2*dim> mapping_basis(1, poly_degree, grid_degree);
    // Build basis function volume operator and gradient operator from 1D finite element for 1 state.
    soln_basis.build_1D_volume_operator(this->dg->oneD_fe_collection_1state[poly_degree], quad_extra_1D);
    soln_basis.build_1D_gradient_operator(this->dg->oneD_fe_collection_1state[poly_degree], quad_extra_1D);
    // Build mapping shape functions operators using the oneD high_ordeR_grid finite element
    mapping_basis.build_1D_shape_functions_at_grid_nodes(this->dg->high_order_grid->oneD_fe_system, this->dg->high_order_grid->oneD_grid_nodes);
    mapping_basis.build_1D_shape_functions_at_flux_nodes(this->dg->high_order_grid->oneD_fe_system, quad_extra_1D, this->dg->oneD_face_quadrature);
    const std::vector<double> &quad_weights = quad_extra.get_weights();
    // If in the future we need the physical quadrature node location, turn these flags to true and the constructor will
    // automatically compute it for you. Currently set to false as to not compute extra unused terms.
    const bool store_vol_flux_nodes = false;//currently doesn't need the volume physical nodal position
    const bool store_surf_flux_nodes = false;//currently doesn't need the surface physical nodal position

    const unsigned int n_dofs = this->dg->fe_collection[poly_degree].n_dofs_per_cell();
    const unsigned int n_shape_fns = n_dofs / nstate;
    std::vector<dealii::types::global_dof_index> dofs_indices (n_dofs);
    auto metric_cell = this->dg->high_order_grid->dof_handler_grid.begin_active();
*/
    // Changed for loop to update metric_cell.
    for (auto cell = this->dg->dof_handler.begin_active(); cell!= this->dg->dof_handler.end(); ++cell, ++metric_cell) {
        if (!cell->is_locally_owned()) continue;
        cell->get_dof_indices (dofs_indices);

        // We first need to extract the mapping support points (grid nodes) from high_order_grid.
        const dealii::FESystem<dim> &fe_metric = this->dg->high_order_grid->fe_system;
        const unsigned int n_metric_dofs = fe_metric.dofs_per_cell;
        const unsigned int n_grid_nodes  = n_metric_dofs / dim;
        std::vector<dealii::types::global_dof_index> metric_dof_indices(n_metric_dofs);
        metric_cell->get_dof_indices (metric_dof_indices);
        std::array<std::vector<double>,dim> mapping_support_points;
        for(int idim=0; idim<dim; idim++){
            mapping_support_points[idim].resize(n_grid_nodes);
        }
        // Get the mapping support points (physical grid nodes) from high_order_grid.
        // Store it in such a way we can use sum-factorization on it with the mapping basis functions.
        const std::vector<unsigned int > &index_renumbering = dealii::FETools::hierarchic_to_lexicographic_numbering<dim>(this->dg->max_grid_degree);
        for (unsigned int idof = 0; idof< n_metric_dofs; ++idof) {
            const double val = (this->dg->high_order_grid->volume_nodes[metric_dof_indices[idof]]);
            const unsigned int istate = fe_metric.system_to_component_index(idof).first; 
            const unsigned int ishape = fe_metric.system_to_component_index(idof).second; 
            const unsigned int igrid_node = index_renumbering[ishape];
            mapping_support_points[istate][igrid_node] = val; 
        }
        // Construct the metric operators.
        OPERATOR::metric_operators<double, dim, 2*dim> metric_oper(nstate, poly_degree, this->dg->max_grid_degree, store_vol_flux_nodes, store_surf_flux_nodes);
        // Build the metric terms to compute the gradient and volume node positions.
        // This functions will compute the determinant of the metric Jacobian and metric cofactor matrix. 
        // If flags store_vol_flux_nodes and store_surf_flux_nodes set as true it will also compute the physical quadrature positions.
        metric_oper.build_volume_metric_operators(
            n_quad_pts, n_grid_nodes,
            mapping_support_points,
            mapping_basis,
            this->dg->all_parameters->use_invariant_curl_form);

        // Fetch the modal soln coefficients
        // We immediately separate them by state as to be able to use sum-factorization
        // in the interpolation operator. If we left it by n_dofs_cell, then the matrix-vector
        // mult would sum the states at the quadrature point.
        // That is why the basis functions are based off the 1state oneD fe_collection.
        std::array<std::vector<double>,nstate> soln_coeff;
        for (unsigned int idof = 0; idof < n_dofs_cell; ++idof) {
            const unsigned int istate = this->dg->fe_collection[poly_degree].system_to_component_index(idof).first;
            const unsigned int ishape = this->dg->fe_collection[poly_degree].system_to_component_index(idof).second;
            if(ishape == 0){
                soln_coeff[istate].resize(n_shape_fns);
            }
         
            soln_coeff[istate][ishape] = u(dofs_indices[idof]);
        }
        // Interpolate each state to the quadrature points using sum-factorization
        // with the basis functions in each reference direction.
        std::array<std::vector<double>,nstate> soln_at_q_vect;
        std::array<dealii::Tensor<1,dim,std::vector<double>>,nstate> soln_grad_at_q_vect;
        for(int istate=0; istate<nstate; istate++){
            soln_at_q_vect[istate].resize(n_quad_pts);
            // Interpolate soln coeff to volume cubature nodes.
            soln_basis.matrix_vector_mult_1D(soln_coeff[istate], soln_at_q_vect[istate],
                                             soln_basis.oneD_vol_operator);
            // We need to first compute the reference gradient of the solution, then transform that to a physical gradient.
            dealii::Tensor<1,dim,std::vector<double>> ref_gradient_basis_fns_times_soln;
            for(int idim=0; idim<dim; idim++){
                ref_gradient_basis_fns_times_soln[idim].resize(n_quad_pts);
                soln_grad_at_q_vect[istate][idim].resize(n_quad_pts);
            }
            // Apply gradient of reference basis functions on the solution at volume cubature nodes.
            soln_basis.gradient_matrix_vector_mult_1D(soln_coeff[istate], ref_gradient_basis_fns_times_soln,
                                                      soln_basis.oneD_vol_operator,
                                                      soln_basis.oneD_grad_operator);
            // Transform the reference gradient into a physical gradient operator.
            for(int idim=0; idim<dim; idim++){
                for(unsigned int iquad=0; iquad<n_quad_pts; iquad++){
                    for(int jdim=0; jdim<dim; jdim++){
                        //transform into the physical gradient
                        soln_grad_at_q_vect[istate][idim][iquad] += metric_oper.metric_cofactor_vol[idim][jdim][iquad]
                                                                  * ref_gradient_basis_fns_times_soln[jdim][iquad]
                                                                  / metric_oper.det_Jac_vol[iquad];
                    }
                }
            }
        }

        // Loop over quadrature nodes, compute quantities to be integrated, and integrate them.
        for (unsigned int iquad=0; iquad<n_quad_pts; ++iquad) {

            std::array<double,nstate> soln_at_q;
            std::array<dealii::Tensor<1,dim,double>,nstate> soln_grad_at_q;
            // Extract solution and gradient in a way that the physics ca n use them.
            for(int istate=0; istate<nstate; istate++){
                soln_at_q[istate] = soln_at_q_vect[istate][iquad];
                for(int idim=0; idim<dim; idim++){
                    soln_grad_at_q[istate][idim] = soln_grad_at_q_vect[istate][idim][iquad];
                }
            }
            
            //#####################################################################
            // Compute integrated quantities here
            //#####################################################################
            const double quadrature_entropy = this->euler_physics->compute_numerical_entropy_function(soln_at_q);
            //Using std::cout because of cell->is_locally_owned check 
            if (isnan(quadrature_entropy))  std::cout << "WARNING: NaN entropy detected at a node!"  << std::endl;
            integrated_quantity += quadrature_entropy * quad_weights[iquad] * metric_oper.det_Jac_vol[iquad];
            //#####################################################################
        }
    }

    //MPI
    integrated_quantity = dealii::Utilities::MPI::sum(integrated_quantity, this->mpi_communicator);

    return integrated_quantity;
}

template <int dim, typename real, int n_rk_stages, typename MeshType>
real EntropyRRKODESolver<dim,real,n_rk_stages,MeshType>::compute_entropy_change_estimate(real &dt, const bool use_M_norm_for_entropy_change_est) const
{
    double entropy_change_estimate = 0;

    for (int istage = 0; istage<n_rk_stages; ++istage){

        // Recall rk_stage is IMM * RHS
        // therefore, RHS = M * rk_stage = M * du/dt
        dealii::LinearAlgebra::distributed::Vector<double> mass_matrix_times_rk_stage(this->dg->solution);
        if(this->dg->all_parameters->use_inverse_mass_on_the_fly)
        {
            if (use_M_norm_for_entropy_change_est)
                this->dg->apply_global_mass_matrix(this->rk_stage[istage],mass_matrix_times_rk_stage,
                        this->dg->use_auxiliary_eq, // use_auxiliary_eq,
                        true // use_M_norm
                        );
            else
                this->dg->apply_global_mass_matrix(this->rk_stage[istage],mass_matrix_times_rk_stage);

        }
        else
            this->dg->global_mass_matrix.vmult( mass_matrix_times_rk_stage, this->rk_stage[istage]);
        
        //transform solution into entropy variables
        dealii::LinearAlgebra::distributed::Vector<double> entropy_var_hat_global = compute_entropy_vars(this->rk_stage_solution[istage]);
        
        double entropy = entropy_var_hat_global * mass_matrix_times_rk_stage;
        
        entropy_change_estimate += this->butcher_tableau->get_b(istage) * entropy;
    }

    return dt * entropy_change_estimate;
}

template <int dim, typename real, int n_rk_stages, typename MeshType>
dealii::LinearAlgebra::distributed::Vector<double> EntropyRRKODESolver<dim,real,n_rk_stages,MeshType>::compute_entropy_vars(const dealii::LinearAlgebra::distributed::Vector<double> &u) const
{
    // hard-code nstate for Euler/NS - ODESolverFactory has already ensured that we use Euler/NS
    const unsigned int nstate = dim + 2;
    // Currently only implemented for constant p
    const unsigned int poly_degree = this->dg->get_max_fe_degree();
    if (poly_degree != this->dg->get_min_fe_degree()){
        this->pcout << "Error: Entropy RRK is only implemented for uniform p. Aborting..." << std::endl;
        std::abort();
    }

    const unsigned int n_dofs_cell = this->dg->fe_collection[poly_degree].dofs_per_cell;
    const unsigned int n_quad_pts = this->dg->volume_quadrature_collection[poly_degree].size();
    const unsigned int n_shape_fns = n_dofs_cell / nstate;
    //We have to project the vector of entropy variables because the mass matrix has an interpolation from solution nodes built into it.
    OPERATOR::vol_projection_operator<dim,2*dim> vol_projection(1, poly_degree, this->dg->max_grid_degree);
    vol_projection.build_1D_volume_operator(this->dg->oneD_fe_collection_1state[poly_degree], this->dg->oneD_quadrature_collection[poly_degree]);

    OPERATOR::basis_functions<dim,2*dim> soln_basis(1, poly_degree, this->dg->max_grid_degree);
    soln_basis.build_1D_volume_operator(this->dg->oneD_fe_collection_1state[poly_degree], this->dg->oneD_quadrature_collection[poly_degree]);

    dealii::LinearAlgebra::distributed::Vector<double> entropy_var_hat_global(this->dg->right_hand_side);
    std::vector<dealii::types::global_dof_index> dofs_indices (n_dofs_cell);

    std::shared_ptr< Physics::Euler<dim,dim+2,double> > euler_physics = std::dynamic_pointer_cast<Physics::Euler<dim,dim+2,double>>(
                Physics::PhysicsFactory<dim,dim+2,double>::create_Physics(this->dg->all_parameters));

    for (auto cell = this->dg->dof_handler.begin_active(); cell!=this->dg->dof_handler.end(); ++cell) {
        if (!cell->is_locally_owned()) continue;
        cell->get_dof_indices (dofs_indices);

        std::array<std::vector<double>,nstate> soln_coeff;
        for(unsigned int idof=0; idof<n_dofs_cell; idof++){
            const unsigned int istate = this->dg->fe_collection[poly_degree].system_to_component_index(idof).first;
            const unsigned int ishape = this->dg->fe_collection[poly_degree].system_to_component_index(idof).second;
            if(ishape == 0)
                soln_coeff[istate].resize(n_shape_fns);
            soln_coeff[istate][ishape] = u(dofs_indices[idof]);
        }

        std::array<std::vector<double>,nstate> soln_at_q;
        for(unsigned int istate=0; istate<nstate; istate++){
            soln_at_q[istate].resize(n_quad_pts);
            soln_basis.matrix_vector_mult_1D(soln_coeff[istate], soln_at_q[istate],
                                             soln_basis.oneD_vol_operator);
        }
        std::array<std::vector<double>,nstate> entropy_var_at_q;
        for(unsigned int iquad=0; iquad<n_quad_pts; iquad++){
            std::array<double,nstate> soln_state;
            for(unsigned int istate=0; istate<nstate; istate++){
                soln_state[istate] = soln_at_q[istate][iquad];
            }

            std::array<double,nstate> entropy_var = euler_physics->compute_entropy_variables(soln_state);

            for(unsigned int istate=0; istate<nstate; istate++){
                if(iquad==0)
                    entropy_var_at_q[istate].resize(n_quad_pts);
                entropy_var_at_q[istate][iquad] = entropy_var[istate];
            }
        }
        for(unsigned int istate=0; istate<nstate; istate++){
            //Projected vector of entropy variables.
            std::vector<double> entropy_var_hat(n_shape_fns);
            vol_projection.matrix_vector_mult_1D(entropy_var_at_q[istate], entropy_var_hat,
                                                 vol_projection.oneD_vol_operator);

            for(unsigned int ishape=0; ishape<n_shape_fns; ishape++){
                const unsigned int idof = istate * n_shape_fns + ishape;
                entropy_var_hat_global[dofs_indices[idof]] = entropy_var_hat[ishape];
            }
        }
    }
    return entropy_var_hat_global;
}
template class EntropyRRKODESolver<PHILIP_DIM, double,1, dealii::Triangulation<PHILIP_DIM> >;
template class EntropyRRKODESolver<PHILIP_DIM, double,2, dealii::Triangulation<PHILIP_DIM> >;
template class EntropyRRKODESolver<PHILIP_DIM, double,3, dealii::Triangulation<PHILIP_DIM> >;
template class EntropyRRKODESolver<PHILIP_DIM, double,4, dealii::Triangulation<PHILIP_DIM> >;
template class EntropyRRKODESolver<PHILIP_DIM, double,1, dealii::parallel::shared::Triangulation<PHILIP_DIM> >;
template class EntropyRRKODESolver<PHILIP_DIM, double,2, dealii::parallel::shared::Triangulation<PHILIP_DIM> >;
template class EntropyRRKODESolver<PHILIP_DIM, double,3, dealii::parallel::shared::Triangulation<PHILIP_DIM> >;
template class EntropyRRKODESolver<PHILIP_DIM, double,4, dealii::parallel::shared::Triangulation<PHILIP_DIM> >;
#if PHILIP_DIM != 1
    template class EntropyRRKODESolver<PHILIP_DIM, double,1, dealii::parallel::distributed::Triangulation<PHILIP_DIM> >;
    template class EntropyRRKODESolver<PHILIP_DIM, double,2, dealii::parallel::distributed::Triangulation<PHILIP_DIM> >;
    template class EntropyRRKODESolver<PHILIP_DIM, double,3, dealii::parallel::distributed::Triangulation<PHILIP_DIM> >;
    template class EntropyRRKODESolver<PHILIP_DIM, double,4, dealii::parallel::distributed::Triangulation<PHILIP_DIM> >;
#endif

} // ODESolver namespace
} // PHiLiP namespace<|MERGE_RESOLUTION|>--- conflicted
+++ resolved
@@ -53,14 +53,8 @@
     bool secant_failed = false;
 
     // k, kp1, km1 denote iteration indices of secant or bisection solvers
-<<<<<<< HEAD
-    double gamma_kp1; 
-    // TEMP should have a parameter here
-    const double conv_tol = 5E-10; 
-=======
     double gamma_kp1 = 0; 
     const double conv_tol = this->dg->all_parameters->linear_solver_param.relaxation_runge_kutta_root_tolerance;
->>>>>>> 00a3b0a3
     int iter_counter = 0;
     const int iter_limit = 100;
     if (use_secant){
