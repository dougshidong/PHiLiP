--- conflicted
+++ resolved
@@ -227,22 +227,14 @@
 
     prm.declare_entry("model_type", "large_eddy_simulation",
                       dealii::Patterns::Selection(
-<<<<<<< HEAD
                       " large_eddy_simulation |"
+                      " reynolds_averaged_navier_stokes |"
                       " navier_stokes_model"),
                       "Enum of physics models "
                       "(i.e. model equations and/or terms additional to Navier-Stokes or a chosen underlying baseline physics)."
                       "Choices are "
-                      " <large_eddy_simulation | navier_stokes_model>.");
-    
-=======
-                      "large_eddy_simulation | reynolds_averaged_navier_stokes"),
-                      "Enum of physics models "
-                      "(i.e. model equations and/or terms additional to Navier-Stokes or a chosen underlying baseline physics)."
-                      "Choices are "
-                      " <large_eddy_simulation | reynolds_averaged_navier_stokes>.");
-
->>>>>>> de1ad049
+                      " <large_eddy_simulation | reynolds_averaged_navier_stokes | navier_stokes_model>.");
+
     prm.declare_entry("conv_num_flux", "lax_friedrichs",
                       dealii::Patterns::Selection(
                       " lax_friedrichs | "
@@ -349,8 +341,8 @@
     else if (test_string == "time_refinement_study")                    { test_type = time_refinement_study; }
     else if (test_string == "time_refinement_study_reference")          { test_type = time_refinement_study_reference; }
     else if (test_string == "burgers_energy_conservation_rrk")          { test_type = burgers_energy_conservation_rrk; }
-<<<<<<< HEAD
-    else if (test_string == "euler_ismail_roe_entropy_check")           { test_type = euler_ismail_roe_entropy_check; }
+    else if (test_string == "euler_entropy_conserving_split_forms_check") 
+                                                                        { test_type = euler_entropy_conserving_split_forms_check; }
     
     // WARNING: Must assign model_type before pde_type
     const std::string model_string = prm.get("model_type");
@@ -390,18 +382,14 @@
     }
     else if (pde_string == "physics_model") {
         pde_type = physics_model;
-        if (model_type == large_eddy_simulation || model_type == navier_stokes_model)
-        {
+        if (model_type == large_eddy_simulation || model_type == navier_stokes_model) {
             nstate = dimension+2;
+        } else if (model_type == reynolds_averaged_navier_stokes) {
+            if(physics_model_param.RANS_model_type == Parameters::PhysicsModelParam::ReynoldsAveragedNavierStokesModel::SA_negative) {
+              nstate = dimension+3;
+            }
         }
-        // else if (model_type == reynolds_averaged_navier_stokes)
-        // {
-        //     nstate = dimension+3;
-        // }
     }
-=======
-    else if (test_string == "euler_entropy_conserving_split_forms_check")           { test_type = euler_entropy_conserving_split_forms_check; }
->>>>>>> de1ad049
     
     overintegration = prm.get_integer("overintegration");
 
@@ -508,54 +496,6 @@
     
     pcout << "Parsing functional subsection..." << std::endl;
     functional_param.parse_parameters (prm);
-
-    // WARNING: Must assign model_type before pde_type
-    const std::string model_string = prm.get("model_type");
-    if (model_string == "large_eddy_simulation") { model_type = large_eddy_simulation; }
-    else if (model_string == "reynolds_averaged_navier_stokes") { model_type = reynolds_averaged_navier_stokes; }
-
-    const std::string pde_string = prm.get("pde_type");
-    if (pde_string == "advection") {
-        pde_type = advection;
-        nstate = 1;
-    } else if (pde_string == "advection_vector") {
-        pde_type = advection_vector;
-        nstate = 2;
-    } else if (pde_string == "diffusion") {
-        pde_type = diffusion;
-        nstate = 1;
-    } else if (pde_string == "convection_diffusion") {
-        pde_type = convection_diffusion;
-        nstate = 1;
-    } else if (pde_string == "burgers_inviscid") {
-        pde_type = burgers_inviscid;
-        nstate = dimension;
-    } else if (pde_string == "burgers_viscous") {
-        pde_type = burgers_viscous;
-        nstate = dimension;
-    } else if (pde_string == "burgers_rewienski") {
-        pde_type = burgers_rewienski;
-        nstate = dimension;
-    } else if (pde_string == "euler") {
-        pde_type = euler;
-        nstate = dimension+2;
-    }
-    else if (pde_string == "navier_stokes") {
-        pde_type = navier_stokes;
-        nstate = dimension+2;
-    }
-    else if (pde_string == "physics_model") {
-        pde_type = physics_model;
-        if (model_type == large_eddy_simulation)
-        {
-            nstate = dimension+2;
-        }
-        else if (model_type == reynolds_averaged_navier_stokes)
-        {
-            if(physics_model_param.RANS_model_type == Parameters::PhysicsModelParam::ReynoldsAveragedNavierStokesModel::SA_negative)
-              nstate = dimension+3;
-        }
-    }
     
     pcout << "Parsing time refinement study subsection..." << std::endl;
     time_refinement_study_param.parse_parameters (prm);
