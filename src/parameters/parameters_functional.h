--- conflicted
+++ resolved
@@ -25,10 +25,7 @@
         error_normLp_boundary,
         lift,
         drag,
-<<<<<<< HEAD
-=======
         solution_integral
->>>>>>> 0056e059
     };
     /// Selection of functinal type
     FunctionalType functional_type;
