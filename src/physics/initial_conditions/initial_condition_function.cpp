#include <deal.II/base/function.h>
#include "initial_condition_function.h"

namespace PHiLiP {

// =========================================================
// Initial Condition Base Class
// =========================================================
template <int dim, int nstate, typename real>
InitialConditionFunction<dim,nstate,real>
::InitialConditionFunction ()
    : dealii::Function<dim,real>(nstate)//,0.0) // 0.0 denotes initial time (t=0)
{
    // Nothing to do here yet
}

// ========================================================
// TAYLOR GREEN VORTEX -- Initial Condition (Uniform density)
// ========================================================
template <int dim, int nstate, typename real>
InitialConditionFunction_TaylorGreenVortex<dim,nstate,real>
::InitialConditionFunction_TaylorGreenVortex (
    const double       gamma_gas,
    const double       mach_inf)
    : InitialConditionFunction<dim,nstate,real>()
    , gamma_gas(gamma_gas)
    , mach_inf(mach_inf)
    , mach_inf_sqr(mach_inf*mach_inf)
{}

template <int dim, int nstate, typename real>
real InitialConditionFunction_TaylorGreenVortex<dim,nstate,real>
::primitive_value(const dealii::Point<dim,real> &point, const unsigned int istate) const
{
    // Note: This is in non-dimensional form (free-stream values as reference)
    real value = 0.;
    if constexpr(dim == 3) {
        const real x = point[0], y = point[1], z = point[2];

        if(istate==0) {
            // density
            value = this->density(point);
        }
        if(istate==1) {
            // x-velocity
            value = sin(x)*cos(y)*cos(z);
        }
        if(istate==2) {
            // y-velocity
            value = -cos(x)*sin(y)*cos(z);
        }
        if(istate==3) {
            // z-velocity
            value = 0.0;
        }
        if(istate==4) {
            // pressure
            value = 1.0/(this->gamma_gas*this->mach_inf_sqr) + (1.0/16.0)*(cos(2.0*x)+cos(2.0*y))*(cos(2.0*z)+2.0);
        }
    }
    return value;
}

template <int dim, int nstate, typename real>
real InitialConditionFunction_TaylorGreenVortex<dim,nstate,real>
::convert_primitive_to_conversative_value(
    const dealii::Point<dim,real> &point, const unsigned int istate) const
{
    real value = 0.0;
    if (dim == 3) {
        const real rho = primitive_value(point,0);
        const real u   = primitive_value(point,1);
        const real v   = primitive_value(point,2);
        const real w   = primitive_value(point,3);
        const real p   = primitive_value(point,4);

        // convert primitive to conservative solution
        if(istate==0) value = rho; // density
        if(istate==1) value = rho*u; // x-momentum
        if(istate==2) value = rho*v; // y-momentum
        if(istate==3) value = rho*w; // z-momentum
        if(istate==4) value = p/(this->gamma_gas-1.0) + 0.5*rho*(u*u + v*v + w*w); // total energy
    }

    return value;
}

template <int dim, int nstate, typename real>
inline real InitialConditionFunction_TaylorGreenVortex<dim, nstate, real>
::value(const dealii::Point<dim,real> &point, const unsigned int istate) const
{
    real value = 0.0;
    value = convert_primitive_to_conversative_value(point,istate);
    return value;
}

template <int dim, int nstate, typename real>
real InitialConditionFunction_TaylorGreenVortex<dim,nstate,real>
::density(const dealii::Point<dim,real> &/*point*/) const
{
    // Note: This is in non-dimensional form (free-stream values as reference)
    real value = 0.;
    // density
    value = 1.0;
    return value;
}

// ========================================================
// TAYLOR GREEN VORTEX -- Initial Condition (Isothermal density)
// ========================================================
template <int dim, int nstate, typename real>
InitialConditionFunction_TaylorGreenVortex_Isothermal<dim,nstate,real>
::InitialConditionFunction_TaylorGreenVortex_Isothermal (
    const double       gamma_gas,
    const double       mach_inf)
    : InitialConditionFunction_TaylorGreenVortex<dim,nstate,real>(gamma_gas,mach_inf)
{}

template <int dim, int nstate, typename real>
real InitialConditionFunction_TaylorGreenVortex_Isothermal<dim,nstate,real>
::density(const dealii::Point<dim,real> &point) const
{
    // Note: This is in non-dimensional form (free-stream values as reference)
    real value = 0.;
    // density
    value = this->primitive_value(point, 4); // get pressure
    value *= this->gamma_gas*this->mach_inf_sqr;
    return value;
}

// ========================================================
// 1D BURGERS REWIENSKI -- Initial Condition
// ========================================================
template <int dim, int nstate, typename real>
InitialConditionFunction_BurgersRewienski<dim, nstate, real>
::InitialConditionFunction_BurgersRewienski ()
        : InitialConditionFunction<dim,nstate,real>()
{
    // Nothing to do here yet
}

template <int dim, int nstate, typename real>
inline real InitialConditionFunction_BurgersRewienski<dim,nstate,real>
::value(const dealii::Point<dim,real> &/*point*/, const unsigned int /*istate*/) const
{
    real value = 1.0;
    return value;
}

// ========================================================
// 1D BURGERS VISCOUS -- Initial Condition
// ========================================================
template <int dim, int nstate, typename real>
InitialConditionFunction_BurgersViscous<dim,nstate,real>
::InitialConditionFunction_BurgersViscous ()
        : InitialConditionFunction<dim,nstate,real>()
{
    // Nothing to do here yet
}

template <int dim, int nstate, typename real>
inline real InitialConditionFunction_BurgersViscous<dim,nstate,real>
::value(const dealii::Point<dim,real> &point, const unsigned int /*istate*/) const
{
    real value = 0;
    if(point[0] >= 0 && point[0] <= 0.25){
        value = sin(4*dealii::numbers::PI*point[0]);
    }
    return value;

}

// ========================================================
// 1D BURGERS Inviscid -- Initial Condition
// ========================================================
template <int dim, int nstate, typename real>
InitialConditionFunction_BurgersInviscid<dim,nstate,real>
::InitialConditionFunction_BurgersInviscid ()
        : InitialConditionFunction<dim,nstate,real>()
{
    // Nothing to do here yet
}

template <int dim, int nstate, typename real>
inline real InitialConditionFunction_BurgersInviscid<dim,nstate,real>
::value(const dealii::Point<dim,real> &point, const unsigned int /*istate*/) const
{
    real value = 1.0;
    if constexpr(dim >= 1)
        value *= cos(dealii::numbers::PI*point[0]);
    if constexpr(dim >= 2)
        value *= cos(dealii::numbers::PI*point[1]);
    if constexpr(dim == 3)
        value *= cos(dealii::numbers::PI*point[2]);

    return value;
}

// ========================================================
// 1D BURGERS Inviscid Energy-- Initial Condition
// ========================================================
template <int dim, int nstate, typename real>
InitialConditionFunction_BurgersInviscidEnergy<dim,nstate,real>
::InitialConditionFunction_BurgersInviscidEnergy ()
        : InitialConditionFunction<dim,nstate,real>()
{
    // Nothing to do here yet
}

template <int dim, int nstate, typename real>
inline real InitialConditionFunction_BurgersInviscidEnergy<dim,nstate,real>
::value(const dealii::Point<dim,real> &point, const unsigned int /*istate*/) const
{
    real value = 1.0;
    if constexpr(dim >= 1)
        value *= sin(dealii::numbers::PI*point[0]);
    if constexpr(dim >= 2)
        value *= sin(dealii::numbers::PI*point[1]);
    if constexpr(dim == 3)
        value *= sin(dealii::numbers::PI*point[2]);

    value += 0.01;
    return value;
}

// ========================================================
// Advection -- Initial Condition
// ========================================================
template <int dim, int nstate, typename real>
InitialConditionFunction_AdvectionEnergy<dim,nstate,real>
::InitialConditionFunction_AdvectionEnergy ()
        : InitialConditionFunction<dim,nstate,real>()
{
    // Nothing to do here yet
}

template <int dim, int nstate, typename real>
inline real InitialConditionFunction_AdvectionEnergy<dim,nstate,real>
::value(const dealii::Point<dim,real> &point, const unsigned int /*istate*/) const
{
    real value = 1.0;
    if constexpr(dim >= 1)
        value *= exp(-20.0*point[0]*point[0]);
    if constexpr(dim >= 2)
        value *= exp(-20.0*point[1]*point[1]);
    if constexpr(dim == 3)
        value *= exp(-20.0*point[2]*point[2]);

    return value;
}

// ========================================================
// Advection OOA -- Initial Condition
// ========================================================
template <int dim, int nstate, typename real>
InitialConditionFunction_Advection<dim,nstate,real>
::InitialConditionFunction_Advection()
        : InitialConditionFunction<dim,nstate,real>()
{
    // Nothing to do here yet
}

template <int dim, int nstate, typename real>
inline real InitialConditionFunction_Advection<dim,nstate,real>
::value(const dealii::Point<dim,real> &point, const unsigned int /*istate*/) const
{
    real value = 1.0;
    if constexpr(dim >= 1)
        value *= sin(2.0*dealii::numbers::PI*point[0]);
    if constexpr(dim >= 2)
        value *= sin(2.0*dealii::numbers::PI*point[1]);
    if constexpr(dim == 3)
        value *= sin(2.0*dealii::numbers::PI*point[2]);

    return value;
}

// ========================================================
// Convection_diffusion -- Initial Condition
// ========================================================
template <int dim, int nstate, typename real>
InitialConditionFunction_ConvDiff<dim,nstate,real>
::InitialConditionFunction_ConvDiff ()
        : InitialConditionFunction<dim,nstate,real>()
{
    // Nothing to do here yet
}

template <int dim, int nstate, typename real>
inline real InitialConditionFunction_ConvDiff<dim,nstate,real>
::value(const dealii::Point<dim,real> &point, const unsigned int /*istate*/) const
{
    real value = 1.0;
    if constexpr(dim >= 1)
        value *= sin(dealii::numbers::PI*point[0]);
    if constexpr(dim >= 2)
        value *= sin(dealii::numbers::PI*point[1]);
    if constexpr(dim == 3)
        value *= sin(dealii::numbers::PI*point[2]);

    return value;
}
// ========================================================
// Convection_diffusion Energy -- Initial Condition
// ========================================================
template <int dim, int nstate, typename real>
InitialConditionFunction_ConvDiffEnergy<dim,nstate,real>
::InitialConditionFunction_ConvDiffEnergy ()
        : InitialConditionFunction<dim,nstate,real>()
{
    // Nothing to do here yet
}

template <int dim, int nstate, typename real>
inline real InitialConditionFunction_ConvDiffEnergy<dim,nstate,real>
::value(const dealii::Point<dim,real> &point, const unsigned int /*istate*/) const
{
    real value = 1.0;
    if(dim >= 1)
        value *= sin(dealii::numbers::PI*point[0]);
    if(dim >= 2)
        value *= sin(dealii::numbers::PI*point[1]);
    if(dim == 3)
        value *= sin(dealii::numbers::PI*point[2]);

    value += 0.1;

    return value;
}

// ========================================================
// 1D SINE -- Initial Condition for advection_explicit_time_study
// ========================================================
template <int dim, int nstate, typename real>
InitialConditionFunction_1DSine<dim,nstate,real>
::InitialConditionFunction_1DSine ()
        : InitialConditionFunction<dim,nstate,real>()
{
    // Nothing to do here yet
}

template <int dim, int nstate, typename real>
inline real InitialConditionFunction_1DSine<dim,nstate,real>
::value(const dealii::Point<dim,real> &point, const unsigned int /*istate*/) const
{
    real value = 0;
    real pi = dealii::numbers::PI;
    if(point[0] >= 0.0 && point[0] <= 2.0){
        value = sin(2*pi*point[0]/2.0);
    }
    return value;
}

// ========================================================
// ZERO INITIAL CONDITION
// ========================================================
template <int dim, int nstate, typename real>
InitialConditionFunction_Zero<dim,nstate,real>
::InitialConditionFunction_Zero()
    : InitialConditionFunction<dim,nstate,real>()
{
    // Nothing to do here yet
}

template <int dim, int nstate, typename real>
real InitialConditionFunction_Zero<dim, nstate, real>
::value(const dealii::Point<dim,real> &/*point*/, const unsigned int /*istate*/) const
{
    return 0.0;
}

// =========================================================
// Initial Condition Factory
// =========================================================
template <int dim, int nstate, typename real>
std::shared_ptr<InitialConditionFunction<dim, nstate, real>>
InitialConditionFactory<dim,nstate, real>::create_InitialConditionFunction(
    Parameters::AllParameters const *const param)
{
    // Get the flow case type
    const FlowCaseEnum flow_type = param->flow_solver_param.flow_case_type;
    if (flow_type == FlowCaseEnum::taylor_green_vortex) {
        if constexpr (dim==3 && nstate==dim+2){ 
            // Get the density initial condition type
            const DensityInitialConditionEnum density_initial_condition_type = param->flow_solver_param.density_initial_condition_type;
            if(density_initial_condition_type == DensityInitialConditionEnum::uniform) {
                return std::make_shared<InitialConditionFunction_TaylorGreenVortex<dim,nstate,real> >(
                    param->euler_param.gamma_gas,
                    param->euler_param.mach_inf);
            } else if (density_initial_condition_type == DensityInitialConditionEnum::isothermal) {
                return std::make_shared<InitialConditionFunction_TaylorGreenVortex_Isothermal<dim,nstate,real> >(
                    param->euler_param.gamma_gas,
                    param->euler_param.mach_inf);
            }
        }
    } else if (flow_type == FlowCaseEnum::burgers_rewienski_snapshot) {
        if constexpr (dim==1 && nstate==1) return std::make_shared<InitialConditionFunction_BurgersRewienski<dim,nstate,real> > ();
    } else if (flow_type == FlowCaseEnum::burgers_viscous_snapshot) {
        if constexpr (dim==1 && nstate==1) return std::make_shared<InitialConditionFunction_BurgersViscous<dim,nstate,real> > ();
    } else if (flow_type == FlowCaseEnum::naca0012  || flow_type == FlowCaseEnum::gaussian_bump) {
        if constexpr (dim==2 && nstate==dim+2) {
            Physics::Euler<dim,nstate,double> euler_physics_double = Physics::Euler<dim, nstate, double>(
                    param->euler_param.ref_length,
                    param->euler_param.gamma_gas,
                    param->euler_param.mach_inf,
                    param->euler_param.angle_of_attack,
                    param->euler_param.side_slip_angle);
            return std::make_shared<FreeStreamInitialConditions<dim,nstate,real>>(euler_physics_double);
        }
<<<<<<< HEAD
    } else if (flow_type == FlowCaseEnum::burgers_inviscid && param->use_energy==false) {
        if constexpr (dim==1 && nstate==1) return std::make_shared<InitialConditionFunction_BurgersInviscid<dim,nstate,real> > ();
    } else if (flow_type == FlowCaseEnum::burgers_inviscid && param->use_energy==true) {
        if constexpr (dim==1 && nstate==1) return std::make_shared<InitialConditionFunction_BurgersInviscidEnergy<dim,nstate,real> > ();
    } else if (flow_type == FlowCaseEnum::advection && param->use_energy==true) {
        if constexpr (nstate==1) return std::make_shared<InitialConditionFunction_AdvectionEnergy<dim,nstate,real> > ();
    } else if (flow_type == FlowCaseEnum::advection && param->use_energy==false) {
        if constexpr (nstate==1) return std::make_shared<InitialConditionFunction_Advection<dim,nstate,real> > ();
    } else if (flow_type == FlowCaseEnum::convection_diffusion) {
        if constexpr (nstate==1) return std::make_shared<InitialConditionFunction_ConvDiff<dim,nstate,real> > ();
=======
    } else if (flow_type == FlowCaseEnum::burgers_inviscid && param->use_energy==false ) {
        if constexpr (dim==1)  return std::make_shared<InitialConditionFunction_BurgersInviscid<dim,nstate,real> > ();
    } else if (flow_type == FlowCaseEnum::burgers_inviscid && param->use_energy==true ) {
        if constexpr (dim==1)  return std::make_shared<InitialConditionFunction_BurgersInviscidEnergy<dim,nstate,real> > ();
    } else if (flow_type == FlowCaseEnum::advection && param->use_energy==true ) {
        return std::make_shared<InitialConditionFunction_AdvectionEnergy<dim,nstate,real> > ();
    } else if (flow_type == FlowCaseEnum::advection && param->use_energy==false ) {
        return std::make_shared<InitialConditionFunction_Advection<dim,nstate,real> > ();
    } else if (flow_type == FlowCaseEnum::convection_diffusion && param->use_energy) {
        return std::make_shared<InitialConditionFunction_ConvDiffEnergy<dim,nstate,real> > ();
    } else if (flow_type == FlowCaseEnum::convection_diffusion && !param->use_energy) {
        return std::make_shared<InitialConditionFunction_ConvDiff<dim,nstate,real> > ();
>>>>>>> b7f0bbe2
    } else if (flow_type == FlowCaseEnum::advection_periodic) {
        if constexpr (dim==1 && nstate==1) return std::make_shared<InitialConditionFunction_1DSine<dim,nstate,real> > ();
    } else {
        std::cout << "Invalid Flow Case Type. You probably forgot to add it to the list of flow cases in initial_condition.cpp" << std::endl;
        std::abort();
    }
    return nullptr;
}

template class InitialConditionFunction <PHILIP_DIM,1, double>;
template class InitialConditionFunction <PHILIP_DIM, PHILIP_DIM+2, double>;
template class InitialConditionFactory <PHILIP_DIM, 1, double>;
template class InitialConditionFactory <PHILIP_DIM, PHILIP_DIM+2, double>;

#if PHILIP_DIM==1
template class InitialConditionFunction_BurgersViscous <PHILIP_DIM, 1, double>;
template class InitialConditionFunction_BurgersRewienski <PHILIP_DIM, 1, double>;
template class InitialConditionFunction_BurgersInviscid <PHILIP_DIM, 1, double>;
template class InitialConditionFunction_BurgersInviscidEnergy <PHILIP_DIM, 1, double>;
#endif
#if PHILIP_DIM==3
template class InitialConditionFunction_TaylorGreenVortex <PHILIP_DIM, PHILIP_DIM+2, double>;
template class InitialConditionFunction_TaylorGreenVortex_Isothermal <PHILIP_DIM, PHILIP_DIM+2, double>;
#endif
// functions instantiated for all dim
template class InitialConditionFunction_Zero <PHILIP_DIM,1, double>;
template class InitialConditionFunction_Zero <PHILIP_DIM,2, double>;
template class InitialConditionFunction_Zero <PHILIP_DIM,3, double>;
template class InitialConditionFunction_Zero <PHILIP_DIM,4, double>;
template class InitialConditionFunction_Zero <PHILIP_DIM,5, double>;
<<<<<<< HEAD
template class InitialConditionFunction_Advection <PHILIP_DIM, 1, double>;
template class InitialConditionFunction_AdvectionEnergy <PHILIP_DIM, 1, double>;
template class InitialConditionFunction_ConvDiff <PHILIP_DIM, 1, double>;
=======
template class InitialConditionFunction_BurgersInviscid <PHILIP_DIM,PHILIP_DIM,double>;
template class InitialConditionFunction_BurgersInviscidEnergy <PHILIP_DIM,PHILIP_DIM,double>;
template class InitialConditionFunction_Advection <PHILIP_DIM,1,double>;
template class InitialConditionFunction_AdvectionEnergy <PHILIP_DIM,1,double>;
template class InitialConditionFunction_ConvDiff <PHILIP_DIM,1,double>;
template class InitialConditionFunction_ConvDiffEnergy <PHILIP_DIM,1,double>;
>>>>>>> b7f0bbe2

} // PHiLiP namespace<|MERGE_RESOLUTION|>--- conflicted
+++ resolved
@@ -300,6 +300,7 @@
 
     return value;
 }
+
 // ========================================================
 // Convection_diffusion Energy -- Initial Condition
 // ========================================================
@@ -316,11 +317,11 @@
 ::value(const dealii::Point<dim,real> &point, const unsigned int /*istate*/) const
 {
     real value = 1.0;
-    if(dim >= 1)
+    if constexpr(dim >= 1)
         value *= sin(dealii::numbers::PI*point[0]);
-    if(dim >= 2)
+    if constexpr(dim >= 2)
         value *= sin(dealii::numbers::PI*point[1]);
-    if(dim == 3)
+    if constexpr(dim == 3)
         value *= sin(dealii::numbers::PI*point[2]);
 
     value += 0.1;
@@ -407,7 +408,6 @@
                     param->euler_param.side_slip_angle);
             return std::make_shared<FreeStreamInitialConditions<dim,nstate,real>>(euler_physics_double);
         }
-<<<<<<< HEAD
     } else if (flow_type == FlowCaseEnum::burgers_inviscid && param->use_energy==false) {
         if constexpr (dim==1 && nstate==1) return std::make_shared<InitialConditionFunction_BurgersInviscid<dim,nstate,real> > ();
     } else if (flow_type == FlowCaseEnum::burgers_inviscid && param->use_energy==true) {
@@ -416,26 +416,14 @@
         if constexpr (nstate==1) return std::make_shared<InitialConditionFunction_AdvectionEnergy<dim,nstate,real> > ();
     } else if (flow_type == FlowCaseEnum::advection && param->use_energy==false) {
         if constexpr (nstate==1) return std::make_shared<InitialConditionFunction_Advection<dim,nstate,real> > ();
-    } else if (flow_type == FlowCaseEnum::convection_diffusion) {
+    } else if (flow_type == FlowCaseEnum::convection_diffusion && !param->use_energy) {
         if constexpr (nstate==1) return std::make_shared<InitialConditionFunction_ConvDiff<dim,nstate,real> > ();
-=======
-    } else if (flow_type == FlowCaseEnum::burgers_inviscid && param->use_energy==false ) {
-        if constexpr (dim==1)  return std::make_shared<InitialConditionFunction_BurgersInviscid<dim,nstate,real> > ();
-    } else if (flow_type == FlowCaseEnum::burgers_inviscid && param->use_energy==true ) {
-        if constexpr (dim==1)  return std::make_shared<InitialConditionFunction_BurgersInviscidEnergy<dim,nstate,real> > ();
-    } else if (flow_type == FlowCaseEnum::advection && param->use_energy==true ) {
-        return std::make_shared<InitialConditionFunction_AdvectionEnergy<dim,nstate,real> > ();
-    } else if (flow_type == FlowCaseEnum::advection && param->use_energy==false ) {
-        return std::make_shared<InitialConditionFunction_Advection<dim,nstate,real> > ();
     } else if (flow_type == FlowCaseEnum::convection_diffusion && param->use_energy) {
         return std::make_shared<InitialConditionFunction_ConvDiffEnergy<dim,nstate,real> > ();
-    } else if (flow_type == FlowCaseEnum::convection_diffusion && !param->use_energy) {
-        return std::make_shared<InitialConditionFunction_ConvDiff<dim,nstate,real> > ();
->>>>>>> b7f0bbe2
     } else if (flow_type == FlowCaseEnum::advection_periodic) {
         if constexpr (dim==1 && nstate==1) return std::make_shared<InitialConditionFunction_1DSine<dim,nstate,real> > ();
     } else {
-        std::cout << "Invalid Flow Case Type. You probably forgot to add it to the list of flow cases in initial_condition.cpp" << std::endl;
+        std::cout << "Invalid Flow Case Type. You probably forgot to add it to the list of flow cases in initial_condition_function.cpp" << std::endl;
         std::abort();
     }
     return nullptr;
@@ -462,17 +450,9 @@
 template class InitialConditionFunction_Zero <PHILIP_DIM,3, double>;
 template class InitialConditionFunction_Zero <PHILIP_DIM,4, double>;
 template class InitialConditionFunction_Zero <PHILIP_DIM,5, double>;
-<<<<<<< HEAD
 template class InitialConditionFunction_Advection <PHILIP_DIM, 1, double>;
 template class InitialConditionFunction_AdvectionEnergy <PHILIP_DIM, 1, double>;
 template class InitialConditionFunction_ConvDiff <PHILIP_DIM, 1, double>;
-=======
-template class InitialConditionFunction_BurgersInviscid <PHILIP_DIM,PHILIP_DIM,double>;
-template class InitialConditionFunction_BurgersInviscidEnergy <PHILIP_DIM,PHILIP_DIM,double>;
-template class InitialConditionFunction_Advection <PHILIP_DIM,1,double>;
-template class InitialConditionFunction_AdvectionEnergy <PHILIP_DIM,1,double>;
-template class InitialConditionFunction_ConvDiff <PHILIP_DIM,1,double>;
 template class InitialConditionFunction_ConvDiffEnergy <PHILIP_DIM,1,double>;
->>>>>>> b7f0bbe2
 
 } // PHiLiP namespace