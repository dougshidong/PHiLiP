set(TEST_OUTPUT_DIR ${CMAKE_CURRENT_BINARY_DIR})

configure_file(2d_optimization_inverse_manufactured.prm 2d_optimization_inverse_manufactured.prm COPYONLY)
add_test(
  NAME 2D_OPTIMIZATION_INVERSE_MANUFACTURED
  COMMAND mpirun -np ${MPIMAX} ${EXECUTABLE_OUTPUT_PATH}/PHiLiP_2D -i ${CMAKE_CURRENT_BINARY_DIR}/2d_optimization_inverse_manufactured.prm
  WORKING_DIRECTORY ${TEST_OUTPUT_DIR}
)
<<<<<<< HEAD
set_tests_labels(2D_OPTIMIZATION_INVERSE_MANUFACTURED
        2D
        PARALLEL
        EULER
        IMPLICIT
        WEAK
        UNCOLLOCATED
        OPTIMIZATION
        EXPECTED_FAILURE
        MODERATE
        OPTIMIZATION
        INTEGRATION_TEST)
=======
set_tests_labels(2D_OPTIMIZATION_INVERSE_MANUFACTURED   OPTIMIZATION_INVERSE_MANUFACTURED
                                                        2D
                                                        PARALLEL
                                                        EULER
                                                        IMPLICIT
                                                        WEAK
                                                        UNCOLLOCATED
                                                        OPTIMIZATION
                                                        EXPECTED_FAILURE
                                                        MODERATE
                                                        OPTIMIZATION
                                                        INTEGRATION_TEST)
>>>>>>> bdb11cd1
<|MERGE_RESOLUTION|>--- conflicted
+++ resolved
@@ -6,20 +6,6 @@
   COMMAND mpirun -np ${MPIMAX} ${EXECUTABLE_OUTPUT_PATH}/PHiLiP_2D -i ${CMAKE_CURRENT_BINARY_DIR}/2d_optimization_inverse_manufactured.prm
   WORKING_DIRECTORY ${TEST_OUTPUT_DIR}
 )
-<<<<<<< HEAD
-set_tests_labels(2D_OPTIMIZATION_INVERSE_MANUFACTURED
-        2D
-        PARALLEL
-        EULER
-        IMPLICIT
-        WEAK
-        UNCOLLOCATED
-        OPTIMIZATION
-        EXPECTED_FAILURE
-        MODERATE
-        OPTIMIZATION
-        INTEGRATION_TEST)
-=======
 set_tests_labels(2D_OPTIMIZATION_INVERSE_MANUFACTURED   OPTIMIZATION_INVERSE_MANUFACTURED
                                                         2D
                                                         PARALLEL
@@ -31,5 +17,4 @@
                                                         EXPECTED_FAILURE
                                                         MODERATE
                                                         OPTIMIZATION
-                                                        INTEGRATION_TEST)
->>>>>>> bdb11cd1
+                                                        INTEGRATION_TEST)