set(TESTS_SOURCE
    tests.cpp
    grid_study.cpp
    grid_refinement_study.cpp
    burgers_stability.cpp
    diffusion_exact_adjoint.cpp
    euler_gaussian_bump.cpp
    euler_gaussian_bump_enthalpy_check.cpp
    euler_naca0012.cpp
    navier_stokes_naca0012.cpp
    euler_bump_optimization.cpp
    euler_naca0012_optimization.cpp
    shock_1d.cpp
#euler_gaussian_bump_adjoint.cpp
    euler_cylinder.cpp
    euler_cylinder_adjoint.cpp
    euler_vortex.cpp
    euler_entropy_waves.cpp
    advection_explicit_periodic.cpp
    convection_diffusion_explicit_periodic.cpp
    euler_split_inviscid_taylor_green_vortex.cpp
    TGV_scaling.cpp
    optimization_inverse_manufactured/optimization_inverse_manufactured.cpp
    dual_weighted_residual_mesh_adaptation.cpp
    anisotropic_mesh_adaptation_cases.cpp
    taylor_green_vortex_energy_check.cpp
    taylor_green_vortex_restart_check.cpp
    pod_adaptive_sampling_run.cpp
    pod_adaptive_sampling_testing.cpp
    reduced_order.cpp
    unsteady_reduced_order.cpp
    rom_import_helper_functions.cpp
    time_refinement_study.cpp
    time_refinement_study_reference.cpp
    assemble_residual_on_subset_temporal_OOA.cpp
    h_refinement_study_isentropic_vortex.cpp
    rrk_numerical_entropy_conservation_check.cpp
    euler_entropy_conserving_split_forms_check.cpp
    homogeneous_isotropic_turbulence_initialization_check.cpp
    khi_robustness.cpp
<<<<<<< HEAD
    build_NNLS_problem.cpp
    hyper_reduction_comparison.cpp
    hyper_adaptive_sampling_run.cpp
    hyper_reduction_post_sampling.cpp
    ROM_error_post_sampling.cpp
    HROM_error_post_sampling.cpp
    hyper_adaptive_sampling_new_error.cpp
    bound_preserving_limiter_tests.cpp
    naca0012_unsteady_check_quick.cpp
=======
    turbulent_channel_flow_skin_friction_check.cpp
>>>>>>> f3605e9e
    )

foreach(dim RANGE 1 3)
    # Output library
    string(CONCAT TestsLib Tests_${dim}D)
    add_library(${TestsLib} STATIC ${TESTS_SOURCE})
    # Replace occurences of PHILIP_DIM with 1, 2, or 3 in the code
    target_compile_definitions(${TestsLib} PRIVATE PHILIP_DIM=${dim})

    # Library dependency
    string(CONCAT GridsLib Grids_${dim}D)
    string(CONCAT NumericalFluxLib NumericalFlux_${dim}D)
    string(CONCAT PhysicsLib Physics_${dim}D)
    string(CONCAT DiscontinuousGalerkinLib DiscontinuousGalerkin_${dim}D)
    string(CONCAT FunctionalLib Functional_${dim}D)
    string(CONCAT ODESolverLib ODESolver_${dim}D)
    string(CONCAT OptimizationLib Optimization_${dim}D)
    string(CONCAT LinearSolverLib LinearSolver)
    string(CONCAT GridRefinementLib GridRefinement_${dim}D)
    string(CONCAT PODLib POD_${dim}D)
    string(CONCAT InitialConditionsLib InitialConditions_${dim}D)
    string(CONCAT FlowSolverLib FlowSolver_${dim}D)
    string(CONCAT ExactSolutionsLib ExactSolutions_${dim}D)
    string(CONCAT MeshAdaptationLib MeshAdaptation_${dim}D)
    target_link_libraries(${TestsLib} ${GridsLib})
    target_link_libraries(${TestsLib} ${NumericalFluxLib})
    target_link_libraries(${TestsLib} ${PhysicsLib})
    target_link_libraries(${TestsLib} ${FunctionalLib})
    target_link_libraries(${TestsLib} ${DiscontinuousGalerkinLib})
    target_link_libraries(${TestsLib} ${ODESolverLib})
    target_link_libraries(${TestsLib} ${LinearSolverLib})
    target_link_libraries(${TestsLib} ${GridRefinementLib})
    target_link_libraries(${TestsLib} ${OptimizationLib})
    target_link_libraries(${TestsLib} ${PODLib})
    target_link_libraries(${TestsLib} ${InitialConditionsLib})
    target_link_libraries(${TestsLib} ${FlowSolverLib})
    target_link_libraries(${TestsLib} ${ExactSolutionsLib})
    target_link_libraries(${TestsLib} ${MeshAdaptationLib})
    # Setup target with deal.II
    if(NOT DOC_ONLY)
        DEAL_II_SETUP_TARGET(${TestsLib})
    endif()

    unset(GridsLib)
    unset(TestsLib)
    unset(DiscontinuousGalerkinLib)
    unset(FunctionalLib)
    unset(ODESolverLib)
    unset(NumericalFluxLib)
    unset(PhysicsLib)
    unset(LinearSolverLib)
    unset(GridRefinementLib)
    unset(OptimizationLib)
    unset(PODLib)
    unset(InitialConditionsLib)
    unset(FlowSolverLib)
    unset(ExactSolutionsLib)
    unset(MeshAdaptationLib)
endforeach()<|MERGE_RESOLUTION|>--- conflicted
+++ resolved
@@ -38,7 +38,6 @@
     euler_entropy_conserving_split_forms_check.cpp
     homogeneous_isotropic_turbulence_initialization_check.cpp
     khi_robustness.cpp
-<<<<<<< HEAD
     build_NNLS_problem.cpp
     hyper_reduction_comparison.cpp
     hyper_adaptive_sampling_run.cpp
@@ -48,9 +47,7 @@
     hyper_adaptive_sampling_new_error.cpp
     bound_preserving_limiter_tests.cpp
     naca0012_unsteady_check_quick.cpp
-=======
     turbulent_channel_flow_skin_friction_check.cpp
->>>>>>> f3605e9e
     )
 
 foreach(dim RANGE 1 3)
