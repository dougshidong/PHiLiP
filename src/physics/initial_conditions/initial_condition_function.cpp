#include <deal.II/base/function.h>
#include "initial_condition_function.h"
// For initial conditions which need to refer to physics
#include "physics/physics_factory.h"

namespace PHiLiP {

// =========================================================
// Initial Condition Base Class
// =========================================================
template <int dim, int nstate, typename real>
InitialConditionFunction<dim,nstate,real>
::InitialConditionFunction ()
    : dealii::Function<dim,real>(nstate)//,0.0) // 0.0 denotes initial time (t=0)
{
    // Nothing to do here yet
}

// ========================================================
// TAYLOR GREEN VORTEX -- Initial Condition (Uniform density)
// ========================================================
template <int dim, int nstate, typename real>
InitialConditionFunction_TaylorGreenVortex<dim,nstate,real>
::InitialConditionFunction_TaylorGreenVortex (
        Parameters::AllParameters const *const param)
    : InitialConditionFunction<dim,nstate,real>()
    , gamma_gas(param->euler_param.gamma_gas)
    , mach_inf(param->euler_param.mach_inf)
    , mach_inf_sqr(mach_inf*mach_inf)
{
    // Euler object; create using dynamic_pointer_cast and the create_Physics factory
    // Note that Euler primitive/conservative vars are the same as NS
    PHiLiP::Parameters::AllParameters parameters_euler = *param;
    parameters_euler.pde_type = Parameters::AllParameters::PartialDifferentialEquation::euler;
    this->euler_physics = std::dynamic_pointer_cast<Physics::Euler<dim,dim+2,double>>(
                Physics::PhysicsFactory<dim,dim+2,double>::create_Physics(&parameters_euler));
}
template <int dim, int nstate, typename real>
real InitialConditionFunction_TaylorGreenVortex<dim,nstate,real>
::primitive_value(const dealii::Point<dim,real> &point, const unsigned int istate) const
{
    // Note: This is in non-dimensional form (free-stream values as reference)
    real value = 0.;
    if constexpr(dim == 3) {
        const real x = point[0], y = point[1], z = point[2];

        if(istate==0) {
            // density
            value = this->density(point);
        }
        if(istate==1) {
            // x-velocity
            value = sin(x)*cos(y)*cos(z);
        }
        if(istate==2) {
            // y-velocity
            value = -cos(x)*sin(y)*cos(z);
        }
        if(istate==3) {
            // z-velocity
            value = 0.0;
        }
        if(istate==4) {
            // pressure
            value = 1.0/(this->gamma_gas*this->mach_inf_sqr) + (1.0/16.0)*(cos(2.0*x)+cos(2.0*y))*(cos(2.0*z)+2.0);
        }
    }
    return value;
}

template <int dim, int nstate, typename real>
real InitialConditionFunction_TaylorGreenVortex<dim,nstate,real>
::convert_primitive_to_conversative_value(
    const dealii::Point<dim,real> &point, const unsigned int istate) const
{
    real value = 0.0;
    if constexpr(dim == 3) {
        std::array<real,nstate> soln_primitive;

        soln_primitive[0] = primitive_value(point,0);
        soln_primitive[1] = primitive_value(point,1);
        soln_primitive[2] = primitive_value(point,2);
        soln_primitive[3] = primitive_value(point,3);
        soln_primitive[4] = primitive_value(point,4);

        const std::array<real,nstate> soln_conservative = this->euler_physics->convert_primitive_to_conservative(soln_primitive);
        value = soln_conservative[istate];
    }

    return value;
}

template <int dim, int nstate, typename real>
inline real InitialConditionFunction_TaylorGreenVortex<dim, nstate, real>
::value(const dealii::Point<dim,real> &point, const unsigned int istate) const
{
    real value = 0.0;
    value = convert_primitive_to_conversative_value(point,istate);
    return value;
}

template <int dim, int nstate, typename real>
real InitialConditionFunction_TaylorGreenVortex<dim,nstate,real>
::density(const dealii::Point<dim,real> &/*point*/) const
{
    // Note: This is in non-dimensional form (free-stream values as reference)
    real value = 0.;
    // density
    value = 1.0;
    return value;
}

// ========================================================
// TAYLOR GREEN VORTEX -- Initial Condition (Isothermal density)
// ========================================================
template <int dim, int nstate, typename real>
InitialConditionFunction_TaylorGreenVortex_Isothermal<dim,nstate,real>
::InitialConditionFunction_TaylorGreenVortex_Isothermal (
        Parameters::AllParameters const *const param)
    : InitialConditionFunction_TaylorGreenVortex<dim,nstate,real>(param)
{}

template <int dim, int nstate, typename real>
real InitialConditionFunction_TaylorGreenVortex_Isothermal<dim,nstate,real>
::density(const dealii::Point<dim,real> &point) const
{
    // Note: This is in non-dimensional form (free-stream values as reference)
    real value = 0.;
    // density
    value = this->primitive_value(point, 4); // get pressure
    value *= this->gamma_gas*this->mach_inf_sqr;
    return value;
}

// ========================================================
// 1D BURGERS REWIENSKI -- Initial Condition
// ========================================================
template <int dim, int nstate, typename real>
InitialConditionFunction_BurgersRewienski<dim, nstate, real>
::InitialConditionFunction_BurgersRewienski ()
        : InitialConditionFunction<dim,nstate,real>()
{
    // Nothing to do here yet
}

template <int dim, int nstate, typename real>
inline real InitialConditionFunction_BurgersRewienski<dim,nstate,real>
::value(const dealii::Point<dim,real> &/*point*/, const unsigned int /*istate*/) const
{
    real value = 1.0;
    return value;
}

// ========================================================
// 1D BURGERS VISCOUS -- Initial Condition
// ========================================================
template <int dim, int nstate, typename real>
InitialConditionFunction_BurgersViscous<dim,nstate,real>
::InitialConditionFunction_BurgersViscous ()
        : InitialConditionFunction<dim,nstate,real>()
{
    // Nothing to do here yet
}

template <int dim, int nstate, typename real>
inline real InitialConditionFunction_BurgersViscous<dim,nstate,real>
::value(const dealii::Point<dim,real> &point, const unsigned int /*istate*/) const
{
    real value = 0;
    if(point[0] >= 0 && point[0] <= 0.25){
        value = sin(4*dealii::numbers::PI*point[0]);
    }
    return value;

}

// ========================================================
// 1D BURGERS Inviscid -- Initial Condition
// ========================================================
template <int dim, int nstate, typename real>
InitialConditionFunction_BurgersInviscid<dim,nstate,real>
::InitialConditionFunction_BurgersInviscid ()
        : InitialConditionFunction<dim,nstate,real>()
{
    // Nothing to do here yet
}

template <int dim, int nstate, typename real>
inline real InitialConditionFunction_BurgersInviscid<dim,nstate,real>
::value(const dealii::Point<dim,real> &point, const unsigned int /*istate*/) const
{
    real value = 1.0;
    if constexpr(dim >= 1)
        value *= cos(dealii::numbers::PI*point[0]);
    if constexpr(dim >= 2)
        value *= cos(dealii::numbers::PI*point[1]);
    if constexpr(dim == 3)
        value *= cos(dealii::numbers::PI*point[2]);

    return value;
}

// ========================================================
// 1D BURGERS Inviscid Energy-- Initial Condition
// ========================================================
template <int dim, int nstate, typename real>
InitialConditionFunction_BurgersInviscidEnergy<dim,nstate,real>
::InitialConditionFunction_BurgersInviscidEnergy ()
        : InitialConditionFunction<dim,nstate,real>()
{
    // Nothing to do here yet
}

template <int dim, int nstate, typename real>
inline real InitialConditionFunction_BurgersInviscidEnergy<dim,nstate,real>
::value(const dealii::Point<dim,real> &point, const unsigned int /*istate*/) const
{
    real value = 1.0;
    if constexpr(dim >= 1)
        value *= sin(dealii::numbers::PI*point[0]);
    if constexpr(dim >= 2)
        value *= sin(dealii::numbers::PI*point[1]);
    if constexpr(dim == 3)
        value *= sin(dealii::numbers::PI*point[2]);

    value += 0.01;
    return value;
}

// ========================================================
// Advection -- Initial Condition
// ========================================================
template <int dim, int nstate, typename real>
InitialConditionFunction_AdvectionEnergy<dim,nstate,real>
::InitialConditionFunction_AdvectionEnergy ()
        : InitialConditionFunction<dim,nstate,real>()
{
    // Nothing to do here yet
}

template <int dim, int nstate, typename real>
inline real InitialConditionFunction_AdvectionEnergy<dim,nstate,real>
::value(const dealii::Point<dim,real> &point, const unsigned int /*istate*/) const
{
    real value = 1.0;
    if constexpr(dim >= 1)
        value *= exp(-20.0*point[0]*point[0]);
    if constexpr(dim >= 2)
        value *= exp(-20.0*point[1]*point[1]);
    if constexpr(dim == 3)
        value *= exp(-20.0*point[2]*point[2]);

    return value;
}

// ========================================================
// Advection OOA -- Initial Condition
// ========================================================
template <int dim, int nstate, typename real>
InitialConditionFunction_Advection<dim,nstate,real>
::InitialConditionFunction_Advection()
        : InitialConditionFunction<dim,nstate,real>()
{
    // Nothing to do here yet
}

template <int dim, int nstate, typename real>
inline real InitialConditionFunction_Advection<dim,nstate,real>
::value(const dealii::Point<dim,real> &point, const unsigned int /*istate*/) const
{
    real value = 1.0;
    if constexpr(dim >= 1)
        value *= sin(2.0*dealii::numbers::PI*point[0]);
    if constexpr(dim >= 2)
        value *= sin(2.0*dealii::numbers::PI*point[1]);
    if constexpr(dim == 3)
        value *= sin(2.0*dealii::numbers::PI*point[2]);

    return value;
}

// ========================================================
// Convection_diffusion -- Initial Condition
// ========================================================
template <int dim, int nstate, typename real>
InitialConditionFunction_ConvDiff<dim,nstate,real>
::InitialConditionFunction_ConvDiff ()
        : InitialConditionFunction<dim,nstate,real>()
{
    // Nothing to do here yet
}

template <int dim, int nstate, typename real>
inline real InitialConditionFunction_ConvDiff<dim,nstate,real>
::value(const dealii::Point<dim,real> &point, const unsigned int /*istate*/) const
{
    real value = 1.0;
    if constexpr(dim >= 1)
        value *= sin(dealii::numbers::PI*point[0]);
    if constexpr(dim >= 2)
        value *= sin(dealii::numbers::PI*point[1]);
    if constexpr(dim == 3)
        value *= sin(dealii::numbers::PI*point[2]);

    return value;
}

// ========================================================
// Convection_diffusion Energy -- Initial Condition
// ========================================================
template <int dim, int nstate, typename real>
InitialConditionFunction_ConvDiffEnergy<dim,nstate,real>
::InitialConditionFunction_ConvDiffEnergy ()
        : InitialConditionFunction<dim,nstate,real>()
{
    // Nothing to do here yet
}

template <int dim, int nstate, typename real>
inline real InitialConditionFunction_ConvDiffEnergy<dim,nstate,real>
::value(const dealii::Point<dim,real> &point, const unsigned int /*istate*/) const
{
    real value = 1.0;
    if constexpr(dim >= 1)
        value *= sin(dealii::numbers::PI*point[0]);
    if constexpr(dim >= 2)
        value *= sin(dealii::numbers::PI*point[1]);
    if constexpr(dim == 3)
        value *= sin(dealii::numbers::PI*point[2]);

    value += 0.1;

    return value;
}

// ========================================================
// 1D SINE -- Initial Condition for advection_explicit_time_study
// ========================================================
template <int dim, int nstate, typename real>
InitialConditionFunction_1DSine<dim,nstate,real>
::InitialConditionFunction_1DSine ()
        : InitialConditionFunction<dim,nstate,real>()
{
    // Nothing to do here yet
}

template <int dim, int nstate, typename real>
inline real InitialConditionFunction_1DSine<dim,nstate,real>
::value(const dealii::Point<dim,real> &point, const unsigned int /*istate*/) const
{
    real value = 0;
    real pi = dealii::numbers::PI;
    if(point[0] >= 0.0 && point[0] <= 2.0){
        value = sin(2*pi*point[0]/2.0);
    }
    return value;
}

// ========================================================
<<<<<<< HEAD
// Inviscid Isentropic Vortex 
// ========================================================
template <int dim, int nstate, typename real>
InitialConditionFunction_IsentropicVortex<dim,nstate,real>
::InitialConditionFunction_IsentropicVortex()
        : InitialConditionFunction<dim,nstate,real>()
{
    // Nothing to do here yet
=======
// Inviscid Isentropic Vortex
// ========================================================
template <int dim, int nstate, typename real>
InitialConditionFunction_IsentropicVortex<dim,nstate,real>
::InitialConditionFunction_IsentropicVortex(
        Parameters::AllParameters const *const param)
        : InitialConditionFunction<dim,nstate,real>()
{
    // Euler object; create using dynamic_pointer_cast and the create_Physics factory
    // This test should only be used for Euler
    this->euler_physics = std::dynamic_pointer_cast<Physics::Euler<dim,dim+2,double>>(
                Physics::PhysicsFactory<dim,dim+2,double>::create_Physics(param));
>>>>>>> 40f19490
}

template <int dim, int nstate, typename real>
inline real InitialConditionFunction_IsentropicVortex<dim,nstate,real>
::value(const dealii::Point<dim,real> &point, const unsigned int istate) const
{
    // Setting constants
    const double pi = dealii::numbers::PI;
    const double gam = 1.4;
    const double M_infty = sqrt(2/gam);
    const double R = 1;
    const double sigma = 1;
    const double beta = M_infty * 5 * sqrt(2.0)/4.0/pi * exp(1.0/2.0);
    const double alpha = pi/4; //rad

    // Centre of the vortex  at t=0
    const double x0 = 0.0;
    const double y0 = 0.0;
<<<<<<< HEAD
    const double x = point[0]-x0;
=======
    const double x = point[0] - x0;
>>>>>>> 40f19490
    const double y = point[1] - y0;

    const double Omega = beta * exp(-0.5/sigma/sigma* (x/R * x/R + y/R * y/R));
    const double delta_Ux = -y/R * Omega;
    const double delta_Uy =  x/R * Omega;
    const double delta_T  = -(gam-1.0)/2.0 * Omega * Omega;

    // Primitive
<<<<<<< HEAD
    const double rho = pow((1 + delta_T), 1.0/(gam-1.0));
    const double Ux = M_infty * cos(alpha) + delta_Ux;
    const double Uy = M_infty * sin(alpha) + delta_Uy;
    const double Uz = 0;
    const double p = 1.0/gam*pow(1+delta_T, gam/(gam-1.0));

    //Convert to conservative variables
    if (istate == 0)      return rho;       //density 
    else if (istate == nstate-1) return p/(gam-1.0) + 0.5 * rho * (Ux*Ux + Uy*Uy + Uz*Uz);   //total energy
    else if (istate == 1) return rho * Ux;  //x-momentum
    else if (istate == 2) return rho * Uy;  //y-momentum
    else if (istate == 3) return rho * Uz;  //z-momentum
    else return 0;

=======
    std::array<real,nstate> soln_primitive;
    soln_primitive[0] = pow((1 + delta_T), 1.0/(gam-1.0));
    soln_primitive[1] = M_infty * cos(alpha) + delta_Ux;
    soln_primitive[2] = M_infty * sin(alpha) + delta_Uy;
    #if PHILIP_DIM==3
    soln_primitive[3] = 0;
    #endif
    soln_primitive[nstate-1] = 1.0/gam*pow(1+delta_T, gam/(gam-1.0));

    const std::array<real,nstate> soln_conservative = this->euler_physics->convert_primitive_to_conservative(soln_primitive);
    return soln_conservative[istate];
}

// ========================================================
// KELVIN-HELMHOLTZ INSTABILITY
// See Chan et al., On the entropy projection..., 2022, Pg. 15
//     Note that some equations are not typed correctly
//     See github.com/trixi-framework/paper-2022-robustness-entropy-projection
//     for initial condition which is implemented herein
// ========================================================
template <int dim, int nstate, typename real>
InitialConditionFunction_KHI<dim,nstate,real>
::InitialConditionFunction_KHI (
        Parameters::AllParameters const *const param)
    : InitialConditionFunction<dim,nstate,real>()
    , atwood_number(param->flow_solver_param.atwood_number)
{
    // Euler object; create using dynamic_pointer_cast and the create_Physics factory
    // This test should only be used for Euler
    this->euler_physics = std::dynamic_pointer_cast<Physics::Euler<dim,dim+2,double>>(
                Physics::PhysicsFactory<dim,dim+2,double>::create_Physics(param));
}

template <int dim, int nstate, typename real>
inline real InitialConditionFunction_KHI<dim,nstate,real>
::value(const dealii::Point<dim,real> &point, const unsigned int istate) const
{
    const double pi = dealii::numbers::PI;
    
    const double B = 0.5 * (tanh(15*point[1] + 7.5) - tanh(15*point[1] - 7.5));

    const double rho1 = 0.5;
    const double rho2 = rho1 * (1 + atwood_number) / (1 - atwood_number);

    std::array<real,nstate> soln_primitive;
    soln_primitive[0] = rho1 + B * (rho2-rho1);
    soln_primitive[nstate-1] = 1;
    soln_primitive[1] = B - 0.5;
    soln_primitive[2] = 0.1 * sin(2 * pi * point[0]);

    const std::array<real,nstate> soln_conservative = this->euler_physics->convert_primitive_to_conservative(soln_primitive);
    return soln_conservative[istate];
>>>>>>> 40f19490
}

// ========================================================
// ZERO INITIAL CONDITION
// ========================================================
template <int dim, int nstate, typename real>
InitialConditionFunction_Zero<dim,nstate,real>
::InitialConditionFunction_Zero()
    : InitialConditionFunction<dim,nstate,real>()
{
    // Nothing to do here yet
}

template <int dim, int nstate, typename real>
real InitialConditionFunction_Zero<dim, nstate, real>
::value(const dealii::Point<dim,real> &/*point*/, const unsigned int /*istate*/) const
{
    return 0.0;
}

// =========================================================
// Initial Condition Factory
// =========================================================
template <int dim, int nstate, typename real>
std::shared_ptr<InitialConditionFunction<dim, nstate, real>>
InitialConditionFactory<dim,nstate, real>::create_InitialConditionFunction(
    Parameters::AllParameters const *const param)
{
    // Get the flow case type
    const FlowCaseEnum flow_type = param->flow_solver_param.flow_case_type;
    if (flow_type == FlowCaseEnum::taylor_green_vortex) {
        if constexpr (dim==3 && nstate==dim+2){ 
            // Get the density initial condition type
            const DensityInitialConditionEnum density_initial_condition_type = param->flow_solver_param.density_initial_condition_type;
            if(density_initial_condition_type == DensityInitialConditionEnum::uniform) {
                return std::make_shared<InitialConditionFunction_TaylorGreenVortex<dim,nstate,real> >(
                        param);
            } else if (density_initial_condition_type == DensityInitialConditionEnum::isothermal) {
                return std::make_shared<InitialConditionFunction_TaylorGreenVortex_Isothermal<dim,nstate,real> >(
                        param);
            }
        }
    } else if (flow_type == FlowCaseEnum::decaying_homogeneous_isotropic_turbulence) {
        if constexpr (dim==3 && nstate==dim+2) return nullptr; // nullptr since DHIT case initializes values from file
    } else if (flow_type == FlowCaseEnum::burgers_rewienski_snapshot) {
        if constexpr (dim==1 && nstate==1) return std::make_shared<InitialConditionFunction_BurgersRewienski<dim,nstate,real> > ();
    } else if (flow_type == FlowCaseEnum::burgers_viscous_snapshot) {
        if constexpr (dim==1 && nstate==1) return std::make_shared<InitialConditionFunction_BurgersViscous<dim,nstate,real> > ();
    } else if (flow_type == FlowCaseEnum::naca0012  || flow_type == FlowCaseEnum::gaussian_bump) {
        if constexpr (dim==2 && nstate==dim+2) {
            Physics::Euler<dim,nstate,double> euler_physics_double = Physics::Euler<dim, nstate, double>(
                    param->euler_param.ref_length,
                    param->euler_param.gamma_gas,
                    param->euler_param.mach_inf,
                    param->euler_param.angle_of_attack,
                    param->euler_param.side_slip_angle);
            return std::make_shared<FreeStreamInitialConditions<dim,nstate,real>>(euler_physics_double);
        }
    } else if (flow_type == FlowCaseEnum::burgers_inviscid && param->use_energy==false) {
        if constexpr (dim==1 && nstate==1) return std::make_shared<InitialConditionFunction_BurgersInviscid<dim,nstate,real> > ();
    } else if (flow_type == FlowCaseEnum::burgers_inviscid && param->use_energy==true) {
        if constexpr (dim==1 && nstate==1) return std::make_shared<InitialConditionFunction_BurgersInviscidEnergy<dim,nstate,real> > ();
    } else if (flow_type == FlowCaseEnum::advection && param->use_energy==true) {
        if constexpr (nstate==1) return std::make_shared<InitialConditionFunction_AdvectionEnergy<dim,nstate,real> > ();
    } else if (flow_type == FlowCaseEnum::advection && param->use_energy==false) {
        if constexpr (nstate==1) return std::make_shared<InitialConditionFunction_Advection<dim,nstate,real> > ();
    } else if (flow_type == FlowCaseEnum::convection_diffusion && !param->use_energy) {
        if constexpr (nstate==1) return std::make_shared<InitialConditionFunction_ConvDiff<dim,nstate,real> > ();
    } else if (flow_type == FlowCaseEnum::convection_diffusion && param->use_energy) {
        return std::make_shared<InitialConditionFunction_ConvDiffEnergy<dim,nstate,real> > ();
    } else if (flow_type == FlowCaseEnum::periodic_1D_unsteady) {
        if constexpr (dim==1 && nstate==1) return std::make_shared<InitialConditionFunction_1DSine<dim,nstate,real> > ();
    } else if (flow_type == FlowCaseEnum::isentropic_vortex) {
        if constexpr (dim>1 && nstate==dim+2) return std::make_shared<InitialConditionFunction_IsentropicVortex<dim,nstate,real> > (param);
    } else if (flow_type == FlowCaseEnum::kelvin_helmholtz_instability) {
        if constexpr (dim>1 && nstate==dim+2) return std::make_shared<InitialConditionFunction_KHI<dim,nstate,real> > (param);
    } else if (flow_type == FlowCaseEnum::sshock) {
        if constexpr (dim==2 && nstate==1)  return std::make_shared<InitialConditionFunction_Zero<dim,nstate,real> > ();
    } else {
        std::cout << "Invalid Flow Case Type. You probably forgot to add it to the list of flow cases in initial_condition_function.cpp" << std::endl;
        std::abort();
    }
    return nullptr;
}

template class InitialConditionFunction <PHILIP_DIM, 1, double>;
template class InitialConditionFunction <PHILIP_DIM, 2, double>;
template class InitialConditionFunction <PHILIP_DIM, 3, double>;
template class InitialConditionFunction <PHILIP_DIM, 4, double>;
template class InitialConditionFunction <PHILIP_DIM, 5, double>;
template class InitialConditionFunction <PHILIP_DIM, 6, double>;
template class InitialConditionFactory <PHILIP_DIM, 1, double>;
template class InitialConditionFactory <PHILIP_DIM, 2, double>;
template class InitialConditionFactory <PHILIP_DIM, 3, double>;
template class InitialConditionFactory <PHILIP_DIM, 4, double>;
template class InitialConditionFactory <PHILIP_DIM, 5, double>;
template class InitialConditionFactory <PHILIP_DIM, 6, double>;
#if PHILIP_DIM==1
template class InitialConditionFunction_BurgersViscous <PHILIP_DIM, 1, double>;
template class InitialConditionFunction_BurgersRewienski <PHILIP_DIM, 1, double>;
template class InitialConditionFunction_BurgersInviscid <PHILIP_DIM, 1, double>;
template class InitialConditionFunction_BurgersInviscidEnergy <PHILIP_DIM, 1, double>;
#endif
#if PHILIP_DIM==3
template class InitialConditionFunction_TaylorGreenVortex <PHILIP_DIM, PHILIP_DIM+2, double>;
template class InitialConditionFunction_TaylorGreenVortex_Isothermal <PHILIP_DIM, PHILIP_DIM+2, double>;
#endif
#if PHILIP_DIM>1
template class InitialConditionFunction_IsentropicVortex <PHILIP_DIM, PHILIP_DIM+2, double>;
#endif
#if PHILIP_DIM==2
template class InitialConditionFunction_KHI <PHILIP_DIM, PHILIP_DIM+2, double>;
#endif
// functions instantiated for all dim
template class InitialConditionFunction_Zero <PHILIP_DIM,1, double>;
template class InitialConditionFunction_Zero <PHILIP_DIM,2, double>;
template class InitialConditionFunction_Zero <PHILIP_DIM,3, double>;
template class InitialConditionFunction_Zero <PHILIP_DIM,4, double>;
template class InitialConditionFunction_Zero <PHILIP_DIM,5, double>;
template class InitialConditionFunction_Zero <PHILIP_DIM,6, double>;
template class InitialConditionFunction_Advection <PHILIP_DIM, 1, double>;
template class InitialConditionFunction_AdvectionEnergy <PHILIP_DIM, 1, double>;
template class InitialConditionFunction_ConvDiff <PHILIP_DIM, 1, double>;
template class InitialConditionFunction_ConvDiffEnergy <PHILIP_DIM,1,double>;

} // PHiLiP namespace<|MERGE_RESOLUTION|>--- conflicted
+++ resolved
@@ -357,16 +357,6 @@
 }
 
 // ========================================================
-<<<<<<< HEAD
-// Inviscid Isentropic Vortex 
-// ========================================================
-template <int dim, int nstate, typename real>
-InitialConditionFunction_IsentropicVortex<dim,nstate,real>
-::InitialConditionFunction_IsentropicVortex()
-        : InitialConditionFunction<dim,nstate,real>()
-{
-    // Nothing to do here yet
-=======
 // Inviscid Isentropic Vortex
 // ========================================================
 template <int dim, int nstate, typename real>
@@ -379,7 +369,6 @@
     // This test should only be used for Euler
     this->euler_physics = std::dynamic_pointer_cast<Physics::Euler<dim,dim+2,double>>(
                 Physics::PhysicsFactory<dim,dim+2,double>::create_Physics(param));
->>>>>>> 40f19490
 }
 
 template <int dim, int nstate, typename real>
@@ -398,11 +387,7 @@
     // Centre of the vortex  at t=0
     const double x0 = 0.0;
     const double y0 = 0.0;
-<<<<<<< HEAD
-    const double x = point[0]-x0;
-=======
     const double x = point[0] - x0;
->>>>>>> 40f19490
     const double y = point[1] - y0;
 
     const double Omega = beta * exp(-0.5/sigma/sigma* (x/R * x/R + y/R * y/R));
@@ -411,22 +396,6 @@
     const double delta_T  = -(gam-1.0)/2.0 * Omega * Omega;
 
     // Primitive
-<<<<<<< HEAD
-    const double rho = pow((1 + delta_T), 1.0/(gam-1.0));
-    const double Ux = M_infty * cos(alpha) + delta_Ux;
-    const double Uy = M_infty * sin(alpha) + delta_Uy;
-    const double Uz = 0;
-    const double p = 1.0/gam*pow(1+delta_T, gam/(gam-1.0));
-
-    //Convert to conservative variables
-    if (istate == 0)      return rho;       //density 
-    else if (istate == nstate-1) return p/(gam-1.0) + 0.5 * rho * (Ux*Ux + Uy*Uy + Uz*Uz);   //total energy
-    else if (istate == 1) return rho * Ux;  //x-momentum
-    else if (istate == 2) return rho * Uy;  //y-momentum
-    else if (istate == 3) return rho * Uz;  //z-momentum
-    else return 0;
-
-=======
     std::array<real,nstate> soln_primitive;
     soln_primitive[0] = pow((1 + delta_T), 1.0/(gam-1.0));
     soln_primitive[1] = M_infty * cos(alpha) + delta_Ux;
@@ -479,7 +448,6 @@
 
     const std::array<real,nstate> soln_conservative = this->euler_physics->convert_primitive_to_conservative(soln_primitive);
     return soln_conservative[istate];
->>>>>>> 40f19490
 }
 
 // ========================================================
