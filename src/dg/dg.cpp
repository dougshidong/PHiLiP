--- conflicted
+++ resolved
@@ -1880,18 +1880,14 @@
     int assembly_error = 0;
     try {
 
-<<<<<<< HEAD
-        update_artificial_dissipation_discontinuity_sensor();
-        
-        //assembles and solves for auxiliary variable if necessary.
-        assemble_auxiliary_residual();
-=======
         // update artificial dissipation discontinuity sensor only if using artificial dissipation
         if(all_parameters->artificial_dissipation_param.add_artificial_dissipation) update_artificial_dissipation_discontinuity_sensor();
         
         // updates model variables only if there is a model
         if(all_parameters->pde_type == Parameters::AllParameters::PartialDifferentialEquation::physics_model) update_model_variables();
->>>>>>> 02a1cfcf
+
+        //assembles and solves for auxiliary variable if necessary.
+        assemble_auxiliary_residual();
 
         auto metric_cell = high_order_grid->dof_handler_grid.begin_active();
         for (auto soln_cell = dof_handler.begin_active(); soln_cell != dof_handler.end(); ++soln_cell, ++metric_cell) {
