#ifndef __INITIAL_CONDITION_FUNCTION_H__
#define __INITIAL_CONDITION_FUNCTION_H__

// for the initial condition function:
#include <deal.II/lac/vector.h>
#include <deal.II/base/function.h>
#include "parameters/all_parameters.h"
#include "../euler.h" // for FreeStreamInitialConditions
#include "../navier_stokes.h" // for InitialConditionFunction_TurbulentChannelFlow

namespace PHiLiP {

/// Initial condition function used to initialize a particular flow setup/case
template <int dim, int nstate, typename real>
class InitialConditionFunction : public dealii::Function<dim,real>
{
protected:
    using dealii::Function<dim,real>::value; ///< dealii::Function we are templating on

public:
    /// Constructor
    InitialConditionFunction();

    /// Value of the initial condition
    virtual real value (const dealii::Point<dim,real> &point, const unsigned int istate = 0) const = 0;

};

/// Function used to evaluate farfield conservative solution
template <int dim, int nstate, typename real>
class FreeStreamInitialConditions : public InitialConditionFunction<dim,nstate,real>
{
protected:
    using dealii::Function<dim,real>::value; ///< dealii::Function we are templating on

public:
    /// Farfield conservative solution
    std::array<double,nstate> farfield_conservative;

    /// Constructor.
    /** Evaluates the primary farfield solution and converts it into the store farfield_conservative solution
     */
    explicit FreeStreamInitialConditions (const Physics::Euler<dim,nstate,double> euler_physics)
            : InitialConditionFunction<dim,nstate,real>()
    {
        //const double density_bc = 2.33333*euler_physics.density_inf;
        const double density_bc = euler_physics.density_inf;
        const double pressure_bc = 1.0/(euler_physics.gam*euler_physics.mach_inf_sqr);
        std::array<double,nstate> primitive_boundary_values;
        primitive_boundary_values[0] = density_bc;
        for (int d=0;d<dim;d++) { primitive_boundary_values[1+d] = euler_physics.velocities_inf[d]; }
        primitive_boundary_values[nstate-1] = pressure_bc;
        farfield_conservative = euler_physics.convert_primitive_to_conservative(primitive_boundary_values);
    }

    /// Returns the istate-th farfield conservative value
    double value (const dealii::Point<dim> &/*point*/, const unsigned int istate) const
    {
        return farfield_conservative[istate];
    }
};

<<<<<<< HEAD
/// Function used to evaluate initial turbulent channel conservative solution
template <int dim, int nstate, typename real>
class InitialConditionFunction_TurbulentChannelFlow : public InitialConditionFunction<dim,nstate,real>
{
protected:
    using dealii::Function<dim,real>::value; ///< dealii::Function we are templating on

public:
    /// Constructor.
    InitialConditionFunction_TurbulentChannelFlow (
        const Physics::NavierStokes<dim,nstate,double> navier_stokes_physics_,
        const double channel_friction_velocity_reynolds_number_,
        const double domain_length_x_,
        const double domain_length_y_,
        const double domain_length_z_);

    const Physics::NavierStokes<dim,nstate,double> navier_stokes_physics; ///< Navier-Stokes physics object
    const double channel_friction_velocity_reynolds_number; ///< Channel Reynolds number based on wall friction velocity
    const double domain_length_x; ///< Domain length in x-direction
    const double domain_length_y; ///< Domain length in y-direction
    const double domain_length_z; ///< Domain length in z-direction
    const double channel_height; ///< Channel height
    const double half_channel_height; ///< Half channel height

    /// Value of initial condition expressed in terms of conservative variables
    real value (const dealii::Point<dim,real> &point, const unsigned int istate = 0) const override;

protected:
    /// distance from closest wall
    real get_distance_from_wall(const dealii::Point<dim,real> &point) const;
    /// x-velocity
    virtual real x_velocity (const dealii::Point<dim,real> &point, const real density, const real temperature) const;
    /// y-velocity
    real y_velocity (const dealii::Point<dim,real> &point) const;
};

template <int dim, int nstate, typename real>
class InitialConditionFunction_TurbulentChannelFlow_Turbulent : public InitialConditionFunction_TurbulentChannelFlow<dim,nstate,real>
{
public:
    /// Constructor.
    /** Initial condition based on the Reichardt function
     *  Reference: https://how4.cenaero.be/sites/how4.cenaero.be/files/BS2_ChannelFlowRe590.pdf
     */
    InitialConditionFunction_TurbulentChannelFlow_Turbulent (
        const Physics::NavierStokes<dim,nstate,double> navier_stokes_physics_,
        const double channel_friction_velocity_reynolds_number_,
        const double domain_length_x_,
        const double domain_length_y_,
        const double domain_length_z_);

protected:
    /// x-velocity
    real x_velocity (const dealii::Point<dim,real> &point, const real density, const real temperature) const override;
=======
/// Initial Condition Function: Euler Equations (primitive values)
template <int dim, int nstate, typename real>
class InitialConditionFunction_EulerBase : public InitialConditionFunction<dim, nstate, real>
{
protected:
    using dealii::Function<dim, real>::value; ///< dealii::Function we are templating on

public:
    /// Constructor for test cases using Euler equations.
    explicit InitialConditionFunction_EulerBase(
        Parameters::AllParameters const* const param);

    /// Value of initial condition expressed in terms of conservative variables
    real value(const dealii::Point<dim, real>& point, const unsigned int istate = 0) const override;

protected:
    /// Value of initial condition expressed in terms of primitive variables
    virtual real primitive_value(const dealii::Point<dim, real>& point, const unsigned int istate = 0) const = 0;

    /// Converts value from: primitive to conservative
    real convert_primitive_to_conversative_value(const dealii::Point<dim, real>& point, const unsigned int istate = 0) const;

private:
    // Euler physics pointer. Used to convert primitive to conservative.
    std::shared_ptr < Physics::Euler<dim, nstate, double > > euler_physics;
>>>>>>> 47253214
};

/// Initial Condition Function: Taylor Green Vortex (uniform density)
template <int dim, int nstate, typename real>
class InitialConditionFunction_TaylorGreenVortex : public InitialConditionFunction_EulerBase<dim,nstate,real>
{
protected:
    using dealii::Function<dim,real>::value; ///< dealii::Function we are templating on

public:
    /// Constructor for TaylorGreenVortex_InitialCondition with uniform density
    /** Calls the Function(const unsigned int n_components) constructor in deal.II
     *  This sets the public attribute n_components = nstate, which can then be accessed
     *  by all the other functions
     *  Reference: (1) Gassner2016split, 
     *             (2) de la Llave Plata et al. (2019). "On the performance of a high-order multiscale DG approach to LES at increasing Reynolds number."
     *  These initial conditions are given in nondimensional form (free-stream as reference)
     */
    explicit InitialConditionFunction_TaylorGreenVortex (
            Parameters::AllParameters const *const param);

    const double gamma_gas; ///< Constant heat capacity ratio of fluid.
    const double mach_inf; ///< Farfield Mach number.
    const double mach_inf_sqr; ///< Farfield Mach number squared.

protected:
    /// Value of initial condition expressed in terms of primitive variables
    real primitive_value(const dealii::Point<dim,real> &point, const unsigned int istate = 0) const;

    /// Value of initial condition for density
    virtual real density(const dealii::Point<dim,real> &point) const;
};

/// Initial Condition Function: Taylor Green Vortex (isothermal density)
template <int dim, int nstate, typename real>
class InitialConditionFunction_TaylorGreenVortex_Isothermal
    : public InitialConditionFunction_TaylorGreenVortex<dim,nstate,real>
{
public:
    /// Constructor for TaylorGreenVortex_InitialCondition with isothermal density
    /** Calls the Function(const unsigned int n_components) constructor in deal.II
     *  This sets the public attribute n_components = nstate, which can then be accessed
     *  by all the other functions
     *  -- Reference: (1) Cox, Christopher, et al. "Accuracy, stability, and performance comparison 
     *                    between the spectral difference and flux reconstruction schemes." 
     *                    Computers & Fluids 221 (2021): 104922.
     *                (2) Brian Vermeire 2014 Thesis  
     *  These initial conditions are given in nondimensional form (free-stream as reference)
     */
    explicit InitialConditionFunction_TaylorGreenVortex_Isothermal (
            Parameters::AllParameters const *const param);

protected:
    /// Value of initial condition for density
    real density(const dealii::Point<dim,real> &point) const override;
};

/// Initial Condition Function: 1D Burgers Rewienski
template <int dim, int nstate, typename real>
class InitialConditionFunction_BurgersRewienski: public InitialConditionFunction<dim,nstate,real>
{
protected:
    using dealii::Function<dim,real>::value; ///< dealii::Function we are templating on

public:
    /// Constructor for InitialConditionFunction_BurgersRewienski
    /** Calls the Function(const unsigned int n_components) constructor in deal.II*/
    InitialConditionFunction_BurgersRewienski ();

    /// Value of initial condition
    real value (const dealii::Point<dim,real> &point, const unsigned int istate = 0) const override;
};

/// Initial Condition Function: 1D Burgers Viscous
template <int dim, int nstate, typename real>
class InitialConditionFunction_BurgersViscous: public InitialConditionFunction<dim,nstate,real>
{
protected:
    using dealii::Function<dim,real>::value; ///< dealii::Function we are templating on

public:
    /// Constructor for InitialConditionFunction_BurgersRewienski
    /** Calls the Function(const unsigned int n_components) constructor in deal.II*/
    InitialConditionFunction_BurgersViscous ();

    /// Value of initial condition
    real value (const dealii::Point<dim,real> &point, const unsigned int istate = 0) const override;
};

/// Initial Condition Function: 1D Burgers Inviscid
template <int dim, int nstate, typename real>
class InitialConditionFunction_BurgersInviscid: public InitialConditionFunction<dim,nstate,real>
{
protected:
    using dealii::Function<dim,real>::value; ///< dealii::Function we are templating on

public:
    /// Constructor for InitialConditionFunction_BurgersInviscid
    /** Calls the Function(const unsigned int n_components) constructor in deal.II*/
    InitialConditionFunction_BurgersInviscid ();

    /// Value of initial condition
    real value (const dealii::Point<dim,real> &point, const unsigned int istate = 0) const override;
};

/// Initial Condition Function: 1D Burgers Inviscid Energy
template <int dim, int nstate, typename real>
class InitialConditionFunction_BurgersInviscidEnergy
        : public InitialConditionFunction<dim,nstate,real>
{
protected:
    using dealii::Function<dim,real>::value; ///< dealii::Function we are templating on

public:
    /// Constructor for InitialConditionFunction_BurgersInviscidEnergy
    /** Calls the Function(const unsigned int n_components) constructor in deal.II*/
    InitialConditionFunction_BurgersInviscidEnergy ();

    /// Value of initial condition
    real value (const dealii::Point<dim,real> &point, const unsigned int istate) const override;
};

/// Initial Condition Function: 1D Burgers Inviscid
template <int dim, int nstate, typename real>
class InitialConditionFunction_Advection
        : public InitialConditionFunction<dim,nstate,real>
{
protected:
    using dealii::Function<dim,real>::value; ///< dealii::Function we are templating on

public:
    /// Constructor for InitialConditionFunction_Inviscid
    /** Calls the Function(const unsigned int n_components) constructor in deal.II*/
    InitialConditionFunction_Advection ();

    /// Value of initial condition
    real value (const dealii::Point<dim,real> &point, const unsigned int istate) const override;
};

/// Initial Condition Function: Advection Energy
template <int dim, int nstate, typename real>
class InitialConditionFunction_AdvectionEnergy
        : public InitialConditionFunction<dim,nstate,real>
{
protected:
    using dealii::Function<dim,real>::value; ///< dealii::Function we are templating on

public:
    /// Constructor for InitialConditionFunction_AdvectionEnergy
    /** Calls the Function(const unsigned int n_components) constructor in deal.II*/
    InitialConditionFunction_AdvectionEnergy ();

    /// Value of initial condition
    real value (const dealii::Point<dim,real> &point, const unsigned int istate) const override;
};

/// Initial Condition Function: Convection Diffusion Orders of Accuracy
template <int dim, int nstate, typename real>
class InitialConditionFunction_ConvDiff
        : public InitialConditionFunction<dim,nstate,real>
{
protected:
    using dealii::Function<dim,real>::value; ///< dealii::Function we are templating on

public:
    /// Constructor for InitialConditionFunction_ConvDiffEnergy
    /** Calls the Function(const unsigned int n_components) constructor in deal.II*/
    InitialConditionFunction_ConvDiff ();

    /// Value of initial condition
    real value (const dealii::Point<dim,real> &point, const unsigned int istate) const override;
};

/// Initial Condition Function: Convection Diffusion Energy
template <int dim, int nstate, typename real>
class InitialConditionFunction_ConvDiffEnergy
        : public InitialConditionFunction<dim,nstate,real>
{
protected:
    using dealii::Function<dim,real>::value; ///< dealii::Function we are templating on

public:
    /// Constructor for InitialConditionFunction_ConvDiffEnergy
    /** Calls the Function(const unsigned int n_components) constructor in deal.II*/
    InitialConditionFunction_ConvDiffEnergy ();

    /// Value of initial condition
    real value (const dealii::Point<dim,real> &point, const unsigned int istate) const override;
};

/// Initial Condition Function: 1D Sine Function; used for temporal convergence
template <int dim, int nstate, typename real>
class InitialConditionFunction_1DSine
        : public InitialConditionFunction<dim,nstate,real>
{
protected:
    using dealii::Function<dim,real>::value; ///< dealii::Function we are templating on

public:
    /// Constructor for InitialConditionFunction_1DSine
    InitialConditionFunction_1DSine ();

    /// Value of initial condition
    real value (const dealii::Point<dim,real> &point, const unsigned int istate = 0) const override;
};

/// Initial Condition Function: Isentropic vortex
template <int dim, int nstate, typename real>
class InitialConditionFunction_IsentropicVortex
        : public InitialConditionFunction<dim,nstate,real>
{
protected:
    using dealii::Function<dim,real>::value; ///< dealii::Function we are templating on

public:
    /// Constructor for InitialConditionFunction_IsentropicVortex
    /** Setup according to "A Survey of the Isentropic Euler Vortex Problem using High-Order Methods"
     *     Spiegel et al., 2015
     *  Using "Shu" variant (first row of Table 1)
     *  Non-dimensional initialization, i.e. directly using Table 1
     *  Increased domain from L=5 -> L=10 per recommendation of Spiegel et al
     */
    explicit InitialConditionFunction_IsentropicVortex (
            Parameters::AllParameters const *const param);

    /// Value of initial condition
    real value (const dealii::Point<dim,real> &point, const unsigned int istate = 0) const override;

protected:

    // Euler physics pointer. Used to convert primitive to conservative.
    std::shared_ptr < Physics::Euler<dim, nstate, double > > euler_physics;

};



/// Kelvin-Helmholtz Instability, parametrized by Atwood number
/** See Chan et al., On the entropy projection..., 2022, Pg. 15
 *      Note that some equations are not typed correctly
 *      See github.com/trixi-framework/paper-2022-robustness-entropy-projection
 *      for initial condition which is implemented herein
 */
template <int dim, int nstate, typename real>
class InitialConditionFunction_KHI : public InitialConditionFunction<dim,nstate,real>
{
protected:
    using dealii::Function<dim,real>::value; ///< dealii::Function we are templating on
    
public:
    /// Constructor
    explicit InitialConditionFunction_KHI(
            Parameters::AllParameters const *const param);

    /// Value of initial condition
    real value(const dealii::Point<dim,real> &point, const unsigned int istate = 0) const override;

protected:
    
    /// Atwood number: quantifies density difference.
    const real atwood_number;

    // Euler physics pointer. Used to convert primitive to conservative.
    std::shared_ptr < Physics::Euler<dim, nstate, double > > euler_physics;

};

/// Initial Condition Function: 1D Sod Shock Tube
/** See Chen & Shu, Entropy stable high order discontinuous 
*   Galerkin methods with suitable quadrature rules for hyperbolic 
*   conservation laws., 2017, Pg. 25
*/
template <int dim, int nstate, typename real>
class InitialConditionFunction_SodShockTube: public InitialConditionFunction_EulerBase<dim,nstate,real>
{
protected:
    /// Value of initial condition expressed in terms of primitive variables
    real primitive_value(const dealii::Point<dim, real>& point, const unsigned int istate = 0) const override;

public:
    /// Constructor for InitialConditionFunction_SodShockTube
    /** Calls the Function(const unsigned int n_components) constructor in deal.II*/
    explicit InitialConditionFunction_SodShockTube (
            Parameters::AllParameters const* const param);
};

/// Initial Condition Function: 2D Low Density Euler
/** See Zhang & Shu, On positivity-preserving high order 
*   discontinuous Galerkin schemes for compressible Euler 
*   equations on rectangular meshes, 2010 Pg. 10
*/
template <int dim, int nstate, typename real>
class InitialConditionFunction_LowDensity2D: public InitialConditionFunction_EulerBase<dim,nstate,real>
{
protected:
    /// Value of initial condition expressed in terms of primitive variables
    real primitive_value(const dealii::Point<dim, real>& point, const unsigned int istate = 0) const override;

public:
    /// Constructor for InitialConditionFunction_SodShockTube
    /** Calls the Function(const unsigned int n_components) constructor in deal.II*/
    explicit InitialConditionFunction_LowDensity2D(
        Parameters::AllParameters const* const param);
};

/// Initial Condition Function: 1D Leblanc Shock Tube
/** See Zhang & Shu, On positivity-preserving high order
*   discontinuous Galerkin schemes for compressible Euler
*   equations on rectangular meshes, 2010 Pg. 14
*/
template <int dim, int nstate, typename real>
class InitialConditionFunction_LeblancShockTube : public InitialConditionFunction_EulerBase<dim, nstate, real>
{
protected:
    /// Value of initial condition expressed in terms of primitive variables
    real primitive_value(const dealii::Point<dim, real>& point, const unsigned int istate = 0) const override;

public:
    /// Constructor for InitialConditionFunction_SodShockTube
    /** Calls the Function(const unsigned int n_components) constructor in deal.II*/
    explicit InitialConditionFunction_LeblancShockTube(
        Parameters::AllParameters const* const param);
};

/// Initial Condition Function: 1D Shu Osher Problem
/** See Johnsen et al., Assessment of high-resolution methods 
*   for numerical simulations of compressible turbulence with 
*   shock waves, 2010 Pg. 7
*/
template <int dim, int nstate, typename real>
class InitialConditionFunction_ShuOsherProblem : public InitialConditionFunction_EulerBase<dim, nstate, real>
{
protected:
    /// Value of initial condition expressed in terms of primitive variables
    real primitive_value(const dealii::Point<dim, real>& point, const unsigned int istate = 0) const override;

public:
    /// Constructor for InitialConditionFunction_SodShockTube
    /** Calls the Function(const unsigned int n_components) constructor in deal.II*/
    explicit InitialConditionFunction_ShuOsherProblem(
        Parameters::AllParameters const* const param);
};

/// Initial condition 0.
template <int dim, int nstate, typename real>
class InitialConditionFunction_Zero : public InitialConditionFunction<dim,nstate,real>
{
protected:
    using dealii::Function<dim,real>::value; ///< dealii::Function we are templating on
    
public:
    /// Constructor
    InitialConditionFunction_Zero();

    /// Returns zero.
    real value(const dealii::Point<dim,real> &point, const unsigned int istate = 0) const override;
};

/// Initial condition function factory
template <int dim, int nstate, typename real>
class InitialConditionFactory
{
protected:    
    /// Enumeration of all flow solver initial conditions types defined in the Parameters class
    using FlowCaseEnum = Parameters::FlowSolverParam::FlowCaseType;
    /// Enumeration of all taylor green vortex initial condition sub-types defined in the Parameters class
    using DensityInitialConditionEnum = Parameters::FlowSolverParam::DensityInitialConditionType;
    /// Enumeration of all turbulent channel flow inition condition sub-types defined in the Parameters class
    using XVelocityInitialConditionEnum = Parameters::FlowSolverParam::XVelocityInitialConditionType;

public:
    /// Construct InitialConditionFunction object from global parameter file
    static std::shared_ptr<InitialConditionFunction<dim,nstate,real>>
    create_InitialConditionFunction(
        Parameters::AllParameters const *const param);
};

} // PHiLiP namespace
#endif<|MERGE_RESOLUTION|>--- conflicted
+++ resolved
@@ -60,7 +60,6 @@
     }
 };
 
-<<<<<<< HEAD
 /// Function used to evaluate initial turbulent channel conservative solution
 template <int dim, int nstate, typename real>
 class InitialConditionFunction_TurbulentChannelFlow : public InitialConditionFunction<dim,nstate,real>
@@ -115,7 +114,8 @@
 protected:
     /// x-velocity
     real x_velocity (const dealii::Point<dim,real> &point, const real density, const real temperature) const override;
-=======
+};
+
 /// Initial Condition Function: Euler Equations (primitive values)
 template <int dim, int nstate, typename real>
 class InitialConditionFunction_EulerBase : public InitialConditionFunction<dim, nstate, real>
@@ -141,7 +141,6 @@
 private:
     // Euler physics pointer. Used to convert primitive to conservative.
     std::shared_ptr < Physics::Euler<dim, nstate, double > > euler_physics;
->>>>>>> 47253214
 };
 
 /// Initial Condition Function: Taylor Green Vortex (uniform density)
