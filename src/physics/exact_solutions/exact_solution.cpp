--- conflicted
+++ resolved
@@ -125,11 +125,7 @@
     if (flow_type == FlowCaseEnum::periodic_1D_unsteady){
         if constexpr (dim==1 && nstate==dim)  return std::make_shared<ExactSolutionFunction_1DSine<dim,nstate,real> > (time_compare);
     } else if (flow_type == FlowCaseEnum::isentropic_vortex){
-<<<<<<< HEAD
-        if constexpr (nstate==dim+2)  return std::make_shared<ExactSolutionFunction_IsentropicVortex<dim,nstate,real> > (time_compare);
-=======
         if constexpr (dim>1 && nstate==dim+2)  return std::make_shared<ExactSolutionFunction_IsentropicVortex<dim,nstate,real> > (time_compare);
->>>>>>> 40f19490
     } else {
         // Select zero function if there is no exact solution defined
         return std::make_shared<ExactSolutionFunction_Zero<dim,nstate,real>> (time_compare);
