--- conflicted
+++ resolved
@@ -20,14 +20,9 @@
         burgers_viscous_snapshot,
         naca0012,
         burgers_rewienski_snapshot,
-<<<<<<< HEAD
-        advection_periodic,
+        periodic_1D_unsteady,
         gaussian_bump,
         sshock
-=======
-        periodic_1D_unsteady,
-        gaussian_bump
->>>>>>> 440e34af
         };
     FlowCaseType flow_case_type; ///< Selected FlowCaseType from the input file
 
