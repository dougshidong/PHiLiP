#ifndef __DISCONTINUOUSGALERKIN_H__
#define __DISCONTINUOUSGALERKIN_H__

#include <deal.II/base/conditional_ostream.h>
#include <deal.II/base/parameter_handler.h>

#include <deal.II/base/qprojector.h>

#include <deal.II/grid/tria.h>

#include <deal.II/fe/fe_dgq.h>
#include <deal.II/fe/fe_dgp.h>
#include <deal.II/fe/fe_system.h>
#include <deal.II/fe/mapping_fe_field.h>


#include <deal.II/dofs/dof_handler.h>

#include <deal.II/hp/q_collection.h>
#include <deal.II/hp/mapping_collection.h>
#include <deal.II/hp/fe_values.h>

#include <deal.II/lac/vector.h>
#include <deal.II/lac/sparsity_pattern.h>
#include <deal.II/lac/trilinos_sparse_matrix.h>
#include <deal.II/lac/trilinos_vector.h>

#include <Epetra_RowMatrixTransposer.h>
#include <AztecOO.h>

#include "ADTypes.hpp"
#include <Sacado.hpp>
#include <CoDiPack/include/codi.hpp>

#include "mesh/high_order_grid.h"
#include "physics/physics.h"
#include "physics/model.h"
#include "numerical_flux/numerical_flux_factory.hpp"
#include "numerical_flux/convective_numerical_flux.hpp"
#include "numerical_flux/viscous_numerical_flux.hpp"
#include "parameters/all_parameters.h"
#include "operators/operators.h"
#include "artificial_dissipation_factory.h"

// Template specialization of MappingFEField
//extern template class dealii::MappingFEField<PHILIP_DIM,PHILIP_DIM,dealii::LinearAlgebra::distributed::Vector<double>, dealii::DoFHandler<PHILIP_DIM> >;
namespace PHiLiP {

/// Get the coefficients of a function projected onto a set of basis (to be replaced with operators->projection_operator). 
template<int dim, typename real>
std::vector< real > project_function(
    const std::vector< real > &function_coeff,
    const dealii::FESystem<dim,dim> &fe_input,
    const dealii::FESystem<dim,dim> &fe_output,
    const dealii::QGauss<dim> &projection_quadrature);


/// DGBase is independent of the number of state variables.
/**  This base class allows the use of arrays to efficiently allocate the data structures
  *  through std::array in the derived class DGBaseState.
  *  This class is the one being returned by the DGFactory and is the main
  *  interface for a user to call its main functions such as "assemble_residual".
  *
  *  Discretizes the problem
  *  \f[
  *      \frac{\partial \mathbf{u}}{\partial t}
  *      + \boldsymbol\nabla \cdot
  *      ( \mathbf{F}_{conv}(\mathbf{u})
  *      + \mathbf{F}_{diss}(\mathbf{u},\boldsymbol\nabla\mathbf{u}) )
  *      = \mathbf{q}
  *  \f]
  *
  */
#if PHILIP_DIM==1 // dealii::parallel::distributed::Triangulation<dim> does not work for 1D
template <int dim, typename real, typename MeshType = dealii::Triangulation<dim>>
#else
template <int dim, typename real, typename MeshType = dealii::parallel::distributed::Triangulation<dim>>
#endif
class DGBase 
{
public:
    /** Triangulation to store the grid.
     *  In 1D, dealii::Triangulation<dim> is used.
     *  In 2D, 3D, dealii::parallel::distributed::Triangulation<dim> is used.
     */
    using Triangulation = MeshType;

    const Parameters::AllParameters *const all_parameters; ///< Pointer to all parameters

    /// Number of state variables.
    /** This is known through the constructor parameters.
     *  DGBase cannot use nstate as a compile-time known.  */
    const int nstate;

    /// Initial polynomial degree assigned during constructor
    const unsigned int initial_degree;

    /// Maximum degree used for p-refi1nement.
    /** This is known through the constructor parameters.
     *  DGBase cannot use nstate as a compile-time known.  */
    const unsigned int max_degree;

    /// Maximum grid degree used for hp-refi1nement.
    /** This is known through the constructor parameters.
     *  DGBase cannot use nstate as a compile-time known.  */
    const unsigned int max_grid_degree;

    /// Principal constructor that will call delegated constructor.
    /** Will initialize mapping, fe_dg, all_parameters, volume_quadrature, and face_quadrature
     *  from DGBase. The it will new some FEValues that will be used to retrieve the
     *  finite element values at physical locations.
     *
     *  Passes create_collection_tuple() to the delegated constructor.
     */
    DGBase(const int nstate_input,
           const Parameters::AllParameters *const parameters_input,
           const unsigned int degree,
           const unsigned int max_degree_input,
           const unsigned int grid_degree_input,
           const std::shared_ptr<Triangulation> triangulation_input);


    /// Reinitializes the DG object after a change of triangulation
    /** Calls respective function for high-order-grid and initializes dof_handler
     *  again. Also resets all fe_degrees to intial_degree set during constructor.
     */
    void reinit();

    /// Makes for cleaner doxygen documentation
    using MassiveCollectionTuple = std::tuple<
        //dealii::hp::MappingCollection<dim>, // Mapping
        dealii::hp::FECollection<dim>, // Solution FE
        dealii::hp::QCollection<dim>,  // Volume quadrature
        dealii::hp::QCollection<dim-1>, // Face quadrature
        dealii::hp::FECollection<dim>,  // Lagrange polynomials for strong form
        dealii::hp::FECollection<1>,  // Solution FE 1D
        dealii::hp::FECollection<1>,  // Solution FE 1D for a single state
        dealii::hp::FECollection<1>,   // Collocated flux basis 1D for Strong
        dealii::hp::QCollection<1> >; // 1D quadrature for strong form

    /// Delegated constructor that initializes collections.
    /** Since a function is used to generate multiple different objects, a delegated
     *  constructor is used to unwrap the tuple and initialize the collections.
     *
     *  The tuple is built from create_collection_tuple(). */
    DGBase( const int nstate_input,
            const Parameters::AllParameters *const parameters_input,
            const unsigned int degree,
            const unsigned int max_degree_input,
            const unsigned int grid_degree_input,
            const std::shared_ptr<Triangulation> triangulation_input,
            const MassiveCollectionTuple collection_tuple);

    std::shared_ptr<Triangulation> triangulation; ///< Mesh


    /// Sets the associated high order grid with the provided one.
    void set_high_order_grid(std::shared_ptr<HighOrderGrid<dim,real,MeshType>> new_high_order_grid);

    /// Refers to a collection Mappings, which represents the high-order grid.
    /** Since we are interested in performing mesh movement for optimization purposes,
     *  this is not a constant member variables.
     */
    //dealii::hp::MappingCollection<dim> mapping_collection;
    void set_all_cells_fe_degree ( const unsigned int degree );

    /// Gets the maximum value of currently active FE degree
    unsigned int get_max_fe_degree();

    /// Gets the minimum value of currently active FE degree
    unsigned int get_min_fe_degree();
    
    /// Returns the coordinates of the most refined cell.
    dealii::Point<dim> coordinates_of_highest_refined_cell(bool check_for_p_refined_cell = false);

    /// Allocates the system.
    /** Must be done after setting the mesh and before assembling the system. */
    virtual void allocate_system (const bool compute_dRdW = true, 
                                  const bool compute_dRdX = true, 
                                  const bool compute_d2R = true);

private:
    /// Allocates the second derivatives.
    /** Is called when assembling the residual's second derivatives, and is currently empty
     *  due to being cleared by the allocate_system().
     */
    virtual void allocate_second_derivatives ();

    /// Allocates the residual derivatives w.r.t the volume nodes.
    /** Is called when assembling the residual's second derivatives, and is currently empty
     *  due to being cleared by the allocate_system().
     */
    virtual void allocate_dRdX ();

    /// Allocates variables of artificial dissipation.
    /** It is called by allocate_system() when artificial dissipation is set
     *  to true in the parameters file.
     */
    void allocate_artificial_dissipation();

public:

    /// Scales a solution update with the appropriate maximum time step.
    /** Used for steady state solutions using the explicit ODE solver.
     */
    void time_scale_solution_update ( dealii::LinearAlgebra::distributed::Vector<double> &solution_update, const real CFL ) const;

    /// Evaluate the time_scaled_global_mass_matrix such that the maximum time step
    /// cell-wise is taken into account.
    void time_scaled_mass_matrices(const real scale);

    ///Builds needed operators for cell residual loop.
    void reinit_operators_for_cell_residual_loop(
        const unsigned int poly_degree_int, 
        const unsigned int poly_degree_ext, 
        const unsigned int grid_degree,
        OPERATOR::basis_functions<dim,2*dim> &soln_basis_int,
        OPERATOR::basis_functions<dim,2*dim> &soln_basis_ext,
        OPERATOR::basis_functions<dim,2*dim> &flux_basis_int,
        OPERATOR::basis_functions<dim,2*dim> &flux_basis_ext,
        OPERATOR::mapping_shape_functions<dim,2*dim> &mapping_basis);

    ///Builds needed operators to compute mass matrices/inverses efficiently.
    void reinit_operators_for_mass_matrix(
        const bool Cartesian_element,
        const unsigned int poly_degree, const unsigned int grid_degree,
        OPERATOR::mapping_shape_functions<dim,2*dim> &mapping_basis,
        OPERATOR::basis_functions<dim,2*dim> &basis,
        OPERATOR::local_mass<dim,2*dim> &reference_mass_matrix,
        OPERATOR::local_Flux_Reconstruction_operator<dim,2*dim> &reference_FR,
        OPERATOR::local_Flux_Reconstruction_operator_aux<dim,2*dim> &reference_FR_aux,
        OPERATOR::derivative_p<dim,2*dim> &deriv_p);

    /// Allocates and evaluates the mass matrices for the entire grid
    void evaluate_mass_matrices (bool do_inverse_mass_matrix = false);

    ///Evaluates the metric dependent local mass matrices and inverses, then sets them in the global matrices.
    void evaluate_local_metric_dependent_mass_matrix_and_set_in_global_mass_matrix(
        const bool Cartesian_element,//Flag if cell is Cartesian
        const bool do_inverse_mass_matrix, 
        const unsigned int poly_degree, 
        const unsigned int curr_grid_degree, 
        const unsigned int n_quad_pts, 
        const unsigned int n_dofs_cell, 
        const std::vector<dealii::types::global_dof_index> dofs_indices, 
        OPERATOR::metric_operators<real,dim,2*dim>                  &metric_oper,
        OPERATOR::basis_functions<dim,2*dim>                        &basis,
        OPERATOR::local_mass<dim,2*dim>                             &reference_mass_matrix,
        OPERATOR::local_Flux_Reconstruction_operator<dim,2*dim>     &reference_FR,
        OPERATOR::local_Flux_Reconstruction_operator_aux<dim,2*dim> &reference_FR_aux,
        OPERATOR::derivative_p<dim,2*dim>                           &deriv_p);

    ///Applies the inverse of the local metric dependent mass matrices when the global is not stored.
    /** We use matrix-free methods to apply the inverse of the local mass matrix on-the-fly 
    * in each cell using sum-factorization techniques.
    */
    void apply_inverse_global_mass_matrix(
        dealii::LinearAlgebra::distributed::Vector<double> &input_vector,
        dealii::LinearAlgebra::distributed::Vector<double> &output_vector,
        const bool use_auxiliary_eq = false);

    ///Applies the local metric dependent mass matrices when the global is not stored.
    /** We use matrix-free methods to apply the local mass matrix on-the-fly 
    * in each cell using sum-factorization techniques.
    */
    void apply_global_mass_matrix(
        dealii::LinearAlgebra::distributed::Vector<double> &input_vector,
        dealii::LinearAlgebra::distributed::Vector<double> &output_vector,
        const bool use_auxiliary_eq = false);

    /// Evaluates the maximum stable time step
    /** If exact_time_stepping = true, use the same time step for the entire solution
     *  NOT YET IMPLEMENTED
     */
    std::vector<real> evaluate_time_steps (const bool exact_time_stepping);

    /// Add mass matrices to the system scaled by a factor (likely time-step)
    /**  Although straightforward, this has not been tested yet.
     *  Will be required for accurate time-stepping or nonlinear problems
     */
    void add_mass_matrices (const real scale);

    /// Add time scaled mass matrices to the system.
    /** For pseudotime-stepping where the scaling depends on wavespeed and cell-size.
     */
    void add_time_scaled_mass_matrices();

    double get_residual_l2norm () const; ///< Returns the L2-norm of the right_hand_side vector

    double get_residual_linfnorm () const; ///< Returns the Linf-norm of the right_hand_side vector

    unsigned int n_dofs() const; ///< Number of degrees of freedom

    /// Set anisotropic flags based on jump indicator.
    /** Some cells must have already been tagged for refinement through some other indicator
     */
    void set_anisotropic_flags();

    /// Sparsity pattern used on the system_matrix
    /** Not sure we need to store it.  */
    dealii::SparsityPattern sparsity_pattern;

    /// Sparsity pattern used on the system_matrix
    /** Not sure we need to store it.  */
    dealii::SparsityPattern mass_sparsity_pattern;

    /// Global mass matrix divided by the time scales.
    /** Should be block diagonal where each block contains the scaled mass matrix of each cell.  */
    dealii::TrilinosWrappers::SparseMatrix time_scaled_global_mass_matrix;

    /// Global mass matrix
    /** Should be block diagonal where each block contains the mass matrix of each cell.  */
    dealii::TrilinosWrappers::SparseMatrix global_mass_matrix;
    /// Global inverser mass matrix
    /** Should be block diagonal where each block contains the inverse mass matrix of each cell.  */
    dealii::TrilinosWrappers::SparseMatrix global_inverse_mass_matrix;

    /// Global auxiliary mass matrix. 
    /** Note that it has a mass matrix in each dimension since the auxiliary variable is a tensor of size dim. We use the same matrix in each dim.*/
    dealii::TrilinosWrappers::SparseMatrix global_mass_matrix_auxiliary;

    /// Global inverse of the auxiliary mass matrix
    dealii::TrilinosWrappers::SparseMatrix global_inverse_mass_matrix_auxiliary;

    /// System matrix corresponding to the derivative of the right_hand_side with
    /// respect to the solution
    dealii::TrilinosWrappers::SparseMatrix system_matrix;

    /// System matrix corresponding to the derivative of the right_hand_side with
    /// respect to the solution TRANSPOSED.
    dealii::TrilinosWrappers::SparseMatrix system_matrix_transpose;

    /// Epetra_RowMatrixTransposer used to transpose the system_matrix.
    std::unique_ptr<Epetra_RowMatrixTransposer> epetra_rowmatrixtransposer_dRdW;

    //AztecOO dRdW_preconditioner_builder;

    /// System matrix corresponding to the derivative of the right_hand_side with
    /// respect to the volume volume_nodes Xv
    dealii::TrilinosWrappers::SparseMatrix dRdXv;

    /// System matrix corresponding to the second derivatives of the right_hand_side with
    /// respect to the solution
    dealii::TrilinosWrappers::SparseMatrix d2RdWdW;

    /// System matrix corresponding to the second derivatives of the right_hand_side with
    /// respect to the volume volume_nodes
    dealii::TrilinosWrappers::SparseMatrix d2RdXdX;
    //
    /// System matrix corresponding to the mixed second derivatives of the right_hand_side with
    /// respect to the solution and the volume volume_nodes
    dealii::TrilinosWrappers::SparseMatrix d2RdWdX;

    /// Residual of the current solution
    /** Weak form.
     *
     *  The right-hand side sends all the term to the side of the source term.
     *
     *  Given
     *  \f[
     *      \frac{\partial \mathbf{u}}{\partial t}
     *      + \boldsymbol\nabla \cdot
     *      ( \mathbf{F}_{conv}(\mathbf{u})
     *      + \mathbf{F}_{diss}(\mathbf{u},\boldsymbol\nabla\mathbf{u}) )
     *      = \mathbf{q}
     *  \f]
     *  The right-hand side is given by
     *  \f[
     *      \mathbf{\text{rhs}} = - \boldsymbol\nabla \cdot
     *            ( \mathbf{F}_{conv}(\mathbf{u})
     *            + \mathbf{F}_{diss}(\mathbf{u},\boldsymbol\nabla\mathbf{u}) )
     *            + \mathbf{q}
     *  \f]
     *
     *  It is important to note that the \f$\mathbf{F}_{diss}\f$ is positive in the DG
     *  formulation. Therefore, the PhysicsBase class should have a negative when
     *  considering stable applications of diffusion.
     *
     */
    dealii::LinearAlgebra::distributed::Vector<double> right_hand_side;

    dealii::IndexSet locally_owned_dofs; ///< Locally own degrees of freedom
    dealii::IndexSet ghost_dofs; ///< Locally relevant ghost degrees of freedom
    dealii::IndexSet locally_relevant_dofs; ///< Union of locally owned degrees of freedom and relevant ghost degrees of freedom

    dealii::IndexSet locally_owned_dofs_grid; ///< Locally own degrees of freedom for the grid
    dealii::IndexSet ghost_dofs_grid; ///< Locally relevant ghost degrees of freedom for the grid
    dealii::IndexSet locally_relevant_dofs_grid; ///< Union of locally owned degrees of freedom and relevant ghost degrees of freedom for the grid
    /// Current modal coefficients of the solution
    /** Note that the current processor has read-access to all locally_relevant_dofs
     *  and has write-access to all locally_owned_dofs
     */
    dealii::LinearAlgebra::distributed::Vector<double> solution;

    ///The auxiliary equations' right hand sides.
    std::array<dealii::LinearAlgebra::distributed::Vector<double>,dim> auxiliary_RHS;

    ///The auxiliary equations' solution.
    std::array<dealii::LinearAlgebra::distributed::Vector<double>,dim> auxiliary_solution;
private:
    /// Modal coefficients of the solution used to compute dRdW last
    /// Will be used to avoid recomputing dRdW.
    dealii::LinearAlgebra::distributed::Vector<double> solution_dRdW;
    /// Modal coefficients of the grid nodes used to compute dRdW last
    /// Will be used to avoid recomputing dRdW.
    dealii::LinearAlgebra::distributed::Vector<double> volume_nodes_dRdW;

    /// CFL used to add mass matrix in the optimization FlowConstraints class
    double CFL_mass_dRdW;

    /// Modal coefficients of the solution used to compute dRdX last
    /// Will be used to avoid recomputing dRdX.
    dealii::LinearAlgebra::distributed::Vector<double> solution_dRdX;
    /// Modal coefficients of the grid nodes used to compute dRdX last
    /// Will be used to avoid recomputing dRdX.
    dealii::LinearAlgebra::distributed::Vector<double> volume_nodes_dRdX;

    /// Modal coefficients of the solution used to compute d2R last
    /// Will be used to avoid recomputing d2R.
    dealii::LinearAlgebra::distributed::Vector<double> solution_d2R;
    /// Modal coefficients of the grid nodes used to compute d2R last
    /// Will be used to avoid recomputing d2R.
    dealii::LinearAlgebra::distributed::Vector<double> volume_nodes_d2R;
    /// Dual variables to compute d2R last
    /// Will be used to avoid recomputing d2R.
    dealii::LinearAlgebra::distributed::Vector<double> dual_d2R;
public:

    /// Time it takes for the maximum wavespeed to cross the cell domain.
    /** Uses evaluate_CFL() which would be defined in the subclasses.
     *  This is because DGBase isn't templated on nstate and therefore, can't use
     *  the Physics to compute maximum wavespeeds.
     */
    dealii::Vector<double> cell_volume;

    /// Time it takes for the maximum wavespeed to cross the cell domain.
    /** Uses evaluate_CFL() which would be defined in the subclasses.
     *  This is because DGBase isn't templated on nstate and therefore, can't use
     *  the Physics to compute maximum wavespeeds.
     */
    dealii::Vector<double> max_dt_cell;

    /// Artificial dissipation in each cell.
    dealii::Vector<double> artificial_dissipation_coeffs;

    /// Artificial dissipation error ratio sensor in each cell.
    dealii::Vector<double> artificial_dissipation_se;

    template <typename real2>
    /** Discontinuity sensor with 4 parameters, based on projecting to p-1. */
    real2 discontinuity_sensor(
        const dealii::Quadrature<dim> &volume_quadrature,
        const std::vector< real2 > &soln_coeff_high,
        const dealii::FiniteElement<dim,dim> &fe_high,
        const std::vector<real2> &jac_det);

    /// Current optimization dual variables corresponding to the residual constraints also known as the adjoint
    /** This is used to evaluate the dot-product between the dual and the 2nd derivatives of the residual
     *  since storing the 2nd order partials of the residual is a very large 3rd order tensor.
     */
    dealii::LinearAlgebra::distributed::Vector<real> dual;

    /// Sets the stored dual variables used to compute the dual dotted with the residual Hessians
    void set_dual(const dealii::LinearAlgebra::distributed::Vector<real> &dual_input);

    /// Evaluate SparsityPattern of dRdX
    /*  Where R represents the residual and X represents the grid degrees of freedom stored as high_order_grid.volume_nodes.
     */
    dealii::SparsityPattern get_dRdX_sparsity_pattern ();

    /// Evaluate SparsityPattern of dRdW
    /*  Where R represents the residual and W represents the solution degrees of freedom.
     */
    dealii::SparsityPattern get_dRdW_sparsity_pattern ();

    /// Evaluate SparsityPattern of the residual Hessian dual.d2RdWdW
    /*  Where R represents the residual and W represents the solution degrees of freedom.
     */
    dealii::SparsityPattern get_d2RdWdW_sparsity_pattern ();

    /// Evaluate SparsityPattern of the residual Hessian dual.d2RdXdX
    /*  Where R represents the residual and X represents the grid degrees of freedom stored as high_order_grid.volume_nodes.
     */
    dealii::SparsityPattern get_d2RdXdX_sparsity_pattern ();

    /// Evaluate SparsityPattern of the residual Hessian dual.d2RdXdW
    /*  Where R represents the residual, W the solution DoF, and X represents the grid degrees of freedom stored as high_order_grid.volume_nodes.
     */
    dealii::SparsityPattern get_d2RdWdX_sparsity_pattern ();

    /// Evaluate SparsityPattern of dRdXs
    /*  Where R represents the residual and Xs represents the grid surface degrees of freedom stored as high_order_grid.volume_nodes.
     */
    dealii::SparsityPattern get_dRdXs_sparsity_pattern ();
    /// Evaluate SparsityPattern of the residual Hessian dual.d2RdXsdXs
    /*  Where R represents the residual and Xs represents the grid surface degrees of freedom stored as high_order_grid.volume_nodes.
     */
    dealii::SparsityPattern get_d2RdXsdXs_sparsity_pattern ();

    /// Evaluate SparsityPattern of the residual Hessian dual.d2RdXsdW
    /*  Where R represents the residual, W the solution DoF, and Xs represents the grid surface degrees of freedom stored as high_order_grid.volume_nodes.
     */
    dealii::SparsityPattern get_d2RdWdXs_sparsity_pattern ();

    /// Evaluate dRdX using finite-differences
    /*  Where R represents the residual and X represents the grid degrees of freedom stored as high_order_grid.volume_nodes.
     */
    dealii::TrilinosWrappers::SparseMatrix get_dRdX_finite_differences (dealii::SparsityPattern dRdX_sparsity_pattern);

    void initialize_manufactured_solution (); ///< Virtual function defined in DG

    void output_results_vtk (const unsigned int ith_grid); ///< Output solution
    void output_face_results_vtk (const unsigned int ith_grid); ///< Output Euler face solution
    void output_paraview_results (std::string filename); ///< Outputs a paraview file to view the solution

    bool update_artificial_diss;
    /// Main loop of the DG class.
    /** Evaluates the right-hand-side \f$ \mathbf{R(\mathbf{u}}) \f$ of the system
     *
     *  \f[
     *      \frac{\partial \mathbf{u}}{\partial t} = \mathbf{R(\mathbf{u}}) =
     *      - \boldsymbol\nabla \cdot
     *      ( \mathbf{F}_{conv}(\mathbf{u})
     *      + \mathbf{F}_{diss}(\mathbf{u},\boldsymbol\nabla\mathbf{u}) )
     *      + \mathbf{q}
     *  \f]
     *
     *  As well as sets the
     *  \f[
     *  \mathbf{\text{system_matrix}} = \frac{\partial \mathbf{R}}{\partial \mathbf{u}}
     *  \f]
     *
     * It loops over all the cells, evaluates the volume contributions,
     * then loops over the faces of the current cell. Four scenarios may happen
     *
     * 1. Boundary condition.
     *
     * 2. Current face has children. Therefore, neighbor is finer. In that case,
     * loop over neighbor faces to compute its face contributions.
     *
     * 3. Neighbor has same coarseness. Cell with lower global index will be used
     * to compute the face contribution.
     *
     * 4. Neighbor is coarser. Therefore, the current cell is the finer one.
     * Do nothing since this cell will be taken care of by scenario 2.
     *
     */
    //void assemble_residual_dRdW ();
    void assemble_residual (const bool compute_dRdW=false, const bool compute_dRdX=false, const bool compute_d2R=false, const double CFL_mass = 0.0);

    /// Used in assemble_residual().
    /** IMPORTANT: This does not fully compute the cell residual since it might not
     *  perform the work on all the faces.
     *  All the active cells must be traversed to ensure that the right hand side is correct.
     */
    template<typename DoFCellAccessorType1, typename DoFCellAccessorType2>
    void assemble_cell_residual (
        const DoFCellAccessorType1 &current_cell,
        const DoFCellAccessorType2 &current_metric_cell,
        const bool compute_dRdW, const bool compute_dRdX, const bool compute_d2R,
        dealii::hp::FEValues<dim,dim>        &fe_values_collection_volume,
        dealii::hp::FEFaceValues<dim,dim>    &fe_values_collection_face_int,
        dealii::hp::FEFaceValues<dim,dim>    &fe_values_collection_face_ext,
        dealii::hp::FESubfaceValues<dim,dim> &fe_values_collection_subface,
        dealii::hp::FEValues<dim,dim>        &fe_values_collection_volume_lagrange,
        OPERATOR::basis_functions<dim,2*dim> &soln_basis_int,
        OPERATOR::basis_functions<dim,2*dim> &soln_basis_ext,
        OPERATOR::basis_functions<dim,2*dim> &flux_basis_int,
        OPERATOR::basis_functions<dim,2*dim> &flux_basis_ext,
        OPERATOR::mapping_shape_functions<dim,2*dim> &mapping_basis,
        const bool compute_Auxiliary_RHS,//flag on whether computing the Auxiliary variable's equations' residuals
        dealii::LinearAlgebra::distributed::Vector<double> &rhs,
        std::array<dealii::LinearAlgebra::distributed::Vector<double>,dim> &rhs_aux);

    /// Finite Element Collection for p-finite-element to represent the solution
    /** This is a collection of FESystems */
    const dealii::hp::FECollection<dim>    fe_collection;

    /// Finite Element Collection to represent the high-order grid
    /** This is a collection of FESystems.
     *  Unfortunately, deal.II doesn't have a working hp Mapping FE field.
     *  Therefore, every grid/cell will use the maximal polynomial mapping regardless of the solution order.
     */
    //const dealii::hp::FECollection<dim>    fe_collection_grid;
    //const dealii::FESystem<dim>    fe_grid;

    /// Quadrature used to evaluate volume integrals.
    dealii::hp::QCollection<dim>     volume_quadrature_collection;
    /// Quadrature used to evaluate face integrals.
    dealii::hp::QCollection<dim-1>   face_quadrature_collection;

protected:
    /// Lagrange basis used in strong form
    /** This is a collection of scalar Lagrange bases */
    const dealii::hp::FECollection<dim>  fe_collection_lagrange;

public:

    /// 1D Finite Element Collection for p-finite-element to represent the solution
    /** This is a collection of FESystems for 1D. */
    const dealii::hp::FECollection<1>    oneD_fe_collection;

    /// 1D Finite Element Collection for p-finite-element to represent the solution for a single state.
    /** This is a collection of FESystems for 1D. 
    * Since each state is represented by the same polynomial degree, for the RHS,
    * we only need to store the 1D basis functions for a single state.
    */
    const dealii::hp::FECollection<1>    oneD_fe_collection_1state;
    /// 1D collocated flux basis used in strong form
    /** This is a collection of collocated Lagrange bases for 1D.*/
    const dealii::hp::FECollection<1>  oneD_fe_collection_flux;
    /// 1D quadrature to generate Lagrange polynomials for the sake of flux interpolation.
    dealii::hp::QCollection<1>       oneD_quadrature_collection;
    /// 1D surface quadrature is always one single point for all poly degrees.
    dealii::QGauss<0>                oneD_face_quadrature;

    /// Finite Element Collection to represent the high-order grid
    /** This is a collection of FESystems.
     *  Unfortunately, deal.II doesn't have a working hp Mapping FE field.
     *  Therefore, every grid/cell will use the maximal polynomial mapping regardless of the solution order.
     */
    //const dealii::hp::FECollection<dim>    fe_collection_grid;
    //const dealii::FESystem<dim>    fe_grid;

    /// Degrees of freedom handler
    /*  Allows us to iterate over the finite elements' degrees of freedom.
     *  Note that since we are not using FESystem, we need to multiply
     *  the index by a factor of "nstate"
     *
     *  Must be defined after fe_dg since it is a subscriptor of fe_dg.
     *  Destructor are called in reverse order in which they appear in class definition.
     */
    dealii::DoFHandler<dim> dof_handler;

    /// High order grid that will provide the MappingFEField
    std::shared_ptr<HighOrderGrid<dim,real,MeshType>> high_order_grid;

    /// Sets the current time within DG to be used for unsteady source terms.
    void set_current_time(const real current_time_input);

protected:
    ///The current time for explicit solves
    real current_time;
    /// Continuous distribution of artificial dissipation.
    const dealii::FE_Q<dim> fe_q_artificial_dissipation;

    /// Degrees of freedom handler for C0 artificial dissipation.
    dealii::DoFHandler<dim> dof_handler_artificial_dissipation;

    /// Artificial dissipation coefficients
    dealii::LinearAlgebra::distributed::Vector<double> artificial_dissipation_c0;

    /// Builds the necessary operators/fe values and assembles volume residual.
    virtual void assemble_volume_term_and_build_operators(
        typename dealii::DoFHandler<dim>::active_cell_iterator cell,
        const dealii::types::global_dof_index                  current_cell_index,
        const std::vector<dealii::types::global_dof_index>     &cell_dofs_indices,
        const std::vector<dealii::types::global_dof_index>     &metric_dof_indices,
        const unsigned int                                     poly_degree,
        const unsigned int                                     grid_degree,
        OPERATOR::basis_functions<dim,2*dim>                   &soln_basis,
        OPERATOR::basis_functions<dim,2*dim>                   &flux_basis,
        OPERATOR::metric_operators<real,dim,2*dim>             &metric_oper,
        OPERATOR::mapping_shape_functions<dim,2*dim>           &mapping_basis,
        std::array<std::vector<real>,dim>                      &mapping_support_points,
        dealii::hp::FEValues<dim,dim>                          &fe_values_collection_volume,
        dealii::hp::FEValues<dim,dim>                          &fe_values_collection_volume_lagrange,
        const dealii::FESystem<dim,dim>                        &current_fe_ref,
        dealii::Vector<real>                                   &local_rhs_int_cell,
        std::vector<dealii::Tensor<1,dim,real>>                &local_auxiliary_RHS,
        const bool                                             compute_Auxiliary_RHS,
        const bool compute_dRdW, const bool compute_dRdX, const bool compute_d2R) = 0;

    /// Builds the necessary operators/fe values and assembles boundary residual.
    virtual void assemble_boundary_term_and_build_operators(
        typename dealii::DoFHandler<dim>::active_cell_iterator cell,
        const dealii::types::global_dof_index                  current_cell_index,
        const unsigned int                                     iface,
        const unsigned int                                     boundary_id,
        const real                                             penalty,
        const std::vector<dealii::types::global_dof_index>     &cell_dofs_indices,
        const std::vector<dealii::types::global_dof_index>     &metric_dof_indices,
        const unsigned int                                     poly_degree,
        const unsigned int                                     grid_degree,
        OPERATOR::basis_functions<dim,2*dim>                   &soln_basis,
        OPERATOR::basis_functions<dim,2*dim>                   &flux_basis,
        OPERATOR::metric_operators<real,dim,2*dim>             &metric_oper,
        OPERATOR::mapping_shape_functions<dim,2*dim>           &mapping_basis,
        std::array<std::vector<real>,dim>                      &mapping_support_points,
        dealii::hp::FEFaceValues<dim,dim>                      &fe_values_collection_face_int,
        const dealii::FESystem<dim,dim>                        &current_fe_ref,
        dealii::Vector<real>                                   &local_rhs_int_cell,
        std::vector<dealii::Tensor<1,dim,real>>                &local_auxiliary_RHS,
        const bool                                             compute_Auxiliary_RHS,
        const bool compute_dRdW, const bool compute_dRdX, const bool compute_d2R) = 0;

    /// Builds the necessary operators/fe values and assembles face residual.
    virtual void assemble_face_term_and_build_operators(
        typename dealii::DoFHandler<dim>::active_cell_iterator cell,
        typename dealii::DoFHandler<dim>::active_cell_iterator neighbor_cell,
        const dealii::types::global_dof_index                  current_cell_index,
        const dealii::types::global_dof_index                  neighbor_cell_index,
        const unsigned int                                     iface,
        const unsigned int                                     neighbor_iface,
        const real                                             penalty,
        const std::vector<dealii::types::global_dof_index>     &current_dofs_indices,
        const std::vector<dealii::types::global_dof_index>     &neighbor_dofs_indices,
        const std::vector<dealii::types::global_dof_index>     &current_metric_dofs_indices,
        const std::vector<dealii::types::global_dof_index>     &neighbor_metric_dofs_indices,
        const unsigned int                                     poly_degree_int,
        const unsigned int                                     poly_degree_ext,
        const unsigned int                                     grid_degree_int,
        const unsigned int                                     grid_degree_ext,
        OPERATOR::basis_functions<dim,2*dim>                   &soln_basis_int,
        OPERATOR::basis_functions<dim,2*dim>                   &soln_basis_ext,
        OPERATOR::basis_functions<dim,2*dim>                   &flux_basis_int,
        OPERATOR::basis_functions<dim,2*dim>                   &flux_basis_ext,
        OPERATOR::metric_operators<real,dim,2*dim>             &metric_oper_int,
        OPERATOR::metric_operators<real,dim,2*dim>             &metric_oper_ext,
        OPERATOR::mapping_shape_functions<dim,2*dim>           &mapping_basis,
        std::array<std::vector<real>,dim>                      &mapping_support_points,
        dealii::hp::FEFaceValues<dim,dim>                      &fe_values_collection_face_int,
        dealii::hp::FEFaceValues<dim,dim>                      &fe_values_collection_face_ext,
        dealii::Vector<real>                                   &current_cell_rhs,
        dealii::Vector<real>                                   &neighbor_cell_rhs,
        std::vector<dealii::Tensor<1,dim,real>>                &current_cell_rhs_aux,
        dealii::LinearAlgebra::distributed::Vector<double>     &rhs,
        std::array<dealii::LinearAlgebra::distributed::Vector<double>,dim> &rhs_aux,
        const bool                                             compute_Auxiliary_RHS,
        const bool compute_dRdW, const bool compute_dRdX, const bool compute_d2R) = 0;

    /// Builds the necessary operators/fe values and assembles subface residual.
    virtual void assemble_subface_term_and_build_operators(
        typename dealii::DoFHandler<dim>::active_cell_iterator cell,
        typename dealii::DoFHandler<dim>::active_cell_iterator neighbor_cell,
        const dealii::types::global_dof_index                  current_cell_index,
        const dealii::types::global_dof_index                  neighbor_cell_index,
        const unsigned int                                     iface,
        const unsigned int                                     neighbor_iface,
        const unsigned int                                     neighbor_i_subface,
        const real                                             penalty,
        const std::vector<dealii::types::global_dof_index>     &current_dofs_indices,
        const std::vector<dealii::types::global_dof_index>     &neighbor_dofs_indices,
        const std::vector<dealii::types::global_dof_index>     &current_metric_dofs_indices,
        const std::vector<dealii::types::global_dof_index>     &neighbor_metric_dofs_indices,
        const unsigned int                                     poly_degree_int,
        const unsigned int                                     poly_degree_ext,
        const unsigned int                                     grid_degree_int,
        const unsigned int                                     grid_degree_ext,
        OPERATOR::basis_functions<dim,2*dim>                   &soln_basis_int,
        OPERATOR::basis_functions<dim,2*dim>                   &soln_basis_ext,
        OPERATOR::basis_functions<dim,2*dim>                   &flux_basis_int,
        OPERATOR::basis_functions<dim,2*dim>                   &flux_basis_ext,
        OPERATOR::metric_operators<real,dim,2*dim>             &metric_oper_int,
        OPERATOR::metric_operators<real,dim,2*dim>             &metric_oper_ext,
        OPERATOR::mapping_shape_functions<dim,2*dim>           &mapping_basis,
        std::array<std::vector<real>,dim>                      &mapping_support_points,
        dealii::hp::FEFaceValues<dim,dim>                      &fe_values_collection_face_int,
        dealii::hp::FESubfaceValues<dim,dim>                   &fe_values_collection_subface,
        dealii::Vector<real>                                   &current_cell_rhs,
        dealii::Vector<real>                                   &neighbor_cell_rhs,
        std::vector<dealii::Tensor<1,dim,real>>                &current_cell_rhs_aux,
        dealii::LinearAlgebra::distributed::Vector<double>     &rhs,
        std::array<dealii::LinearAlgebra::distributed::Vector<double>,dim> &rhs_aux,
        const bool                                             compute_Auxiliary_RHS,
        const bool compute_dRdW, const bool compute_dRdX, const bool compute_d2R) = 0;

public:
    ///Evaluate the volume RHS for the auxiliary equation.
    virtual void assemble_volume_term_auxiliary_equation(
        const std::vector<dealii::types::global_dof_index> &current_dofs_indices,
        const unsigned int                                 poly_degree,
        OPERATOR::basis_functions<dim,2*dim>        &soln_basis,
        OPERATOR::basis_functions<dim,2*dim>        &flux_basis,
        OPERATOR::metric_operators<real,dim,2*dim>         &metric_oper,
        std::vector<dealii::Tensor<1,dim,real>>            &local_auxiliary_RHS) = 0;

    ///Evaluate the boundary RHS for the auxiliary equation.
    virtual void assemble_boundary_term_auxiliary_equation(
        const unsigned int                                 iface,
        const dealii::types::global_dof_index              current_cell_index,
        const unsigned int                                 poly_degree,
        const unsigned int                                 boundary_id,
        const std::vector<dealii::types::global_dof_index> &dofs_indices,
        OPERATOR::basis_functions<dim,2*dim>        &soln_basis,
        OPERATOR::metric_operators<real,dim,2*dim>         &metric_oper,
        std::vector<dealii::Tensor<1,dim,real>>            &local_auxiliary_RHS) = 0;

    ///Evaluate the facet RHS for the auxiliary equation.
    virtual void assemble_face_term_auxiliary(
        const unsigned int                                 iface, 
        const unsigned int                                 neighbor_iface,
        const dealii::types::global_dof_index              current_cell_index,
        const dealii::types::global_dof_index              neighbor_cell_index,
        const unsigned int                                 poly_degree_int, 
        const unsigned int                                 poly_degree_ext,
        const std::vector<dealii::types::global_dof_index> &dof_indices_int,
        const std::vector<dealii::types::global_dof_index> &dof_indices_ext,
        OPERATOR::basis_functions<dim,2*dim>        &soln_basis_int,
        OPERATOR::basis_functions<dim,2*dim>        &soln_basis_ext,
        OPERATOR::metric_operators<real,dim,2*dim>         &metric_oper_int,
        std::vector<dealii::Tensor<1,dim,real>>            &local_auxiliary_RHS_int,
        std::vector<dealii::Tensor<1,dim,real>>            &local_auxiliary_RHS_ext) = 0;

protected:

    ///Strong form primary equation's volume right-hand-side.
    virtual void assemble_volume_term_strong(
        typename dealii::DoFHandler<dim>::active_cell_iterator cell,
        const dealii::types::global_dof_index              current_cell_index,
        const std::vector<dealii::types::global_dof_index> &cell_dofs_indices,
        const unsigned int                                 poly_degree,
        OPERATOR::basis_functions<dim,2*dim>        &soln_basis,
        OPERATOR::basis_functions<dim,2*dim>        &flux_basis,
        OPERATOR::metric_operators<real,dim,2*dim>         &metric_oper,
        dealii::Vector<real>                               &local_rhs_int_cell) = 0;

    ///Strong form primary equation's boundary right-hand-side.
    virtual void assemble_boundary_term_strong(
        const unsigned int                                 iface, 
        const dealii::types::global_dof_index              current_cell_index,
        const unsigned int                                 boundary_id,
        const unsigned int                                 poly_degree, 
        const real                                         penalty,
        const std::vector<dealii::types::global_dof_index> &dof_indices,
        OPERATOR::basis_functions<dim,2*dim>        &soln_basis,
        OPERATOR::basis_functions<dim,2*dim>        &flux_basis,
        OPERATOR::metric_operators<real,dim,2*dim>         &metric_oper,
        dealii::Vector<real>                               &local_rhs_cell) = 0;

    ///Strong form primary equation's facet right-hand-side.
    virtual void assemble_face_term_strong(
        const unsigned int                                 iface, 
        const unsigned int                                 neighbor_iface, 
        const dealii::types::global_dof_index              current_cell_index,
        const dealii::types::global_dof_index              neighbor_cell_index,
        const unsigned int                                 poly_degree_int, 
        const unsigned int                                 poly_degree_ext, 
        const real                                         penalty,
        const std::vector<dealii::types::global_dof_index> &dof_indices_int,
        const std::vector<dealii::types::global_dof_index> &dof_indices_ext,
        OPERATOR::basis_functions<dim,2*dim>        &soln_basis_int,
        OPERATOR::basis_functions<dim,2*dim>        &soln_basis_ext,
        OPERATOR::basis_functions<dim,2*dim>        &flux_basis_int,
        OPERATOR::basis_functions<dim,2*dim>        &flux_basis_ext,
        OPERATOR::metric_operators<real,dim,2*dim>         &metric_oper_int,
        OPERATOR::metric_operators<real,dim,2*dim>         &metric_oper_ext,
        dealii::Vector<real>                               &local_rhs_int_cell,
        dealii::Vector<real>                               &local_rhs_ext_cell) = 0;

    /// Evaluate the integral over the cell volume and the specified derivatives.
    /** Compute both the right-hand side and the corresponding block of dRdW, dRdX, and/or d2R. */
    virtual void assemble_volume_term_derivatives(
        typename dealii::DoFHandler<dim>::active_cell_iterator cell,
        const dealii::types::global_dof_index current_cell_index,
        const dealii::FEValues<dim,dim> &,//fe_values_vol,
        const dealii::FESystem<dim,dim> &fe,
        const dealii::Quadrature<dim> &quadrature,
        const std::vector<dealii::types::global_dof_index> &metric_dof_indices,
        const std::vector<dealii::types::global_dof_index> &soln_dof_indices,
        dealii::Vector<real> &local_rhs_cell,
        const dealii::FEValues<dim,dim> &/*fe_values_lagrange*/,
        const bool compute_dRdW, const bool compute_dRdX, const bool compute_d2R) = 0;
    /// Evaluate the integral over the cell edges that are on domain boundaries and the specified derivatives.
    /** Compute both the right-hand side and the corresponding block of dRdW, dRdX, and/or d2R. */
    virtual void assemble_boundary_term_derivatives(
        typename dealii::DoFHandler<dim>::active_cell_iterator cell,
        const dealii::types::global_dof_index current_cell_index,
        const unsigned int face_number,
        const unsigned int boundary_id,
        const dealii::FEFaceValuesBase<dim,dim> &fe_values_boundary,
        const real penalty,
        const dealii::FESystem<dim,dim> &fe,
        const dealii::Quadrature<dim-1> &quadrature,
        const std::vector<dealii::types::global_dof_index> &metric_dof_indices,
        const std::vector<dealii::types::global_dof_index> &soln_dof_indices,
        dealii::Vector<real> &local_rhs_cell,
        const bool compute_dRdW, const bool compute_dRdX, const bool compute_d2R) = 0;
    /// Evaluate the integral over the internal cell edges and its specified derivatives.
    /** Compute both the right-hand side and the block of the Jacobian.
     *  This adds the contribution to both cell's residual and effectively
     *  computes 4 block contributions to dRdX blocks. */
    virtual void assemble_face_term_derivatives(
        typename dealii::DoFHandler<dim>::active_cell_iterator cell,
        const dealii::types::global_dof_index current_cell_index,
        const dealii::types::global_dof_index neighbor_cell_index,
        const std::pair<unsigned int, int> face_subface_int,
        const std::pair<unsigned int, int> face_subface_ext,
        const typename dealii::QProjector<dim>::DataSetDescriptor face_data_set_int,
        const typename dealii::QProjector<dim>::DataSetDescriptor face_data_set_ext,
        const dealii::FEFaceValuesBase<dim,dim>     &,//fe_values_int,
        const dealii::FEFaceValuesBase<dim,dim>     &,//fe_values_ext,
        const real penalty,
        const dealii::FESystem<dim,dim> &fe_int,
        const dealii::FESystem<dim,dim> &fe_ext,
        const dealii::Quadrature<dim-1> &face_quadrature,
        const std::vector<dealii::types::global_dof_index> &metric_dof_indices_int,
        const std::vector<dealii::types::global_dof_index> &metric_dof_indices_ext,
        const std::vector<dealii::types::global_dof_index> &soln_dof_indices_int,
        const std::vector<dealii::types::global_dof_index> &soln_dof_indices_ext,
        dealii::Vector<real>          &local_rhs_int_cell,
        dealii::Vector<real>          &local_rhs_ext_cell,
        const bool compute_dRdW, const bool compute_dRdX, const bool compute_d2R) = 0;

    /// Evaluate the integral over the cell volume
    virtual void assemble_volume_term_explicit(
        typename dealii::DoFHandler<dim>::active_cell_iterator cell,
        const dealii::types::global_dof_index current_cell_index,
        const dealii::FEValues<dim,dim> &fe_values_volume,
        const std::vector<dealii::types::global_dof_index> &current_dofs_indices,
        const std::vector<dealii::types::global_dof_index> &metric_dof_indices,
        const unsigned int poly_degree,
        const unsigned int grid_degree,
        dealii::Vector<real> &current_cell_rhs,
        const dealii::FEValues<dim,dim> &fe_values_lagrange) = 0;
    /// Evaluate the integral over the cell edges that are on domain boundaries
    virtual void assemble_boundary_term_explicit(
        typename dealii::DoFHandler<dim>::active_cell_iterator cell,
        const dealii::types::global_dof_index current_cell_index,
        const unsigned int boundary_id,
        const dealii::FEFaceValuesBase<dim,dim> &fe_values_face_int,
        const real penalty,
        const std::vector<dealii::types::global_dof_index> &current_dofs_indices,
        dealii::Vector<real> &current_cell_rhs) = 0;
    /// Evaluate the integral over the internal cell edges
    virtual void assemble_face_term_explicit(
        const unsigned int iface, 
        const unsigned int neighbor_iface,
        typename dealii::DoFHandler<dim>::active_cell_iterator cell,
        const dealii::types::global_dof_index current_cell_index,
        const dealii::types::global_dof_index neighbor_cell_index,
        const unsigned int poly_degree, 
        const unsigned int grid_degree,
        const dealii::FEFaceValuesBase<dim,dim>     &fe_values_face_int,
        const dealii::FEFaceValuesBase<dim,dim>     &fe_values_face_ext,
        const real penalty,
        const std::vector<dealii::types::global_dof_index> &current_dofs_indices,
        const std::vector<dealii::types::global_dof_index> &neighbor_dofs_indices,
        const std::vector<dealii::types::global_dof_index> &metric_dof_indices_int,
        const std::vector<dealii::types::global_dof_index> &metric_dof_indices_ext,
        dealii::Vector<real>          &current_cell_rhs,
        dealii::Vector<real>          &neighbor_cell_rhs) = 0;



    /// Update flags needed at volume points.
    const dealii::UpdateFlags volume_update_flags = dealii::update_values | dealii::update_gradients | dealii::update_quadrature_points | dealii::update_JxW_values
        | dealii::update_inverse_jacobians;
    /// Update flags needed at face points.
    const dealii::UpdateFlags face_update_flags = dealii::update_values | dealii::update_gradients | dealii::update_quadrature_points | dealii::update_JxW_values | dealii::update_normal_vectors
        | dealii::update_jacobians;
    /// Update flags needed at neighbor' face points.
    /** NOTE: With hp-adaptation, might need to query neighbor's quadrature points depending on the order of the cells. */
    const dealii::UpdateFlags neighbor_face_update_flags = dealii::update_values | dealii::update_gradients | dealii::update_quadrature_points | dealii::update_JxW_values;


public:
    ///To allocate the auxiliary equation, primarily for Strong form diffusive.
    virtual void allocate_auxiliary_equation ()=0;

    ///Asembles the auxiliary equations' residuals and solves.
    virtual void assemble_auxiliary_residual ()=0;
 

protected:
    MPI_Comm mpi_communicator; ///< MPI communicator
    dealii::ConditionalOStream pcout; ///< Parallel std::cout that only outputs on mpi_rank==0
private:

    /** Evaluate the average penalty term at the face.
     *  For a cell with solution of degree p, and Hausdorff measure h,
     *  which represents the element dimension orthogonal to the face,
     *  the penalty term is given by p*(p+1)/h .
     */
    template<typename DoFCellAccessorType>
    real evaluate_penalty_scaling (
        const DoFCellAccessorType &cell,
        const int iface,
        const dealii::hp::FECollection<dim> fe_collection) const;

    /// In the case that two cells have the same coarseness, this function decides if the current cell should perform the work.
    /** In the case the neighbor is a ghost cell, we let the processor with the lower rank do the work on that face.
     *  We cannot use the cell->index() because the index is relative to the distributed triangulation.
     *  Therefore, the cell index of a ghost cell might be different to the physical cell index even if they refer to the same cell.
     *
     *  For a locally owned neighbor cell, cell with lower index does work or if both cells have same index, then cell at the lower level does the work
     *  See https://www.dealii.org/developer/doxygen/deal.II/classTriaAccessorBase.html#a695efcbe84fefef3e4c93ee7bdb446ad
     */
    template<typename DoFCellAccessorType1, typename DoFCellAccessorType2>
    bool current_cell_should_do_the_work (const DoFCellAccessorType1 &current_cell, const DoFCellAccessorType2 &neighbor_cell) const;

    /// Used in the delegated constructor
    /** The main reason we use this weird function is because all of the above objects
     *  need to be looped with the various p-orders. This function allows us to do this in a
     *  single function instead of having like 6 different functions to initialize each of them.
     */
    MassiveCollectionTuple create_collection_tuple(const unsigned int max_degree, const int nstate, const Parameters::AllParameters *const parameters_input) const;

public:
    /// Flag to freeze artificial dissipation.
    bool freeze_artificial_dissipation;
    /// Stores maximum artificial dissipation while assembling the residual.
    double max_artificial_dissipation_coeff;
    /// Update discontinuity sensor.
    void update_artificial_dissipation_discontinuity_sensor();
    /// Allocate the necessary variables declared in src/physics/model.h
    virtual void allocate_model_variables() = 0;
    /// Update the necessary variables declared in src/physics/model.h
    virtual void update_model_variables() = 0;
<<<<<<< HEAD
    /// Flag for using the auxiliary equation
    bool use_auxiliary_eq;
    /// Set use_auxiliary_eq flag
    virtual void set_use_auxiliary_eq() = 0;

=======
>>>>>>> 5b131273
}; // end of DGBase class

/// Abstract class templated on the number of state variables
/*  Contains the objects and functions that need to be templated on the number of state variables.
 */
#if PHILIP_DIM==1 // dealii::parallel::distributed::Triangulation<dim> does not work for 1D
template <int dim, int nstate, typename real, typename MeshType = dealii::Triangulation<dim>>
#else
template <int dim, int nstate, typename real, typename MeshType = dealii::parallel::distributed::Triangulation<dim>>
#endif
class DGBaseState : public DGBase<dim, real, MeshType>
{
protected:
    /// Alias to base class Triangulation.
    using Triangulation = typename DGBase<dim,real,MeshType>::Triangulation;

public:
    using DGBase<dim,real,MeshType>::all_parameters; ///< Parallel std::cout that only outputs on mpi_rank==0
    /// Number of states for the artificial dissipation class, differs for physics type.
    /// Constructor.
    DGBaseState(
        const Parameters::AllParameters *const parameters_input,
        const unsigned int degree,
        const unsigned int max_degree_input,
        const unsigned int grid_degree_input,
        const std::shared_ptr<Triangulation> triangulation_input);

    /// Contains the physics of the PDE with real type
    std::shared_ptr < Physics::PhysicsBase<dim, nstate, real > > pde_physics_double;
    /// Contains the model terms of the PDEType == PhysicsModel with real type
    std::shared_ptr < Physics::ModelBase<dim, nstate, real > > pde_model_double;
    /// Convective numerical flux with real type
    std::unique_ptr < NumericalFlux::NumericalFluxConvective<dim, nstate, real > > conv_num_flux_double;
    /// Dissipative numerical flux with real type
    std::unique_ptr < NumericalFlux::NumericalFluxDissipative<dim, nstate, real > > diss_num_flux_double;
    /// Link to Artificial dissipation class (with three dissipation types, depending on the input). 
    std::shared_ptr <ArtificialDissipationBase<dim,nstate>> artificial_dissip;

    /// Contains the physics of the PDE with FadType
    std::shared_ptr < Physics::PhysicsBase<dim, nstate, FadType > > pde_physics_fad;
    /// Contains the model terms of the PDEType == PhysicsModel with FadType
    std::shared_ptr < Physics::ModelBase<dim, nstate, FadType > > pde_model_fad;
    /// Convective numerical flux with FadType
    std::unique_ptr < NumericalFlux::NumericalFluxConvective<dim, nstate, FadType > > conv_num_flux_fad;
    /// Dissipative numerical flux with FadType
    std::unique_ptr < NumericalFlux::NumericalFluxDissipative<dim, nstate, FadType > > diss_num_flux_fad;

    /// Contains the physics of the PDE with RadType
    std::shared_ptr < Physics::PhysicsBase<dim, nstate, RadType > > pde_physics_rad;
    /// Contains the model terms of the PDEType == PhysicsModel with RadType
    std::shared_ptr < Physics::ModelBase<dim, nstate, RadType > > pde_model_rad;
    /// Convective numerical flux with RadType
    std::unique_ptr < NumericalFlux::NumericalFluxConvective<dim, nstate, RadType > > conv_num_flux_rad;
    /// Dissipative numerical flux with RadType
    std::unique_ptr < NumericalFlux::NumericalFluxDissipative<dim, nstate, RadType > > diss_num_flux_rad;

    /// Contains the physics of the PDE with FadFadType
    std::shared_ptr < Physics::PhysicsBase<dim, nstate, FadFadType > > pde_physics_fad_fad;
    /// Contains the model terms of the PDEType == PhysicsModel with FadFadType
    std::shared_ptr < Physics::ModelBase<dim, nstate, FadFadType > > pde_model_fad_fad;
    /// Convective numerical flux with FadFadType
    std::unique_ptr < NumericalFlux::NumericalFluxConvective<dim, nstate, FadFadType > > conv_num_flux_fad_fad;
    /// Dissipative numerical flux with FadFadType
    std::unique_ptr < NumericalFlux::NumericalFluxDissipative<dim, nstate, FadFadType > > diss_num_flux_fad_fad;

    /// Contains the physics of the PDE with RadFadDtype
    std::shared_ptr < Physics::PhysicsBase<dim, nstate, RadFadType > > pde_physics_rad_fad;
    /// Contains the model terms of the PDEType == PhysicsModel with RadFadType
    std::shared_ptr < Physics::ModelBase<dim, nstate, RadFadType > > pde_model_rad_fad;
    /// Convective numerical flux with RadFadDtype
    std::unique_ptr < NumericalFlux::NumericalFluxConvective<dim, nstate, RadFadType > > conv_num_flux_rad_fad;
    /// Dissipative numerical flux with RadFadDtype
    std::unique_ptr < NumericalFlux::NumericalFluxDissipative<dim, nstate, RadFadType > > diss_num_flux_rad_fad;

    /** Change the physics object.
     *  Must provide all the AD types to ensure that the derivatives are consistent.
     */
    void set_physics(
        std::shared_ptr< Physics::PhysicsBase<dim, nstate, real       > > pde_physics_double_input,
        std::shared_ptr< Physics::PhysicsBase<dim, nstate, FadType    > > pde_physics_fad_input,
        std::shared_ptr< Physics::PhysicsBase<dim, nstate, RadType    > > pde_physics_rad_input,
        std::shared_ptr< Physics::PhysicsBase<dim, nstate, FadFadType > > pde_physics_fad_fad_input,
        std::shared_ptr< Physics::PhysicsBase<dim, nstate, RadFadType > > pde_physics_rad_fad_input);

    /// Allocate the necessary variables declared in src/physics/model.h
    void allocate_model_variables();

    /// Update the necessary variables declared in src/physics/model.h
    void update_model_variables();

    /// Set use_auxiliary_eq flag
    void set_use_auxiliary_eq();

protected:
    /// Evaluate the time it takes for the maximum wavespeed to cross the cell domain.
    /** Currently only uses the convective eigenvalues. Future changes would take in account
     *  the maximum diffusivity and take the minimum time between dx/conv_eig and dx*dx/max_visc
     *  to determine the minimum travel time of information.
     *
     *  Furthermore, a more robust implementation would convert the values to a Bezier basis where
     *  the maximum and minimum values would be bounded by the Bernstein modal coefficients.
     */
    real evaluate_CFL (std::vector< std::array<real,nstate> > soln_at_q, const real artificial_dissipation, const real cell_diameter, const unsigned int cell_degree);

    /// Reinitializes the numerical fluxes based on the current physics.
    /** Usually called after setting physics.
     */
    void reset_numerical_fluxes();

}; // end of DGBaseState class

} // PHiLiP namespace

#endif<|MERGE_RESOLUTION|>--- conflicted
+++ resolved
@@ -1007,14 +1007,10 @@
     virtual void allocate_model_variables() = 0;
     /// Update the necessary variables declared in src/physics/model.h
     virtual void update_model_variables() = 0;
-<<<<<<< HEAD
     /// Flag for using the auxiliary equation
     bool use_auxiliary_eq;
     /// Set use_auxiliary_eq flag
     virtual void set_use_auxiliary_eq() = 0;
-
-=======
->>>>>>> 5b131273
 }; // end of DGBase class
 
 /// Abstract class templated on the number of state variables
