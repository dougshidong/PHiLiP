#include <stdlib.h>     /* srand, rand */
#include <iostream>
#include <deal.II/grid/grid_refinement.h>
#include "physics/manufactured_solution.h"
#include "euler_naca0012.hpp"
#include "flow_solver/flow_solver_factory.h"


namespace PHiLiP {
namespace Tests {

template <int dim, int nstate>
EulerNACA0012<dim,nstate>::EulerNACA0012(const Parameters::AllParameters *const parameters_input,
                                         const dealii::ParameterHandler &parameter_handler_input)
    :
    TestsBase::TestsBase(parameters_input)
    , parameter_handler(parameter_handler_input)
{}

template<int dim, int nstate>
int EulerNACA0012<dim,nstate>
::run_test () const
{
    Parameters::AllParameters param = *(TestsBase::all_parameters);

    const unsigned int p_start             = param.manufactured_convergence_study_param.degree_start;
    const unsigned int p_end               = param.manufactured_convergence_study_param.degree_end;
    const unsigned int n_grids_input       = param.manufactured_convergence_study_param.number_of_grids;

    for (unsigned int poly_degree = p_start; poly_degree <= p_end; ++poly_degree) {
<<<<<<< HEAD

        // p0 tends to require a finer grid to reach asymptotic region
        unsigned int n_grids = n_grids_input;
        if (poly_degree <= 1) n_grids = n_grids_input;

        std::vector<double> entropy_error(n_grids);
        std::vector<double> grid_size(n_grids);

        const std::vector<int> n_1d_cells = get_number_1d_cells(n_grids);

        dealii::ConvergenceTable convergence_table;

        std::vector<unsigned int> n_subdivisions(dim);
        n_subdivisions[1] = n_1d_cells[0]; // y-direction
        n_subdivisions[0] = 4*n_subdivisions[1]; // x-direction

        // const double channel_length = 3.0;
        // const double channel_height = 0.8;
        // Grids::gaussian_bump(*grid, n_subdivisions, channel_length, channel_height);

        // const double solution_degree = poly_degree;
        // const double grid_degree = 3;
        // // Create DG object
        // std::shared_ptr < DGBase<dim, double> > dg = DGFactory<dim,double>::create_discontinuous_galerkin(&param, solution_degree, solution_degree, grid_degree, &grid);

        // // Initialize coarse grid solution with free-stream
        // dg->allocate_system ();
        // dealii::VectorTools::interpolate(dg->dof_handler, initial_conditions, dg->solution);

        // // Create ODE solver and ramp up the solution from p0
        // std::shared_ptr<ODE::ODESolverBase<dim, double>> ode_solver = ODE::ODESolverFactory<dim, double>::create_ODESolver(dg);
        // ode_solver->initialize_steady_polynomial_ramping (poly_degree);

        for (unsigned int igrid=0; igrid<n_grids; ++igrid) {


            //if (igrid!=0) {
            //    dealii::LinearAlgebra::distributed::Vector<double> old_solution(dg->solution);
            //    dealii::parallel::distributed::SolutionTransfer<dim, dealii::LinearAlgebra::distributed::Vector<double>, dealii::hp::DoFHandler<dim>> solution_transfer(dg->dof_handler);
            //    solution_transfer.prepare_for_coarsening_and_refinement(old_solution);
            //    dg->high_order_grid->prepare_for_coarsening_and_refinement();
            //    grid->refine_global (1);
            //    dg->high_order_grid->execute_coarsening_and_refinement(true);
            //    dg->allocate_system ();
            //    dg->solution.zero_out_ghosts();
            //    solution_transfer.interpolate(dg->solution);
            //    dg->solution.update_ghost_values();
            //}

            using Triangulation = dealii::parallel::distributed::Triangulation<dim>;
            std::shared_ptr<Triangulation> grid = std::make_shared<Triangulation>(
                MPI_COMM_WORLD,
                typename dealii::Triangulation<dim>::MeshSmoothing(
                    dealii::Triangulation<dim>::smoothing_on_refinement |
                    dealii::Triangulation<dim>::smoothing_on_coarsening));

            dealii::GridGenerator::Airfoil::AdditionalData airfoil_data;
            airfoil_data.airfoil_type = "NACA";
            airfoil_data.naca_id      = "0012";
            airfoil_data.airfoil_length = 1.0;
            airfoil_data.height         = 150.0; // Farfield radius.
            airfoil_data.length_b2      = 150.0;
            airfoil_data.incline_factor = 0.0;
            airfoil_data.bias_factor    = 5.0;
            airfoil_data.refinements    = 0;
            airfoil_data.n_subdivision_x_0 = 60;
            airfoil_data.n_subdivision_x_1 = 60;
            airfoil_data.n_subdivision_x_2 = 60;
            airfoil_data.n_subdivision_y = 40;
            //airfoil_data.n_subdivision_x_0 = 18;
            //airfoil_data.n_subdivision_x_1 = 9;
            //airfoil_data.n_subdivision_x_2 = 9;
            //airfoil_data.n_subdivision_y = 12;

            //airfoil_data.n_subdivision_x_0 = 16;
            //airfoil_data.n_subdivision_x_1 = 16;
            //airfoil_data.n_subdivision_x_2 = 16;
            //airfoil_data.n_subdivision_y = 16;

            airfoil_data.n_subdivision_x_0 = 4;
            airfoil_data.n_subdivision_x_1 = 4;
            airfoil_data.n_subdivision_x_2 = 4;
            airfoil_data.n_subdivision_y = 4;

            airfoil_data.airfoil_sampling_factor = 100000; // default 2

            // dealii::GridGenerator::Airfoil::create_triangulation(*grid, airfoil_data);
            // // Assign a manifold to have curved geometry
            // unsigned int manifold_id=0; // top face, see GridGenerator::hyper_rectangle, colorize=true
            // grid->reset_all_manifolds();
            // grid->set_all_manifold_ids(manifold_id);
            // // // Set Flat manifold on the domain, but not on the boundary.
            // grid->set_manifold(manifold_id, dealii::FlatManifold<2>());

            // // Set boundary type and design type
            // for (typename dealii::parallel::distributed::Triangulation<2>::active_cell_iterator cell = grid->begin_active(); cell != grid->end(); ++cell) {
            //     for (unsigned int face=0; face<dealii::GeometryInfo<2>::faces_per_cell; ++face) {
            //         if (cell->face(face)->at_boundary()) {
            //             unsigned int current_id = cell->face(face)->boundary_id();
            //             if (current_id == 0 || current_id == 1) {
            //                 cell->face(face)->set_boundary_id (1004); // farfield
            //             } else {
            //                 cell->face(face)->set_boundary_id (1001); // Outflow with supersonic or back_pressure
            //             }
            //         }
            //     }
            // }

            n_subdivisions[0] = airfoil_data.n_subdivision_x_0 + airfoil_data.n_subdivision_x_1 + airfoil_data.n_subdivision_x_2;
            n_subdivisions[1] = airfoil_data.n_subdivision_y;
            //Grids::naca_airfoil(*grid, airfoil_data.naca_id, n_subdivisions, airfoil_data.height);
            Grids::naca_airfoil(*grid, airfoil_data);

            grid->refine_global();

            const unsigned int solution_degree = poly_degree;
            const unsigned int grid_degree = 2;//solution_degree+1;
            //const unsigned int grid_degree = 1;
            //const unsigned int grid_degree = 2;//solution_degree+1;
            std::shared_ptr < DGBase<dim, double> > dg = DGFactory<dim,double>::create_discontinuous_galerkin(&param, solution_degree, solution_degree, grid_degree, grid);

            //std::shared_ptr<HighOrderGrid<dim,double>> joukowski_mesh = read_gmsh <dim, dim> ("joukowski_R1_Q"+std::to_string(grid_degree)+".msh");
            //std::shared_ptr<HighOrderGrid<dim,double>> naca0012_mesh = read_gmsh <dim, dim> ("new_msh41.msh");
            //std::shared_ptr<HighOrderGrid<dim,double>> naca0012_mesh = read_gmsh <dim, dim> ("naca0012_hopw.msh");
            std::shared_ptr<HighOrderGrid<dim,double>> naca0012_mesh = read_gmsh <dim, dim> ("naca0012.msh");
            dg->set_high_order_grid(naca0012_mesh);
            for (unsigned int i=0; i<igrid; ++i) {
                dg->high_order_grid->refine_global();
            }
            //dg->high_order_grid->refine_global();

            // Initialize coarse grid solution with free-stream
            dg->allocate_system ();
            dealii::VectorTools::interpolate(dg->dof_handler, initial_conditions, dg->solution);

            const unsigned int n_global_active_cells = dg->triangulation->n_global_active_cells();
            const unsigned int n_dofs = dg->dof_handler.n_dofs();
            pcout << "Dimension: " << dim << "\t Polynomial degree p: " << poly_degree << std::endl
                 << "Grid number: " << igrid+1 << "/" << n_grids
                 << ". Number of active cells: " << n_global_active_cells
                 << ". Number of degrees of freedom: " << n_dofs
                 << std::endl;

            // Create ODE solver and ramp up the solution from p0
            std::shared_ptr<ODE::ODESolverBase<dim, double>> ode_solver = ODE::ODESolverFactory<dim, double>::create_ODESolver(dg);
            ode_solver->initialize_steady_polynomial_ramping (poly_degree);
            //ode_solver->steady_state();
            LiftDragFunctional<dim,dim+2,double> lift_functional( dg, LiftDragFunctional<dim,dim+2,double>::Functional_types::lift );
            double lift = lift_functional.evaluate_functional();

            LiftDragFunctional<dim,dim+2,double> drag_functional( dg, LiftDragFunctional<dim,dim+2,double>::Functional_types::drag );
            double drag = drag_functional.evaluate_functional();

            pcout << " Resulting lift : " << lift << std::endl;
            pcout << " Resulting drag : " << drag << std::endl;

=======
        for (unsigned int igrid=0; igrid<n_grids_input; ++igrid) {
            param.flow_solver_param.poly_degree = poly_degree;
            param.grid_refinement_study_param.num_refinements = igrid;
            std::unique_ptr<FlowSolver::FlowSolver<dim,nstate>> flow_solver = FlowSolver::FlowSolverFactory<dim,nstate>::select_flow_case(&param, parameter_handler);
            flow_solver->run();
>>>>>>> 18f8ae4f
        }
    }
    return 0;
}


#if PHILIP_DIM==2
    template class EulerNACA0012 <PHILIP_DIM,PHILIP_DIM+2>;
#endif

} // Tests namespace
} // PHiLiP namespace

<|MERGE_RESOLUTION|>--- conflicted
+++ resolved
@@ -28,170 +28,11 @@
     const unsigned int n_grids_input       = param.manufactured_convergence_study_param.number_of_grids;
 
     for (unsigned int poly_degree = p_start; poly_degree <= p_end; ++poly_degree) {
-<<<<<<< HEAD
-
-        // p0 tends to require a finer grid to reach asymptotic region
-        unsigned int n_grids = n_grids_input;
-        if (poly_degree <= 1) n_grids = n_grids_input;
-
-        std::vector<double> entropy_error(n_grids);
-        std::vector<double> grid_size(n_grids);
-
-        const std::vector<int> n_1d_cells = get_number_1d_cells(n_grids);
-
-        dealii::ConvergenceTable convergence_table;
-
-        std::vector<unsigned int> n_subdivisions(dim);
-        n_subdivisions[1] = n_1d_cells[0]; // y-direction
-        n_subdivisions[0] = 4*n_subdivisions[1]; // x-direction
-
-        // const double channel_length = 3.0;
-        // const double channel_height = 0.8;
-        // Grids::gaussian_bump(*grid, n_subdivisions, channel_length, channel_height);
-
-        // const double solution_degree = poly_degree;
-        // const double grid_degree = 3;
-        // // Create DG object
-        // std::shared_ptr < DGBase<dim, double> > dg = DGFactory<dim,double>::create_discontinuous_galerkin(&param, solution_degree, solution_degree, grid_degree, &grid);
-
-        // // Initialize coarse grid solution with free-stream
-        // dg->allocate_system ();
-        // dealii::VectorTools::interpolate(dg->dof_handler, initial_conditions, dg->solution);
-
-        // // Create ODE solver and ramp up the solution from p0
-        // std::shared_ptr<ODE::ODESolverBase<dim, double>> ode_solver = ODE::ODESolverFactory<dim, double>::create_ODESolver(dg);
-        // ode_solver->initialize_steady_polynomial_ramping (poly_degree);
-
-        for (unsigned int igrid=0; igrid<n_grids; ++igrid) {
-
-
-            //if (igrid!=0) {
-            //    dealii::LinearAlgebra::distributed::Vector<double> old_solution(dg->solution);
-            //    dealii::parallel::distributed::SolutionTransfer<dim, dealii::LinearAlgebra::distributed::Vector<double>, dealii::hp::DoFHandler<dim>> solution_transfer(dg->dof_handler);
-            //    solution_transfer.prepare_for_coarsening_and_refinement(old_solution);
-            //    dg->high_order_grid->prepare_for_coarsening_and_refinement();
-            //    grid->refine_global (1);
-            //    dg->high_order_grid->execute_coarsening_and_refinement(true);
-            //    dg->allocate_system ();
-            //    dg->solution.zero_out_ghosts();
-            //    solution_transfer.interpolate(dg->solution);
-            //    dg->solution.update_ghost_values();
-            //}
-
-            using Triangulation = dealii::parallel::distributed::Triangulation<dim>;
-            std::shared_ptr<Triangulation> grid = std::make_shared<Triangulation>(
-                MPI_COMM_WORLD,
-                typename dealii::Triangulation<dim>::MeshSmoothing(
-                    dealii::Triangulation<dim>::smoothing_on_refinement |
-                    dealii::Triangulation<dim>::smoothing_on_coarsening));
-
-            dealii::GridGenerator::Airfoil::AdditionalData airfoil_data;
-            airfoil_data.airfoil_type = "NACA";
-            airfoil_data.naca_id      = "0012";
-            airfoil_data.airfoil_length = 1.0;
-            airfoil_data.height         = 150.0; // Farfield radius.
-            airfoil_data.length_b2      = 150.0;
-            airfoil_data.incline_factor = 0.0;
-            airfoil_data.bias_factor    = 5.0;
-            airfoil_data.refinements    = 0;
-            airfoil_data.n_subdivision_x_0 = 60;
-            airfoil_data.n_subdivision_x_1 = 60;
-            airfoil_data.n_subdivision_x_2 = 60;
-            airfoil_data.n_subdivision_y = 40;
-            //airfoil_data.n_subdivision_x_0 = 18;
-            //airfoil_data.n_subdivision_x_1 = 9;
-            //airfoil_data.n_subdivision_x_2 = 9;
-            //airfoil_data.n_subdivision_y = 12;
-
-            //airfoil_data.n_subdivision_x_0 = 16;
-            //airfoil_data.n_subdivision_x_1 = 16;
-            //airfoil_data.n_subdivision_x_2 = 16;
-            //airfoil_data.n_subdivision_y = 16;
-
-            airfoil_data.n_subdivision_x_0 = 4;
-            airfoil_data.n_subdivision_x_1 = 4;
-            airfoil_data.n_subdivision_x_2 = 4;
-            airfoil_data.n_subdivision_y = 4;
-
-            airfoil_data.airfoil_sampling_factor = 100000; // default 2
-
-            // dealii::GridGenerator::Airfoil::create_triangulation(*grid, airfoil_data);
-            // // Assign a manifold to have curved geometry
-            // unsigned int manifold_id=0; // top face, see GridGenerator::hyper_rectangle, colorize=true
-            // grid->reset_all_manifolds();
-            // grid->set_all_manifold_ids(manifold_id);
-            // // // Set Flat manifold on the domain, but not on the boundary.
-            // grid->set_manifold(manifold_id, dealii::FlatManifold<2>());
-
-            // // Set boundary type and design type
-            // for (typename dealii::parallel::distributed::Triangulation<2>::active_cell_iterator cell = grid->begin_active(); cell != grid->end(); ++cell) {
-            //     for (unsigned int face=0; face<dealii::GeometryInfo<2>::faces_per_cell; ++face) {
-            //         if (cell->face(face)->at_boundary()) {
-            //             unsigned int current_id = cell->face(face)->boundary_id();
-            //             if (current_id == 0 || current_id == 1) {
-            //                 cell->face(face)->set_boundary_id (1004); // farfield
-            //             } else {
-            //                 cell->face(face)->set_boundary_id (1001); // Outflow with supersonic or back_pressure
-            //             }
-            //         }
-            //     }
-            // }
-
-            n_subdivisions[0] = airfoil_data.n_subdivision_x_0 + airfoil_data.n_subdivision_x_1 + airfoil_data.n_subdivision_x_2;
-            n_subdivisions[1] = airfoil_data.n_subdivision_y;
-            //Grids::naca_airfoil(*grid, airfoil_data.naca_id, n_subdivisions, airfoil_data.height);
-            Grids::naca_airfoil(*grid, airfoil_data);
-
-            grid->refine_global();
-
-            const unsigned int solution_degree = poly_degree;
-            const unsigned int grid_degree = 2;//solution_degree+1;
-            //const unsigned int grid_degree = 1;
-            //const unsigned int grid_degree = 2;//solution_degree+1;
-            std::shared_ptr < DGBase<dim, double> > dg = DGFactory<dim,double>::create_discontinuous_galerkin(&param, solution_degree, solution_degree, grid_degree, grid);
-
-            //std::shared_ptr<HighOrderGrid<dim,double>> joukowski_mesh = read_gmsh <dim, dim> ("joukowski_R1_Q"+std::to_string(grid_degree)+".msh");
-            //std::shared_ptr<HighOrderGrid<dim,double>> naca0012_mesh = read_gmsh <dim, dim> ("new_msh41.msh");
-            //std::shared_ptr<HighOrderGrid<dim,double>> naca0012_mesh = read_gmsh <dim, dim> ("naca0012_hopw.msh");
-            std::shared_ptr<HighOrderGrid<dim,double>> naca0012_mesh = read_gmsh <dim, dim> ("naca0012.msh");
-            dg->set_high_order_grid(naca0012_mesh);
-            for (unsigned int i=0; i<igrid; ++i) {
-                dg->high_order_grid->refine_global();
-            }
-            //dg->high_order_grid->refine_global();
-
-            // Initialize coarse grid solution with free-stream
-            dg->allocate_system ();
-            dealii::VectorTools::interpolate(dg->dof_handler, initial_conditions, dg->solution);
-
-            const unsigned int n_global_active_cells = dg->triangulation->n_global_active_cells();
-            const unsigned int n_dofs = dg->dof_handler.n_dofs();
-            pcout << "Dimension: " << dim << "\t Polynomial degree p: " << poly_degree << std::endl
-                 << "Grid number: " << igrid+1 << "/" << n_grids
-                 << ". Number of active cells: " << n_global_active_cells
-                 << ". Number of degrees of freedom: " << n_dofs
-                 << std::endl;
-
-            // Create ODE solver and ramp up the solution from p0
-            std::shared_ptr<ODE::ODESolverBase<dim, double>> ode_solver = ODE::ODESolverFactory<dim, double>::create_ODESolver(dg);
-            ode_solver->initialize_steady_polynomial_ramping (poly_degree);
-            //ode_solver->steady_state();
-            LiftDragFunctional<dim,dim+2,double> lift_functional( dg, LiftDragFunctional<dim,dim+2,double>::Functional_types::lift );
-            double lift = lift_functional.evaluate_functional();
-
-            LiftDragFunctional<dim,dim+2,double> drag_functional( dg, LiftDragFunctional<dim,dim+2,double>::Functional_types::drag );
-            double drag = drag_functional.evaluate_functional();
-
-            pcout << " Resulting lift : " << lift << std::endl;
-            pcout << " Resulting drag : " << drag << std::endl;
-
-=======
         for (unsigned int igrid=0; igrid<n_grids_input; ++igrid) {
             param.flow_solver_param.poly_degree = poly_degree;
             param.grid_refinement_study_param.num_refinements = igrid;
             std::unique_ptr<FlowSolver::FlowSolver<dim,nstate>> flow_solver = FlowSolver::FlowSolverFactory<dim,nstate>::select_flow_case(&param, parameter_handler);
             flow_solver->run();
->>>>>>> 18f8ae4f
         }
     }
     return 0;
