#ifndef __STRONG_DISCONTINUOUSGALERKIN_H__
#define __STRONG_DISCONTINUOUSGALERKIN_H__

#include "dg.h"

namespace PHiLiP {

/// DGStrong class templated on the number of state variables
/*  Contains the functions that need to be templated on the number of state variables.
 */
#if PHILIP_DIM==1 // dealii::parallel::distributed::Triangulation<dim> does not work for 1D
template <int dim, int nstate, typename real, typename MeshType = dealii::Triangulation<dim>>
#else
template <int dim, int nstate, typename real, typename MeshType = dealii::parallel::distributed::Triangulation<dim>>
#endif
class DGStrong: public DGBaseState<dim, nstate, real, MeshType>
{
protected:
    /// Alias to base class Triangulation.
    using Triangulation = typename DGBaseState<dim,nstate,real,MeshType>::Triangulation;

public:
    /// Constructor
    DGStrong(
        const Parameters::AllParameters *const parameters_input,
        const unsigned int degree,
        const unsigned int max_degree_input,
        const unsigned int grid_degree_input,
        const std::shared_ptr<Triangulation> triangulation_input);

    /// Destructor
    ~DGStrong();

<<<<<<< HEAD
    /// Allocates the auxiliary equations' variables and RHS.
    void allocate_auxiliary_equation ();

=======
>>>>>>> ee3bdb4a
    /// Assembles the auxiliary equations' residuals and solves for the auxiliary variables.
    void assemble_auxiliary_residual ();

private:
    /// Assembles the auxiliary equations' cell residuals.
    template<typename DoFCellAccessorType1, typename DoFCellAccessorType2>
    void assemble_cell_auxiliary_residual (
        const DoFCellAccessorType1 &current_cell,
        const DoFCellAccessorType2 &current_metric_cell,
        std::vector<dealii::LinearAlgebra::distributed::Vector<double>> &rhs);

<<<<<<< HEAD
=======
protected:
>>>>>>> ee3bdb4a
    /// Builds the necessary operators and assembles volume residual for either primary or auxiliary.
    void assemble_volume_term_and_build_operators(
        typename dealii::DoFHandler<dim>::active_cell_iterator cell,
        const dealii::types::global_dof_index                  current_cell_index,
        const std::vector<dealii::types::global_dof_index>     &cell_dofs_indices,
        const std::vector<dealii::types::global_dof_index>     &metric_dof_indices,
        const unsigned int                                     poly_degree,
        const unsigned int                                     grid_degree,
        OPERATOR::basis_functions<dim,2*dim>                   &soln_basis,
        OPERATOR::basis_functions<dim,2*dim>                   &flux_basis,
        OPERATOR::local_basis_stiffness<dim,2*dim>             &flux_basis_stiffness,
        OPERATOR::metric_operators<real,dim,2*dim>             &metric_oper,
        OPERATOR::mapping_shape_functions<dim,2*dim>           &mapping_basis,
        std::array<std::vector<real>,dim>                      &mapping_support_points,
        dealii::hp::FEValues<dim,dim>                          &/*fe_values_collection_volume*/,
        dealii::hp::FEValues<dim,dim>                          &/*fe_values_collection_volume_lagrange*/,
        const dealii::FESystem<dim,dim>                        &/*current_fe_ref*/,
        dealii::Vector<real>                                   &local_rhs_int_cell,
        std::vector<dealii::Tensor<1,dim,real>>                &local_auxiliary_RHS,
<<<<<<< HEAD
        const bool                                             compute_Auxiliary_RHS,
=======
        const bool                                             compute_auxiliary_right_hand_side,
>>>>>>> ee3bdb4a
        const bool /*compute_dRdW*/, const bool /*compute_dRdX*/, const bool /*compute_d2R*/);

    /// Builds the necessary operators and assembles boundary residual for either primary or auxiliary.
    void assemble_boundary_term_and_build_operators(
        typename dealii::DoFHandler<dim>::active_cell_iterator /*cell*/,
        const dealii::types::global_dof_index                  current_cell_index,
        const unsigned int                                     iface,
        const unsigned int                                     boundary_id,
        const real                                             penalty,
        const std::vector<dealii::types::global_dof_index>     &cell_dofs_indices,
        const std::vector<dealii::types::global_dof_index>     &metric_dof_indices,
        const unsigned int                                     poly_degree,
        const unsigned int                                     grid_degree,
        OPERATOR::basis_functions<dim,2*dim>                   &soln_basis,
        OPERATOR::basis_functions<dim,2*dim>                   &flux_basis,
        OPERATOR::local_basis_stiffness<dim,2*dim>             &flux_basis_stiffness,
        OPERATOR::metric_operators<real,dim,2*dim>             &metric_oper,
        OPERATOR::mapping_shape_functions<dim,2*dim>           &mapping_basis,
        std::array<std::vector<real>,dim>                      &mapping_support_points,
        dealii::hp::FEFaceValues<dim,dim>                      &/*fe_values_collection_face_int*/,
        const dealii::FESystem<dim,dim>                        &/*current_fe_ref*/,
        dealii::Vector<real>                                   &local_rhs_int_cell,
        std::vector<dealii::Tensor<1,dim,real>>                &local_auxiliary_RHS,
<<<<<<< HEAD
        const bool                                             compute_Auxiliary_RHS,
=======
        const bool                                             compute_auxiliary_right_hand_side,
>>>>>>> ee3bdb4a
        const bool /*compute_dRdW*/, const bool /*compute_dRdX*/, const bool /*compute_d2R*/);

    /// Builds the necessary operators and assembles face residual.
    void assemble_face_term_and_build_operators(
        typename dealii::DoFHandler<dim>::active_cell_iterator /*cell*/,
        typename dealii::DoFHandler<dim>::active_cell_iterator /*neighbor_cell*/,
        const dealii::types::global_dof_index                  current_cell_index,
        const dealii::types::global_dof_index                  neighbor_cell_index,
        const unsigned int                                     iface,
        const unsigned int                                     neighbor_iface,
        const real                                             penalty,
        const std::vector<dealii::types::global_dof_index>     &current_dofs_indices,
        const std::vector<dealii::types::global_dof_index>     &neighbor_dofs_indices,
        const std::vector<dealii::types::global_dof_index>     &current_metric_dofs_indices,
        const std::vector<dealii::types::global_dof_index>     &neighbor_metric_dofs_indices,
        const unsigned int                                     poly_degree_int,
        const unsigned int                                     poly_degree_ext,
        const unsigned int                                     grid_degree_int,
        const unsigned int                                     grid_degree_ext,
        OPERATOR::basis_functions<dim,2*dim>                   &soln_basis_int,
        OPERATOR::basis_functions<dim,2*dim>                   &soln_basis_ext,
        OPERATOR::basis_functions<dim,2*dim>                   &flux_basis_int,
        OPERATOR::basis_functions<dim,2*dim>                   &flux_basis_ext,
        OPERATOR::local_basis_stiffness<dim,2*dim>             &flux_basis_stiffness,
        OPERATOR::metric_operators<real,dim,2*dim>             &metric_oper_int,
        OPERATOR::metric_operators<real,dim,2*dim>             &metric_oper_ext,
        OPERATOR::mapping_shape_functions<dim,2*dim>           &mapping_basis,
        std::array<std::vector<real>,dim>                      &mapping_support_points,
        dealii::hp::FEFaceValues<dim,dim>                      &/*fe_values_collection_face_int*/,
        dealii::hp::FEFaceValues<dim,dim>                      &/*fe_values_collection_face_ext*/,
        dealii::Vector<real>                                   &current_cell_rhs,
        dealii::Vector<real>                                   &neighbor_cell_rhs,
        std::vector<dealii::Tensor<1,dim,real>>                &current_cell_rhs_aux,
        dealii::LinearAlgebra::distributed::Vector<double>     &rhs,
        std::array<dealii::LinearAlgebra::distributed::Vector<double>,dim> &rhs_aux,
<<<<<<< HEAD
        const bool                                             compute_Auxiliary_RHS,
=======
        const bool                                             compute_auxiliary_right_hand_side,
>>>>>>> ee3bdb4a
        const bool compute_dRdW, const bool compute_dRdX, const bool compute_d2R);

    /// Builds the necessary operators and assembles subface residual.
    /** Not verified
    */
    void assemble_subface_term_and_build_operators(
        typename dealii::DoFHandler<dim>::active_cell_iterator cell,
        typename dealii::DoFHandler<dim>::active_cell_iterator neighbor_cell,
        const dealii::types::global_dof_index                  current_cell_index,
        const dealii::types::global_dof_index                  neighbor_cell_index,
        const unsigned int                                     iface,
        const unsigned int                                     neighbor_iface,
        const unsigned int                                     /*neighbor_i_subface*/,
        const real                                             penalty,
        const std::vector<dealii::types::global_dof_index>     &current_dofs_indices,
        const std::vector<dealii::types::global_dof_index>     &neighbor_dofs_indices,
        const std::vector<dealii::types::global_dof_index>     &current_metric_dofs_indices,
        const std::vector<dealii::types::global_dof_index>     &neighbor_metric_dofs_indices,
        const unsigned int                                     poly_degree_int,
        const unsigned int                                     poly_degree_ext,
        const unsigned int                                     grid_degree_int,
        const unsigned int                                     grid_degree_ext,
        OPERATOR::basis_functions<dim,2*dim>                   &soln_basis_int,
        OPERATOR::basis_functions<dim,2*dim>                   &soln_basis_ext,
        OPERATOR::basis_functions<dim,2*dim>                   &flux_basis_int,
        OPERATOR::basis_functions<dim,2*dim>                   &flux_basis_ext,
        OPERATOR::local_basis_stiffness<dim,2*dim>             &flux_basis_stiffness,
        OPERATOR::metric_operators<real,dim,2*dim>             &metric_oper_int,
        OPERATOR::metric_operators<real,dim,2*dim>             &metric_oper_ext,
        OPERATOR::mapping_shape_functions<dim,2*dim>           &mapping_basis,
        std::array<std::vector<real>,dim>                      &mapping_support_points,
        dealii::hp::FEFaceValues<dim,dim>                      &fe_values_collection_face_int,
        dealii::hp::FESubfaceValues<dim,dim>                   &/*fe_values_collection_subface*/,
        dealii::Vector<real>                                   &current_cell_rhs,
        dealii::Vector<real>                                   &neighbor_cell_rhs,
        std::vector<dealii::Tensor<1,dim,real>>                &current_cell_rhs_aux,
        dealii::LinearAlgebra::distributed::Vector<double>     &rhs,
        std::array<dealii::LinearAlgebra::distributed::Vector<double>,dim> &rhs_aux,
<<<<<<< HEAD
        const bool                                             compute_Auxiliary_RHS,
        const bool compute_dRdW, const bool compute_dRdX, const bool compute_d2R);

=======
        const bool                                             compute_auxiliary_right_hand_side,
        const bool compute_dRdW, const bool compute_dRdX, const bool compute_d2R);

public:
>>>>>>> ee3bdb4a
    ///Evaluate the volume RHS for the auxiliary equation.
    /** \f[
    * \int_{\mathbf{\Omega}_r} \chi_i(\mathbf{\xi}^r) \left( \nabla^r(u) \right)\mathbf{C}_m(\mathbf{\xi}^r) d\mathbf{\Omega}_r,\:\forall i=1,\dots,N_p.
    * \f]
    */
    void assemble_volume_term_auxiliary_equation(
        const std::vector<dealii::types::global_dof_index> &current_dofs_indices,
        const unsigned int                                 poly_degree,
        OPERATOR::basis_functions<dim,2*dim>               &soln_basis,
        OPERATOR::basis_functions<dim,2*dim>               &flux_basis,
        OPERATOR::metric_operators<real,dim,2*dim>         &metric_oper,
        std::vector<dealii::Tensor<1,dim,real>>            &local_auxiliary_RHS);
<<<<<<< HEAD

    /// Evaluate the boundary RHS for the auxiliary equation.
    void assemble_boundary_term_auxiliary_equation(
        const unsigned int                                 iface,
        const dealii::types::global_dof_index              current_cell_index,
        const unsigned int                                 poly_degree,
        const unsigned int                                 boundary_id,
        const std::vector<dealii::types::global_dof_index> &dofs_indices,
        OPERATOR::basis_functions<dim,2*dim>               &soln_basis,
        OPERATOR::metric_operators<real,dim,2*dim>         &metric_oper,
        std::vector<dealii::Tensor<1,dim,real>>            &local_auxiliary_RHS);

    /// Evaluate the facet RHS for the auxiliary equation.
    /** \f[
    * \int_{\mathbf{\Gamma}_r} \chi_i \left( \hat{\mathbf{n}}^r\mathbf{C}_m(\mathbf{\xi}^r)^T\right) \cdot \left[ u^*  
    * - u\right]d\mathbf{\Gamma}_r,\:\forall i=1,\dots,N_p.
    * \f]
    */
    void assemble_face_term_auxiliary(
        const unsigned int                                 iface, 
        const unsigned int                                 neighbor_iface,
        const dealii::types::global_dof_index              current_cell_index,
        const dealii::types::global_dof_index              neighbor_cell_index,
        const unsigned int                                 poly_degree_int, 
        const unsigned int                                 poly_degree_ext,
        const std::vector<dealii::types::global_dof_index> &dof_indices_int,
        const std::vector<dealii::types::global_dof_index> &dof_indices_ext,
        OPERATOR::basis_functions<dim,2*dim>               &soln_basis_int,
        OPERATOR::basis_functions<dim,2*dim>               &soln_basis_ext,
        OPERATOR::metric_operators<real,dim,2*dim>         &metric_oper_int,
        std::vector<dealii::Tensor<1,dim,real>>            &local_auxiliary_RHS_int,
        std::vector<dealii::Tensor<1,dim,real>>            &local_auxiliary_RHS_ext);


    /// Strong form primary equation's volume right-hand-side.
    /**  We refer to Cicchino, Alexander, et al. "Provably stable flux reconstruction high-order methods on curvilinear elements." Journal of Computational Physics 463 (2022): 111259.
    * Conservative form Eq. (17): <br>
    *\f[ 
    * \int_{\mathbf{\Omega}_r} \chi_i (\mathbf{\xi}^r) \left(\nabla^r \phi(\mathbf{\xi}^r) \cdot \hat{\mathbf{f}}^r \right) d\mathbf{\Omega}_r
    * ,\:\forall i=1,\dots,N_p,
    * \f] 
    * where \f$ \chi \f$ is the basis function, \f$ \phi \f$ is the flux basis (basis collocated on the volume cubature nodes,
    * and \f$\hat{\mathbf{f}}^r = \mathbf{\Pi}\left(\mathbf{f}_m\mathbf{C}_m \right) \f$ is the projection of the reference flux.
    * <br> Entropy stable two-point flux form (extension of Eq. (22))<br>
    * \f[ 
    * \mathbf{\chi}(\mathbf{\xi}_v^r)^T \mathbf{W} 2 \left[ \nabla^r\mathbf{\phi}(\mathbf{\xi}_v^r) \circ
    * \mathbf{F}^r\right] \mathbf{1}^T d\mathbf{\Omega}_r
    * ,\:\forall i=1,\dots,N_p,
    * \f]
    * where \f$ (\mathbf{F})_{ij} = 0.5\left( \mathbf{C}_m(\mathbf{\xi}_i^r)+\mathbf{C}_m(\mathbf{\xi}_j^r) \right) \cdot \mathbf{f}_s(\mathbf{u}(\mathbf{\xi}_i^r),\mathbf{u}(\mathbf{\xi}_j^r)) \f$; that is, the 
    * matrix of REFERENCE two-point entropy conserving fluxes.
    */
    void assemble_volume_term_strong(
        typename dealii::DoFHandler<dim>::active_cell_iterator cell,
        const dealii::types::global_dof_index              current_cell_index,
        const std::vector<dealii::types::global_dof_index> &cell_dofs_indices,
        const unsigned int                                 poly_degree,
        OPERATOR::basis_functions<dim,2*dim>               &soln_basis,
        OPERATOR::basis_functions<dim,2*dim>               &flux_basis,
        OPERATOR::local_basis_stiffness<dim,2*dim>         &flux_basis_stiffness,
        OPERATOR::metric_operators<real,dim,2*dim>         &metric_oper,
        dealii::Vector<real>                               &local_rhs_int_cell);

    /// Strong form primary equation's boundary right-hand-side.
    void assemble_boundary_term_strong(
        const unsigned int                                 iface, 
        const dealii::types::global_dof_index              current_cell_index,
        const unsigned int                                 boundary_id,
        const unsigned int                                 poly_degree, 
        const real                                         penalty,
        const std::vector<dealii::types::global_dof_index> &dof_indices,
        OPERATOR::basis_functions<dim,2*dim>               &soln_basis,
        OPERATOR::basis_functions<dim,2*dim>               &flux_basis,
        OPERATOR::metric_operators<real,dim,2*dim>         &metric_oper,
        dealii::Vector<real>                               &local_rhs_cell);

    /// Strong form primary equation's facet right-hand-side.
    /**
    * \f[
    * \int_{\mathbf{\Gamma}_r}{\chi}_i(\mathbf{\xi}^r) \Big[ 
    * \hat{\mathbf{n}}^r\mathbf{C}_m^T \cdot \mathbf{f}^*_m - \hat{\mathbf{n}}^r \cdot \mathbf{\chi}(\mathbf{\xi}^r)\mathbf{\hat{f}}^r_m(t)^T
    * \Big]d \mathbf{\Gamma}_r
    * ,\:\forall i=1,\dots,N_p.
    * \f]
    */
    void assemble_face_term_strong(
        const unsigned int                                 iface, 
        const unsigned int                                 neighbor_iface, 
        const dealii::types::global_dof_index              current_cell_index,
        const dealii::types::global_dof_index              neighbor_cell_index,
        const unsigned int                                 poly_degree_int, 
        const unsigned int                                 poly_degree_ext, 
        const real                                         penalty,
        const std::vector<dealii::types::global_dof_index> &dof_indices_int,
        const std::vector<dealii::types::global_dof_index> &dof_indices_ext,
        OPERATOR::basis_functions<dim,2*dim>               &soln_basis_int,
        OPERATOR::basis_functions<dim,2*dim>               &soln_basis_ext,
        OPERATOR::basis_functions<dim,2*dim>               &flux_basis_int,
        OPERATOR::basis_functions<dim,2*dim>               &flux_basis_ext,
        OPERATOR::metric_operators<real,dim,2*dim>         &metric_oper_int,
        OPERATOR::metric_operators<real,dim,2*dim>         &metric_oper_ext,
        dealii::Vector<real>                               &local_rhs_int_cell,
        dealii::Vector<real>                               &local_rhs_ext_cell);
=======
>>>>>>> ee3bdb4a

protected:
    /// Evaluate the boundary RHS for the auxiliary equation.
    void assemble_boundary_term_auxiliary_equation(
        const unsigned int                                 iface,
        const dealii::types::global_dof_index              current_cell_index,
        const unsigned int                                 poly_degree,
        const unsigned int                                 boundary_id,
        const std::vector<dealii::types::global_dof_index> &dofs_indices,
        OPERATOR::basis_functions<dim,2*dim>               &soln_basis,
        OPERATOR::metric_operators<real,dim,2*dim>         &metric_oper,
        std::vector<dealii::Tensor<1,dim,real>>            &local_auxiliary_RHS);

public:
    /// Evaluate the facet RHS for the auxiliary equation.
    /** \f[
    * \int_{\mathbf{\Gamma}_r} \chi_i \left( \hat{\mathbf{n}}^r\mathbf{C}_m(\mathbf{\xi}^r)^T\right) \cdot \left[ u^*  
    * - u\right]d\mathbf{\Gamma}_r,\:\forall i=1,\dots,N_p.
    * \f]
    */
    void assemble_face_term_auxiliary_equation(
        const unsigned int                                 iface, 
        const unsigned int                                 neighbor_iface,
        const dealii::types::global_dof_index              current_cell_index,
        const dealii::types::global_dof_index              neighbor_cell_index,
        const unsigned int                                 poly_degree_int, 
        const unsigned int                                 poly_degree_ext,
        const std::vector<dealii::types::global_dof_index> &dof_indices_int,
        const std::vector<dealii::types::global_dof_index> &dof_indices_ext,
        OPERATOR::basis_functions<dim,2*dim>               &soln_basis_int,
        OPERATOR::basis_functions<dim,2*dim>               &soln_basis_ext,
        OPERATOR::metric_operators<real,dim,2*dim>         &metric_oper_int,
        std::vector<dealii::Tensor<1,dim,real>>            &local_auxiliary_RHS_int,
        std::vector<dealii::Tensor<1,dim,real>>            &local_auxiliary_RHS_ext);

protected:
    /// Strong form primary equation's volume right-hand-side.
    /**  We refer to Cicchino, Alexander, et al. "Provably stable flux reconstruction high-order methods on curvilinear elements." Journal of Computational Physics 463 (2022): 111259.
    * Conservative form Eq. (17): <br>
    *\f[ 
    * \int_{\mathbf{\Omega}_r} \chi_i (\mathbf{\xi}^r) \left(\nabla^r \phi(\mathbf{\xi}^r) \cdot \hat{\mathbf{f}}^r \right) d\mathbf{\Omega}_r
    * ,\:\forall i=1,\dots,N_p,
    * \f] 
    * where \f$ \chi \f$ is the basis function, \f$ \phi \f$ is the flux basis (basis collocated on the volume cubature nodes,
    * and \f$\hat{\mathbf{f}}^r = \mathbf{\Pi}\left(\mathbf{f}_m\mathbf{C}_m \right) \f$ is the projection of the reference flux.
    * <br> Entropy stable two-point flux form (extension of Eq. (22))<br>
    * \f[ 
    * \mathbf{\chi}(\mathbf{\xi}_v^r)^T \mathbf{W} 2 \left[ \nabla^r\mathbf{\phi}(\mathbf{\xi}_v^r) \circ
    * \mathbf{F}^r\right] \mathbf{1}^T d\mathbf{\Omega}_r
    * ,\:\forall i=1,\dots,N_p,
    * \f]
    * where \f$ (\mathbf{F})_{ij} = 0.5\left( \mathbf{C}_m(\mathbf{\xi}_i^r)+\mathbf{C}_m(\mathbf{\xi}_j^r) \right) \cdot \mathbf{f}_s(\mathbf{u}(\mathbf{\xi}_i^r),\mathbf{u}(\mathbf{\xi}_j^r)) \f$; that is, the 
    * matrix of REFERENCE two-point entropy conserving fluxes.
    */
    void assemble_volume_term_strong(
        typename dealii::DoFHandler<dim>::active_cell_iterator cell,
        const dealii::types::global_dof_index              current_cell_index,
        const std::vector<dealii::types::global_dof_index> &cell_dofs_indices,
        const unsigned int                                 poly_degree,
        OPERATOR::basis_functions<dim,2*dim>               &soln_basis,
        OPERATOR::basis_functions<dim,2*dim>               &flux_basis,
        OPERATOR::local_basis_stiffness<dim,2*dim>         &flux_basis_stiffness,
        OPERATOR::metric_operators<real,dim,2*dim>         &metric_oper,
        dealii::Vector<real>                               &local_rhs_int_cell);

    /// Strong form primary equation's boundary right-hand-side.
    void assemble_boundary_term_strong(
        const unsigned int                                 iface, 
        const dealii::types::global_dof_index              current_cell_index,
        const unsigned int                                 boundary_id,
        const unsigned int                                 poly_degree, 
        const real                                         penalty,
        const std::vector<dealii::types::global_dof_index> &dof_indices,
        OPERATOR::basis_functions<dim,2*dim>               &soln_basis,
        OPERATOR::basis_functions<dim,2*dim>               &flux_basis,
        OPERATOR::metric_operators<real,dim,2*dim>         &metric_oper,
        dealii::Vector<real>                               &local_rhs_cell);

    /// Strong form primary equation's facet right-hand-side.
    /**
    * \f[
    * \int_{\mathbf{\Gamma}_r}{\chi}_i(\mathbf{\xi}^r) \Big[ 
    * \hat{\mathbf{n}}^r\mathbf{C}_m^T \cdot \mathbf{f}^*_m - \hat{\mathbf{n}}^r \cdot \mathbf{\chi}(\mathbf{\xi}^r)\mathbf{\hat{f}}^r_m(t)^T
    * \Big]d \mathbf{\Gamma}_r
    * ,\:\forall i=1,\dots,N_p.
    * \f]
    */
    void assemble_face_term_strong(
        const unsigned int                                 iface, 
        const unsigned int                                 neighbor_iface, 
        const dealii::types::global_dof_index              current_cell_index,
        const dealii::types::global_dof_index              neighbor_cell_index,
        const unsigned int                                 poly_degree_int, 
        const unsigned int                                 poly_degree_ext, 
        const real                                         penalty,
        const std::vector<dealii::types::global_dof_index> &dof_indices_int,
        const std::vector<dealii::types::global_dof_index> &dof_indices_ext,
        OPERATOR::basis_functions<dim,2*dim>               &soln_basis_int,
        OPERATOR::basis_functions<dim,2*dim>               &soln_basis_ext,
        OPERATOR::basis_functions<dim,2*dim>               &flux_basis_int,
        OPERATOR::basis_functions<dim,2*dim>               &flux_basis_ext,
        OPERATOR::metric_operators<real,dim,2*dim>         &metric_oper_int,
        OPERATOR::metric_operators<real,dim,2*dim>         &metric_oper_ext,
        dealii::Vector<real>                               &local_rhs_int_cell,
        dealii::Vector<real>                               &local_rhs_ext_cell);

protected:
    /// Evaluate the integral over the cell volume and the specified derivatives.
    /** Compute both the right-hand side and the corresponding block of dRdW, dRdX, and/or d2R. */
    void assemble_volume_term_derivatives(
        typename dealii::DoFHandler<dim>::active_cell_iterator cell,
        const dealii::types::global_dof_index current_cell_index,
        const dealii::FEValues<dim,dim> &,//fe_values_vol,
        const dealii::FESystem<dim,dim> &fe,
        const dealii::Quadrature<dim> &quadrature,
        const std::vector<dealii::types::global_dof_index> &metric_dof_indices,
        const std::vector<dealii::types::global_dof_index> &soln_dof_indices,
        dealii::Vector<real> &local_rhs_cell,
        const dealii::FEValues<dim,dim> &/*fe_values_lagrange*/,
        const bool compute_dRdW, const bool compute_dRdX, const bool compute_d2R);
    
    /// Assemble boundary term derivatives
    void assemble_boundary_term_derivatives(
        typename dealii::DoFHandler<dim>::active_cell_iterator cell,
        const dealii::types::global_dof_index current_cell_index,
        const unsigned int face_number,
        const unsigned int boundary_id,
        const dealii::FEFaceValuesBase<dim,dim> &fe_values_boundary,
        const real penalty,
        const dealii::FESystem<dim,dim> &fe,
        const dealii::Quadrature<dim-1> &quadrature,
        const std::vector<dealii::types::global_dof_index> &metric_dof_indices,
        const std::vector<dealii::types::global_dof_index> &soln_dof_indices,
        dealii::Vector<real> &local_rhs_cell,
        const bool compute_dRdW, const bool compute_dRdX, const bool compute_d2R);
    
    /// Evaluate the integral over the internal cell edges and its specified derivatives.
    /** Compute both the right-hand side and the block of the Jacobian.
     *  This adds the contribution to both cell's residual and effectively
     *  computes 4 block contributions to dRdX blocks. */
    void assemble_face_term_derivatives(
        typename dealii::DoFHandler<dim>::active_cell_iterator cell,
        const dealii::types::global_dof_index current_cell_index,
        const dealii::types::global_dof_index neighbor_cell_index,
        const std::pair<unsigned int, int> face_subface_int,
        const std::pair<unsigned int, int> face_subface_ext,
        const typename dealii::QProjector<dim>::DataSetDescriptor face_data_set_int,
        const typename dealii::QProjector<dim>::DataSetDescriptor face_data_set_ext,
        const dealii::FEFaceValuesBase<dim,dim>     &,//fe_values_int,
        const dealii::FEFaceValuesBase<dim,dim>     &,//fe_values_ext,
        const real penalty,
        const dealii::FESystem<dim,dim> &fe_int,
        const dealii::FESystem<dim,dim> &fe_ext,
        const dealii::Quadrature<dim-1> &face_quadrature,
        const std::vector<dealii::types::global_dof_index> &metric_dof_indices_int,
        const std::vector<dealii::types::global_dof_index> &metric_dof_indices_ext,
        const std::vector<dealii::types::global_dof_index> &soln_dof_indices_int,
        const std::vector<dealii::types::global_dof_index> &soln_dof_indices_ext,
        dealii::Vector<real>          &local_rhs_int_cell,
        dealii::Vector<real>          &local_rhs_ext_cell,
        const bool compute_dRdW, const bool compute_dRdX, const bool compute_d2R);

    /// Evaluate the integral over the cell volume
    void assemble_volume_term_explicit(
        typename dealii::DoFHandler<dim>::active_cell_iterator cell,
        const dealii::types::global_dof_index current_cell_index,
        const dealii::FEValues<dim,dim> &fe_values_volume,
        const std::vector<dealii::types::global_dof_index> &current_dofs_indices,
        const std::vector<dealii::types::global_dof_index> &metric_dof_indices,
        const unsigned int poly_degree,
        const unsigned int grid_degree,
        dealii::Vector<real> &current_cell_rhs,
        const dealii::FEValues<dim,dim> &fe_values_lagrange);
    
    /// Evaluate the integral over the cell edges that are on domain boundaries
    void assemble_boundary_term_explicit(
        typename dealii::DoFHandler<dim>::active_cell_iterator cell,
        const dealii::types::global_dof_index current_cell_index,
        const unsigned int boundary_id,
        const dealii::FEFaceValuesBase<dim,dim> &fe_values_face_int,
        const real penalty,
        const std::vector<dealii::types::global_dof_index> &current_dofs_indices,
        dealii::Vector<real> &current_cell_rhs);
    
    /// Evaluate the integral over the internal cell edges
    void assemble_face_term_explicit(
        const unsigned int iface, 
        const unsigned int neighbor_iface,
        typename dealii::DoFHandler<dim>::active_cell_iterator cell,
        const dealii::types::global_dof_index current_cell_index,
        const dealii::types::global_dof_index neighbor_cell_index,
        const unsigned int poly_degree, 
        const unsigned int grid_degree,
        const dealii::FEFaceValuesBase<dim,dim>     &fe_values_face_int,
        const dealii::FEFaceValuesBase<dim,dim>     &fe_values_face_ext,
        const real penalty,
        const std::vector<dealii::types::global_dof_index> &current_dofs_indices,
        const std::vector<dealii::types::global_dof_index> &neighbor_dofs_indices,
        const std::vector<dealii::types::global_dof_index> &metric_dof_indices_int,
        const std::vector<dealii::types::global_dof_index> &metric_dof_indices_ext,
        dealii::Vector<real>          &current_cell_rhs,
        dealii::Vector<real>          &neighbor_cell_rhs);

    using DGBase<dim,real,MeshType>::pcout; ///< Parallel std::cout that only outputs on mpi_rank==0
    
}; // end of DGStrong class

} // PHiLiP namespace

#endif<|MERGE_RESOLUTION|>--- conflicted
+++ resolved
@@ -31,12 +31,6 @@
     /// Destructor
     ~DGStrong();
 
-<<<<<<< HEAD
-    /// Allocates the auxiliary equations' variables and RHS.
-    void allocate_auxiliary_equation ();
-
-=======
->>>>>>> ee3bdb4a
     /// Assembles the auxiliary equations' residuals and solves for the auxiliary variables.
     void assemble_auxiliary_residual ();
 
@@ -48,10 +42,7 @@
         const DoFCellAccessorType2 &current_metric_cell,
         std::vector<dealii::LinearAlgebra::distributed::Vector<double>> &rhs);
 
-<<<<<<< HEAD
-=======
-protected:
->>>>>>> ee3bdb4a
+protected:
     /// Builds the necessary operators and assembles volume residual for either primary or auxiliary.
     void assemble_volume_term_and_build_operators(
         typename dealii::DoFHandler<dim>::active_cell_iterator cell,
@@ -71,11 +62,7 @@
         const dealii::FESystem<dim,dim>                        &/*current_fe_ref*/,
         dealii::Vector<real>                                   &local_rhs_int_cell,
         std::vector<dealii::Tensor<1,dim,real>>                &local_auxiliary_RHS,
-<<<<<<< HEAD
-        const bool                                             compute_Auxiliary_RHS,
-=======
         const bool                                             compute_auxiliary_right_hand_side,
->>>>>>> ee3bdb4a
         const bool /*compute_dRdW*/, const bool /*compute_dRdX*/, const bool /*compute_d2R*/);
 
     /// Builds the necessary operators and assembles boundary residual for either primary or auxiliary.
@@ -99,11 +86,7 @@
         const dealii::FESystem<dim,dim>                        &/*current_fe_ref*/,
         dealii::Vector<real>                                   &local_rhs_int_cell,
         std::vector<dealii::Tensor<1,dim,real>>                &local_auxiliary_RHS,
-<<<<<<< HEAD
-        const bool                                             compute_Auxiliary_RHS,
-=======
         const bool                                             compute_auxiliary_right_hand_side,
->>>>>>> ee3bdb4a
         const bool /*compute_dRdW*/, const bool /*compute_dRdX*/, const bool /*compute_d2R*/);
 
     /// Builds the necessary operators and assembles face residual.
@@ -139,11 +122,7 @@
         std::vector<dealii::Tensor<1,dim,real>>                &current_cell_rhs_aux,
         dealii::LinearAlgebra::distributed::Vector<double>     &rhs,
         std::array<dealii::LinearAlgebra::distributed::Vector<double>,dim> &rhs_aux,
-<<<<<<< HEAD
-        const bool                                             compute_Auxiliary_RHS,
-=======
         const bool                                             compute_auxiliary_right_hand_side,
->>>>>>> ee3bdb4a
         const bool compute_dRdW, const bool compute_dRdX, const bool compute_d2R);
 
     /// Builds the necessary operators and assembles subface residual.
@@ -182,16 +161,10 @@
         std::vector<dealii::Tensor<1,dim,real>>                &current_cell_rhs_aux,
         dealii::LinearAlgebra::distributed::Vector<double>     &rhs,
         std::array<dealii::LinearAlgebra::distributed::Vector<double>,dim> &rhs_aux,
-<<<<<<< HEAD
-        const bool                                             compute_Auxiliary_RHS,
-        const bool compute_dRdW, const bool compute_dRdX, const bool compute_d2R);
-
-=======
         const bool                                             compute_auxiliary_right_hand_side,
         const bool compute_dRdW, const bool compute_dRdX, const bool compute_d2R);
 
 public:
->>>>>>> ee3bdb4a
     ///Evaluate the volume RHS for the auxiliary equation.
     /** \f[
     * \int_{\mathbf{\Omega}_r} \chi_i(\mathbf{\xi}^r) \left( \nabla^r(u) \right)\mathbf{C}_m(\mathbf{\xi}^r) d\mathbf{\Omega}_r,\:\forall i=1,\dots,N_p.
@@ -204,8 +177,8 @@
         OPERATOR::basis_functions<dim,2*dim>               &flux_basis,
         OPERATOR::metric_operators<real,dim,2*dim>         &metric_oper,
         std::vector<dealii::Tensor<1,dim,real>>            &local_auxiliary_RHS);
-<<<<<<< HEAD
-
+
+protected:
     /// Evaluate the boundary RHS for the auxiliary equation.
     void assemble_boundary_term_auxiliary_equation(
         const unsigned int                                 iface,
@@ -217,13 +190,14 @@
         OPERATOR::metric_operators<real,dim,2*dim>         &metric_oper,
         std::vector<dealii::Tensor<1,dim,real>>            &local_auxiliary_RHS);
 
+public:
     /// Evaluate the facet RHS for the auxiliary equation.
     /** \f[
     * \int_{\mathbf{\Gamma}_r} \chi_i \left( \hat{\mathbf{n}}^r\mathbf{C}_m(\mathbf{\xi}^r)^T\right) \cdot \left[ u^*  
     * - u\right]d\mathbf{\Gamma}_r,\:\forall i=1,\dots,N_p.
     * \f]
     */
-    void assemble_face_term_auxiliary(
+    void assemble_face_term_auxiliary_equation(
         const unsigned int                                 iface, 
         const unsigned int                                 neighbor_iface,
         const dealii::types::global_dof_index              current_cell_index,
@@ -238,7 +212,7 @@
         std::vector<dealii::Tensor<1,dim,real>>            &local_auxiliary_RHS_int,
         std::vector<dealii::Tensor<1,dim,real>>            &local_auxiliary_RHS_ext);
 
-
+protected:
     /// Strong form primary equation's volume right-hand-side.
     /**  We refer to Cicchino, Alexander, et al. "Provably stable flux reconstruction high-order methods on curvilinear elements." Journal of Computational Physics 463 (2022): 111259.
     * Conservative form Eq. (17): <br>
@@ -308,113 +282,6 @@
         OPERATOR::metric_operators<real,dim,2*dim>         &metric_oper_ext,
         dealii::Vector<real>                               &local_rhs_int_cell,
         dealii::Vector<real>                               &local_rhs_ext_cell);
-=======
->>>>>>> ee3bdb4a
-
-protected:
-    /// Evaluate the boundary RHS for the auxiliary equation.
-    void assemble_boundary_term_auxiliary_equation(
-        const unsigned int                                 iface,
-        const dealii::types::global_dof_index              current_cell_index,
-        const unsigned int                                 poly_degree,
-        const unsigned int                                 boundary_id,
-        const std::vector<dealii::types::global_dof_index> &dofs_indices,
-        OPERATOR::basis_functions<dim,2*dim>               &soln_basis,
-        OPERATOR::metric_operators<real,dim,2*dim>         &metric_oper,
-        std::vector<dealii::Tensor<1,dim,real>>            &local_auxiliary_RHS);
-
-public:
-    /// Evaluate the facet RHS for the auxiliary equation.
-    /** \f[
-    * \int_{\mathbf{\Gamma}_r} \chi_i \left( \hat{\mathbf{n}}^r\mathbf{C}_m(\mathbf{\xi}^r)^T\right) \cdot \left[ u^*  
-    * - u\right]d\mathbf{\Gamma}_r,\:\forall i=1,\dots,N_p.
-    * \f]
-    */
-    void assemble_face_term_auxiliary_equation(
-        const unsigned int                                 iface, 
-        const unsigned int                                 neighbor_iface,
-        const dealii::types::global_dof_index              current_cell_index,
-        const dealii::types::global_dof_index              neighbor_cell_index,
-        const unsigned int                                 poly_degree_int, 
-        const unsigned int                                 poly_degree_ext,
-        const std::vector<dealii::types::global_dof_index> &dof_indices_int,
-        const std::vector<dealii::types::global_dof_index> &dof_indices_ext,
-        OPERATOR::basis_functions<dim,2*dim>               &soln_basis_int,
-        OPERATOR::basis_functions<dim,2*dim>               &soln_basis_ext,
-        OPERATOR::metric_operators<real,dim,2*dim>         &metric_oper_int,
-        std::vector<dealii::Tensor<1,dim,real>>            &local_auxiliary_RHS_int,
-        std::vector<dealii::Tensor<1,dim,real>>            &local_auxiliary_RHS_ext);
-
-protected:
-    /// Strong form primary equation's volume right-hand-side.
-    /**  We refer to Cicchino, Alexander, et al. "Provably stable flux reconstruction high-order methods on curvilinear elements." Journal of Computational Physics 463 (2022): 111259.
-    * Conservative form Eq. (17): <br>
-    *\f[ 
-    * \int_{\mathbf{\Omega}_r} \chi_i (\mathbf{\xi}^r) \left(\nabla^r \phi(\mathbf{\xi}^r) \cdot \hat{\mathbf{f}}^r \right) d\mathbf{\Omega}_r
-    * ,\:\forall i=1,\dots,N_p,
-    * \f] 
-    * where \f$ \chi \f$ is the basis function, \f$ \phi \f$ is the flux basis (basis collocated on the volume cubature nodes,
-    * and \f$\hat{\mathbf{f}}^r = \mathbf{\Pi}\left(\mathbf{f}_m\mathbf{C}_m \right) \f$ is the projection of the reference flux.
-    * <br> Entropy stable two-point flux form (extension of Eq. (22))<br>
-    * \f[ 
-    * \mathbf{\chi}(\mathbf{\xi}_v^r)^T \mathbf{W} 2 \left[ \nabla^r\mathbf{\phi}(\mathbf{\xi}_v^r) \circ
-    * \mathbf{F}^r\right] \mathbf{1}^T d\mathbf{\Omega}_r
-    * ,\:\forall i=1,\dots,N_p,
-    * \f]
-    * where \f$ (\mathbf{F})_{ij} = 0.5\left( \mathbf{C}_m(\mathbf{\xi}_i^r)+\mathbf{C}_m(\mathbf{\xi}_j^r) \right) \cdot \mathbf{f}_s(\mathbf{u}(\mathbf{\xi}_i^r),\mathbf{u}(\mathbf{\xi}_j^r)) \f$; that is, the 
-    * matrix of REFERENCE two-point entropy conserving fluxes.
-    */
-    void assemble_volume_term_strong(
-        typename dealii::DoFHandler<dim>::active_cell_iterator cell,
-        const dealii::types::global_dof_index              current_cell_index,
-        const std::vector<dealii::types::global_dof_index> &cell_dofs_indices,
-        const unsigned int                                 poly_degree,
-        OPERATOR::basis_functions<dim,2*dim>               &soln_basis,
-        OPERATOR::basis_functions<dim,2*dim>               &flux_basis,
-        OPERATOR::local_basis_stiffness<dim,2*dim>         &flux_basis_stiffness,
-        OPERATOR::metric_operators<real,dim,2*dim>         &metric_oper,
-        dealii::Vector<real>                               &local_rhs_int_cell);
-
-    /// Strong form primary equation's boundary right-hand-side.
-    void assemble_boundary_term_strong(
-        const unsigned int                                 iface, 
-        const dealii::types::global_dof_index              current_cell_index,
-        const unsigned int                                 boundary_id,
-        const unsigned int                                 poly_degree, 
-        const real                                         penalty,
-        const std::vector<dealii::types::global_dof_index> &dof_indices,
-        OPERATOR::basis_functions<dim,2*dim>               &soln_basis,
-        OPERATOR::basis_functions<dim,2*dim>               &flux_basis,
-        OPERATOR::metric_operators<real,dim,2*dim>         &metric_oper,
-        dealii::Vector<real>                               &local_rhs_cell);
-
-    /// Strong form primary equation's facet right-hand-side.
-    /**
-    * \f[
-    * \int_{\mathbf{\Gamma}_r}{\chi}_i(\mathbf{\xi}^r) \Big[ 
-    * \hat{\mathbf{n}}^r\mathbf{C}_m^T \cdot \mathbf{f}^*_m - \hat{\mathbf{n}}^r \cdot \mathbf{\chi}(\mathbf{\xi}^r)\mathbf{\hat{f}}^r_m(t)^T
-    * \Big]d \mathbf{\Gamma}_r
-    * ,\:\forall i=1,\dots,N_p.
-    * \f]
-    */
-    void assemble_face_term_strong(
-        const unsigned int                                 iface, 
-        const unsigned int                                 neighbor_iface, 
-        const dealii::types::global_dof_index              current_cell_index,
-        const dealii::types::global_dof_index              neighbor_cell_index,
-        const unsigned int                                 poly_degree_int, 
-        const unsigned int                                 poly_degree_ext, 
-        const real                                         penalty,
-        const std::vector<dealii::types::global_dof_index> &dof_indices_int,
-        const std::vector<dealii::types::global_dof_index> &dof_indices_ext,
-        OPERATOR::basis_functions<dim,2*dim>               &soln_basis_int,
-        OPERATOR::basis_functions<dim,2*dim>               &soln_basis_ext,
-        OPERATOR::basis_functions<dim,2*dim>               &flux_basis_int,
-        OPERATOR::basis_functions<dim,2*dim>               &flux_basis_ext,
-        OPERATOR::metric_operators<real,dim,2*dim>         &metric_oper_int,
-        OPERATOR::metric_operators<real,dim,2*dim>         &metric_oper_ext,
-        dealii::Vector<real>                               &local_rhs_int_cell,
-        dealii::Vector<real>                               &local_rhs_ext_cell);
 
 protected:
     /// Evaluate the integral over the cell volume and the specified derivatives.
