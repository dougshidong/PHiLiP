--- conflicted
+++ resolved
@@ -24,16 +24,13 @@
     dual_weighted_residual_mesh_adaptation.cpp
     taylor_green_vortex_energy_check.cpp
     taylor_green_vortex_restart_check.cpp
-<<<<<<< HEAD
     flow_solver_cases/naca0012.cpp
     time_refinement_study.cpp
     naca0012_optimization/euler_naca0012_optimization.cpp
     naca0012_optimization/euler_naca0012_optimization_lift_constrained.cpp
     naca0012_optimization/euler_naca0012_optimization_zero_angle.cpp
+    time_refinement_study.cpp
 )
-=======
-    time_refinement_study.cpp)
->>>>>>> 3f2ab374
 
 foreach(dim RANGE 1 3)
     # Output library
