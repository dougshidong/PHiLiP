--- conflicted
+++ resolved
@@ -20,12 +20,8 @@
 #include "ode_solver/ode_solver_base.h"
 #include <fstream>
 #include "ode_solver/ode_solver_factory.h"
-<<<<<<< HEAD
 #include "physics/initial_conditions/set_initial_condition.h"
 #include "physics/initial_conditions/initial_condition_function.h"
-=======
-#include "physics/initial_conditions/initial_condition.h"
->>>>>>> 07751fc2
 
 
 namespace PHiLiP {
@@ -39,47 +35,40 @@
 template<int dim, int nstate>
 double BurgersEnergyStability<dim, nstate>::compute_energy(std::shared_ptr < PHiLiP::DGBase<dim, double> > &dg) const
 {
-<<<<<<< HEAD
     double energy = 0.0;
     dealii::LinearAlgebra::distributed::Vector<double> mass_matrix_times_solution(dg->right_hand_side);
-    dg->global_mass_matrix.vmult( mass_matrix_times_solution, dg->solution);
+    if(dg->all_parameters->use_inverse_mass_on_the_fly)
+        dg->apply_global_mass_matrix(dg->solution,mass_matrix_times_solution);
+    else
+        dg->global_mass_matrix.vmult( mass_matrix_times_solution, dg->solution);
     //Since we normalize the energy later, don't bother scaling by 0.5
     //Energy \f$ = 0.5 * \int u^2 d\Omega_m \f$
     energy = dg->solution * mass_matrix_times_solution;
-        
+    
     return energy;
-=======
-        double energy = 0.0;
-        dealii::LinearAlgebra::distributed::Vector<double> mass_matrix_times_solution(dg->right_hand_side);
-        if(dg->all_parameters->use_inverse_mass_on_the_fly)
-            dg->apply_global_mass_matrix(dg->solution,mass_matrix_times_solution);
-        else
-            dg->global_mass_matrix.vmult( mass_matrix_times_solution, dg->solution);
-        //Since we normalize the energy later, don't bother scaling by 0.5
-        //Energy \f$ = 0.5 * \int u^2 d\Omega_m \f$
-        energy = dg->solution * mass_matrix_times_solution;
-        
-        return energy;
->>>>>>> 07751fc2
 }
 
 template<int dim, int nstate>
 double BurgersEnergyStability<dim, nstate>::compute_conservation(std::shared_ptr < PHiLiP::DGBase<dim, double> > &dg, const double poly_degree) const
 {
-<<<<<<< HEAD
     // Conservation \f$ =  \int 1 * u d\Omega_m \f$
     double conservation = 0.0;
     dealii::LinearAlgebra::distributed::Vector<double> mass_matrix_times_solution(dg->right_hand_side);
-    dg->global_mass_matrix.vmult( mass_matrix_times_solution, dg->solution);
-
-    const unsigned int n_dofs_cell = dg->operators->fe_collection_basis[poly_degree].dofs_per_cell;
-    const unsigned int n_quad_pts = dg->operators->volume_quadrature_collection[poly_degree].size();
-    dealii::Vector<double> ones(n_quad_pts);
-    ones = 1.0;
+    if(dg->all_parameters->use_inverse_mass_on_the_fly)
+        dg->apply_global_mass_matrix(dg->solution,mass_matrix_times_solution);
+    else
+        dg->global_mass_matrix.vmult( mass_matrix_times_solution, dg->solution);
+
+    const unsigned int n_dofs_cell = dg->fe_collection[poly_degree].dofs_per_cell;
+    const unsigned int n_quad_pts = dg->volume_quadrature_collection[poly_degree].size();
+    std::vector<double> ones(n_quad_pts, 1.0);
     //Projected vector of ones. That is, the interpolation of ones_hat to the volume nodes is 1.
-    dealii::Vector<double> ones_hat(n_dofs_cell);
+    std::vector<double> ones_hat(n_dofs_cell);
     //We have to project the vector of ones because the mass matrix has an interpolation from solution nodes built into it.
-    dg->operators->vol_projection_operator[poly_degree].vmult(ones_hat, ones);
+    OPERATOR::vol_projection_operator<dim,2*dim> vol_projection(dg->nstate, poly_degree, dg->max_grid_degree);
+    vol_projection.build_1D_volume_operator(dg->oneD_fe_collection[poly_degree], dg->oneD_quadrature_collection[poly_degree]);
+    vol_projection.matrix_vector_mult_1D(ones, ones_hat,
+                                               vol_projection.oneD_vol_operator);
 
     dealii::LinearAlgebra::distributed::Vector<double> ones_hat_global(dg->right_hand_side);
     std::vector<dealii::types::global_dof_index> dofs_indices (n_dofs_cell);
@@ -94,40 +83,6 @@
     conservation = ones_hat_global * mass_matrix_times_solution;
 
     return conservation;
-=======
-        //Conservation \f$ =  \int 1 * u d\Omega_m \f$
-        double conservation = 0.0;
-        dealii::LinearAlgebra::distributed::Vector<double> mass_matrix_times_solution(dg->right_hand_side);
-        if(dg->all_parameters->use_inverse_mass_on_the_fly)
-            dg->apply_global_mass_matrix(dg->solution,mass_matrix_times_solution);
-        else
-            dg->global_mass_matrix.vmult( mass_matrix_times_solution, dg->solution);
-
-        const unsigned int n_dofs_cell = dg->fe_collection[poly_degree].dofs_per_cell;
-        const unsigned int n_quad_pts = dg->volume_quadrature_collection[poly_degree].size();
-        std::vector<double> ones(n_quad_pts, 1.0);
-        //Projected vector of ones. That is, the interpolation of ones_hat to the volume nodes is 1.
-        std::vector<double> ones_hat(n_dofs_cell);
-        //We have to project the vector of ones because the mass matrix has an interpolation from solution nodes built into it.
-        OPERATOR::vol_projection_operator<dim,2*dim> vol_projection(dg->nstate, poly_degree, dg->max_grid_degree);
-        vol_projection.build_1D_volume_operator(dg->oneD_fe_collection[poly_degree], dg->oneD_quadrature_collection[poly_degree]);
-        vol_projection.matrix_vector_mult_1D(ones, ones_hat,
-                                                   vol_projection.oneD_vol_operator);
-
-        dealii::LinearAlgebra::distributed::Vector<double> ones_hat_global(dg->right_hand_side);
-        std::vector<dealii::types::global_dof_index> dofs_indices (n_dofs_cell);
-        for (auto cell = dg->dof_handler.begin_active(); cell!=dg->dof_handler.end(); ++cell) {
-            if (!cell->is_locally_owned()) continue;
-            cell->get_dof_indices (dofs_indices);
-            for(unsigned int idof=0;idof<n_dofs_cell; idof++){
-                ones_hat_global[dofs_indices[idof]] = ones_hat[idof];
-            }
-        }
-
-        conservation = ones_hat_global * mass_matrix_times_solution;
-
-        return conservation;
->>>>>>> 07751fc2
 }
 
 template <int dim, int nstate>
@@ -165,7 +120,6 @@
         //straight grid setup
         dealii::GridGenerator::hyper_cube(*grid, left, right, true);
         //found the periodicity in dealii doesn't work as expected in 1D so I hard coded the 1D periodic condition in DG
-<<<<<<< HEAD
 #if PHILIP_DIM==1
 #else
         std::vector<dealii::GridTools::PeriodicFacePair<typename dealii::parallel::distributed::Triangulation<PHILIP_DIM>::cell_iterator> > matched_pairs;
@@ -195,6 +149,7 @@
         std::shared_ptr< InitialConditionFunction<dim,nstate,double> > initial_condition_function = 
             InitialConditionFactory<dim,nstate,double>::create_InitialConditionFunction(&all_parameters_new);
         SetInitialCondition<dim,nstate,double>::set_initial_condition(initial_condition_function, dg, &all_parameters_new);
+
         // Create ODE solver using the factory and providing the DG object
         std::shared_ptr<ODE::ODESolverBase<dim, double>> ode_solver = ODE::ODESolverFactory<dim, double>::create_ODESolver(dg);
 
@@ -215,7 +170,7 @@
         // also the ode solver output doesn't make sense (says "iteration 1 out of 1")
         // but it works. I'll keep it for now and need to modify the output functions later to account for this.
         std::ofstream myfile ("energy_plot_burgers.gpl" , std::ios::trunc);
-             
+         
         ode_solver->current_iteration = 0;
         for (int i = 0; i < std::ceil(finalTime/dt); ++ i)
         {
@@ -257,7 +212,7 @@
             std::ofstream myfile2 ("solution_burgers.gpl" , std::ios::trunc);
              
             dealii::QGaussLobatto<dim> quad_extra(dg->max_degree+1);
-            dealii::FEValues<dim,dim> fe_values_extra(*(dg->high_order_grid->mapping_fe_field), dg->operators->fe_collection_basis[poly_degree], quad_extra, 
+            dealii::FEValues<dim,dim> fe_values_extra(*(dg->high_order_grid->mapping_fe_field), dg->fe_collection[poly_degree], quad_extra, 
                     dealii::update_values | dealii::update_JxW_values | dealii::update_quadrature_points);
             const unsigned int n_quad_pts = fe_values_extra.n_quadrature_points;
             std::array<double,nstate> soln_at_q;
@@ -276,6 +231,7 @@
                         soln_at_q[istate] += dg->solution[dofs_indices[idof]] * fe_values_extra.shape_value_component(idof, iquad, istate);
                     }
                     const dealii::Point<dim> qpoint = (fe_values_extra.quadrature_point(iquad));
+
                     std::cout << std::setprecision(16) << std::fixed;
                     myfile2<< std::fixed << std::setprecision(16) << qpoint[0] << std::fixed << std::setprecision(16) <<" " << soln_at_q[0]<< std::endl;
                 }
@@ -301,7 +257,7 @@
             // Overintegrate the error to make sure there is not integration error in the error estimate
             int overintegrate = 10;
             dealii::QGauss<dim> quad_extra(poly_degree+1+overintegrate);
-            dealii::FEValues<dim,dim> fe_values_extra(*(dg->high_order_grid->mapping_fe_field), dg->operators->fe_collection_basis[poly_degree], quad_extra, 
+            dealii::FEValues<dim,dim> fe_values_extra(*(dg->high_order_grid->mapping_fe_field), dg->fe_collection[poly_degree], quad_extra, 
                     dealii::update_values | dealii::update_JxW_values | dealii::update_quadrature_points);
             const unsigned int n_quad_pts = fe_values_extra.n_quadrature_points;
             std::array<double,nstate> soln_at_q;
@@ -392,238 +348,5 @@
 template class BurgersEnergyStability<PHILIP_DIM,PHILIP_DIM>;
 #endif
 
-=======
-#if PHILIP_DIM==1
-#else
-        std::vector<dealii::GridTools::PeriodicFacePair<typename dealii::parallel::distributed::Triangulation<PHILIP_DIM>::cell_iterator> > matched_pairs;
-                dealii::GridTools::collect_periodic_faces(*grid,0,1,0,matched_pairs);
-                if(dim >= 2)
-                dealii::GridTools::collect_periodic_faces(*grid,2,3,1,matched_pairs);
-                if(dim>=3)
-                dealii::GridTools::collect_periodic_faces(*grid,4,5,2,matched_pairs);
-                grid->add_periodicity(matched_pairs);
-#endif
-        grid->refine_global(igrid);
-        pcout << "Grid generated and refined" << std::endl;
-        //CFL number
-        const unsigned int n_global_active_cells2 = grid->n_global_active_cells();
-        double n_dofs_cfl = pow(n_global_active_cells2,dim) * pow(poly_degree+1.0, dim);
-        double delta_x = (right-left)/pow(n_dofs_cfl,(1.0/dim)); 
-        all_parameters_new.ode_solver_param.initial_time_step =  0.5*delta_x;
-        //use 0.0001 to be consisitent with Ranocha and Gassner papers
-        all_parameters_new.ode_solver_param.initial_time_step =  0.0001;
-        
-        
-             
-        //allocate dg
-        std::shared_ptr < PHiLiP::DGBase<dim, double> > dg = PHiLiP::DGFactory<dim,double>::create_discontinuous_galerkin(&all_parameters_new, poly_degree, poly_degree, grid_degree, grid);
-        pcout << "dg created" <<std::endl;
-        dg->allocate_system ();
-         
-        //initialize IC
-        InitialCondition<dim,nstate,double> initial_condition(dg, &all_parameters_new);
-        // Create ODE solver using the factory and providing the DG object
-        std::shared_ptr<ODE::ODESolverBase<dim, double>> ode_solver = ODE::ODESolverFactory<dim, double>::create_ODESolver(dg);
-
-        double finalTime = 3.0;
-
-        if (all_parameters_new.use_energy == true){//for split form get energy
-
-            double dt = all_parameters_new.ode_solver_param.initial_time_step;
-
-            //need to call ode_solver before calculating energy because mass matrix isn't allocated yet.
-            ode_solver->current_iteration = 0;
-            ode_solver->advance_solution_time(0.000001);
-            double initial_energy = compute_energy(dg);
-            double initial_conservation = compute_conservation(dg, poly_degree);
-
-            //currently the only way to calculate energy at each time-step is to advance solution by dt instead of finaltime
-            //this causes some issues with outputs (only one file is output, which is overwritten at each time step)
-            //also the ode solver output doesn't make sense (says "iteration 1 out of 1")
-            //but it works. I'll keep it for now and need to modify the output functions later to account for this.
-            std::ofstream myfile ("energy_plot_burgers.gpl" , std::ios::trunc);
-             
-            ode_solver->current_iteration = 0;
-            for (int i = 0; i < std::ceil(finalTime/dt); ++ i)
-            {
-                    ode_solver->advance_solution_time(dt);
-                    //Energy
-                    double current_energy = compute_energy(dg);
-                    current_energy /=initial_energy;
-                    std::cout << std::setprecision(16) << std::fixed;
-                    pcout << "Energy at time " << i * dt << " is " << current_energy << std::endl;
-                    myfile << i * dt << " " << std::fixed << std::setprecision(16) << current_energy << std::endl;
-                    if (current_energy*initial_energy - initial_energy >= 1.0)
-                    {
-                        pcout<<"Energy not monotonicaly decreasing"<<std::endl;
-                        return 1;
-                        break;
-                    }
-//                  if ( (current_energy*initial_energy - initial_energy >= 1.0e-11)&&(all_parameters_new.conv_num_flux_type == Parameters::AllParameters::ConvectiveNumericalFlux::entropy_cons_flux) )
-//                  {
-//                        pcout<<"Energy not conserved"<<std::endl;
-//                      return 1;
-//                      break;
-//                  }
-                    //Conservation
-                    double current_conservation = compute_conservation(dg, poly_degree);
-                    current_conservation /=initial_conservation;
-                    std::cout << std::setprecision(16) << std::fixed;
-                    pcout << "Normalized Conservation at time " << i * dt << " is " << current_conservation<< std::endl;
-                    myfile << i * dt << " " << std::fixed << std::setprecision(16) << current_conservation << std::endl;
-                    if (current_conservation*initial_conservation - initial_conservation >= 10.00)
-                    {
-                        pcout << "Not conserved" << std::endl;
-                        return 1;
-                        break;
-                    }
-            }
-            myfile.close();
-             
-            //Print to a file the final solution vs x to plot
-            std::ofstream myfile2 ("solution_burgers.gpl" , std::ios::trunc);
-             
-            dealii::QGaussLobatto<dim> quad_extra(dg->max_degree+1);
-            dealii::FEValues<dim,dim> fe_values_extra(*(dg->high_order_grid->mapping_fe_field), dg->fe_collection[poly_degree], quad_extra, 
-                    dealii::update_values | dealii::update_JxW_values | dealii::update_quadrature_points);
-            const unsigned int n_quad_pts = fe_values_extra.n_quadrature_points;
-            std::array<double,nstate> soln_at_q;
-            std::vector<dealii::types::global_dof_index> dofs_indices (fe_values_extra.dofs_per_cell);
-            for (auto cell = dg->dof_handler.begin_active(); cell!=dg->dof_handler.end(); ++cell) {
-            
-                if (!cell->is_locally_owned()) continue;
-            
-                fe_values_extra.reinit (cell);
-                cell->get_dof_indices (dofs_indices);
-            
-                for (unsigned int iquad=0; iquad<n_quad_pts; ++iquad) {
-            
-                    std::fill(soln_at_q.begin(), soln_at_q.end(), 0.0);
-                    for (unsigned int idof=0; idof<fe_values_extra.dofs_per_cell; ++idof) {
-                        const unsigned int istate = fe_values_extra.get_fe().system_to_component_index(idof).first;
-                        soln_at_q[istate] += dg->solution[dofs_indices[idof]] * fe_values_extra.shape_value_component(idof, iquad, istate);
-                    }
-                    const dealii::Point<dim> qpoint = (fe_values_extra.quadrature_point(iquad));
-                std::cout << std::setprecision(16) << std::fixed;
-                myfile2<< std::fixed << std::setprecision(16) << qpoint[0] << std::fixed << std::setprecision(16) <<" " << soln_at_q[0]<< std::endl;
-                }
-            
-            }
-             
-            myfile2.close();
-        }//end of energy
-        else{//do OOA
-            finalTime = 0.001;//This is sufficient for verification
-
-            ode_solver->current_iteration = 0;
-
-            ode_solver->advance_solution_time(finalTime);
-            const unsigned int n_global_active_cells = grid->n_global_active_cells();
-            const unsigned int n_dofs = dg->dof_handler.n_dofs();
-            pcout << "Dimension: " << dim
-                 << "\t Polynomial degree p: " << poly_degree
-                 << std::endl
-                 << "Grid number: " << igrid+1 << "/" << n_grids
-                 << ". Number of active cells: " << n_global_active_cells
-                 << ". Number of degrees of freedom: " << n_dofs
-                 << std::endl;
-
-            // Overintegrate the error to make sure there is not integration error in the error estimate
-            int overintegrate = 10;
-            dealii::QGauss<dim> quad_extra(poly_degree+1+overintegrate);
-            dealii::FEValues<dim,dim> fe_values_extra(*(dg->high_order_grid->mapping_fe_field), dg->fe_collection[poly_degree], quad_extra, 
-                    dealii::update_values | dealii::update_JxW_values | dealii::update_quadrature_points);
-            const unsigned int n_quad_pts = fe_values_extra.n_quadrature_points;
-            std::array<double,nstate> soln_at_q;
-
-            double l2error = 0.0;
-
-            // Integrate solution error and output error
-            const double pi = atan(1)*4.0;
-            std::vector<dealii::types::global_dof_index> dofs_indices (fe_values_extra.dofs_per_cell);
-            for (auto cell = dg->dof_handler.begin_active(); cell!=dg->dof_handler.end(); ++cell) {
-
-                if (!cell->is_locally_owned()) continue;
-
-                fe_values_extra.reinit (cell);
-                cell->get_dof_indices (dofs_indices);
-
-                for (unsigned int iquad=0; iquad<n_quad_pts; ++iquad) {
-
-                    std::fill(soln_at_q.begin(), soln_at_q.end(), 0.0);
-                    for (unsigned int idof=0; idof<fe_values_extra.dofs_per_cell; ++idof) {
-                        const unsigned int istate = fe_values_extra.get_fe().system_to_component_index(idof).first;
-                        soln_at_q[istate] += dg->solution[dofs_indices[idof]] * fe_values_extra.shape_value_component(idof, iquad, istate);
-                    }
-
-                    for (int istate=0; istate<nstate; ++istate) {
-                    const dealii::Point<dim> qpoint = (fe_values_extra.quadrature_point(iquad));
-                    double uexact=0.0;
-                    for(int idim=0; idim<dim; idim++){
-                        uexact += cos(pi*(qpoint[idim]-finalTime));//for grid 1-3
-                    }
-                        l2error += pow(soln_at_q[istate] - uexact, 2) * fe_values_extra.JxW(iquad);
-                    }
-                }
-
-            }
-            const double l2error_mpi_sum = std::sqrt(dealii::Utilities::MPI::sum(l2error, mpi_communicator));
-
-            // Convergence table
-            const double dx = 1.0/pow(n_dofs,(1.0/dim));
-            grid_size[igrid] = dx;
-            soln_error[igrid] = l2error_mpi_sum;
-
-            convergence_table.add_value("p", poly_degree);
-            convergence_table.add_value("cells", n_global_active_cells);
-            convergence_table.add_value("DoFs", n_dofs);
-            convergence_table.add_value("dx", dx);
-            convergence_table.add_value("soln_L2_error", l2error_mpi_sum);
-
-            pcout << " Grid size h: " << dx 
-                 << " L2-soln_error: " << l2error_mpi_sum
-                 << " Residual: " << ode_solver->residual_norm
-                 << std::endl;
-
-            if (igrid > igrid_start) {
-                const double slope_soln_err = log(soln_error[igrid]/soln_error[igrid-1])
-                                      / log(grid_size[igrid]/grid_size[igrid-1]);
-                pcout << "From grid " << igrid
-                     << "  to grid " << igrid+1
-                     << "  dimension: " << dim
-                     << "  polynomial degree p: " << poly_degree
-                     << std::endl
-                     << "  solution_error1 " << soln_error[igrid-1]
-                     << "  solution_error2 " << soln_error[igrid]
-                     << "  slope " << slope_soln_err
-                     << std::endl;
-                if(igrid == n_grids-1){
-                    if(std::abs(slope_soln_err-(poly_degree+1))>0.05){
-                        return 1;
-                    }
-                }
-            }
-        
-
-    
-            pcout << " ********************************************"
-                << std::endl
-                << " Convergence rates for p = " << poly_degree
-                << std::endl
-                << " ********************************************"
-                << std::endl;
-            convergence_table.evaluate_convergence_rates("soln_L2_error", "cells", dealii::ConvergenceTable::reduction_rate_log2, dim);
-            convergence_table.set_scientific("dx", true);
-            convergence_table.set_scientific("soln_L2_error", true);
-            if (pcout.is_active()) convergence_table.write_text(pcout.get_stream());
-        }//end of OOA
-    
-    }//end of grid loop
-        
-
-    return 0; //if got to here means passed the test, otherwise would've failed earlier
-}
-template class BurgersEnergyStability<PHILIP_DIM,PHILIP_DIM>;
->>>>>>> 07751fc2
 } // Tests namespace
-} // PHiLiP namespace
+} // PHiLiP namespace