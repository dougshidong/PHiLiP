--- conflicted
+++ resolved
@@ -45,19 +45,11 @@
     const std::vector<dealii::types::global_dof_index>     &metric_dof_indices,
     const unsigned int                                     poly_degree,
     const unsigned int                                     grid_degree,
-<<<<<<< HEAD
     OPERATOR::basis_functions<dim,2*dim,real>              &soln_basis,
     OPERATOR::basis_functions<dim,2*dim,real>              &flux_basis,
     OPERATOR::local_basis_stiffness<dim,2*dim,real>        &flux_basis_stiffness,
     OPERATOR::vol_projection_operator<dim,2*dim,real>      &soln_basis_projection_oper_int,
     OPERATOR::vol_projection_operator<dim,2*dim,real>      &soln_basis_projection_oper_ext,
-=======
-    OPERATOR::basis_functions<dim,2*dim>                   &soln_basis,
-    OPERATOR::basis_functions<dim,2*dim>                   &flux_basis,
-    OPERATOR::local_basis_stiffness<dim,2*dim>             &flux_basis_stiffness,
-    OPERATOR::vol_projection_operator<dim,2*dim>           &soln_basis_projection_oper_int,
-    OPERATOR::vol_projection_operator<dim,2*dim>           &soln_basis_projection_oper_ext,
->>>>>>> f3605e9e
     OPERATOR::metric_operators<real,dim,2*dim>             &metric_oper,
     OPERATOR::mapping_shape_functions<dim,2*dim,real>      &mapping_basis,
     std::array<std::vector<real>,dim>                      &mapping_support_points,
@@ -185,19 +177,11 @@
     const std::vector<dealii::types::global_dof_index>     &/*metric_dof_indices*/,
     const unsigned int                                     poly_degree,
     const unsigned int                                     /*grid_degree*/,
-<<<<<<< HEAD
     OPERATOR::basis_functions<dim,2*dim,real>              &soln_basis,
     OPERATOR::basis_functions<dim,2*dim,real>              &flux_basis,
     OPERATOR::local_basis_stiffness<dim,2*dim,real>        &/*flux_basis_stiffness*/,
     OPERATOR::vol_projection_operator<dim,2*dim,real>      &soln_basis_projection_oper_int,
     OPERATOR::vol_projection_operator<dim,2*dim,real>      &/*soln_basis_projection_oper_ext*/,
-=======
-    OPERATOR::basis_functions<dim,2*dim>                   &soln_basis,
-    OPERATOR::basis_functions<dim,2*dim>                   &flux_basis,
-    OPERATOR::local_basis_stiffness<dim,2*dim>             &/*flux_basis_stiffness*/,
-    OPERATOR::vol_projection_operator<dim,2*dim>           &soln_basis_projection_oper_int,
-    OPERATOR::vol_projection_operator<dim,2*dim>           &/*soln_basis_projection_oper_ext*/,
->>>>>>> f3605e9e
     OPERATOR::metric_operators<real,dim,2*dim>             &metric_oper,
     OPERATOR::mapping_shape_functions<dim,2*dim,real>      &mapping_basis,
     std::array<std::vector<real>,dim>                      &mapping_support_points,
@@ -252,13 +236,8 @@
 
 template <int dim, int nstate, typename real, typename MeshType>
 void DGStrong<dim,nstate,real,MeshType>::assemble_face_term_and_build_operators(
-<<<<<<< HEAD
-    typename dealii::DoFHandler<dim>::active_cell_iterator /*cell*/,
-    typename dealii::DoFHandler<dim>::active_cell_iterator /*neighbor_cell*/,
-=======
     typename dealii::DoFHandler<dim>::active_cell_iterator cell,
     typename dealii::DoFHandler<dim>::active_cell_iterator neighbor_cell,
->>>>>>> f3605e9e
     const dealii::types::global_dof_index                  current_cell_index,
     const dealii::types::global_dof_index                  neighbor_cell_index,
     const unsigned int                                     iface,
@@ -272,7 +251,6 @@
     const unsigned int                                     poly_degree_ext,
     const unsigned int                                     /*grid_degree_int*/,
     const unsigned int                                     grid_degree_ext,
-<<<<<<< HEAD
     OPERATOR::basis_functions<dim,2*dim,real>                   &soln_basis_int,
     OPERATOR::basis_functions<dim,2*dim,real>                   &soln_basis_ext,
     OPERATOR::basis_functions<dim,2*dim,real>                   &flux_basis_int,
@@ -280,15 +258,6 @@
     OPERATOR::local_basis_stiffness<dim,2*dim,real>             &flux_basis_stiffness,
     OPERATOR::vol_projection_operator<dim,2*dim,real>           &soln_basis_projection_oper_int,
     OPERATOR::vol_projection_operator<dim,2*dim,real>           &soln_basis_projection_oper_ext,
-=======
-    OPERATOR::basis_functions<dim,2*dim>                   &soln_basis_int,
-    OPERATOR::basis_functions<dim,2*dim>                   &soln_basis_ext,
-    OPERATOR::basis_functions<dim,2*dim>                   &flux_basis_int,
-    OPERATOR::basis_functions<dim,2*dim>                   &flux_basis_ext,
-    OPERATOR::local_basis_stiffness<dim,2*dim>             &flux_basis_stiffness,
-    OPERATOR::vol_projection_operator<dim,2*dim>           &soln_basis_projection_oper_int,
-    OPERATOR::vol_projection_operator<dim,2*dim>           &soln_basis_projection_oper_ext,
->>>>>>> f3605e9e
     OPERATOR::metric_operators<real,dim,2*dim>             &metric_oper_int,
     OPERATOR::metric_operators<real,dim,2*dim>             &metric_oper_ext,
     OPERATOR::mapping_shape_functions<dim,2*dim,real>           &mapping_basis,
@@ -412,7 +381,6 @@
     const unsigned int                                     poly_degree_ext,
     const unsigned int                                     grid_degree_int,
     const unsigned int                                     grid_degree_ext,
-<<<<<<< HEAD
     OPERATOR::basis_functions<dim,2*dim,real>                   &soln_basis_int,
     OPERATOR::basis_functions<dim,2*dim,real>                   &soln_basis_ext,
     OPERATOR::basis_functions<dim,2*dim,real>                   &flux_basis_int,
@@ -420,15 +388,6 @@
     OPERATOR::local_basis_stiffness<dim,2*dim,real>             &flux_basis_stiffness,
     OPERATOR::vol_projection_operator<dim,2*dim,real>           &soln_basis_projection_oper_int,
     OPERATOR::vol_projection_operator<dim,2*dim,real>           &soln_basis_projection_oper_ext,
-=======
-    OPERATOR::basis_functions<dim,2*dim>                   &soln_basis_int,
-    OPERATOR::basis_functions<dim,2*dim>                   &soln_basis_ext,
-    OPERATOR::basis_functions<dim,2*dim>                   &flux_basis_int,
-    OPERATOR::basis_functions<dim,2*dim>                   &flux_basis_ext,
-    OPERATOR::local_basis_stiffness<dim,2*dim>             &flux_basis_stiffness,
-    OPERATOR::vol_projection_operator<dim,2*dim>           &soln_basis_projection_oper_int,
-    OPERATOR::vol_projection_operator<dim,2*dim>           &soln_basis_projection_oper_ext,
->>>>>>> f3605e9e
     OPERATOR::metric_operators<real,dim,2*dim>             &metric_oper_int,
     OPERATOR::metric_operators<real,dim,2*dim>             &metric_oper_ext,
     OPERATOR::mapping_shape_functions<dim,2*dim,real>           &mapping_basis,
@@ -520,7 +479,6 @@
          
         dealii::hp::FEValues<dim,dim>        fe_values_collection_volume_lagrange (mapping_collection, this->fe_collection_lagrange, this->volume_quadrature_collection, this->volume_update_flags);
 
-<<<<<<< HEAD
         OPERATOR::basis_functions<dim,2*dim,real> soln_basis_int(1, this->max_degree, this->max_grid_degree); 
         OPERATOR::basis_functions<dim,2*dim,real> soln_basis_ext(1, this->max_degree, this->max_grid_degree); 
         OPERATOR::basis_functions<dim,2*dim,real> flux_basis_int(1, this->max_degree, this->max_grid_degree); 
@@ -529,16 +487,6 @@
         OPERATOR::mapping_shape_functions<dim,2*dim,real> mapping_basis(1, this->max_grid_degree, this->max_grid_degree);
         OPERATOR::vol_projection_operator<dim,2*dim,real> soln_basis_projection_oper_int(1, this->max_degree, this->max_grid_degree); 
         OPERATOR::vol_projection_operator<dim,2*dim,real> soln_basis_projection_oper_ext(1, this->max_degree, this->max_grid_degree); 
-=======
-        OPERATOR::basis_functions<dim,2*dim> soln_basis_int(1, this->max_degree, this->max_grid_degree); 
-        OPERATOR::basis_functions<dim,2*dim> soln_basis_ext(1, this->max_degree, this->max_grid_degree); 
-        OPERATOR::basis_functions<dim,2*dim> flux_basis_int(1, this->max_degree, this->max_grid_degree); 
-        OPERATOR::basis_functions<dim,2*dim> flux_basis_ext(1, this->max_degree, this->max_grid_degree); 
-        OPERATOR::local_basis_stiffness<dim,2*dim> flux_basis_stiffness(1, this->max_degree, this->max_grid_degree); 
-        OPERATOR::mapping_shape_functions<dim,2*dim> mapping_basis(1, this->max_grid_degree, this->max_grid_degree);
-        OPERATOR::vol_projection_operator<dim,2*dim> soln_basis_projection_oper_int(1, this->max_degree, this->max_grid_degree); 
-        OPERATOR::vol_projection_operator<dim,2*dim> soln_basis_projection_oper_ext(1, this->max_degree, this->max_grid_degree); 
->>>>>>> f3605e9e
          
         this->reinit_operators_for_cell_residual_loop(
             this->max_degree, this->max_degree, this->max_grid_degree, 
@@ -1013,17 +961,10 @@
     const dealii::types::global_dof_index                  current_cell_index,
     const std::vector<dealii::types::global_dof_index>     &cell_dofs_indices,
     const unsigned int                                     poly_degree,
-<<<<<<< HEAD
     OPERATOR::basis_functions<dim,2*dim,real>                   &soln_basis,
     OPERATOR::basis_functions<dim,2*dim,real>                   &flux_basis,
     OPERATOR::local_basis_stiffness<dim,2*dim,real>             &flux_basis_stiffness,
     OPERATOR::vol_projection_operator<dim,2*dim,real>           &soln_basis_projection_oper,
-=======
-    OPERATOR::basis_functions<dim,2*dim>                   &soln_basis,
-    OPERATOR::basis_functions<dim,2*dim>                   &flux_basis,
-    OPERATOR::local_basis_stiffness<dim,2*dim>             &flux_basis_stiffness,
-    OPERATOR::vol_projection_operator<dim,2*dim>           &soln_basis_projection_oper,
->>>>>>> f3605e9e
     OPERATOR::metric_operators<real,dim,2*dim>             &metric_oper,
     dealii::Vector<real>                                   &local_rhs_int_cell)
 {
@@ -1056,17 +997,12 @@
         for(int idim=0; idim<dim; idim++){
             if(ishape == 0){
                 aux_soln_coeff[istate][idim].resize(n_shape_fns);
-<<<<<<< HEAD
             if(this->use_auxiliary_eq){
                 aux_soln_coeff[istate][idim][ishape] = DGBase<dim,real,MeshType>::auxiliary_solution[idim](cell_dofs_indices[idof]);
-=======
-            }
-            if(this->use_auxiliary_eq){
-                aux_soln_coeff[istate][idim][ishape] = this->auxiliary_solution[idim](cell_dofs_indices[idof]);
->>>>>>> f3605e9e
             }
             else{
                 aux_soln_coeff[istate][idim][ishape] = 0.0;
+            }
             }
         }
     }
@@ -1139,10 +1075,10 @@
         // -- Constructor for tensor product polynomials based on Polynomials::Legendre interpolation. 
         dealii::FE_DGQLegendre<1,1> legendre_poly_1D(poly_degree);
         // -- Projection operator for legendre basis
-        OPERATOR::vol_projection_operator<dim,2*dim> legendre_soln_basis_projection_oper(1, poly_degree, this->max_grid_degree);
+        OPERATOR::vol_projection_operator<dim,2*dim,real> legendre_soln_basis_projection_oper(1, poly_degree, this->max_grid_degree);
         legendre_soln_basis_projection_oper.build_1D_volume_operator(legendre_poly_1D, this->oneD_quadrature_collection[poly_degree]);
         // -- Legendre basis functions 
-        OPERATOR::basis_functions<dim,2*dim> legendre_soln_basis(1, poly_degree, this->max_grid_degree);
+        OPERATOR::vol_projection_operator<dim,2*dim,real> legendre_soln_basis(1, poly_degree, this->max_grid_degree);
         legendre_soln_basis.build_1D_volume_operator(legendre_poly_1D, this->oneD_quadrature_collection[poly_degree]);
         for(int istate=0; istate<nstate; istate++){
             //==================================================
@@ -1610,15 +1546,9 @@
     const unsigned int poly_degree, 
     const real penalty,
     const std::vector<dealii::types::global_dof_index> &dof_indices,
-<<<<<<< HEAD
     OPERATOR::basis_functions<dim,2*dim,real> &soln_basis,
     OPERATOR::basis_functions<dim,2*dim,real> &flux_basis,
     OPERATOR::vol_projection_operator<dim,2*dim,real> &soln_basis_projection_oper,
-=======
-    OPERATOR::basis_functions<dim,2*dim> &soln_basis,
-    OPERATOR::basis_functions<dim,2*dim> &flux_basis,
-    OPERATOR::vol_projection_operator<dim,2*dim> &soln_basis_projection_oper,
->>>>>>> f3605e9e
     OPERATOR::metric_operators<real,dim,2*dim> &metric_oper,
     dealii::Vector<real> &local_rhs_cell)
 {
@@ -1662,11 +1592,7 @@
             }
             //solve
             if(this->use_auxiliary_eq){
-<<<<<<< HEAD
                 aux_soln_coeff[istate][idim][ishape] = DGBase<dim,real,MeshType>::auxiliary_solution[idim](dof_indices[idof]);
-=======
-                aux_soln_coeff[istate][idim][ishape] = this->auxiliary_solution[idim](dof_indices[idof]);
->>>>>>> f3605e9e
             }
             else{
                 aux_soln_coeff[istate][idim][ishape] = 0.0;
@@ -1796,10 +1722,10 @@
         // -- Constructor for tensor product polynomials based on Polynomials::Legendre interpolation. 
         dealii::FE_DGQLegendre<1,1> legendre_poly_1D(poly_degree);
         // -- Projection operator for legendre basis
-        OPERATOR::vol_projection_operator<dim,2*dim> legendre_soln_basis_projection_oper(1, poly_degree, this->max_grid_degree);
+        OPERATOR::vol_projection_operator<dim,2*dim,real> legendre_soln_basis_projection_oper(1, poly_degree, this->max_grid_degree);
         legendre_soln_basis_projection_oper.build_1D_volume_operator(legendre_poly_1D, this->oneD_quadrature_collection[poly_degree]);
         // -- Legendre basis functions 
-        OPERATOR::basis_functions<dim,2*dim> legendre_soln_basis(1, poly_degree, this->max_grid_degree);
+        OPERATOR::basis_functions<dim,2*dim,real> legendre_soln_basis(1, poly_degree, this->max_grid_degree);
         legendre_soln_basis.build_1D_volume_operator(legendre_poly_1D, this->oneD_quadrature_collection[poly_degree]);
         legendre_soln_basis.build_1D_surface_operator(legendre_poly_1D, this->oneD_face_quadrature);
         for(int istate=0; istate<nstate; istate++){
@@ -2006,13 +1932,9 @@
     // Since we are computing a dot product with the unit reference normal,
     // we exploit the fact that the unit reference normal has a value of 0 in all reference directions except
     // the outward reference normal dircetion.
-<<<<<<< HEAD
-    const dealii::Tensor<1,dim,double> unit_ref_normal_int = dealii::GeometryInfo<dim>::unit_normal_vector[iface];
-=======
     //const dealii::Tensor<1,dim,double> unit_ref_normal_int = dealii::GeometryInfo<dim>::unit_normal_vector[iface];
     const dealii::Tensor<1,dim,double> unit_ref_normal_int =(face_orientation) ?  dealii::GeometryInfo<dim>::unit_normal_vector[iface] : dealii::GeometryInfo<dim>::unit_normal_vector[iface];
 
->>>>>>> f3605e9e
     const int dim_not_zero = iface / 2;//reference direction of face integer division
 
     std::array<std::vector<real>,nstate> conv_int_vol_ref_flux_interp_to_face_dot_ref_normal;
@@ -2027,12 +1949,8 @@
 
         //interpolate reference volume convective flux to the facet, and apply unit reference normal as scaled by 1.0 or -1.0
         if(!this->all_parameters->use_split_form && !this->all_parameters->use_curvilinear_split_form){
-<<<<<<< HEAD
-            flux_basis.matrix_vector_mult_surface_1D(iface, 
-=======
             flux_basis.matrix_vector_mult_surface_1D(face_orientation, 
                                                      iface, n_quad_pts_1D,
->>>>>>> f3605e9e
                                                      conv_ref_flux_at_vol_q[istate][dim_not_zero],
                                                      conv_int_vol_ref_flux_interp_to_face_dot_ref_normal[istate],
                                                      flux_basis.oneD_surf_operator,//the flux basis interpolates from the flux nodes
@@ -2076,10 +1994,7 @@
     //project it onto the solution basis functions and interpolate it
     std::array<std::vector<real>,nstate> projected_entropy_var_vol;
     std::array<std::vector<real>,nstate> projected_entropy_var_surf;
-<<<<<<< HEAD
-=======
         //Dissipative surface numerical flux.
->>>>>>> f3605e9e
     for(int istate=0; istate<nstate; istate++){
         // allocate
         projected_entropy_var_vol[istate].resize(n_quad_pts_vol);
@@ -2093,12 +2008,8 @@
         soln_basis.matrix_vector_mult_1D(entropy_var_coeff,
                                          projected_entropy_var_vol[istate],
                                          soln_basis.oneD_vol_operator);
-<<<<<<< HEAD
-        soln_basis.matrix_vector_mult_surface_1D(iface,
-=======
         soln_basis.matrix_vector_mult_surface_1D(face_orientation, 
                                                  iface, n_quad_pts_1D,
->>>>>>> f3605e9e
                                                  entropy_var_coeff, 
                                                  projected_entropy_var_surf[istate],
                                                  soln_basis.oneD_surf_operator,
@@ -2248,7 +2159,6 @@
         const double face_Jac_norm_scaled = unit_phys_normal_int.norm();
         unit_phys_normal_int /= face_Jac_norm_scaled;//normalize it. 
 
-<<<<<<< HEAD
         //get the projected entropy variables, soln, and 
         //auxiliary solution on the surface point.
         std::array<real,nstate> entropy_var_face_int;
@@ -2270,7 +2180,8 @@
         if(!this->all_parameters->use_split_form && !this->all_parameters->use_curvilinear_split_form){
             for(int istate=0; istate<nstate; istate++){
                 soln_state_int[istate] = soln_at_surf_q[istate][iquad];
-=======
+            }
+        }
         std::array<real,nstate> soln_state;
         std::array<dealii::Tensor<1,dim,real>,nstate> aux_soln_state;
         std::array<real,nstate> filtered_soln_state;
@@ -2281,7 +2192,6 @@
             for(int idim=0; idim<dim; idim++){
                 aux_soln_state[istate][idim] = aux_soln_at_surf_q[istate][idim][iquad];
                 if(this->do_compute_filtered_solution) filtered_aux_soln_state[istate][idim] = legendre_aux_soln_at_surf_q[istate][idim][iquad];
->>>>>>> f3605e9e
             }
         }
 
@@ -2291,15 +2201,11 @@
         for(int idim=0; idim<dim; idim++){
             surf_flux_node[idim] = metric_oper.flux_nodes_surf[iface][idim][iquad];
         }
-<<<<<<< HEAD
         //I am not sure if BC should be from solution interpolated to face
         //or solution from the projected entropy variables.
         //Now, it uses projected entropy variables for NSFR, and solution
         //interpolated to face for conservative DG.
         this->pde_physics_double->boundary_face_values (boundary_id, surf_flux_node, unit_phys_normal_int, soln_state_int, aux_soln_state_int, soln_boundary, grad_soln_boundary);
-=======
-        this->pde_physics_double->boundary_face_values (boundary_id, surf_flux_node, unit_phys_normal_int, soln_state, aux_soln_state, filtered_soln_state, filtered_aux_soln_state, soln_boundary, grad_soln_boundary);
->>>>>>> f3605e9e
         
         // Convective numerical flux.
         std::array<real,nstate> conv_num_flux_dot_n_at_q;
@@ -2311,17 +2217,11 @@
         diss_auxi_num_flux_dot_n_at_q = this->diss_num_flux_double->evaluate_auxiliary_flux(
             current_cell_index, current_cell_index,
             0.0, 0.0,
-<<<<<<< HEAD
-            soln_interp_to_face_int, soln_boundary,
-            aux_soln_state_int, grad_soln_boundary,
-            unit_phys_normal_int, penalty, true);
-=======
             soln_state, soln_boundary,
             aux_soln_state, grad_soln_boundary,
             filtered_soln_state, soln_boundary,
             filtered_aux_soln_state, grad_soln_boundary,
             unit_phys_normal_int, penalty, true, boundary_id);
->>>>>>> f3605e9e
 
         for(int istate=0; istate<nstate; istate++){
             // allocate
@@ -2342,12 +2242,8 @@
         //Convective flux on the facet
         if(this->all_parameters->use_split_form || this->all_parameters->use_curvilinear_split_form){
             std::vector<real> ones_surf(n_face_quad_pts, 1.0);
-<<<<<<< HEAD
-            soln_basis.inner_product_surface_1D(iface, 
-=======
             soln_basis.inner_product_surface_1D(face_orientation, 
                                                 iface, n_quad_pts_1D,
->>>>>>> f3605e9e
                                                 surf_vol_ref_2pt_flux_interp_surf[istate], 
                                                 ones_surf, rhs, 
                                                 soln_basis.oneD_surf_operator, 
@@ -2360,38 +2256,26 @@
                                             true, -1.0);
         }
         else{
-<<<<<<< HEAD
-            soln_basis.inner_product_surface_1D(iface, conv_int_vol_ref_flux_interp_to_face_dot_ref_normal[istate], 
-=======
             soln_basis.inner_product_surface_1D(face_orientation, 
                                                 iface, n_quad_pts_1D,
                                                 conv_int_vol_ref_flux_interp_to_face_dot_ref_normal[istate], 
->>>>>>> f3605e9e
                                                 face_quad_weights, rhs, 
                                                 soln_basis.oneD_surf_operator, 
                                                 soln_basis.oneD_vol_operator,
                                                 false, 1.0);//adding=false, scaled by factor=-1.0 bc subtract it
         }
         //Convective surface nnumerical flux.
-<<<<<<< HEAD
-        soln_basis.inner_product_surface_1D(iface, conv_flux_dot_normal[istate], 
-=======
         soln_basis.inner_product_surface_1D(face_orientation, 
                                             iface, n_quad_pts_1D,
                                             conv_flux_dot_normal[istate], 
->>>>>>> f3605e9e
                                             face_quad_weights, rhs, 
                                             soln_basis.oneD_surf_operator, 
                                             soln_basis.oneD_vol_operator,
                                             true, -1.0);//adding=true, scaled by factor=-1.0 bc subtract it
         //Dissipative surface numerical flux.
-<<<<<<< HEAD
-        soln_basis.inner_product_surface_1D(iface, diss_flux_dot_normal_diff[istate], 
-=======
         soln_basis.inner_product_surface_1D(face_orientation, 
                                             iface, n_quad_pts_1D,
                                             diss_flux_dot_normal_diff[istate], 
->>>>>>> f3605e9e
                                             face_quad_weights, rhs, 
                                             soln_basis.oneD_surf_operator, 
                                             soln_basis.oneD_vol_operator,
@@ -2416,21 +2300,12 @@
     const real penalty,
     const std::vector<dealii::types::global_dof_index> &dof_indices_int,
     const std::vector<dealii::types::global_dof_index> &dof_indices_ext,
-<<<<<<< HEAD
     OPERATOR::basis_functions<dim,2*dim,real>               &soln_basis_int,
     OPERATOR::basis_functions<dim,2*dim,real>               &soln_basis_ext,
     OPERATOR::basis_functions<dim,2*dim,real>               &flux_basis_int,
     OPERATOR::basis_functions<dim,2*dim,real>               &flux_basis_ext,
     OPERATOR::vol_projection_operator<dim,2*dim,real>       &soln_basis_projection_oper_int,
     OPERATOR::vol_projection_operator<dim,2*dim,real>       &soln_basis_projection_oper_ext,
-=======
-    OPERATOR::basis_functions<dim,2*dim>               &soln_basis_int,
-    OPERATOR::basis_functions<dim,2*dim>               &soln_basis_ext,
-    OPERATOR::basis_functions<dim,2*dim>               &flux_basis_int,
-    OPERATOR::basis_functions<dim,2*dim>               &flux_basis_ext,
-    OPERATOR::vol_projection_operator<dim,2*dim>       &soln_basis_projection_oper_int,
-    OPERATOR::vol_projection_operator<dim,2*dim>       &soln_basis_projection_oper_ext,
->>>>>>> f3605e9e
     OPERATOR::metric_operators<real,dim,2*dim>         &metric_oper_int,
     OPERATOR::metric_operators<real,dim,2*dim>         &metric_oper_ext,
     dealii::Vector<real>                               &local_rhs_int_cell,
@@ -2475,11 +2350,7 @@
                 aux_soln_coeff_int[istate][idim].resize(n_shape_fns_int);
             }
             if(this->use_auxiliary_eq){
-<<<<<<< HEAD
                 aux_soln_coeff_int[istate][idim][ishape] = DGBase<dim,real,MeshType>::auxiliary_solution[idim](dof_indices_int[idof]);
-=======
-                aux_soln_coeff_int[istate][idim][ishape] = this->auxiliary_solution[idim](dof_indices_int[idof]);
->>>>>>> f3605e9e
             }
             else{
                 aux_soln_coeff_int[istate][idim][ishape] = 0.0;
@@ -2502,11 +2373,7 @@
                 aux_soln_coeff_ext[istate][idim].resize(n_shape_fns_ext);
             }
             if(this->use_auxiliary_eq){
-<<<<<<< HEAD
                 aux_soln_coeff_ext[istate][idim][ishape] = DGBase<dim,real,MeshType>::auxiliary_solution[idim](dof_indices_ext[idof]);
-=======
-                aux_soln_coeff_ext[istate][idim][ishape] = this->auxiliary_solution[idim](dof_indices_ext[idof]);
->>>>>>> f3605e9e
             }
             else{
                 aux_soln_coeff_ext[istate][idim][ishape] = 0.0;
@@ -2720,15 +2587,15 @@
         dealii::FE_DGQLegendre<1,1> legendre_poly_1D_int(poly_degree_int);
         dealii::FE_DGQLegendre<1,1> legendre_poly_1D_ext(poly_degree_ext);
         // -- Projection operator for legendre basis
-        OPERATOR::vol_projection_operator<dim,2*dim> legendre_soln_basis_projection_oper_int(1, poly_degree_int, this->max_grid_degree);
+        OPERATOR::vol_projection_operator<dim,2*dim,real> legendre_soln_basis_projection_oper_int(1, poly_degree_int, this->max_grid_degree);
         legendre_soln_basis_projection_oper_int.build_1D_volume_operator(legendre_poly_1D_int, this->oneD_quadrature_collection[poly_degree_int]);
-        OPERATOR::vol_projection_operator<dim,2*dim> legendre_soln_basis_projection_oper_ext(1, poly_degree_ext, this->max_grid_degree);
+        OPERATOR::vol_projection_operator<dim,2*dim,real> legendre_soln_basis_projection_oper_ext(1, poly_degree_ext, this->max_grid_degree);
         legendre_soln_basis_projection_oper_ext.build_1D_volume_operator(legendre_poly_1D_ext, this->oneD_quadrature_collection[poly_degree_ext]);
         // -- Legendre basis functions 
-        OPERATOR::basis_functions<dim,2*dim> legendre_soln_basis_int(1, poly_degree_int, this->max_grid_degree);
+        OPERATOR::basis_functions<dim,2*dim,real> legendre_soln_basis_int(1, poly_degree_int, this->max_grid_degree);
         legendre_soln_basis_int.build_1D_volume_operator(legendre_poly_1D_int, this->oneD_quadrature_collection[poly_degree_int]);
         legendre_soln_basis_int.build_1D_surface_operator(legendre_poly_1D_int, this->oneD_face_quadrature);
-        OPERATOR::basis_functions<dim,2*dim> legendre_soln_basis_ext(1, poly_degree_ext, this->max_grid_degree);
+        OPERATOR::basis_functions<dim,2*dim,real> legendre_soln_basis_ext(1, poly_degree_ext, this->max_grid_degree);
         legendre_soln_basis_ext.build_1D_volume_operator(legendre_poly_1D_ext, this->oneD_quadrature_collection[poly_degree_ext]);
         legendre_soln_basis_ext.build_1D_surface_operator(legendre_poly_1D_ext, this->oneD_face_quadrature);
         for(int istate=0; istate<nstate; istate++){
@@ -3096,14 +2963,8 @@
     // Since we are computing a dot product with the unit reference normal,
     // we exploit the fact that the unit reference normal has a value of 0 in all reference directions except
     // the outward reference normal dircetion.
-<<<<<<< HEAD
     const dealii::Tensor<1,dim,double> unit_ref_normal_int = dealii::GeometryInfo<dim>::unit_normal_vector[iface];
     const dealii::Tensor<1,dim,double> unit_ref_normal_ext = dealii::GeometryInfo<dim>::unit_normal_vector[neighbor_iface];
-=======
-   const dealii::Tensor<1,dim,double> unit_ref_normal_int = dealii::GeometryInfo<dim>::unit_normal_vector[iface];
-   const dealii::Tensor<1,dim,double> unit_ref_normal_ext = dealii::GeometryInfo<dim>::unit_normal_vector[neighbor_iface];
-    
->>>>>>> f3605e9e
     // Extract the reference direction that is outward facing on the facet.
     const int dim_not_zero_int = iface / 2;//reference direction of face integer division
     const int dim_not_zero_ext = neighbor_iface / 2;//reference direction of face integer division
@@ -3124,23 +2985,15 @@
         
         // interpolate reference volume convective flux to the facet, and apply unit reference normal as scaled by 1.0 or -1.0
         if(!this->all_parameters->use_split_form && !this->all_parameters->use_curvilinear_split_form){
-<<<<<<< HEAD
-            flux_basis_int.matrix_vector_mult_surface_1D(iface, 
-=======
             flux_basis_int.matrix_vector_mult_surface_1D(face_orientation_int, 
                                                          iface, n_quad_pts_1D_int,
->>>>>>> f3605e9e
                                                          conv_ref_flux_at_vol_q_int[istate][dim_not_zero_int],
                                                          conv_int_vol_ref_flux_interp_to_face_dot_ref_normal[istate],
                                                          flux_basis_int.oneD_surf_operator,//the flux basis interpolates from the flux nodes
                                                          flux_basis_int.oneD_vol_operator,
                                                          false, unit_ref_normal_int[dim_not_zero_int]);//don't add to previous value, scale by unit_normal int
-<<<<<<< HEAD
-            flux_basis_ext.matrix_vector_mult_surface_1D(neighbor_iface, 
-=======
             flux_basis_ext.matrix_vector_mult_surface_1D(face_orientation_ext, 
                                                          neighbor_iface, n_quad_pts_1D_ext,
->>>>>>> f3605e9e
                                                          conv_ref_flux_at_vol_q_ext[istate][dim_not_zero_ext],
                                                          conv_ext_vol_ref_flux_interp_to_face_dot_ref_normal[istate],
                                                          flux_basis_ext.oneD_surf_operator,
@@ -3149,23 +3002,15 @@
         }
 
         // interpolate reference volume dissipative flux to the facet, and apply unit reference normal as scaled by 1.0 or -1.0
-<<<<<<< HEAD
-        flux_basis_int.matrix_vector_mult_surface_1D(iface, 
-=======
         flux_basis_int.matrix_vector_mult_surface_1D(face_orientation_int, 
                                                      iface, n_quad_pts_1D_int,
->>>>>>> f3605e9e
                                                      diffusive_ref_flux_at_vol_q_int[istate][dim_not_zero_int],
                                                      diffusive_int_vol_ref_flux_interp_to_face_dot_ref_normal[istate],
                                                      flux_basis_int.oneD_surf_operator,
                                                      flux_basis_int.oneD_vol_operator,
                                                      false, unit_ref_normal_int[dim_not_zero_int]);
-<<<<<<< HEAD
-        flux_basis_ext.matrix_vector_mult_surface_1D(neighbor_iface, 
-=======
         flux_basis_ext.matrix_vector_mult_surface_1D(face_orientation_ext, 
                                                      neighbor_iface, n_quad_pts_1D_ext,
->>>>>>> f3605e9e
                                                      diffusive_ref_flux_at_vol_q_ext[istate][dim_not_zero_ext],
                                                      diffusive_ext_vol_ref_flux_interp_to_face_dot_ref_normal[istate],
                                                      flux_basis_ext.oneD_surf_operator,
@@ -3217,22 +3062,16 @@
     std::array<std::vector<real>,nstate> projected_entropy_var_vol_ext;
     std::array<std::vector<real>,nstate> projected_entropy_var_surf_int;
     std::array<std::vector<real>,nstate> projected_entropy_var_surf_ext;
-<<<<<<< HEAD
-=======
     std::array<std::vector<real>,nstate> projected_entropy_var_surf_int_corrected; //To be corrected for face orientation. Needed for numerical flux when using split form
     std::array<std::vector<real>,nstate> projected_entropy_var_surf_ext_corrected; //To be corrected for face orientation. Needed for numerical flux when using split form
->>>>>>> f3605e9e
     for(int istate=0; istate<nstate; istate++){
         // allocate
         projected_entropy_var_vol_int[istate].resize(n_quad_pts_vol_int);
         projected_entropy_var_vol_ext[istate].resize(n_quad_pts_vol_ext);
         projected_entropy_var_surf_int[istate].resize(n_face_quad_pts);
         projected_entropy_var_surf_ext[istate].resize(n_face_quad_pts);
-<<<<<<< HEAD
-=======
         projected_entropy_var_surf_int_corrected[istate].resize(n_face_quad_pts);
         projected_entropy_var_surf_ext_corrected[istate].resize(n_face_quad_pts);
->>>>>>> f3605e9e
 
         //interior
         std::vector<real> entropy_var_coeff_int(n_shape_fns_int);
@@ -3242,19 +3081,13 @@
         soln_basis_int.matrix_vector_mult_1D(entropy_var_coeff_int,
                                              projected_entropy_var_vol_int[istate],
                                              soln_basis_int.oneD_vol_operator);
-<<<<<<< HEAD
-        soln_basis_int.matrix_vector_mult_surface_1D(iface,
-=======
         soln_basis_int.matrix_vector_mult_surface_1D(true, 
                                                      iface, n_quad_pts_1D_int,
->>>>>>> f3605e9e
                                                      entropy_var_coeff_int, 
                                                      projected_entropy_var_surf_int[istate],
                                                      soln_basis_int.oneD_surf_operator,
                                                      soln_basis_int.oneD_vol_operator);
 
-<<<<<<< HEAD
-=======
         soln_basis_int.matrix_vector_mult_surface_1D(face_orientation_int, 
                                                     iface, n_quad_pts_1D_int,
                                                     entropy_var_coeff_int, 
@@ -3262,7 +3095,6 @@
                                                     soln_basis_int.oneD_surf_operator,
                                                     soln_basis_int.oneD_vol_operator);
 
->>>>>>> f3605e9e
         //exterior
         std::vector<real> entropy_var_coeff_ext(n_shape_fns_ext);
         soln_basis_projection_oper_ext.matrix_vector_mult_1D(entropy_var_vol_ext[istate],
@@ -3272,25 +3104,18 @@
         soln_basis_ext.matrix_vector_mult_1D(entropy_var_coeff_ext,
                                              projected_entropy_var_vol_ext[istate],
                                              soln_basis_ext.oneD_vol_operator);
-<<<<<<< HEAD
-        soln_basis_ext.matrix_vector_mult_surface_1D(neighbor_iface,
-=======
         soln_basis_ext.matrix_vector_mult_surface_1D(true, 
                                                      neighbor_iface, n_quad_pts_1D_ext,
->>>>>>> f3605e9e
                                                      entropy_var_coeff_ext, 
                                                      projected_entropy_var_surf_ext[istate],
                                                      soln_basis_ext.oneD_surf_operator,
                                                      soln_basis_ext.oneD_vol_operator);
-<<<<<<< HEAD
-=======
         soln_basis_ext.matrix_vector_mult_surface_1D(face_orientation_ext, 
                                                     neighbor_iface, n_quad_pts_1D_ext,
                                                     entropy_var_coeff_ext, 
                                                     projected_entropy_var_surf_ext_corrected[istate],
                                                     soln_basis_ext.oneD_surf_operator,
                                                     soln_basis_ext.oneD_vol_operator);
->>>>>>> f3605e9e
     }
 
     //get the surface-volume sparsity pattern for a "sum-factorized" Hadamard product only computing terms needed for the operation.
@@ -3488,24 +3313,6 @@
         }
     }//end of if split form or curvilinear split form
 
-<<<<<<< HEAD
-
-=======
-    // std::cout<<"\nCurrent cell index: "<<current_cell_index<<"\n";
-    // if(!cell->face_orientation(iface)){
-    //     std::cout<<"iface: "<<iface<<" DOES NOT have standard orientation"<<"\n";
-    // }else{
-    //     std::cout<<"iface: "<<iface<<" has standard orientation"<<"\n";
-    // }
-    // std::cout<<"unit_ref_normal_int: "<<unit_ref_normal_int<<"\n";
-    // std::cout<<"Neighbor cell index: "<<neighbor_cell_index<<"\n";
-    // if(!neighbor_cell->face_orientation(neighbor_iface)){
-    //     std::cout<<"neighbor_iface: "<<neighbor_iface<<" DOES NOT have standard orientation"<<"\n";
-    // }else{
-    //     std::cout<<"neighbor_iface: "<<neighbor_iface<<" has standard orientation"<<"\n";
-    // }
-    // std::cout<<"unit_ref_normal_ext: "<<unit_ref_normal_ext<<"\n";
->>>>>>> f3605e9e
 
     // Evaluate reference numerical fluxes.
     
@@ -3545,15 +3352,10 @@
         for(int istate=0; istate<nstate; istate++){
             soln_interp_to_face_int[istate] = soln_at_surf_q_int[istate][iquad];
             soln_interp_to_face_ext[istate] = soln_at_surf_q_ext[istate][iquad];
-<<<<<<< HEAD
-            entropy_var_face_int[istate] = projected_entropy_var_surf_int[istate][iquad];
-            entropy_var_face_ext[istate] = projected_entropy_var_surf_ext[istate][iquad];
-=======
             if(this->do_compute_filtered_solution) filtered_soln_interp_to_face_int[istate] = legendre_soln_at_surf_q_int[istate][iquad];
             if(this->do_compute_filtered_solution) filtered_soln_interp_to_face_ext[istate] = legendre_soln_at_surf_q_ext[istate][iquad];
             entropy_var_face_int[istate] = projected_entropy_var_surf_int_corrected[istate][iquad];
             entropy_var_face_ext[istate] = projected_entropy_var_surf_ext_corrected[istate][iquad];
->>>>>>> f3605e9e
             for(int idim=0; idim<dim; idim++){
                 aux_soln_state_int[istate][idim] = aux_soln_at_surf_q_int[istate][idim][iquad];
                 aux_soln_state_ext[istate][idim] = aux_soln_at_surf_q_ext[istate][idim][iquad];
@@ -4264,16 +4066,6 @@
     //Do nothing.
 }
 
-<<<<<<< HEAD
-=======
-
-template <int dim, int nstate, typename real, typename MeshType>
-void DGStrong<dim,nstate,real,MeshType>::allocate_dual_vector()
-{
-    //Do nothing.
-}
-
->>>>>>> f3605e9e
 // using default MeshType = Triangulation
 // 1D: dealii::Triangulation<dim>;
 // Otherwise: dealii::parallel::distributed::Triangulation<dim>;
