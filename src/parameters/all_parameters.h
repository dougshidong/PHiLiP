--- conflicted
+++ resolved
@@ -265,11 +265,8 @@
     Flux_Reconstruction_Aux flux_reconstruction_aux_type;
 
     /// Enum of nonphysical behavior
-<<<<<<< HEAD
-    enum NonPhysicalBehaviorEnum {do_nothing, abort_run, print_warning};
-=======
     enum NonPhysicalBehaviorEnum {return_big_number, abort_run, print_warning};
->>>>>>> fd0a1612
+    
     /// Specify behavior on nonphysical results
     NonPhysicalBehaviorEnum non_physical_behavior_type;
 
@@ -285,15 +282,10 @@
     /// Flag for outputting the surface solution vtk files
     bool output_face_results_vtk;
 
-    /// Flag for renumbering DOFs
-    bool do_renumber_dofs;
-<<<<<<< HEAD
-=======
     /// Renumber dofs type.
     enum RenumberDofsType { CuthillMckee };
     /// Store selected RenumberDofsType from the input file.
     RenumberDofsType renumber_dofs_type;
->>>>>>> fd0a1612
     
     /// Declare parameters that can be set as inputs and set up the default options
     /** This subroutine should call the sub-parameter classes static declare_parameters()
