--- conflicted
+++ resolved
@@ -626,8 +626,8 @@
               soln_grad_at_q[iquad][istate] += soln_coeff[idof] * fe_values_vol.shape_grad_component(idof, iquad, istate);
         }
         // Evaluate physical convective flux and source term
-        conv_phys_flux_at_q[iquad] = DGBaseState<dim,nstate,real,MeshType>::pde_physics_double->convective_flux (soln_at_q[iquad]);
-        diss_phys_flux_at_q[iquad] = DGBaseState<dim,nstate,real,MeshType>::pde_physics_double->dissipative_flux (soln_at_q[iquad], soln_grad_at_q[iquad], current_cell_index);
+        conv_phys_flux_at_q[iquad] = this->pde_physics_double->convective_flux (soln_at_q[iquad]);
+        diss_phys_flux_at_q[iquad] = this->pde_physics_double->dissipative_flux (soln_at_q[iquad], soln_grad_at_q[iquad], current_cell_index);
         if(this->all_parameters->artificial_dissipation_param.add_artificial_dissipation) {
             const ADArrayTensor1 artificial_diss_phys_flux_at_q = DGBaseState<dim,nstate,real,MeshType>::artificial_dissip->calc_artificial_dissipation_flux (soln_at_q[iquad], soln_grad_at_q[iquad], artificial_diss_coeff);
             for (int istate=0; istate<nstate; istate++) {
@@ -636,11 +636,7 @@
         }
         if(this->all_parameters->manufactured_convergence_study_param.manufactured_solution_param.use_manufactured_source_term) {
             const dealii::Point<dim,real> point = fe_values_vol.quadrature_point(iquad);
-<<<<<<< HEAD
-            source_at_q[iquad] = DGBaseState<dim,nstate,real,MeshType>::pde_physics_double->source_term (point, soln_at_q[iquad], this->current_time);
-=======
-            source_at_q[iquad] = DGBaseState<dim,nstate,real,MeshType>::pde_physics_double->source_term (point, soln_at_q[iquad], current_cell_index);
->>>>>>> 18f8ae4f
+            source_at_q[iquad] = this->pde_physics_double->source_term (point, soln_at_q[iquad], this->current_time, current_cell_index);
             //std::array<real,nstate> artificial_source_at_q = DGBaseState<dim,nstate,real,MeshType>::pde_physics_double->artificial_source_term (artificial_diss_coeff, point, soln_at_q[iquad]);
             //for (int s=0;s<nstate;++s) source_at_q[iquad][s] += artificial_source_at_q[s];
         }
@@ -799,9 +795,9 @@
                 diss_soln_jump_int[s][d] = (diss_soln_num_flux[iquad][s] - soln_int[iquad][s]) * normal_int[d];
             }
         }
-        diss_flux_jump_int[iquad] = DGBaseState<dim,nstate,real,MeshType>::pde_physics_double->dissipative_flux (soln_int[iquad], diss_soln_jump_int, current_cell_index);
+        diss_flux_jump_int[iquad] = this->pde_physics_double->dissipative_flux (soln_int[iquad], diss_soln_jump_int, current_cell_index);
         if (this->all_parameters->artificial_dissipation_param.add_artificial_dissipation) {
-            const ADArrayTensor1 artificial_diss_flux_jump_int = DGBaseState<dim,nstate,real,MeshType>::artificial_dissip->calc_artificial_dissipation_flux(soln_int[iquad], diss_soln_jump_int,artificial_diss_coeff);
+            const ADArrayTensor1 artificial_diss_flux_jump_int = this->artificial_dissip->calc_artificial_dissipation_flux(soln_int[iquad], diss_soln_jump_int,artificial_diss_coeff);
             for (int s=0; s<nstate; s++) {
                 diss_flux_jump_int[iquad][s] += artificial_diss_flux_jump_int[s];
             }
@@ -3644,7 +3640,7 @@
         if (this->all_parameters->artificial_dissipation_param.add_artificial_dissipation) {
             ArrayTensor artificial_diss_phys_flux_at_q;
             //artificial_diss_phys_flux_at_q = physics.artificial_dissipative_flux (artificial_diss_coeff, soln_at_q[iquad], soln_grad_at_q[iquad]);
-            artificial_diss_phys_flux_at_q = DGBaseState<dim,nstate,real,MeshType>::artificial_dissip->calc_artificial_dissipation_flux(soln_at_q[iquad], soln_grad_at_q[iquad],artificial_diss_coeff_at_q[iquad]);
+            artificial_diss_phys_flux_at_q = this->artificial_dissip->calc_artificial_dissipation_flux(soln_at_q[iquad], soln_grad_at_q[iquad],artificial_diss_coeff_at_q[iquad]);
             for (int s=0; s<nstate; s++) {
                 diss_phys_flux_at_q[iquad][s] += artificial_diss_phys_flux_at_q[s];
             }
@@ -3657,11 +3653,7 @@
                 const int iaxis = fe_metric.system_to_component_index(idof).first;
                 ad_point[iaxis] += coords_coeff[idof] * fe_metric.shape_value(idof,unit_quad_pts[iquad]);
             }
-<<<<<<< HEAD
-            source_at_q[iquad] = physics.source_term (ad_point, soln_at_q[iquad], this->current_time);
-=======
-            source_at_q[iquad] = physics.source_term (ad_point, soln_at_q[iquad], current_cell_index);
->>>>>>> 18f8ae4f
+            source_at_q[iquad] = physics.source_term (ad_point, soln_at_q[iquad], this->current_time, current_cell_index);
             //Array artificial_source_at_q = physics.artificial_source_term (artificial_diss_coeff, ad_point, soln_at_q[iquad]);
             //Array artificial_source_at_q = physics.artificial_source_term (artificial_diss_coeff_at_q[iquad], ad_point, soln_at_q[iquad]);
             //for (int s=0;s<nstate;++s) source_at_q[iquad][s] += artificial_source_at_q[s];
