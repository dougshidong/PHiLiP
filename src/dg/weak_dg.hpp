#ifndef __WEAK_DISCONTINUOUSGALERKIN_H__
#define __WEAK_DISCONTINUOUSGALERKIN_H__

#include "dg.h"

namespace PHiLiP {

/// DGWeak class templated on the number of state variables
/*  Contains the functions that need to be templated on the number of state variables.
 */
#if PHILIP_DIM==1 // dealii::parallel::distributed::Triangulation<dim> does not work for 1D
template <int dim, int nstate, typename real, typename MeshType = dealii::Triangulation<dim>>
#else
template <int dim, int nstate, typename real, typename MeshType = dealii::parallel::distributed::Triangulation<dim>>
#endif
class DGWeak : public DGBaseState<dim, nstate, real, MeshType>
{
protected:
    /// Alias to base class Triangulation.
    using Triangulation = typename DGBaseState<dim,nstate,real,MeshType>::Triangulation;
public:
    /// Constructor.
    DGWeak(
        const Parameters::AllParameters *const parameters_input,
        const unsigned int degree,
        const unsigned int max_degree_input,
        const unsigned int grid_degree_input,
        const std::shared_ptr<Triangulation> triangulation_input);

    ~DGWeak(); ///< Destructor.

private:

    ///Allocates the auxiliary equations' variables and RHS.
    void allocate_auxiliary_equation ();

    ///Assembles the auxiliary equations' residuals and solves for the auxiliary variables.
    void assemble_auxiliary_residual ();
    ///Evaluate the volume RHS for the auxiliary equation.
    void assemble_volume_term_auxiliary_equation(
        const std::vector<dealii::types::global_dof_index> &current_dofs_indices,
<<<<<<< HEAD
        const std::vector<dealii::types::global_dof_index> &metric_dof_indices,
        const unsigned int poly_degree,
        const unsigned int grid_degree,
        std::vector<dealii::Tensor<1,dim,double>> &local_auxiliary_RHS);
    ///Evaluate the boundary RHS for the auxiliary equation.
    void assemble_boundary_term_auxiliary_equation(
        const unsigned int poly_degree, const unsigned int grid_degree,
        const unsigned int iface,
        const unsigned int boundary_id,
        const std::vector<dealii::types::global_dof_index> &current_dofs_indices,
        const std::vector<dealii::types::global_dof_index> &metric_dof_indices,
        std::vector<dealii::Tensor<1,dim,real>> &local_auxiliary_RHS);
    ///Evaluate the facet RHS for the auxiliary equation.
    void assemble_face_term_auxiliary(
        const unsigned int iface, const unsigned int neighbor_iface,
        const unsigned int poly_degree, const unsigned int grid_degree,
        const std::vector<dealii::types::global_dof_index> &current_dofs_indices,
        const std::vector<dealii::types::global_dof_index> &neighbor_dofs_indices,
        const std::vector<dealii::types::global_dof_index> &metric_dof_indices_int,
        const std::vector<dealii::types::global_dof_index> &metric_dof_indices_ext,
        std::vector<dealii::Tensor<1,dim,real>> &local_auxiliary_RHS_int,
        std::vector<dealii::Tensor<1,dim,real>> &local_auxiliary_RHS_ext);
=======
        const unsigned int                                 poly_degree,
        OPERATOR::basis_functions<dim,2*dim>               &soln_basis,
        OPERATOR::basis_functions<dim,2*dim>               &flux_basis,
        OPERATOR::metric_operators<real,dim,2*dim>         &metric_oper,
        std::vector<dealii::Tensor<1,dim,real>>            &local_auxiliary_RHS);
    ///Evaluate the boundary RHS for the auxiliary equation.
    void assemble_boundary_term_auxiliary_equation(
        const unsigned int                                 iface,
        const dealii::types::global_dof_index              current_cell_index,
        const unsigned int                                 poly_degree,
        const unsigned int                                 boundary_id,
        const std::vector<dealii::types::global_dof_index> &dofs_indices,
        OPERATOR::basis_functions<dim,2*dim>               &soln_basis,
        OPERATOR::metric_operators<real,dim,2*dim>         &metric_oper,
        std::vector<dealii::Tensor<1,dim,real>>            &local_auxiliary_RHS);
    ///Evaluate the facet RHS for the auxiliary equation.
    void assemble_face_term_auxiliary(
        const unsigned int                                 iface, 
        const unsigned int                                 neighbor_iface,
        const dealii::types::global_dof_index              current_cell_index,
        const dealii::types::global_dof_index              neighbor_cell_index,
        const unsigned int                                 poly_degree_int, 
        const unsigned int                                 poly_degree_ext,
        const std::vector<dealii::types::global_dof_index> &dof_indices_int,
        const std::vector<dealii::types::global_dof_index> &dof_indices_ext,
        OPERATOR::basis_functions<dim,2*dim>               &soln_basis_int,
        OPERATOR::basis_functions<dim,2*dim>               &soln_basis_ext,
        OPERATOR::metric_operators<real,dim,2*dim>         &metric_oper_int,
        std::vector<dealii::Tensor<1,dim,real>>            &local_auxiliary_RHS_int,
        std::vector<dealii::Tensor<1,dim,real>>            &local_auxiliary_RHS_ext);
    ///Strong form primary equation's volume right-hand-side.
    void assemble_volume_term_strong(
        const dealii::types::global_dof_index              current_cell_index,
        const std::vector<dealii::types::global_dof_index> &cell_dofs_indices,
        const unsigned int                                 poly_degree,
        OPERATOR::basis_functions<dim,2*dim>               &soln_basis,
        OPERATOR::basis_functions<dim,2*dim>               &flux_basis,
        OPERATOR::metric_operators<real,dim,2*dim>         &metric_oper,
        dealii::Vector<real>                               &local_rhs_int_cell);
    ///Strong form primary equation's boundary right-hand-side.
    void assemble_boundary_term_strong(
        const unsigned int                                 iface, 
        const dealii::types::global_dof_index              current_cell_index,
        const unsigned int                                 boundary_id,
        const unsigned int                                 poly_degree, 
        const real                                         penalty,
        const std::vector<dealii::types::global_dof_index> &dof_indices,
        OPERATOR::basis_functions<dim,2*dim>               &soln_basis,
        OPERATOR::basis_functions<dim,2*dim>               &flux_basis,
        OPERATOR::metric_operators<real,dim,2*dim>         &metric_oper,
        dealii::Vector<real>                               &local_rhs_cell);
    ///Strong form primary equation's facet right-hand-side.
    void assemble_face_term_strong(
        const unsigned int                                 iface, 
        const unsigned int                                 neighbor_iface, 
        const dealii::types::global_dof_index              current_cell_index,
        const dealii::types::global_dof_index              neighbor_cell_index,
        const unsigned int                                 poly_degree_int, 
        const unsigned int                                 poly_degree_ext, 
        const real                                         penalty,
        const std::vector<dealii::types::global_dof_index> &dof_indices_int,
        const std::vector<dealii::types::global_dof_index> &dof_indices_ext,
        OPERATOR::basis_functions<dim,2*dim>               &soln_basis_int,
        OPERATOR::basis_functions<dim,2*dim>               &soln_basis_ext,
        OPERATOR::basis_functions<dim,2*dim>               &flux_basis_int,
        OPERATOR::basis_functions<dim,2*dim>               &flux_basis_ext,
        OPERATOR::metric_operators<real,dim,2*dim>         &metric_oper_int,
        OPERATOR::metric_operators<real,dim,2*dim>         &metric_oper_ext,
        dealii::Vector<real>                               &local_rhs_int_cell,
        dealii::Vector<real>                               &local_rhs_ext_cell);
>>>>>>> 07751fc2

    /// Main function responsible for evaluating the integral over the cell volume and the specified derivatives.
    /** This function templates the solution and metric coefficients in order to possible AD the residual.
     */
    template <typename real2>
    void assemble_volume_term(
        typename dealii::DoFHandler<dim>::active_cell_iterator cell,
        const dealii::types::global_dof_index current_cell_index,
        const std::vector<real2> &soln_coeff,
        const std::vector<real2> &coords_coeff,
        const std::vector<real> &local_dual,
        const dealii::FESystem<dim,dim> &fe_soln,
        const dealii::FESystem<dim,dim> &fe_metric,
        const dealii::Quadrature<dim> &quadrature,
        const Physics::PhysicsBase<dim, nstate, real2> &physics,
        std::vector<real2> &rhs,
        real2 &dual_dot_residual,
        const bool compute_metric_derivatives,
        const dealii::FEValues<dim,dim> &fe_values_vol);

    /// Main function responsible for evaluating the boundary integral and the specified derivatives.
    /** This function templates the solution and metric coefficients in order to possible AD the residual.
     */
    template <typename adtype>
    void assemble_boundary_term(
        typename dealii::DoFHandler<dim>::active_cell_iterator cell,
        const dealii::types::global_dof_index current_cell_index,
        const std::vector< adtype > &soln_coeff,
        const std::vector< adtype > &coords_coeff,
        const std::vector< real > &local_dual,
        const unsigned int face_number,
        const unsigned int boundary_id,
        const Physics::PhysicsBase<dim, nstate, adtype> &physics,
        const NumericalFlux::NumericalFluxConvective<dim, nstate, adtype> &conv_num_flux,
        const NumericalFlux::NumericalFluxDissipative<dim, nstate, adtype> &diss_num_flux,
        const dealii::FEFaceValuesBase<dim,dim> &fe_values_boundary,
        const real penalty,
        const dealii::FESystem<dim,dim> &fe_soln,
        const dealii::FESystem<dim,dim> &fe_metric,
        const dealii::Quadrature<dim-1> &quadrature,
        std::vector<adtype> &rhs,
        adtype &dual_dot_residual,
        const bool compute_metric_derivatives);

    /// Main function responsible for evaluating the internal face integral and the specified derivatives.
    /** This function templates the solution and metric coefficients in order to possible AD the residual.
     */
    template <typename real2>
    void assemble_face_term(
        typename dealii::DoFHandler<dim>::active_cell_iterator cell,
        const dealii::types::global_dof_index current_cell_index,
        const dealii::types::global_dof_index neighbor_cell_index,
        const std::vector< real2 > &soln_coeff_int,
        const std::vector< real2 > &soln_coeff_ext,
        const std::vector< real2 > &coords_coeff_int,
        const std::vector< real2 > &coords_coeff_ext,
        const std::vector< double > &dual_int,
        const std::vector< double > &dual_ext,
        const std::pair<unsigned int, int> face_subface_int,
        const std::pair<unsigned int, int> face_subface_ext,
        const typename dealii::QProjector<dim>::DataSetDescriptor face_data_set_int,
        const typename dealii::QProjector<dim>::DataSetDescriptor face_data_set_ext,
        const Physics::PhysicsBase<dim, nstate, real2> &physics,
        const NumericalFlux::NumericalFluxConvective<dim, nstate, real2> &conv_num_flux,
        const NumericalFlux::NumericalFluxDissipative<dim, nstate, real2> &diss_num_flux,
        const dealii::FEFaceValuesBase<dim,dim> &fe_values_int,
        const dealii::FEFaceValuesBase<dim,dim> &fe_values_ext,
        const real penalty,
        const dealii::FESystem<dim,dim> &fe_int,
        const dealii::FESystem<dim,dim> &fe_ext,
        const dealii::FESystem<dim,dim> &fe_metric,
        const dealii::Quadrature<dim-1> &face_quadrature,
        std::vector<real2> &rhs_int,
        std::vector<real2> &rhs_ext,
        real2 &dual_dot_residual,
        const bool compute_dRdW, const bool compute_dRdX, const bool compute_d2R);

private:

    /// Preparation of CoDiPack taping for volume integral, and derivative evaluation.
    /** Compute both the right-hand side and the corresponding block of dRdW, dRdX, and/or d2R. 
     *  Uses CoDiPack to automatically differentiate the functions.
     */
    template <typename real2>
    void assemble_volume_codi_taped_derivatives(
        typename dealii::DoFHandler<dim>::active_cell_iterator cell,
        const dealii::types::global_dof_index current_cell_index,
        const dealii::FEValues<dim,dim> &fe_values_vol,
        const dealii::FESystem<dim,dim> &fe_soln,
        const dealii::Quadrature<dim> &quadrature,
        const std::vector<dealii::types::global_dof_index> &metric_dof_indices,
        const std::vector<dealii::types::global_dof_index> &soln_dof_indices,
        dealii::Vector<real> &local_rhs_cell,
        const dealii::FEValues<dim,dim> &fe_values_lagrange,
        const Physics::PhysicsBase<dim, nstate, real2> &physics,
        const bool compute_dRdW, const bool compute_dRdX, const bool compute_d2R);

    /// Preparation of CoDiPack taping for boundary integral, and derivative evaluation.
    /** Compute both the right-hand side and the corresponding block of dRdW, dRdX, and/or d2R. 
     *  Uses CoDiPack to automatically differentiate the functions.
     */
    template <typename adtype>
    void assemble_boundary_codi_taped_derivatives(
        typename dealii::DoFHandler<dim>::active_cell_iterator cell,
        const dealii::types::global_dof_index current_cell_index,
        const unsigned int face_number,
        const unsigned int boundary_id,
        const dealii::FEFaceValuesBase<dim,dim> &fe_values_boundary,
        const real penalty,
        const dealii::FESystem<dim,dim> &fe_soln,
        const dealii::Quadrature<dim-1> &quadrature,
        const std::vector<dealii::types::global_dof_index> &metric_dof_indices,
        const std::vector<dealii::types::global_dof_index> &soln_dof_indices,
        const Physics::PhysicsBase<dim, nstate, adtype> &physics,
        const NumericalFlux::NumericalFluxConvective<dim, nstate, adtype> &conv_num_flux,
        const NumericalFlux::NumericalFluxDissipative<dim, nstate, adtype> &diss_num_flux,
        dealii::Vector<real> &local_rhs_cell,
        const bool compute_dRdW, const bool compute_dRdX, const bool compute_d2R);

    /// Preparation of CoDiPack taping for internal cell faces integrals, and derivative evaluation.
    /** Compute both the right-hand side and the corresponding block of dRdW, dRdX, and/or d2R. 
     *  Uses CoDiPack to automatically differentiate the functions.
     *  This adds the contribution to both cell's residual and effectively
     *  computes 4 block contributions to dRdX blocks.
     */
    template <typename adtype>
    void assemble_face_codi_taped_derivatives(
        typename dealii::DoFHandler<dim>::active_cell_iterator cell,
        const dealii::types::global_dof_index current_cell_index,
        const dealii::types::global_dof_index neighbor_cell_index,
        const std::pair<unsigned int, int> face_subface_int,
        const std::pair<unsigned int, int> face_subface_ext,
        const typename dealii::QProjector<dim>::DataSetDescriptor face_data_set_int,
        const typename dealii::QProjector<dim>::DataSetDescriptor face_data_set_ext,
        const dealii::FEFaceValuesBase<dim,dim>     &,//fe_values_int,
        const dealii::FEFaceValuesBase<dim,dim>     &,//fe_values_ext,
        const real penalty,
        const dealii::FESystem<dim,dim> &fe_int,
        const dealii::FESystem<dim,dim> &fe_ext,
        const dealii::Quadrature<dim-1> &face_quadrature,
        const std::vector<dealii::types::global_dof_index> &metric_dof_indices_int,
        const std::vector<dealii::types::global_dof_index> &metric_dof_indices_ext,
        const std::vector<dealii::types::global_dof_index> &soln_dof_indices_int,
        const std::vector<dealii::types::global_dof_index> &soln_dof_indices_ext,
        const Physics::PhysicsBase<dim, nstate, adtype> &physics,
        const NumericalFlux::NumericalFluxConvective<dim, nstate, adtype> &conv_num_flux,
        const NumericalFlux::NumericalFluxDissipative<dim, nstate, adtype> &diss_num_flux,
        dealii::Vector<real>          &local_rhs_int_cell,
        dealii::Vector<real>          &local_rhs_ext_cell,
        const bool compute_dRdW, const bool compute_dRdX, const bool compute_d2R);


private:

    /// Evaluate the integral over the cell volume and the specified derivatives.
    /** Compute both the right-hand side and the corresponding block of dRdW, dRdX, and/or d2R. */
    virtual void assemble_volume_term_derivatives(
        typename dealii::DoFHandler<dim>::active_cell_iterator cell,
        const dealii::types::global_dof_index current_cell_index,
        const dealii::FEValues<dim,dim> &,//fe_values_vol,
        const dealii::FESystem<dim,dim> &fe,
        const dealii::Quadrature<dim> &quadrature,
        const std::vector<dealii::types::global_dof_index> &metric_dof_indices,
        const std::vector<dealii::types::global_dof_index> &soln_dof_indices,
        dealii::Vector<real> &local_rhs_cell,
        const dealii::FEValues<dim,dim> &/*fe_values_lagrange*/,
        const bool compute_dRdW, const bool compute_dRdX, const bool compute_d2R);


    /// Evaluate the integral over the cell edges that are on domain boundaries and the specified derivatives.
    /** Compute both the right-hand side and the corresponding block of dRdW, dRdX, and/or d2R. */
    void assemble_boundary_term_derivatives(
        typename dealii::DoFHandler<dim>::active_cell_iterator cell,
        const dealii::types::global_dof_index current_cell_index,
        const unsigned int face_number,
        const unsigned int boundary_id,
        const dealii::FEFaceValuesBase<dim,dim> &fe_values_boundary,
        const real penalty,
        const dealii::FESystem<dim,dim> &fe,
        const dealii::Quadrature<dim-1> &quadrature,
        const std::vector<dealii::types::global_dof_index> &metric_dof_indices,
        const std::vector<dealii::types::global_dof_index> &soln_dof_indices,
        dealii::Vector<real> &local_rhs_cell,
        const bool compute_dRdW, const bool compute_dRdX, const bool compute_d2R);


    /// Evaluate the integral over the internal cell edges and its specified derivatives.
    /** Compute both the right-hand side and the block of the Jacobian.
     *  This adds the contribution to both cell's residual and effectively
     *  computes 4 block contributions to dRdX blocks. */
    void assemble_face_term_derivatives(
        typename dealii::DoFHandler<dim>::active_cell_iterator cell,
        const dealii::types::global_dof_index current_cell_index,
        const dealii::types::global_dof_index neighbor_cell_index,
        const std::pair<unsigned int, int> face_subface_int,
        const std::pair<unsigned int, int> face_subface_ext,
        const typename dealii::QProjector<dim>::DataSetDescriptor face_data_set_int,
        const typename dealii::QProjector<dim>::DataSetDescriptor face_data_set_ext,
        const dealii::FEFaceValuesBase<dim,dim>     &,//fe_values_int,
        const dealii::FEFaceValuesBase<dim,dim>     &,//fe_values_ext,
        const real penalty,
        const dealii::FESystem<dim,dim> &fe_int,
        const dealii::FESystem<dim,dim> &fe_ext,
        const dealii::Quadrature<dim-1> &face_quadrature,
        const std::vector<dealii::types::global_dof_index> &metric_dof_indices_int,
        const std::vector<dealii::types::global_dof_index> &metric_dof_indices_ext,
        const std::vector<dealii::types::global_dof_index> &soln_dof_indices_int,
        const std::vector<dealii::types::global_dof_index> &soln_dof_indices_ext,
        dealii::Vector<real>          &local_rhs_int_cell,
        dealii::Vector<real>          &local_rhs_ext_cell,
        const bool compute_dRdW, const bool compute_dRdX, const bool compute_d2R);

private: 
    /// Evaluate the integral over the cell volume.
    /** Compute the right-hand side only. */
    void assemble_volume_residual(
        typename dealii::DoFHandler<dim>::active_cell_iterator cell,
        const dealii::types::global_dof_index current_cell_index,
        const dealii::FEValues<dim,dim> &fe_values_vol,
        const dealii::FESystem<dim,dim> &fe_soln,
        const dealii::Quadrature<dim> &quadrature,
        const std::vector<dealii::types::global_dof_index> &metric_dof_indices,
        const std::vector<dealii::types::global_dof_index> &soln_dof_indices,
        dealii::Vector<real> &local_rhs_cell,
        const dealii::FEValues<dim,dim> &fe_values_lagrange,
        const Physics::PhysicsBase<dim, nstate, real> &physics,
        const bool compute_dRdW, const bool compute_dRdX, const bool compute_d2R);

    /// Evaluate the integral over the boundary.
    /** Compute the right-hand side only. */
    void assemble_boundary_residual(
        typename dealii::DoFHandler<dim>::active_cell_iterator cell,
        const dealii::types::global_dof_index current_cell_index,
        const unsigned int face_number,
        const unsigned int boundary_id,
        const dealii::FEFaceValuesBase<dim,dim> &fe_values_boundary,
        const real penalty,
        const dealii::FESystem<dim,dim> &fe_soln,
        const dealii::Quadrature<dim-1> &quadrature,
        const std::vector<dealii::types::global_dof_index> &metric_dof_indices,
        const std::vector<dealii::types::global_dof_index> &soln_dof_indices,
        const Physics::PhysicsBase<dim, nstate, real> &physics,
        const NumericalFlux::NumericalFluxConvective<dim, nstate, real> &conv_num_flux,
        const NumericalFlux::NumericalFluxDissipative<dim, nstate, real> &diss_num_flux,
        dealii::Vector<real> &local_rhs_cell,
        const bool compute_dRdW, const bool compute_dRdX, const bool compute_d2R);

    /// Evaluate the integral over the internal face.
    /** Compute the right-hand side only. */
    void assemble_face_residual(
        typename dealii::DoFHandler<dim>::active_cell_iterator cell,
        const dealii::types::global_dof_index current_cell_index,
        const dealii::types::global_dof_index neighbor_cell_index,
        const std::pair<unsigned int, int> face_subface_int,
        const std::pair<unsigned int, int> face_subface_ext,
        const typename dealii::QProjector<dim>::DataSetDescriptor face_data_set_int,
        const typename dealii::QProjector<dim>::DataSetDescriptor face_data_set_ext,
        const dealii::FEFaceValuesBase<dim,dim>     &,//fe_values_int,
        const dealii::FEFaceValuesBase<dim,dim>     &,//fe_values_ext,
        const real penalty,
        const dealii::FESystem<dim,dim> &fe_int,
        const dealii::FESystem<dim,dim> &fe_ext,
        const dealii::Quadrature<dim-1> &face_quadrature,
        const std::vector<dealii::types::global_dof_index> &metric_dof_indices_int,
        const std::vector<dealii::types::global_dof_index> &metric_dof_indices_ext,
        const std::vector<dealii::types::global_dof_index> &soln_dof_indices_int,
        const std::vector<dealii::types::global_dof_index> &soln_dof_indices_ext,
        const Physics::PhysicsBase<dim, nstate, real> &physics,
        const NumericalFlux::NumericalFluxConvective<dim, nstate, real> &conv_num_flux,
        const NumericalFlux::NumericalFluxDissipative<dim, nstate, real> &diss_num_flux,
        dealii::Vector<real>          &local_rhs_int_cell,
        dealii::Vector<real>          &local_rhs_ext_cell,
        const bool compute_dRdW, const bool compute_dRdX, const bool compute_d2R);

    /// Evaluate the integral over the cell volume
    void assemble_volume_term_explicit(
        typename dealii::DoFHandler<dim>::active_cell_iterator cell,
        const dealii::types::global_dof_index current_cell_index,
        const dealii::FEValues<dim,dim> &fe_values_volume,
        const std::vector<dealii::types::global_dof_index> &current_dofs_indices,
        const std::vector<dealii::types::global_dof_index> &metric_dof_indices,
        const unsigned int poly_degree,
        const unsigned int grid_degree,
        dealii::Vector<real> &current_cell_rhs,
        const dealii::FEValues<dim,dim> &fe_values_lagrange);
    
    /// Evaluate the integral over the cell edges that are on domain boundaries
    void assemble_boundary_term_explicit(
        typename dealii::DoFHandler<dim>::active_cell_iterator cell,
        const dealii::types::global_dof_index current_cell_index,
        const unsigned int boundary_id,
        const dealii::FEFaceValuesBase<dim,dim> &fe_values_face_int,
        const real penalty,
        const std::vector<dealii::types::global_dof_index> &current_dofs_indices,
        dealii::Vector<real> &current_cell_rhs);
    
    /// Evaluate the integral over the internal cell edges
    void assemble_face_term_explicit(
        const unsigned int /*iface*/, 
        const unsigned int /*neighbor_iface*/,
        typename dealii::DoFHandler<dim>::active_cell_iterator cell,
        const dealii::types::global_dof_index current_cell_index,
        const dealii::types::global_dof_index neighbor_cell_index,
        const unsigned int poly_degree, 
        const unsigned int grid_degree,
        const dealii::FEFaceValuesBase<dim,dim>     &fe_values_face_int,
        const dealii::FEFaceValuesBase<dim,dim>     &fe_values_face_ext,
        const real penalty,
        const std::vector<dealii::types::global_dof_index> &current_dofs_indices,
        const std::vector<dealii::types::global_dof_index> &neighbor_dofs_indices,
        const std::vector<dealii::types::global_dof_index> &metric_dof_indices_int,
        const std::vector<dealii::types::global_dof_index> &metric_dof_indices_ext,
        dealii::Vector<real>          &current_cell_rhs,
        dealii::Vector<real>          &neighbor_cell_rhs);

    using DGBase<dim,real,MeshType>::pcout; ///< Parallel std::cout that only outputs on mpi_rank==0
}; // end of DGWeak class

} // PHiLiP namespace

#endif
<|MERGE_RESOLUTION|>--- conflicted
+++ resolved
@@ -39,30 +39,6 @@
     ///Evaluate the volume RHS for the auxiliary equation.
     void assemble_volume_term_auxiliary_equation(
         const std::vector<dealii::types::global_dof_index> &current_dofs_indices,
-<<<<<<< HEAD
-        const std::vector<dealii::types::global_dof_index> &metric_dof_indices,
-        const unsigned int poly_degree,
-        const unsigned int grid_degree,
-        std::vector<dealii::Tensor<1,dim,double>> &local_auxiliary_RHS);
-    ///Evaluate the boundary RHS for the auxiliary equation.
-    void assemble_boundary_term_auxiliary_equation(
-        const unsigned int poly_degree, const unsigned int grid_degree,
-        const unsigned int iface,
-        const unsigned int boundary_id,
-        const std::vector<dealii::types::global_dof_index> &current_dofs_indices,
-        const std::vector<dealii::types::global_dof_index> &metric_dof_indices,
-        std::vector<dealii::Tensor<1,dim,real>> &local_auxiliary_RHS);
-    ///Evaluate the facet RHS for the auxiliary equation.
-    void assemble_face_term_auxiliary(
-        const unsigned int iface, const unsigned int neighbor_iface,
-        const unsigned int poly_degree, const unsigned int grid_degree,
-        const std::vector<dealii::types::global_dof_index> &current_dofs_indices,
-        const std::vector<dealii::types::global_dof_index> &neighbor_dofs_indices,
-        const std::vector<dealii::types::global_dof_index> &metric_dof_indices_int,
-        const std::vector<dealii::types::global_dof_index> &metric_dof_indices_ext,
-        std::vector<dealii::Tensor<1,dim,real>> &local_auxiliary_RHS_int,
-        std::vector<dealii::Tensor<1,dim,real>> &local_auxiliary_RHS_ext);
-=======
         const unsigned int                                 poly_degree,
         OPERATOR::basis_functions<dim,2*dim>               &soln_basis,
         OPERATOR::basis_functions<dim,2*dim>               &flux_basis,
@@ -133,7 +109,6 @@
         OPERATOR::metric_operators<real,dim,2*dim>         &metric_oper_ext,
         dealii::Vector<real>                               &local_rhs_int_cell,
         dealii::Vector<real>                               &local_rhs_ext_cell);
->>>>>>> 07751fc2
 
     /// Main function responsible for evaluating the integral over the cell volume and the specified derivatives.
     /** This function templates the solution and metric coefficients in order to possible AD the residual.
@@ -454,4 +429,4 @@
 
 } // PHiLiP namespace
 
-#endif
+#endif