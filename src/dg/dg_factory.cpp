#include "dg_factory.hpp"
#include "weak_dg.hpp"
#include "strong_dg.hpp"
#include "strong_dg_les.hpp"

namespace PHiLiP {

template <int dim, typename real, typename MeshType>
std::shared_ptr< DGBase<dim,real,MeshType> >
DGFactory<dim,real,MeshType>
::create_discontinuous_galerkin(
    const Parameters::AllParameters *const parameters_input,
    const unsigned int degree,
    const unsigned int max_degree_input,
    const unsigned int grid_degree_input,
    const std::shared_ptr<Triangulation> triangulation_input)
{
    using PDE_enum   = Parameters::AllParameters::PartialDifferentialEquation;
    const PDE_enum pde_type = parameters_input->pde_type;
    using Model_enum = Parameters::AllParameters::ModelType;
    const Model_enum model_type = parameters_input->model_type;
    using RANSModel_enum = Parameters::PhysicsModelParam::ReynoldsAveragedNavierStokesModel;
    const RANSModel_enum rans_model_type = parameters_input->physics_model_param.RANS_model_type;

    if (parameters_input->use_weak_form) {
        if (pde_type == PDE_enum::advection) {
            return std::make_shared< DGWeak<dim,1,real,MeshType> >(parameters_input, degree, max_degree_input, grid_degree_input, triangulation_input);
        } else if (pde_type == PDE_enum::advection_vector) {
            return std::make_shared< DGWeak<dim,2,real,MeshType> >(parameters_input, degree, max_degree_input, grid_degree_input, triangulation_input);
        } else if (pde_type == PDE_enum::diffusion) {
            return std::make_shared< DGWeak<dim,1,real,MeshType> >(parameters_input, degree, max_degree_input, grid_degree_input, triangulation_input);
        } else if (pde_type == PDE_enum::convection_diffusion) {
            return std::make_shared< DGWeak<dim,1,real,MeshType> >(parameters_input, degree, max_degree_input, grid_degree_input, triangulation_input);
        } else if (pde_type == PDE_enum::burgers_inviscid) {
            return std::make_shared< DGWeak<dim,dim,real,MeshType> >(parameters_input, degree, max_degree_input, grid_degree_input, triangulation_input);
        } else if (pde_type == PDE_enum::burgers_viscous) {
            return std::make_shared< DGWeak<dim,dim,real,MeshType> >(parameters_input, degree, max_degree_input, grid_degree_input, triangulation_input);
        } else if (pde_type == PDE_enum::burgers_rewienski) {
            return std::make_shared< DGWeak<dim,dim,real,MeshType> >(parameters_input, degree, max_degree_input, grid_degree_input, triangulation_input);
        } else if (pde_type == PDE_enum::euler) {
            return std::make_shared< DGWeak<dim,dim+2,real,MeshType> >(parameters_input, degree, max_degree_input, grid_degree_input, triangulation_input);
        } else if (pde_type == PDE_enum::navier_stokes) {
            return std::make_shared< DGWeak<dim,dim+2,real,MeshType> >(parameters_input, degree, max_degree_input, grid_degree_input, triangulation_input);
        } else if ((pde_type == PDE_enum::physics_model) && (model_type == Model_enum::reynolds_averaged_navier_stokes) && (rans_model_type == RANSModel_enum::SA_negative)) {
            return std::make_shared< DGWeak<dim,dim+3,real,MeshType> >(parameters_input, degree, max_degree_input, grid_degree_input, triangulation_input);
        }
#if PHILIP_DIM==3
        else if ((pde_type == PDE_enum::physics_model || pde_type == PDE_enum::physics_model_filtered) && (model_type == Model_enum::large_eddy_simulation || model_type == Model_enum::navier_stokes_model)) {
            return std::make_shared< DGWeak<dim,dim+2,real,MeshType> >(parameters_input, degree, max_degree_input, grid_degree_input, triangulation_input);
        }
#endif
    } else {
        if (pde_type == PDE_enum::advection) {
            return std::make_shared< DGStrong<dim,1,real,MeshType> >(parameters_input, degree, max_degree_input, grid_degree_input, triangulation_input);
        } else if (pde_type == PDE_enum::advection_vector) {
            return std::make_shared< DGStrong<dim,2,real,MeshType> >(parameters_input, degree, max_degree_input, grid_degree_input, triangulation_input);
        } else if (pde_type == PDE_enum::diffusion) {
            return std::make_shared< DGStrong<dim,1,real,MeshType> >(parameters_input, degree, max_degree_input, grid_degree_input, triangulation_input);
        } else if (pde_type == PDE_enum::convection_diffusion) {
            return std::make_shared< DGStrong<dim,1,real,MeshType> >(parameters_input, degree, max_degree_input, grid_degree_input, triangulation_input);
        } else if (pde_type == PDE_enum::burgers_inviscid) {
            return std::make_shared< DGStrong<dim,dim,real,MeshType> >(parameters_input, degree, max_degree_input, grid_degree_input, triangulation_input);
        } else if (pde_type == PDE_enum::burgers_viscous) {
            return std::make_shared< DGStrong<dim,dim,real,MeshType> >(parameters_input, degree, max_degree_input, grid_degree_input, triangulation_input);
        } else if (pde_type == PDE_enum::burgers_rewienski) {
            return std::make_shared< DGStrong<dim,dim,real,MeshType> >(parameters_input, degree, max_degree_input, grid_degree_input, triangulation_input);
        } else if (pde_type == PDE_enum::euler) {
            return std::make_shared< DGStrong<dim,dim+2,real,MeshType> >(parameters_input, degree, max_degree_input, grid_degree_input, triangulation_input);
        } else if (pde_type == PDE_enum::navier_stokes) {
            return std::make_shared< DGStrong<dim,dim+2,real,MeshType> >(parameters_input, degree, max_degree_input, grid_degree_input, triangulation_input);
        } else if ((pde_type == PDE_enum::physics_model) && (model_type == Model_enum::reynolds_averaged_navier_stokes) && (rans_model_type == RANSModel_enum::SA_negative)) {
            return std::make_shared< DGStrong<dim,dim+3,real,MeshType> >(parameters_input, degree, max_degree_input, grid_degree_input, triangulation_input);
        }
#if PHILIP_DIM==3
        else if ((pde_type == PDE_enum::physics_model || pde_type == PDE_enum::physics_model_filtered) && (model_type == Model_enum::large_eddy_simulation || model_type == Model_enum::navier_stokes_model)) {
            using FlowCaseType_enum = Parameters::FlowSolverParam::FlowCaseType;
            const FlowCaseType_enum flow_case_type = parameters_input->flow_solver_param.flow_case_type;
            if(model_type == Model_enum::large_eddy_simulation) {
                using SGS_enum = Parameters::PhysicsModelParam::SubGridScaleModel;
                const SGS_enum SGS_model_type = parameters_input->physics_model_param.SGS_model_type;
                if(SGS_model_type == SGS_enum::shear_improved_smagorinsky) {
                    // this->do_compute_mean_strain_rate_tensor = true;
                    // return std::make_shared< DGStrongLES_ShearImproved<dim,dim+2,real,MeshType> >(parameters_input, degree, max_degree_input, grid_degree_input, triangulation_input);
                    // TO DO: Create DGStrongLES_Base
                    // TO DO: Create DGStrongLES_ConstantModelCoefficient
                    // TO DO: Create DGStrongLES_ShearImproved
                    return std::make_shared< DGStrongLES_ShearImproved<dim,dim+2,real,MeshType> >(parameters_input, degree, max_degree_input, grid_degree_input, triangulation_input);
<<<<<<< HEAD
                } else {
                    return std::make_shared< DGStrongLES<dim,dim+2,real,MeshType> >(parameters_input, degree, max_degree_input, grid_degree_input, triangulation_input);
                }
=======
                } else if(SGS_model_type == SGS_enum::dynamic_smagorinsky) {
                    return std::make_shared< DGStrongLES_DynamicSmagorinsky<dim,dim+2,real,MeshType> >(parameters_input, degree, max_degree_input, grid_degree_input, triangulation_input);

>>>>>>> cb9bebfa
                // } else {
                    // return std::make_shared< DGStrong<dim,dim+2,real,MeshType> >(parameters_input, degree, max_degree_input, grid_degree_input, triangulation_input);
                // }
                // return std::make_shared< DGStrong<dim,dim+2,real,MeshType> >(parameters_input, degree, max_degree_input, grid_degree_input, triangulation_input);
            } else if (model_type == Model_enum::navier_stokes_model && flow_case_type == FlowCaseType_enum::channel_flow) {
                return std::make_shared< DGStrong_ChannelFlow<dim,dim+2,real,MeshType> >(parameters_input, degree, max_degree_input, grid_degree_input, triangulation_input);    
            }
        }
#endif
    }
    std::cout << "Can't create DGBase in create_discontinuous_galerkin(). Invalid PDE type: " << pde_type << std::endl;
    return nullptr;
}

template <int dim, typename real, typename MeshType>
std::shared_ptr< DGBase<dim,real,MeshType> >
DGFactory<dim,real,MeshType>
::create_discontinuous_galerkin(
    const Parameters::AllParameters *const parameters_input,
    const unsigned int degree,
    const unsigned int max_degree_input,
    const std::shared_ptr<Triangulation> triangulation_input)
{
    return create_discontinuous_galerkin(parameters_input, degree, max_degree_input, degree+1, triangulation_input);
}

template <int dim, typename real, typename MeshType>
std::shared_ptr< DGBase<dim,real,MeshType> >
DGFactory<dim,real,MeshType>
::create_discontinuous_galerkin(
    const Parameters::AllParameters *const parameters_input,
    const unsigned int degree,
    const std::shared_ptr<Triangulation> triangulation_input)
{
    return create_discontinuous_galerkin(parameters_input, degree, degree, triangulation_input);
}

template class DGFactory <PHILIP_DIM, double, dealii::Triangulation<PHILIP_DIM>>;
template class DGFactory <PHILIP_DIM, double, dealii::parallel::shared::Triangulation<PHILIP_DIM>>;
#if PHILIP_DIM!=1
template class DGFactory <PHILIP_DIM, double, dealii::parallel::distributed::Triangulation<PHILIP_DIM>>;
#endif

} // PHiLiP namespace<|MERGE_RESOLUTION|>--- conflicted
+++ resolved
@@ -85,20 +85,13 @@
                     // TO DO: Create DGStrongLES_ConstantModelCoefficient
                     // TO DO: Create DGStrongLES_ShearImproved
                     return std::make_shared< DGStrongLES_ShearImproved<dim,dim+2,real,MeshType> >(parameters_input, degree, max_degree_input, grid_degree_input, triangulation_input);
-<<<<<<< HEAD
+                } else if(SGS_model_type == SGS_enum::dynamic_smagorinsky) {
+                    return std::make_shared< DGStrongLES_DynamicSmagorinsky<dim,dim+2,real,MeshType> >(parameters_input, degree, max_degree_input, grid_degree_input, triangulation_input);
                 } else {
                     return std::make_shared< DGStrongLES<dim,dim+2,real,MeshType> >(parameters_input, degree, max_degree_input, grid_degree_input, triangulation_input);
                 }
-=======
-                } else if(SGS_model_type == SGS_enum::dynamic_smagorinsky) {
-                    return std::make_shared< DGStrongLES_DynamicSmagorinsky<dim,dim+2,real,MeshType> >(parameters_input, degree, max_degree_input, grid_degree_input, triangulation_input);
-
->>>>>>> cb9bebfa
-                // } else {
-                    // return std::make_shared< DGStrong<dim,dim+2,real,MeshType> >(parameters_input, degree, max_degree_input, grid_degree_input, triangulation_input);
-                // }
-                // return std::make_shared< DGStrong<dim,dim+2,real,MeshType> >(parameters_input, degree, max_degree_input, grid_degree_input, triangulation_input);
             } else if (model_type == Model_enum::navier_stokes_model && flow_case_type == FlowCaseType_enum::channel_flow) {
+                // TO DO: Update this so that LES works for the channel flow
                 return std::make_shared< DGStrong_ChannelFlow<dim,dim+2,real,MeshType> >(parameters_input, degree, max_degree_input, grid_degree_input, triangulation_input);    
             }
         }
