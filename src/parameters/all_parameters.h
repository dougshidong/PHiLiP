#ifndef __ALL_PARAMETERS_H__
#define __ALL_PARAMETERS_H__

#include <deal.II/base/conditional_ostream.h>
#include <deal.II/base/parameter_handler.h>
#include <deal.II/base/tensor.h>

#include "parameters.h"
#include "parameters/parameters_ode_solver.h"
#include "parameters/parameters_linear_solver.h"
#include "parameters/parameters_manufactured_convergence_study.h"

#include "parameters/parameters_euler.h"
#include "parameters/parameters_navier_stokes.h"
#include "parameters/parameters_physics_model.h"

#include "parameters/parameters_reduced_order.h"
#include "parameters/parameters_hyper_reduction.h"
#include "parameters/parameters_burgers.h"
#include "parameters/parameters_grid_refinement_study.h"
#include "parameters/parameters_grid_refinement.h"
#include "parameters/parameters_artificial_dissipation.h"
#include "parameters/parameters_limiter.h"
#include "parameters/parameters_flow_solver.h"
#include "parameters/parameters_mesh_adaptation.h"
#include "parameters/parameters_functional.h"
#include "parameters/parameters_time_refinement_study.h"

namespace PHiLiP {
namespace Parameters {

/// Main parameter class that contains the various other sub-parameter classes.
class AllParameters
{
public:
    /// Constructor
    AllParameters();

    /// Contains parameters for manufactured convergence study
    ManufacturedConvergenceStudyParam manufactured_convergence_study_param;
    /// Contains parameters for ODE solver
    ODESolverParam ode_solver_param;
    /// Contains parameters for linear solver
    LinearSolverParam linear_solver_param;
    /// Contains parameters for the Euler equations non-dimensionalization
    EulerParam euler_param;
    /// Contains parameters for the Navier-Stokes equations non-dimensionalization
    NavierStokesParam navier_stokes_param;
    /// Contains parameters for the Reduced-Order model
    ReducedOrderModelParam reduced_order_param;
    /// Contains parameters for Hyperreduction
    HyperReductionParam hyper_reduction_param;
    /// Contains parameters for Burgers equation
    BurgersParam burgers_param;
    /// Contains parameters for Physics Model
    PhysicsModelParam physics_model_param;
    /// Contains the parameters for grid refinement study
    GridRefinementStudyParam grid_refinement_study_param;
    /// Contains parameters for artificial dissipation
    ArtificialDissipationParam artificial_dissipation_param;
    /// Contains parameters for limiter
    LimiterParam limiter_param;
    /// Contains the parameters for simulation cases (flow solver test)
    FlowSolverParam flow_solver_param;
    /// Constains parameters for mesh adaptation
    MeshAdaptationParam mesh_adaptation_param;
    /// Contains parameters for functional
    FunctionalParam functional_param;
    /// Contains the parameters for time refinement study
    TimeRefinementStudyParam time_refinement_study_param;

    /// Number of dimensions. Note that it has to match the executable PHiLiP_xD
    unsigned int dimension;

    /// Run type
    enum RunType {
        integration_test,
        flow_simulation
        };
    RunType run_type; ///< Selected RunType from the input file

    /// Mesh type to be used in defining the triangulation
    enum MeshType {
        default_triangulation,
        triangulation,
        parallel_shared_triangulation,
        parallel_distributed_triangulation,
        };
    /// Store selected MeshType from the input file
    MeshType mesh_type;
    
    /// Number of additional quadrature points to use.
    /** overintegration = 0 leads to number_quad_points = dg_solution_degree + 1
     */
    int overintegration;

    /// Flag to use weak or strong form of DG
    bool use_weak_form;

    /// Flux nodes type
    enum FluxNodes { GL, GLL };
    /// Store selected FluxNodes from the input file
    FluxNodes flux_nodes_type;

    /// Flag for using collocated nodes; determined based on flux_nodes_type and overintegration input parameters
    bool use_collocated_nodes;

    /// Flag to use split form.
    bool use_split_form;

    /// Two point numerical flux type for split form
    enum TwoPointNumericalFlux { KG, IR, CH, Ra };
    /// Store selected TwoPointNumericalFlux from the input file
    TwoPointNumericalFlux two_point_num_flux_type;

    /// Flag to use curvilinear metric split form.
    bool use_curvilinear_split_form;

    /// Flag to use weight-adjusted Mass Matrix for curvilinear elements.
    bool use_weight_adjusted_mass;

    /// Flag to store the residual local processor cput time.
    bool store_residual_cpu_time;

    /// Flag to use periodic BC.
    /** Not fully tested.
     */
    bool use_periodic_bc;

    /// Flag to use curvilinear grid.
    bool use_curvilinear_grid;

    ///Flag to use an energy monotonicity test
    bool use_energy;

    ///Flag to use an L2 energy monotonicity test (for FR)
    bool use_L2_norm;

    ///Flag to use a Classical ESFR scheme where only the surface is reconstructed
    //The default ESFR scheme is the Nonlinearly Stable FR where the volume is also reconstructed
    bool use_classical_FR;

    ///Flag to store global mass matrix
    bool store_global_mass_matrix;

    /// Scaling of Symmetric Interior Penalty term to ensure coercivity.
    double sipg_penalty_factor;

    /// Flag to use invariant curl form for metric cofactor operator.
    bool use_invariant_curl_form;

    /// Flag to use inverse mass matrix on-the-fly for explicit solves.
    bool use_inverse_mass_on_the_fly;

    /// Flag to check if the metric Jacobian is valid when high-order grid is constructed.
    bool check_valid_metric_Jacobian;

    /// Energy file.
    std::string energy_file;

    /// Number of state variables. Will depend on PDE
    int nstate;

    /// Possible integration tests to run
    enum TestType {
        run_control,
        grid_refinement_study,
<<<<<<< HEAD
		stability_fr_parameter_range,
=======
        advection_limiter,
        burgers_limiter,
>>>>>>> e11a9e7c
        burgers_energy_stability,
        diffusion_exact_adjoint,
        euler_gaussian_bump,
        euler_gaussian_bump_enthalpy,
        euler_gaussian_bump_adjoint,
        euler_cylinder,
        euler_cylinder_adjoint,
        euler_vortex,
        euler_entropy_waves,
        euler_split_taylor_green,
        taylor_green_scaling,
        burgers_split_form,
        optimization_inverse_manufactured,
        euler_bump_optimization,
        euler_naca_optimization,
        shock_1d,
        euler_naca0012,
        reduced_order,
        convection_diffusion_periodicity,
        POD_adaptation,
        POD_adaptive_sampling_run,
        adaptive_sampling_testing,
        finite_difference_sensitivity,
        advection_periodicity,
        dual_weighted_residual_mesh_adaptation,
        anisotropic_mesh_adaptation,
        taylor_green_vortex_energy_check,
        taylor_green_vortex_restart_check,
        time_refinement_study,
        time_refinement_study_reference,
        rrk_numerical_entropy_conservation_check,
        euler_entropy_conserving_split_forms_check,
        h_refinement_study_isentropic_vortex,
        khi_robustness,
        naca0012_unsteady_check_quick,
        homogeneous_isotropic_turbulence_initialization_check,
        build_NNLS_problem,
        hyper_reduction_comparison,
        hyper_adaptive_sampling_run,
        hyper_reduction_post_sampling,
        ROM_error_post_sampling,
        HROM_error_post_sampling,
        hyper_adaptive_sampling_new_error,
        low_density
    };
    /// Store selected TestType from the input file.
    TestType test_type;

    /// Possible Partial Differential Equations to solve
    enum PartialDifferentialEquation {
        advection,
        diffusion,
        convection_diffusion,
        advection_vector,
        burgers_inviscid,
        burgers_viscous,
        burgers_rewienski,
        euler,
        mhd,
        navier_stokes,
        physics_model,
    };
    /// Store the PDE type to be solved
    PartialDifferentialEquation pde_type;

    /// Types of models available.
    enum ModelType {
        large_eddy_simulation,
        reynolds_averaged_navier_stokes,
    };
    /// Store the model type
    ModelType model_type;

    /// Possible boundary types, NOT IMPLEMENTED YET
    enum BoundaryType {
        manufactured_dirichlet,
        manufactured_neumann,
        manufactured_inout_flow,
    };

    /// Possible source terms, NOT IMPLEMENTED YET
    enum SourceTerm {
        zero,
        manufactured,
    };

    /// Possible convective numerical flux types
    enum ConvectiveNumericalFlux { 
        lax_friedrichs, 
        roe, 
        l2roe, 
        central_flux,
        two_point_flux,
        two_point_flux_with_lax_friedrichs_dissipation,
        two_point_flux_with_roe_dissipation,
        two_point_flux_with_l2roe_dissipation
    };
    /// Store convective flux type
    ConvectiveNumericalFlux conv_num_flux_type;

    /// Possible dissipative numerical flux types
    enum DissipativeNumericalFlux { symm_internal_penalty, bassi_rebay_2, central_visc_flux };
    /// Store diffusive flux type
    DissipativeNumericalFlux diss_num_flux_type;

    /// Type of correction in Flux Reconstruction
    enum Flux_Reconstruction {cDG, cSD, cHU, cNegative, cNegative2, cPlus, c10Thousand, cHULumped, user_specified_value};
    /// Store flux reconstruction type
    Flux_Reconstruction flux_reconstruction_type;

    /// User specified flux recontruction correction parameter value
    double FR_user_specified_correction_parameter_value;

    /// User specified flux recontruction correction parameter value
    int number_ESFR_parameter_values;

    /// User specified flux recontruction correction parameter value
    double ESFR_parameter_values_start;

    /// User specified flux recontruction correction parameter value
    double ESFR_parameter_values_end;

    /// Type of correction in Flux Reconstruction for the auxiliary variables
    enum Flux_Reconstruction_Aux {kDG, kSD, kHU, kNegative, kNegative2, kPlus, k10Thousand};
    /// Store flux reconstruction type for the auxiliary variables
    Flux_Reconstruction_Aux flux_reconstruction_aux_type;

    /// Enum of nonphysical behavior
    enum NonPhysicalBehaviorEnum {return_big_number, abort_run, print_warning};
    /// Specify behavior on nonphysical results
    NonPhysicalBehaviorEnum non_physical_behavior_type;

    /// Name of directory for writing solution vtk files
    std::string solution_vtk_files_directory_name;

    /// Flag for outputting the high-order grid vtk files
    bool output_high_order_grid;

    /// Enable writing of higher-order vtk results
    bool enable_higher_order_vtk_output;

    /// Flag for outputting the surface solution vtk files
    bool output_face_results_vtk;

    /// Flag for renumbering DOFs
    bool do_renumber_dofs;

    /// Renumber dofs type.
    enum RenumberDofsType { CuthillMckee };
    /// Store selected RenumberDofsType from the input file.
    RenumberDofsType renumber_dofs_type;

    /** Tolerance for checking that the determinant of surface jacobians at element faces matches.
     *  Note: Currently only used in weak dg. */
    double matching_surface_jac_det_tolerance;

    /// Declare parameters that can be set as inputs and set up the default options
    /** This subroutine should call the sub-parameter classes static declare_parameters()
      * such that each sub-parameter class is responsible to declare their own parameters.
      */
    static void declare_parameters (dealii::ParameterHandler &prm);

    /// Retrieve parameters from dealii::ParameterHandler
    /** This subroutine should call the sub-parameter classes static parse_parameters()
      * such that each sub-parameter class is responsible to parse their own parameters.
      */
    void parse_parameters (dealii::ParameterHandler &prm);

    //FunctionParser<dim> initial_conditions;
    //BoundaryConditions  boundary_conditions[max_n_boundaries];
protected:
    dealii::ConditionalOStream pcout; ///< Parallel std::cout that only outputs on mpi_rank==0

};  

} // Parameters namespace
} // PHiLiP namespace

#endif
<|MERGE_RESOLUTION|>--- conflicted
+++ resolved
@@ -165,12 +165,9 @@
     enum TestType {
         run_control,
         grid_refinement_study,
-<<<<<<< HEAD
 		stability_fr_parameter_range,
-=======
         advection_limiter,
         burgers_limiter,
->>>>>>> e11a9e7c
         burgers_energy_stability,
         diffusion_exact_adjoint,
         euler_gaussian_bump,
