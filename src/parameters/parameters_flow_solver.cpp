--- conflicted
+++ resolved
@@ -44,13 +44,10 @@
                           dealii::Patterns::FileName(dealii::Patterns::FileName::FileType::input),
                           "Filename for the sensitivity data table output file: sensitivity_table_filename.txt.");
 
-<<<<<<< HEAD
         prm.declare_entry("input_mesh_filename", "naca0012",
                           dealii::Patterns::FileName(dealii::Patterns::FileName::FileType::input),
                           "Filename of the input mesh: input_mesh_filename.msh");
 
-=======
->>>>>>> c3bcd0d5
         prm.enter_subsection("taylor_green_vortex_energy_check");
         {
             prm.declare_entry("expected_kinetic_energy_at_final_time", "1",
@@ -76,10 +73,7 @@
         unsteady_data_table_filename = prm.get("unsteady_data_table_filename");
         steady_state = prm.get_bool("steady_state");
         sensitivity_table_filename = prm.get("sensitivity_table_filename");
-<<<<<<< HEAD
         input_mesh_filename = prm.get("input_mesh_filename");
-=======
->>>>>>> c3bcd0d5
 
         prm.enter_subsection("taylor_green_vortex_energy_check");
         {
