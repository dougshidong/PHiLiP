#include "parameters_flow_solver.h"

#include <string>

namespace PHiLiP {

namespace Parameters {

// Flow Solver inputs
FlowSolverParam::FlowSolverParam() {}

void FlowSolverParam::declare_parameters(dealii::ParameterHandler &prm)
{
    prm.enter_subsection("flow_solver");
    {
        prm.declare_entry("flow_case_type","taylor_green_vortex",
                          dealii::Patterns::Selection(
                          " taylor_green_vortex | "
                          " burgers_viscous_snapshot | "
                          " naca0012 | "
<<<<<<< HEAD
                          " burgers_rewienski_snapshot"),
=======
                          " burgers_rewienski_snapshot | "
                          " advection_periodic"),
>>>>>>> b3a1fab6
                          "The type of flow we want to simulate. "
                          "Choices are "
                          " <taylor_green_vortex | "
                          " burgers_viscous_snapshot | "
                          " naca0012 | "
<<<<<<< HEAD
                          " burgers_rewienski_snapshot>.");
=======
                          " burgers_rewienski_snapshot | "
                          " advection_periodic>.");
>>>>>>> b3a1fab6

        prm.declare_entry("final_time", "1",
                          dealii::Patterns::Double(0, dealii::Patterns::Double::max_double_value),
                          "Final solution time.");

        prm.declare_entry("courant_friedrich_lewy_number", "1",
                          dealii::Patterns::Double(0, dealii::Patterns::Double::max_double_value),
                          "Courant-Friedrich-Lewy (CFL) number for constant time step.");

        prm.declare_entry("unsteady_data_table_filename", "unsteady_data_table",
                          dealii::Patterns::FileName(dealii::Patterns::FileName::FileType::input),
                          "Filename of the unsteady data table output file: unsteady_data_table_filename.txt.");

        prm.declare_entry("steady_state", "false",
                          dealii::Patterns::Bool(),
                          "Solve steady-state solution. False by default (i.e. unsteady by default).");

        prm.declare_entry("adaptive_time_step", "false",
                          dealii::Patterns::Bool(),
                          "Adapt the time step on the fly for unsteady flow simulations. False by default (i.e. constant time step by default).");

        prm.declare_entry("reduced_order", "false",
                          dealii::Patterns::Bool(),
                          "Solve reduced_order solution. False by default.");

        prm.declare_entry("sensitivity_table_filename", "sensitivity_table",
                          dealii::Patterns::FileName(dealii::Patterns::FileName::FileType::input),
                          "Filename for the sensitivity data table output file: sensitivity_table_filename.txt.");

        prm.declare_entry("restart_computation_from_file", "false",
                          dealii::Patterns::Bool(),
                          "Restarts the computation from the restart file. False by default.");

        prm.declare_entry("output_restart_files", "false",
                          dealii::Patterns::Bool(),
                          "Output restart files for restarting the computation. False by default.");

        prm.declare_entry("restart_files_directory_name", ".",
                          dealii::Patterns::FileName(dealii::Patterns::FileName::FileType::input),
                          "Name of directory for writing and reading restart files. Current directory by default.");

        prm.declare_entry("restart_file_index", "1",
                          dealii::Patterns::Integer(1, dealii::Patterns::Integer::max_int_value),
                          "Index of restart file from which the computation will be restarted from. 1 by default.");

        prm.declare_entry("output_restart_files_every_x_steps", "1",
                          dealii::Patterns::Integer(1,dealii::Patterns::Integer::max_int_value),
                          "Outputs the restart files every x steps.");

        prm.declare_entry("output_restart_files_every_dt_time_intervals", "0.0",
                          dealii::Patterns::Double(0,dealii::Patterns::Double::max_double_value),
                          "Outputs the restart files at time intervals of dt.");
      
        prm.declare_entry("input_mesh_filename", "naca0012",
                          dealii::Patterns::FileName(dealii::Patterns::FileName::FileType::input),
                          "Filename of the input mesh: input_mesh_filename.msh");

        prm.enter_subsection("taylor_green_vortex");
        {
            prm.declare_entry("expected_kinetic_energy_at_final_time", "1",
                              dealii::Patterns::Double(0, dealii::Patterns::Double::max_double_value),
                              "For integration test purposes, expected kinetic energy at final time.");

            prm.declare_entry("expected_theoretical_dissipation_rate_at_final_time", "1",
                              dealii::Patterns::Double(0, dealii::Patterns::Double::max_double_value),
                              "For integration test purposes, expected theoretical kinetic energy dissipation rate at final time.");

            prm.declare_entry("density_initial_condition_type", "uniform",
                              dealii::Patterns::Selection(
                              " uniform | "
                              " isothermal "),
                              "The type of density initialization. "
                              "Choices are "
                              " <uniform | "
                              " isothermal>.");
        }
        prm.leave_subsection();
        
        prm.enter_subsection("time_refinement_study");
        {
            prm.declare_entry("number_of_times_to_solve", "4",
                              dealii::Patterns::Integer(1, dealii::Patterns::Integer::max_int_value),
                              "Number of times to run the flow solver during a time refinement study.");
            prm.declare_entry("refinement_ratio", "0.5",
                              dealii::Patterns::Double(0, 1.0),
                              "Ratio between a timestep size and the next in a time refinement study, 0<r<1.");
        }
        prm.leave_subsection();
    }
    prm.leave_subsection();
}

void FlowSolverParam::parse_parameters(dealii::ParameterHandler &prm)
{   
    prm.enter_subsection("flow_solver");
    {
        const std::string flow_case_type_string = prm.get("flow_case_type");
<<<<<<< HEAD
        if      (flow_case_type_string == "taylor_green_vortex")  {flow_case_type = taylor_green_vortex;}
        else if (flow_case_type_string == "burgers_viscous_snapshot")  {flow_case_type = burgers_viscous_snapshot;}
        else if (flow_case_type_string == "burgers_rewienski_snapshot")  {flow_case_type = burgers_rewienski_snapshot;}
        else if (flow_case_type_string == "naca0012")  {flow_case_type = naca0012;}
=======
        if      (flow_case_type_string == "taylor_green_vortex")        {flow_case_type = taylor_green_vortex;}
        else if (flow_case_type_string == "burgers_viscous_snapshot")   {flow_case_type = burgers_viscous_snapshot;}
        else if (flow_case_type_string == "burgers_rewienski_snapshot") {flow_case_type = burgers_rewienski_snapshot;}
        else if (flow_case_type_string == "naca0012")                   {flow_case_type = naca0012;}
        else if (flow_case_type_string == "advection_periodic")         {flow_case_type = advection_periodic;}
>>>>>>> b3a1fab6

        final_time = prm.get_double("final_time");
        courant_friedrich_lewy_number = prm.get_double("courant_friedrich_lewy_number");
        unsteady_data_table_filename = prm.get("unsteady_data_table_filename");
        steady_state = prm.get_bool("steady_state");
<<<<<<< HEAD
        reduced_order = prm.get_bool("reduced_order");
=======
        adaptive_time_step = prm.get_bool("adaptive_time_step");
>>>>>>> b3a1fab6
        sensitivity_table_filename = prm.get("sensitivity_table_filename");
        restart_computation_from_file = prm.get_bool("restart_computation_from_file");
        output_restart_files = prm.get_bool("output_restart_files");
        restart_files_directory_name = prm.get("restart_files_directory_name");
        restart_file_index = prm.get_integer("restart_file_index");
        output_restart_files_every_x_steps = prm.get_integer("output_restart_files_every_x_steps");
        output_restart_files_every_dt_time_intervals = prm.get_double("output_restart_files_every_dt_time_intervals");
        input_mesh_filename = prm.get("input_mesh_filename");

        prm.enter_subsection("taylor_green_vortex");
        {
            expected_kinetic_energy_at_final_time = prm.get_double("expected_kinetic_energy_at_final_time");
            expected_theoretical_dissipation_rate_at_final_time = prm.get_double("expected_theoretical_dissipation_rate_at_final_time");

            const std::string density_initial_condition_type_string = prm.get("density_initial_condition_type");
            if      (density_initial_condition_type_string == "uniform")    {density_initial_condition_type = uniform;}
            else if (density_initial_condition_type_string == "isothermal") {density_initial_condition_type = isothermal;}
        }
        prm.leave_subsection();
        prm.enter_subsection("time_refinement_study");
        {
            number_of_times_to_solve = prm.get_integer("number_of_times_to_solve");
            refinement_ratio = prm.get_double("refinement_ratio");
        }
        prm.leave_subsection();
    }
    prm.leave_subsection();
}

} // Parameters namespace

} // PHiLiP namespace<|MERGE_RESOLUTION|>--- conflicted
+++ resolved
@@ -18,23 +18,15 @@
                           " taylor_green_vortex | "
                           " burgers_viscous_snapshot | "
                           " naca0012 | "
-<<<<<<< HEAD
-                          " burgers_rewienski_snapshot"),
-=======
                           " burgers_rewienski_snapshot | "
                           " advection_periodic"),
->>>>>>> b3a1fab6
                           "The type of flow we want to simulate. "
                           "Choices are "
                           " <taylor_green_vortex | "
                           " burgers_viscous_snapshot | "
                           " naca0012 | "
-<<<<<<< HEAD
-                          " burgers_rewienski_snapshot>.");
-=======
                           " burgers_rewienski_snapshot | "
                           " advection_periodic>.");
->>>>>>> b3a1fab6
 
         prm.declare_entry("final_time", "1",
                           dealii::Patterns::Double(0, dealii::Patterns::Double::max_double_value),
@@ -112,7 +104,7 @@
                               " isothermal>.");
         }
         prm.leave_subsection();
-        
+
         prm.enter_subsection("time_refinement_study");
         {
             prm.declare_entry("number_of_times_to_solve", "4",
@@ -132,28 +124,18 @@
     prm.enter_subsection("flow_solver");
     {
         const std::string flow_case_type_string = prm.get("flow_case_type");
-<<<<<<< HEAD
-        if      (flow_case_type_string == "taylor_green_vortex")  {flow_case_type = taylor_green_vortex;}
-        else if (flow_case_type_string == "burgers_viscous_snapshot")  {flow_case_type = burgers_viscous_snapshot;}
-        else if (flow_case_type_string == "burgers_rewienski_snapshot")  {flow_case_type = burgers_rewienski_snapshot;}
-        else if (flow_case_type_string == "naca0012")  {flow_case_type = naca0012;}
-=======
         if      (flow_case_type_string == "taylor_green_vortex")        {flow_case_type = taylor_green_vortex;}
         else if (flow_case_type_string == "burgers_viscous_snapshot")   {flow_case_type = burgers_viscous_snapshot;}
         else if (flow_case_type_string == "burgers_rewienski_snapshot") {flow_case_type = burgers_rewienski_snapshot;}
         else if (flow_case_type_string == "naca0012")                   {flow_case_type = naca0012;}
         else if (flow_case_type_string == "advection_periodic")         {flow_case_type = advection_periodic;}
->>>>>>> b3a1fab6
 
         final_time = prm.get_double("final_time");
         courant_friedrich_lewy_number = prm.get_double("courant_friedrich_lewy_number");
         unsteady_data_table_filename = prm.get("unsteady_data_table_filename");
         steady_state = prm.get_bool("steady_state");
-<<<<<<< HEAD
+        adaptive_time_step = prm.get_bool("adaptive_time_step");
         reduced_order = prm.get_bool("reduced_order");
-=======
-        adaptive_time_step = prm.get_bool("adaptive_time_step");
->>>>>>> b3a1fab6
         sensitivity_table_filename = prm.get("sensitivity_table_filename");
         restart_computation_from_file = prm.get_bool("restart_computation_from_file");
         output_restart_files = prm.get_bool("output_restart_files");
