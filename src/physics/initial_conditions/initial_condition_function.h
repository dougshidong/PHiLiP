--- conflicted
+++ resolved
@@ -61,7 +61,6 @@
     }
 };
 
-<<<<<<< HEAD
 /// Function used to evaluate farfield conservative solution for Reynolds-averaged Navier-Stokes (RANS) with SA negative turbulence model
 template <int dim, int nstate, typename real>
 class FreeStreamInitialConditions_RANS_SA_negative : public InitialConditionFunction<dim,nstate,real>
@@ -104,7 +103,8 @@
     {
         return RANS_SA_neg_farfield_conservative[istate];
     }
-=======
+};
+
 /// Initial Condition Function: Euler Equations (primitive values)
 template <int dim, int nstate, typename real>
 class InitialConditionFunction_EulerBase : public InitialConditionFunction<dim, nstate, real>
@@ -130,7 +130,6 @@
 private:
     // Euler physics pointer. Used to convert primitive to conservative.
     std::shared_ptr < Physics::Euler<dim, nstate, double > > euler_physics;
->>>>>>> 47253214
 };
 
 /// Initial Condition Function: Taylor Green Vortex (uniform density)
