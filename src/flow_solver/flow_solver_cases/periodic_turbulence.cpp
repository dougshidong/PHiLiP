#include "periodic_turbulence.h"

#include <deal.II/base/function.h>
#include <stdlib.h>
#include <iostream>
#include <deal.II/dofs/dof_tools.h>
#include <deal.II/grid/grid_tools.h>
#include <deal.II/numerics/vector_tools.h>
#include <deal.II/fe/fe_values.h>
#include "physics/physics_factory.h"
#include <deal.II/base/table_handler.h>
#include <deal.II/base/tensor.h>
#include "math.h"
#include <string>
#include <deal.II/base/quadrature_lib.h>

namespace PHiLiP {

namespace FlowSolver {

//=========================================================
// TURBULENCE IN PERIODIC CUBE DOMAIN
//=========================================================
template <int dim, int nstate>
PeriodicTurbulence<dim, nstate>::PeriodicTurbulence(const PHiLiP::Parameters::AllParameters *const parameters_input)
        : PeriodicCubeFlow<dim, nstate>(parameters_input)
        , unsteady_data_table_filename_with_extension(this->all_param.flow_solver_param.unsteady_data_table_filename+".txt")
        , number_of_times_to_output_velocity_field(this->all_param.flow_solver_param.number_of_times_to_output_velocity_field)
        , output_velocity_field_at_fixed_times(this->all_param.flow_solver_param.output_velocity_field_at_fixed_times)
<<<<<<< HEAD
        , output_velocity_field_at_equidistant_nodes(this->all_param.flow_solver_param.output_velocity_field_at_equidistant_nodes)
=======
>>>>>>> 1e459000
        , output_vorticity_magnitude_field_in_addition_to_velocity(this->all_param.flow_solver_param.output_vorticity_magnitude_field_in_addition_to_velocity)
        , output_flow_field_files_directory_name(this->all_param.flow_solver_param.output_flow_field_files_directory_name)
        , output_solution_files_at_velocity_field_output_times(this->all_param.flow_solver_param.output_solution_files_at_velocity_field_output_times)
{
    // Get the flow case type
    using FlowCaseEnum = Parameters::FlowSolverParam::FlowCaseType;
    const FlowCaseEnum flow_type = this->all_param.flow_solver_param.flow_case_type;

    // Flow case identifiers
    this->is_taylor_green_vortex = (flow_type == FlowCaseEnum::taylor_green_vortex);
    this->is_decaying_homogeneous_isotropic_turbulence = (flow_type == FlowCaseEnum::decaying_homogeneous_isotropic_turbulence);
    this->is_viscous_flow = (this->all_param.pde_type != Parameters::AllParameters::PartialDifferentialEquation::euler);
    this->do_calculate_numerical_entropy= this->all_param.flow_solver_param.do_calculate_numerical_entropy;

    // Navier-Stokes object; create using dynamic_pointer_cast and the create_Physics factory
    PHiLiP::Parameters::AllParameters parameters_navier_stokes = this->all_param;
    parameters_navier_stokes.pde_type = Parameters::AllParameters::PartialDifferentialEquation::navier_stokes;
    this->navier_stokes_physics = std::dynamic_pointer_cast<Physics::NavierStokes<dim,dim+2,double>>(
                Physics::PhysicsFactory<dim,dim+2,double>::create_Physics(&parameters_navier_stokes));

    /* Initialize integrated quantities as NAN; 
       done as a precaution in the case compute_integrated_quantities() is not called
       before a member function of kind get_integrated_quantity() is called
     */
    std::fill(this->integrated_quantities.begin(), this->integrated_quantities.end(), NAN);

    /// For outputting velocity field
    if(output_velocity_field_at_fixed_times && (number_of_times_to_output_velocity_field > 0)) {
        exact_output_times_of_velocity_field_files_table = std::make_shared<dealii::TableHandler>();
        this->output_velocity_field_times.reinit(number_of_times_to_output_velocity_field);
        
        // Get output_velocity_field_times from string
        const std::string output_velocity_field_times_string = this->all_param.flow_solver_param.output_velocity_field_times_string;
        std::string line = output_velocity_field_times_string;
        std::string::size_type sz1;
        output_velocity_field_times[0] = std::stod(line,&sz1);
        for(unsigned int i=1; i<number_of_times_to_output_velocity_field; ++i) {
            line = line.substr(sz1);
            sz1 = 0;
            output_velocity_field_times[i] = std::stod(line,&sz1);
        }

        // Get flow_field_quantity_filename_prefix
        flow_field_quantity_filename_prefix = "velocity";
        if(output_vorticity_magnitude_field_in_addition_to_velocity) {
            flow_field_quantity_filename_prefix += std::string("_vorticity");
        }
    }

    this->index_of_current_desired_time_to_output_velocity_field = 0;
    if(this->all_param.flow_solver_param.restart_computation_from_file) {
        // If restarting, get the index of the current desired time to output velocity field based on the initial time
        const double initial_simulation_time = this->all_param.ode_solver_param.initial_time;
        for(unsigned int i=1; i<number_of_times_to_output_velocity_field; ++i) {
            if((output_velocity_field_times[i-1] < initial_simulation_time) && (initial_simulation_time < output_velocity_field_times[i])) {
                this->index_of_current_desired_time_to_output_velocity_field = i;
            }
        }
    }
}

template <int dim, int nstate>
void PeriodicTurbulence<dim,nstate>::display_additional_flow_case_specific_parameters() const
{
    this->pcout << "- - Courant-Friedrich-Lewy number: " << this->all_param.flow_solver_param.courant_friedrich_lewy_number << std::endl;
    std::string flow_type_string;
    if(this->is_taylor_green_vortex || this->is_decaying_homogeneous_isotropic_turbulence) {
        this->pcout << "- - Freestream Reynolds number: " << this->all_param.navier_stokes_param.reynolds_number_inf << std::endl;
        this->pcout << "- - Freestream Mach number: " << this->all_param.euler_param.mach_inf << std::endl;
    }
    this->display_grid_parameters();
}

template <int dim, int nstate>
double PeriodicTurbulence<dim,nstate>::get_constant_time_step(std::shared_ptr<DGBase<dim,double>> dg) const
{
    if(this->all_param.flow_solver_param.constant_time_step > 0.0) {
        const double constant_time_step = this->all_param.flow_solver_param.constant_time_step;
        this->pcout << "- - Using constant time step in FlowSolver parameters: " << constant_time_step << std::endl;
        return constant_time_step;
    } else {
        const unsigned int number_of_degrees_of_freedom_per_state = dg->dof_handler.n_dofs()/nstate;
        const double approximate_grid_spacing = (this->domain_right-this->domain_left)/pow(number_of_degrees_of_freedom_per_state,(1.0/dim));
        const double constant_time_step = this->all_param.flow_solver_param.courant_friedrich_lewy_number * approximate_grid_spacing;
        return constant_time_step;
    }
}

template <int dim, int nstate>
double PeriodicTurbulence<dim,nstate>::get_adaptive_time_step(std::shared_ptr<DGBase<dim,double>> dg) const
{
    // compute time step based on advection speed (i.e. maximum local wave speed)
    const unsigned int number_of_degrees_of_freedom_per_state = dg->dof_handler.n_dofs()/nstate;
    const double approximate_grid_spacing = (this->domain_right-this->domain_left)/pow(number_of_degrees_of_freedom_per_state,(1.0/dim));
    const double cfl_number = this->all_param.flow_solver_param.courant_friedrich_lewy_number;
    const double time_step = cfl_number * approximate_grid_spacing / this->maximum_local_wave_speed;
    return time_step;
}

template <int dim, int nstate>
double PeriodicTurbulence<dim,nstate>::get_adaptive_time_step_initial(std::shared_ptr<DGBase<dim,double>> dg)
{
    // initialize the maximum local wave speed
    update_maximum_local_wave_speed(*dg);
    // compute time step based on advection speed (i.e. maximum local wave speed)
    const double time_step = get_adaptive_time_step(dg);
    return time_step;
}

std::string get_padded_mpi_rank_string(const int mpi_rank_input) {
    // returns the mpi rank as a string with appropriate padding
    std::string mpi_rank_string = std::to_string(mpi_rank_input);
    const unsigned int length_of_mpi_rank_with_padding = 5;
    const int number_of_zeros = length_of_mpi_rank_with_padding - mpi_rank_string.length();
    mpi_rank_string.insert(0, number_of_zeros, '0');

    return mpi_rank_string;
}

template<int dim, int nstate>
void PeriodicTurbulence<dim, nstate>::output_velocity_field(
    std::shared_ptr<DGBase<dim,double>> dg,
    const unsigned int output_file_index,
    const double current_time) const
{
    this->pcout << "     ... Writting velocity field ... " << std::flush;

    // NOTE: Same loop from read_values_from_file_and_project() in set_initial_condition.cpp
    
    // Get filename prefix based on output file index and the flow field quantity filename prefix
    const std::string filename_prefix = flow_field_quantity_filename_prefix + std::string("-") + std::to_string(output_file_index);

    // (1) Get filename based on MPI rank
    //-------------------------------------------------------------
    // -- Get padded mpi rank string
    const std::string mpi_rank_string = get_padded_mpi_rank_string(this->mpi_rank);
    // -- Assemble filename string
    const std::string filename_without_extension = filename_prefix + std::string("-") + mpi_rank_string;
    const std::string filename = output_flow_field_files_directory_name + std::string("/") + filename_without_extension + std::string(".dat");
    //-------------------------------------------------------------

    // (1.5) Write the exact output time for the file to the table 
    //-------------------------------------------------------------
    if(this->mpi_rank==0) {
        const std::string filename_for_time_table = output_flow_field_files_directory_name + std::string("/") + std::string("exact_output_times_of_velocity_field_files.txt");
        // Add values to data table
        this->add_value_to_data_table(output_file_index,"output_file_index",this->exact_output_times_of_velocity_field_files_table);
        this->add_value_to_data_table(current_time,"time",this->exact_output_times_of_velocity_field_files_table);
        // Write to file
        std::ofstream data_table_file(filename_for_time_table);
        this->exact_output_times_of_velocity_field_files_table->write_text(data_table_file);
    }
    //-------------------------------------------------------------

    // (2) Write file
    //-------------------------------------------------------------
    std::ofstream FILE (filename);
    
    // check that the file is open and write DOFs
    if (!FILE.is_open()) {
        this->pcout << "ERROR: Cannot open file " << filename << std::endl;
        std::abort();
    } else if(this->mpi_rank==0) {
        const unsigned int number_of_degrees_of_freedom_per_state = dg->dof_handler.n_dofs()/nstate;
        FILE << number_of_degrees_of_freedom_per_state << std::string("\n");
    }

<<<<<<< HEAD
    // write the velocity field
    std::array<double,nstate> soln_at_q;
    std::array<dealii::Tensor<1,dim,double>,nstate> soln_grad_at_q;

    const auto mapping = (*(dg->high_order_grid->mapping_fe_field));
    dealii::hp::MappingCollection<dim> mapping_collection(mapping);
    dealii::hp::FEValues<dim,dim> fe_values_collection(mapping_collection, dg->fe_collection, dg->volume_quadrature_collection, 
                                dealii::update_values | dealii::update_gradients | dealii::update_JxW_values | dealii::update_quadrature_points);

    const unsigned int max_dofs_per_cell = dg->dof_handler.get_fe_collection().max_dofs_per_cell();
    std::vector<dealii::types::global_dof_index> current_dofs_indices(max_dofs_per_cell);
    for (auto current_cell = dg->dof_handler.begin_active(); current_cell!=dg->dof_handler.end(); ++current_cell) {
        if (!current_cell->is_locally_owned()) continue;
    
        const int i_fele = current_cell->active_fe_index();
        const int i_quad = i_fele;
        const int i_mapp = 0;
        fe_values_collection.reinit (current_cell, i_quad, i_mapp, i_fele);
        const dealii::FEValues<dim,dim> &fe_values = fe_values_collection.get_present_fe_values();
        const unsigned int poly_degree = i_fele;
        const unsigned int n_quad_pts = dg->volume_quadrature_collection[poly_degree].size();
        const unsigned int n_dofs_cell = dg->fe_collection[poly_degree].dofs_per_cell;
=======
    // build a basis oneD on equidistant nodes in 1D
    dealii::Quadrature<1> vol_quad_equidistant_1D = dealii::QIterated<1>(dealii::QTrapez<1>(),dg->max_degree);
    dealii::FE_DGQArbitraryNodes<1,1> equidistant_finite_element(vol_quad_equidistant_1D);

    const unsigned int init_grid_degree = dg->high_order_grid->fe_system.tensor_degree();
    OPERATOR::basis_functions<dim,2*dim> soln_basis(1, dg->max_degree, init_grid_degree); 
    soln_basis.build_1D_volume_operator(dg->oneD_fe_collection_1state[dg->max_degree], vol_quad_equidistant_1D);
    soln_basis.build_1D_gradient_operator(dg->oneD_fe_collection_1state[dg->max_degree], vol_quad_equidistant_1D);

    // mapping basis for the equidistant node set because we output the physical coordinates
    OPERATOR::mapping_shape_functions<dim,2*dim> mapping_basis_at_equidistant(1, dg->max_degree, init_grid_degree);
    mapping_basis_at_equidistant.build_1D_shape_functions_at_grid_nodes(dg->high_order_grid->oneD_fe_system, dg->high_order_grid->oneD_grid_nodes);
    mapping_basis_at_equidistant.build_1D_shape_functions_at_flux_nodes(dg->high_order_grid->oneD_fe_system, vol_quad_equidistant_1D, dg->oneD_face_quadrature);

    const unsigned int max_dofs_per_cell = dg->dof_handler.get_fe_collection().max_dofs_per_cell();
    std::vector<dealii::types::global_dof_index> current_dofs_indices(max_dofs_per_cell);
    auto metric_cell = dg->high_order_grid->dof_handler_grid.begin_active();
    for (auto current_cell = dg->dof_handler.begin_active(); current_cell!=dg->dof_handler.end(); ++current_cell, ++metric_cell) {
        if (!current_cell->is_locally_owned()) continue;
    
        const int i_fele = current_cell->active_fe_index();
        const unsigned int poly_degree = i_fele;
        const unsigned int n_dofs_cell = dg->fe_collection[poly_degree].dofs_per_cell;
        const unsigned int n_shape_fns = n_dofs_cell / nstate;
        const unsigned int n_quad_pts = n_shape_fns;

        // We first need to extract the mapping support points (grid nodes) from high_order_grid.
        const dealii::FESystem<dim> &fe_metric = dg->high_order_grid->fe_system;
        const unsigned int n_metric_dofs = fe_metric.dofs_per_cell;
        const unsigned int n_grid_nodes  = n_metric_dofs / dim;
        std::vector<dealii::types::global_dof_index> metric_dof_indices(n_metric_dofs);
        metric_cell->get_dof_indices (metric_dof_indices);
        std::array<std::vector<double>,dim> mapping_support_points;
        for(int idim=0; idim<dim; idim++){
            mapping_support_points[idim].resize(n_grid_nodes);
        }
        // Get the mapping support points (physical grid nodes) from high_order_grid.
        // Store it in such a way we can use sum-factorization on it with the mapping basis functions.
        const std::vector<unsigned int > &index_renumbering = dealii::FETools::hierarchic_to_lexicographic_numbering<dim>(init_grid_degree);
        for (unsigned int idof = 0; idof< n_metric_dofs; ++idof) {
            const double val = (dg->high_order_grid->volume_nodes[metric_dof_indices[idof]]);
            const unsigned int istate = fe_metric.system_to_component_index(idof).first;
            const unsigned int ishape = fe_metric.system_to_component_index(idof).second;
            const unsigned int igrid_node = index_renumbering[ishape];
            mapping_support_points[istate][igrid_node] = val;
        }
        // Construct the metric operators
        OPERATOR::metric_operators<double, dim, 2*dim> metric_oper_equid(nstate, poly_degree, init_grid_degree, true, false);
        // Build the metric terms to compute the gradient and volume node positions.
        // This functions will compute the determinant of the metric Jacobian and metric cofactor matrix.
        // If flags store_vol_flux_nodes and store_surf_flux_nodes set as true it will also compute the physical quadrature positions.
        metric_oper_equid.build_volume_metric_operators(
            n_quad_pts, n_grid_nodes,
            mapping_support_points,
            mapping_basis_at_equidistant,
            dg->all_parameters->use_invariant_curl_form);

>>>>>>> 1e459000
        
        current_dofs_indices.resize(n_dofs_cell);
        current_cell->get_dof_indices (current_dofs_indices);

<<<<<<< HEAD
        // for outputting equidistant nodes
        const dealii::FESystem<dim,dim> &fe_sys = dg->fe_collection[i_fele];
        dealii::Quadrature<dim> vol_quad_equidistant = dealii::QIterated<dim>(dealii::QTrapez<1>(),poly_degree);
        const std::vector<dealii::Point<dim>> &unit_equidistant_quad_pts = vol_quad_equidistant.get_points(); // all cells have same poly_degree

        for (unsigned int iquad=0; iquad<n_quad_pts; ++iquad) {

            // write coordinates
            dealii::Point<dim> qpoint;
            if(output_velocity_field_at_equidistant_nodes) {
                // equidistant nodes
                qpoint = mapping.transform_unit_to_real_cell(current_cell,unit_equidistant_quad_pts[iquad]);
            } else {
                // GL nodes
                qpoint = (fe_values.quadrature_point(iquad));
            }
            for (int d=0; d<dim; ++d) {
                FILE << std::setprecision(17) << qpoint[d] << std::string(" ");
            }

            // get solution at qpoint
            std::fill(soln_at_q.begin(), soln_at_q.end(), 0.0);
            for (int s=0; s<nstate; ++s) {
                for (int d=0; d<dim; ++d) {
                    soln_grad_at_q[s][d] = 0.0;
                }
            }
            
            for (unsigned int idof=0; idof<n_dofs_cell; ++idof) {
                const unsigned int istate = fe_values.get_fe().system_to_component_index(idof).first;
                
                if(output_velocity_field_at_equidistant_nodes) {
                    // at equidistant nodes
                    soln_at_q[istate] += dg->solution[current_dofs_indices[idof]] * fe_sys.shape_value_component(idof, unit_equidistant_quad_pts[iquad], istate);
                    soln_grad_at_q[istate] += dg->solution[current_dofs_indices[idof]] * fe_sys.shape_grad_component(idof, unit_equidistant_quad_pts[iquad], istate);
                } else {
                    // at GL nodes
                    soln_at_q[istate] += dg->solution[current_dofs_indices[idof]] * fe_values.shape_value_component(idof, iquad, istate);
                    soln_grad_at_q[istate] += dg->solution[current_dofs_indices[idof]] * fe_values.shape_grad_component(idof, iquad, istate);
                }
            }
            // write velocity field
            const dealii::Tensor<1,dim,double> velocity = this->navier_stokes_physics->compute_velocities(soln_at_q);
            for (int d=0; d<dim; ++d) {
                FILE << std::setprecision(17) << velocity[d] << std::string(" ");
            }
            // write vorticity magnitude field if desired
            if(output_vorticity_magnitude_field_in_addition_to_velocity) {
                const double vorticity_magnitude = this->navier_stokes_physics->compute_vorticity_magnitude(soln_at_q, soln_grad_at_q);
                FILE << std::setprecision(17) << vorticity_magnitude << std::string(" ");
=======
        std::array<std::vector<double>,nstate> soln_coeff;
        for(unsigned int idof=0; idof<n_dofs_cell; idof++){
            const unsigned int istate = dg->fe_collection[poly_degree].system_to_component_index(idof).first;
            const unsigned int ishape = dg->fe_collection[poly_degree].system_to_component_index(idof).second;
            if(ishape == 0) {
                soln_coeff[istate].resize(n_shape_fns);
            }
            soln_coeff[istate][ishape] = dg->solution(current_dofs_indices[idof]);
        }

        std::array<std::vector<double>,nstate> soln_at_q;
        std::array<dealii::Tensor<1,dim,std::vector<double>>,nstate> soln_grad_at_q;
        for(int istate=0; istate<nstate; istate++){
            soln_at_q[istate].resize(n_quad_pts);
            // Interpolate soln coeff to volume cubature nodes.
            soln_basis.matrix_vector_mult_1D(soln_coeff[istate], soln_at_q[istate],
                                             soln_basis.oneD_vol_operator);
            // apply gradient of reference basis functions on the solution at volume cubature nodes
            dealii::Tensor<1,dim,std::vector<double>> ref_gradient_basis_fns_times_soln;
            for(int idim=0; idim<dim; idim++){
                ref_gradient_basis_fns_times_soln[idim].resize(n_quad_pts);
            }
            soln_basis.gradient_matrix_vector_mult_1D(soln_coeff[istate], ref_gradient_basis_fns_times_soln,
                                                      soln_basis.oneD_vol_operator,
                                                      soln_basis.oneD_grad_operator);
            // transform the gradient into a physical gradient operator scaled by determinant of metric Jacobian
            // then apply the inner product in each direction
            for(int idim=0; idim<dim; idim++){
                soln_grad_at_q[istate][idim].resize(n_quad_pts);
                for(unsigned int iquad=0; iquad<n_quad_pts; iquad++){
                    for(int jdim=0; jdim<dim; jdim++){
                        //transform into the physical gradient
                        soln_grad_at_q[istate][idim][iquad] += metric_oper_equid.metric_cofactor_vol[idim][jdim][iquad]
                                                            * ref_gradient_basis_fns_times_soln[jdim][iquad]
                                                            / metric_oper_equid.det_Jac_vol[iquad];
                    }
                }
            }
        }
        // compute quantities at quad nodes (equisdistant)
        dealii::Tensor<1,dim,std::vector<double>> velocity_at_q;
        std::vector<double> vorticity_magnitude_at_q(n_quad_pts);
        for (unsigned int iquad=0; iquad<n_quad_pts; ++iquad) {
            std::array<double,nstate> soln_state;
            std::array<dealii::Tensor<1,dim,double>,nstate> soln_grad_state;
            for(int istate=0; istate<nstate; istate++){
                soln_state[istate] = soln_at_q[istate][iquad];
                for(int idim=0; idim<dim; idim++){
                    soln_grad_state[istate][idim] = soln_grad_at_q[istate][idim][iquad];
                }
            }
            const dealii::Tensor<1,dim,double> velocity = this->navier_stokes_physics->compute_velocities(soln_state);
            for(int idim=0; idim<dim; idim++){
                if(iquad==0)
                    velocity_at_q[idim].resize(n_quad_pts);
                velocity_at_q[idim][iquad] = velocity[idim];
            }
            
            // write vorticity magnitude field if desired
            if(output_vorticity_magnitude_field_in_addition_to_velocity) {
                vorticity_magnitude_at_q[iquad] = this->navier_stokes_physics->compute_vorticity_magnitude(soln_state, soln_grad_state);
            }
        }
        // write out all values at equidistant nodes
        for(unsigned int ishape=0; ishape<n_shape_fns; ishape++){
            dealii::Point<dim,double> vol_equid_node;
            // write coordinates
            for(int idim=0; idim<dim; idim++) {
                vol_equid_node[idim] = metric_oper_equid.flux_nodes_vol[idim][ishape];
                FILE << std::setprecision(17) << vol_equid_node[idim] << std::string(" ");
            }
            // write velocity field
            for (int d=0; d<dim; ++d) {
                FILE << std::setprecision(17) << velocity_at_q[d][ishape] << std::string(" ");
            }
            // write vorticity magnitude field if desired
            if(output_vorticity_magnitude_field_in_addition_to_velocity) {
                FILE << std::setprecision(17) << vorticity_magnitude_at_q[ishape] << std::string(" ");
>>>>>>> 1e459000
            }
            FILE << std::string("\n"); // next line
        }
    }
    FILE.close();
    this->pcout << "done." << std::endl;
}

template<int dim, int nstate>
void PeriodicTurbulence<dim, nstate>::update_maximum_local_wave_speed(DGBase<dim, double> &dg)
{    
    // Initialize the maximum local wave speed to zero
    this->maximum_local_wave_speed = 0.0;

    // Overintegrate the error to make sure there is not integration error in the error estimate
    int overintegrate = 10;
    dealii::QGauss<dim> quad_extra(dg.max_degree+1+overintegrate);
    dealii::FEValues<dim,dim> fe_values_extra(*(dg.high_order_grid->mapping_fe_field), dg.fe_collection[dg.max_degree], quad_extra,
                                              dealii::update_values | dealii::update_gradients | dealii::update_JxW_values | dealii::update_quadrature_points);

    const unsigned int n_quad_pts = fe_values_extra.n_quadrature_points;
    std::array<double,nstate> soln_at_q;

    std::vector<dealii::types::global_dof_index> dofs_indices (fe_values_extra.dofs_per_cell);
    for (auto cell = dg.dof_handler.begin_active(); cell!=dg.dof_handler.end(); ++cell) {
        if (!cell->is_locally_owned()) continue;
        fe_values_extra.reinit (cell);
        cell->get_dof_indices (dofs_indices);

        for (unsigned int iquad=0; iquad<n_quad_pts; ++iquad) {

            std::fill(soln_at_q.begin(), soln_at_q.end(), 0.0);
            for (unsigned int idof=0; idof<fe_values_extra.dofs_per_cell; ++idof) {
                const unsigned int istate = fe_values_extra.get_fe().system_to_component_index(idof).first;
                soln_at_q[istate] += dg.solution[dofs_indices[idof]] * fe_values_extra.shape_value_component(idof, iquad, istate);
            }

            // Update the maximum local wave speed (i.e. convective eigenvalue)
            const double local_wave_speed = this->navier_stokes_physics->max_convective_eigenvalue(soln_at_q);
            if(local_wave_speed > this->maximum_local_wave_speed) this->maximum_local_wave_speed = local_wave_speed;
        }
    }
    this->maximum_local_wave_speed = dealii::Utilities::MPI::max(this->maximum_local_wave_speed, this->mpi_communicator);
}

template<int dim, int nstate>
void PeriodicTurbulence<dim, nstate>::compute_and_update_integrated_quantities(DGBase<dim, double> &dg)
{
    std::array<double,NUMBER_OF_INTEGRATED_QUANTITIES> integral_values;
    std::fill(integral_values.begin(), integral_values.end(), 0.0);
    
    // Initialize the maximum local wave speed to zero; only used for adaptive time step
    if(this->all_param.flow_solver_param.adaptive_time_step == true) this->maximum_local_wave_speed = 0.0;

    // Overintegrate the error to make sure there is not integration error in the error estimate
    int overintegrate = 10;

    // Set the quadrature of size dim and 1D for sum-factorization.
    dealii::QGauss<dim> quad_extra(dg.max_degree+1+overintegrate);
    dealii::QGauss<1> quad_extra_1D(dg.max_degree+1+overintegrate);

    const unsigned int n_quad_pts = quad_extra.size();
    const unsigned int grid_degree = dg.high_order_grid->fe_system.tensor_degree();
    const unsigned int poly_degree = dg.max_degree;
    // Construct the basis functions and mapping shape functions.
    OPERATOR::basis_functions<dim,2*dim> soln_basis(1, poly_degree, grid_degree); 
    OPERATOR::mapping_shape_functions<dim,2*dim> mapping_basis(1, poly_degree, grid_degree);
    // Build basis function volume operator and gradient operator from 1D finite element for 1 state.
    soln_basis.build_1D_volume_operator(dg.oneD_fe_collection_1state[poly_degree], quad_extra_1D);
    soln_basis.build_1D_gradient_operator(dg.oneD_fe_collection_1state[poly_degree], quad_extra_1D);
    // Build mapping shape functions operators using the oneD high_ordeR_grid finite element
    mapping_basis.build_1D_shape_functions_at_grid_nodes(dg.high_order_grid->oneD_fe_system, dg.high_order_grid->oneD_grid_nodes);
    mapping_basis.build_1D_shape_functions_at_flux_nodes(dg.high_order_grid->oneD_fe_system, quad_extra_1D, dg.oneD_face_quadrature);
    const std::vector<double> &quad_weights = quad_extra.get_weights();
    // If in the future we need the physical quadrature node location, turn these flags to true and the constructor will
    // automatically compute it for you. Currently set to false as to not compute extra unused terms.
    const bool store_vol_flux_nodes = false;//currently doesn't need the volume physical nodal position
    const bool store_surf_flux_nodes = false;//currently doesn't need the surface physical nodal position

    const unsigned int n_dofs = dg.fe_collection[poly_degree].n_dofs_per_cell();
    const unsigned int n_shape_fns = n_dofs / nstate;
    std::vector<dealii::types::global_dof_index> dofs_indices (n_dofs);
    auto metric_cell = dg.high_order_grid->dof_handler_grid.begin_active();
    // Changed for loop to update metric_cell.
    for (auto cell = dg.dof_handler.begin_active(); cell!= dg.dof_handler.end(); ++cell, ++metric_cell) {
        if (!cell->is_locally_owned()) continue;
        cell->get_dof_indices (dofs_indices);

        // We first need to extract the mapping support points (grid nodes) from high_order_grid.
        const dealii::FESystem<dim> &fe_metric = dg.high_order_grid->fe_system;
        const unsigned int n_metric_dofs = fe_metric.dofs_per_cell;
        const unsigned int n_grid_nodes  = n_metric_dofs / dim;
        std::vector<dealii::types::global_dof_index> metric_dof_indices(n_metric_dofs);
        metric_cell->get_dof_indices (metric_dof_indices);
        std::array<std::vector<double>,dim> mapping_support_points;
        for(int idim=0; idim<dim; idim++){
            mapping_support_points[idim].resize(n_grid_nodes);
        }
        // Get the mapping support points (physical grid nodes) from high_order_grid.
        // Store it in such a way we can use sum-factorization on it with the mapping basis functions.
        const std::vector<unsigned int > &index_renumbering = dealii::FETools::hierarchic_to_lexicographic_numbering<dim>(grid_degree);
        for (unsigned int idof = 0; idof< n_metric_dofs; ++idof) {
            const double val = (dg.high_order_grid->volume_nodes[metric_dof_indices[idof]]);
            const unsigned int istate = fe_metric.system_to_component_index(idof).first; 
            const unsigned int ishape = fe_metric.system_to_component_index(idof).second; 
            const unsigned int igrid_node = index_renumbering[ishape];
            mapping_support_points[istate][igrid_node] = val; 
        }
        // Construct the metric operators.
        OPERATOR::metric_operators<double, dim, 2*dim> metric_oper(nstate, poly_degree, grid_degree, store_vol_flux_nodes, store_surf_flux_nodes);
        // Build the metric terms to compute the gradient and volume node positions.
        // This functions will compute the determinant of the metric Jacobian and metric cofactor matrix. 
        // If flags store_vol_flux_nodes and store_surf_flux_nodes set as true it will also compute the physical quadrature positions.
        metric_oper.build_volume_metric_operators(
            n_quad_pts, n_grid_nodes,
            mapping_support_points,
            mapping_basis,
            dg.all_parameters->use_invariant_curl_form);

        // Fetch the modal soln coefficients
        // We immediately separate them by state as to be able to use sum-factorization
        // in the interpolation operator. If we left it by n_dofs_cell, then the matrix-vector
        // mult would sum the states at the quadrature point.
        // That is why the basis functions are based off the 1state oneD fe_collection.
        std::array<std::vector<double>,nstate> soln_coeff;
        for (unsigned int idof = 0; idof < n_dofs; ++idof) {
            const unsigned int istate = dg.fe_collection[poly_degree].system_to_component_index(idof).first;
            const unsigned int ishape = dg.fe_collection[poly_degree].system_to_component_index(idof).second;
            if(ishape == 0){
                soln_coeff[istate].resize(n_shape_fns);
            }
         
            soln_coeff[istate][ishape] = dg.solution(dofs_indices[idof]);
        }
        // Interpolate each state to the quadrature points using sum-factorization
        // with the basis functions in each reference direction.
        std::array<std::vector<double>,nstate> soln_at_q_vect;
        std::array<dealii::Tensor<1,dim,std::vector<double>>,nstate> soln_grad_at_q_vect;
        for(int istate=0; istate<nstate; istate++){
            soln_at_q_vect[istate].resize(n_quad_pts);
            // Interpolate soln coeff to volume cubature nodes.
            soln_basis.matrix_vector_mult_1D(soln_coeff[istate], soln_at_q_vect[istate],
                                             soln_basis.oneD_vol_operator);
            // We need to first compute the reference gradient of the solution, then transform that to a physical gradient.
            dealii::Tensor<1,dim,std::vector<double>> ref_gradient_basis_fns_times_soln;
            for(int idim=0; idim<dim; idim++){
                ref_gradient_basis_fns_times_soln[idim].resize(n_quad_pts);
                soln_grad_at_q_vect[istate][idim].resize(n_quad_pts);
            }
            // Apply gradient of reference basis functions on the solution at volume cubature nodes.}
            soln_basis.gradient_matrix_vector_mult_1D(soln_coeff[istate], ref_gradient_basis_fns_times_soln,
                                                      soln_basis.oneD_vol_operator,
                                                      soln_basis.oneD_grad_operator);
            // Transform the reference gradient into a physical gradient operator.
            for(int idim=0; idim<dim; idim++){
                for(unsigned int iquad=0; iquad<n_quad_pts; iquad++){
                    for(int jdim=0; jdim<dim; jdim++){
                        //transform into the physical gradient
                        soln_grad_at_q_vect[istate][idim][iquad] += metric_oper.metric_cofactor_vol[idim][jdim][iquad]
                                                                  * ref_gradient_basis_fns_times_soln[jdim][iquad]
                                                                  / metric_oper.det_Jac_vol[iquad];
                    }
                }
            }
        }

        // Loop over quadrature nodes, compute quantities to be integrated, and integrate them.
        for (unsigned int iquad=0; iquad<n_quad_pts; ++iquad) {

            std::array<double,nstate> soln_at_q;
            std::array<dealii::Tensor<1,dim,double>,nstate> soln_grad_at_q;
            // Extract solution and gradient in a way that the physics ca n use them.
            for(int istate=0; istate<nstate; istate++){
                soln_at_q[istate] = soln_at_q_vect[istate][iquad];
                for(int idim=0; idim<dim; idim++){
                    soln_grad_at_q[istate][idim] = soln_grad_at_q_vect[istate][idim][iquad];
                }
            }

            std::array<double,NUMBER_OF_INTEGRATED_QUANTITIES> integrand_values;
            std::fill(integrand_values.begin(), integrand_values.end(), 0.0);
            integrand_values[IntegratedQuantitiesEnum::kinetic_energy] = this->navier_stokes_physics->compute_kinetic_energy_from_conservative_solution(soln_at_q);
            integrand_values[IntegratedQuantitiesEnum::enstrophy] = this->navier_stokes_physics->compute_enstrophy(soln_at_q,soln_grad_at_q);
            integrand_values[IntegratedQuantitiesEnum::pressure_dilatation] = this->navier_stokes_physics->compute_pressure_dilatation(soln_at_q,soln_grad_at_q);
            integrand_values[IntegratedQuantitiesEnum::deviatoric_strain_rate_tensor_magnitude_sqr] = this->navier_stokes_physics->compute_deviatoric_strain_rate_tensor_magnitude_sqr(soln_at_q,soln_grad_at_q);
            integrand_values[IntegratedQuantitiesEnum::strain_rate_tensor_magnitude_sqr] = this->navier_stokes_physics->compute_strain_rate_tensor_magnitude_sqr(soln_at_q,soln_grad_at_q);

            for(int i_quantity=0; i_quantity<NUMBER_OF_INTEGRATED_QUANTITIES; ++i_quantity) {
                integral_values[i_quantity] += integrand_values[i_quantity] * quad_weights[iquad] * metric_oper.det_Jac_vol[iquad];
            }

            // Update the maximum local wave speed (i.e. convective eigenvalue) if using an adaptive time step
            if(this->all_param.flow_solver_param.adaptive_time_step == true) {
                const double local_wave_speed = this->navier_stokes_physics->max_convective_eigenvalue(soln_at_q);
                if(local_wave_speed > this->maximum_local_wave_speed) this->maximum_local_wave_speed = local_wave_speed;
            }
        }
    }
    this->maximum_local_wave_speed = dealii::Utilities::MPI::max(this->maximum_local_wave_speed, this->mpi_communicator);

    // update integrated quantities
    for(int i_quantity=0; i_quantity<NUMBER_OF_INTEGRATED_QUANTITIES; ++i_quantity) {
        this->integrated_quantities[i_quantity] = dealii::Utilities::MPI::sum(integral_values[i_quantity], this->mpi_communicator);
        this->integrated_quantities[i_quantity] /= this->domain_size; // divide by total domain volume
    }
}

template<int dim, int nstate>
double PeriodicTurbulence<dim, nstate>::get_integrated_kinetic_energy() const
{
    const double integrated_kinetic_energy = this->integrated_quantities[IntegratedQuantitiesEnum::kinetic_energy];
    // // Abort if energy is nan
    // if(std::isnan(integrated_kinetic_energy)) {
    //     this->pcout << " ERROR: Kinetic energy at time " << current_time << " is nan." << std::endl;
    //     this->pcout << "        Consider decreasing the time step / CFL number." << std::endl;
    //     std::abort();
    // }
    return integrated_kinetic_energy;
}

template<int dim, int nstate>
double PeriodicTurbulence<dim, nstate>::get_integrated_enstrophy() const
{
    return this->integrated_quantities[IntegratedQuantitiesEnum::enstrophy];
}

template<int dim, int nstate>
double PeriodicTurbulence<dim, nstate>::get_vorticity_based_dissipation_rate() const
{
    const double integrated_enstrophy = this->integrated_quantities[IntegratedQuantitiesEnum::enstrophy];
    double vorticity_based_dissipation_rate = 0.0;
    if (is_viscous_flow){
        vorticity_based_dissipation_rate = this->navier_stokes_physics->compute_vorticity_based_dissipation_rate_from_integrated_enstrophy(integrated_enstrophy);
    }
    return vorticity_based_dissipation_rate;
}

template<int dim, int nstate>
double PeriodicTurbulence<dim, nstate>::get_pressure_dilatation_based_dissipation_rate() const
{
    const double integrated_pressure_dilatation = this->integrated_quantities[IntegratedQuantitiesEnum::pressure_dilatation];
    return (-1.0*integrated_pressure_dilatation); // See reference (listed in header file), equation (57b)
}

template<int dim, int nstate>
double PeriodicTurbulence<dim, nstate>::get_deviatoric_strain_rate_tensor_based_dissipation_rate() const
{
    const double integrated_deviatoric_strain_rate_tensor_magnitude_sqr = this->integrated_quantities[IntegratedQuantitiesEnum::deviatoric_strain_rate_tensor_magnitude_sqr];
    double deviatoric_strain_rate_tensor_based_dissipation_rate = 0.0;
    if (is_viscous_flow){
        deviatoric_strain_rate_tensor_based_dissipation_rate = 
            this->navier_stokes_physics->compute_deviatoric_strain_rate_tensor_based_dissipation_rate_from_integrated_deviatoric_strain_rate_tensor_magnitude_sqr(integrated_deviatoric_strain_rate_tensor_magnitude_sqr);
    }
    return deviatoric_strain_rate_tensor_based_dissipation_rate;
}

template<int dim, int nstate>
double PeriodicTurbulence<dim, nstate>::get_strain_rate_tensor_based_dissipation_rate() const
{
    const double integrated_strain_rate_tensor_magnitude_sqr = this->integrated_quantities[IntegratedQuantitiesEnum::strain_rate_tensor_magnitude_sqr];
    double strain_rate_tensor_based_dissipation_rate = 0.0;
    if (is_viscous_flow){
        strain_rate_tensor_based_dissipation_rate = 
            this->navier_stokes_physics->compute_strain_rate_tensor_based_dissipation_rate_from_integrated_strain_rate_tensor_magnitude_sqr(integrated_strain_rate_tensor_magnitude_sqr);
    }
    return strain_rate_tensor_based_dissipation_rate;
}

template<int dim, int nstate>
double PeriodicTurbulence<dim, nstate>::get_numerical_entropy(
        const std::shared_ptr <DGBase<dim, double>> dg
        ) const
{
    const double poly_degree = this->all_param.flow_solver_param.poly_degree;

    const unsigned int n_dofs_cell = dg->fe_collection[poly_degree].dofs_per_cell;
    const unsigned int n_quad_pts = dg->volume_quadrature_collection[poly_degree].size();
    const unsigned int n_shape_fns = n_dofs_cell / nstate;

    OPERATOR::vol_projection_operator<dim,2*dim> vol_projection(1, poly_degree, dg->max_grid_degree);
    vol_projection.build_1D_volume_operator(dg->oneD_fe_collection_1state[poly_degree], dg->oneD_quadrature_collection[poly_degree]);

    // Construct the basis functions and mapping shape functions.
    OPERATOR::basis_functions<dim,2*dim> soln_basis(1, poly_degree, dg->max_grid_degree); 
    soln_basis.build_1D_volume_operator(dg->oneD_fe_collection_1state[poly_degree], dg->oneD_quadrature_collection[poly_degree]);

    OPERATOR::mapping_shape_functions<dim,2*dim> mapping_basis(1, poly_degree, dg->max_grid_degree);
    mapping_basis.build_1D_shape_functions_at_grid_nodes(dg->high_order_grid->oneD_fe_system, dg->high_order_grid->oneD_grid_nodes);
    mapping_basis.build_1D_shape_functions_at_flux_nodes(dg->high_order_grid->oneD_fe_system, dg->oneD_quadrature_collection[poly_degree], dg->oneD_face_quadrature);

    std::vector<dealii::types::global_dof_index> dofs_indices (n_dofs_cell);
    
    double integrand_numerical_entropy_function=0;
    double integral_numerical_entropy_function=0;
    const std::vector<double> &quad_weights = dg->volume_quadrature_collection[poly_degree].get_weights();

    auto metric_cell = dg->high_order_grid->dof_handler_grid.begin_active();
    // Changed for loop to update metric_cell.
    for (auto cell = dg->dof_handler.begin_active(); cell!= dg->dof_handler.end(); ++cell, ++metric_cell) {
        if (!cell->is_locally_owned()) continue;
        cell->get_dof_indices (dofs_indices);
        
        // We first need to extract the mapping support points (grid nodes) from high_order_grid.
        const dealii::FESystem<dim> &fe_metric = dg->high_order_grid->fe_system;
        const unsigned int n_metric_dofs = fe_metric.dofs_per_cell;
        const unsigned int n_grid_nodes  = n_metric_dofs / dim;
        std::vector<dealii::types::global_dof_index> metric_dof_indices(n_metric_dofs);
        metric_cell->get_dof_indices (metric_dof_indices);
        std::array<std::vector<double>,dim> mapping_support_points;
        for(int idim=0; idim<dim; idim++){
            mapping_support_points[idim].resize(n_grid_nodes);
        }
        // Get the mapping support points (physical grid nodes) from high_order_grid.
        // Store it in such a way we can use sum-factorization on it with the mapping basis functions.
        const std::vector<unsigned int > &index_renumbering = dealii::FETools::hierarchic_to_lexicographic_numbering<dim>(dg->max_grid_degree);
        for (unsigned int idof = 0; idof< n_metric_dofs; ++idof) {
            const double val = (dg->high_order_grid->volume_nodes[metric_dof_indices[idof]]);
            const unsigned int istate = fe_metric.system_to_component_index(idof).first; 
            const unsigned int ishape = fe_metric.system_to_component_index(idof).second; 
            const unsigned int igrid_node = index_renumbering[ishape];
            mapping_support_points[istate][igrid_node] = val; 
        }
        // Construct the metric operators.
        OPERATOR::metric_operators<double, dim, 2*dim> metric_oper(nstate, poly_degree, dg->max_grid_degree, false, false);
        // Build the metric terms to compute the gradient and volume node positions.
        // This functions will compute the determinant of the metric Jacobian and metric cofactor matrix. 
        // If flags store_vol_flux_nodes and store_surf_flux_nodes set as true it will also compute the physical quadrature positions.
        metric_oper.build_volume_metric_operators(
            n_quad_pts, n_grid_nodes,
            mapping_support_points,
            mapping_basis,
            dg->all_parameters->use_invariant_curl_form);

        // Fetch the modal soln coefficients
        // We immediately separate them by state as to be able to use sum-factorization
        // in the interpolation operator. If we left it by n_dofs_cell, then the matrix-vector
        // mult would sum the states at the quadrature point.
        // That is why the basis functions are based off the 1state oneD fe_collection.
        std::array<std::vector<double>,nstate> soln_coeff;
        for (unsigned int idof = 0; idof < n_dofs_cell; ++idof) {
            const unsigned int istate = dg->fe_collection[poly_degree].system_to_component_index(idof).first;
            const unsigned int ishape = dg->fe_collection[poly_degree].system_to_component_index(idof).second;
            if(ishape == 0){
                soln_coeff[istate].resize(n_shape_fns);
            }
            soln_coeff[istate][ishape] = dg->solution(dofs_indices[idof]);
        }
        // Interpolate each state to the quadrature points using sum-factorization
        // with the basis functions in each reference direction.
        std::array<std::vector<double>,nstate> soln_at_q;
        for(int istate=0; istate<nstate; istate++){
            soln_at_q[istate].resize(n_quad_pts);
            // Interpolate soln coeff to volume cubature nodes.
            soln_basis.matrix_vector_mult_1D(soln_coeff[istate], soln_at_q[istate],
                                             soln_basis.oneD_vol_operator);
        }

        // Loop over quadrature nodes, compute quantities to be integrated, and integrate them.
        for (unsigned int iquad=0; iquad<n_quad_pts; ++iquad) {

            std::array<double,nstate> soln_state;
            // Extract solution and gradient in a way that the physics ca n use them.
            for(int istate=0; istate<nstate; istate++){
                soln_state[istate] = soln_at_q[istate][iquad];
            }
            integrand_numerical_entropy_function = this->navier_stokes_physics->compute_numerical_entropy_function(soln_state);
            integral_numerical_entropy_function += integrand_numerical_entropy_function * quad_weights[iquad] * metric_oper.det_Jac_vol[iquad];
        }
    }
    // update integrated quantities and return
    return dealii::Utilities::MPI::sum(integral_numerical_entropy_function, this->mpi_communicator);
}

template <int dim, int nstate>
void PeriodicTurbulence<dim, nstate>::compute_unsteady_data_and_write_to_table(
        const unsigned int current_iteration,
        const double current_time,
        const std::shared_ptr <DGBase<dim, double>> dg,
        const std::shared_ptr <dealii::TableHandler> unsteady_data_table)
{
    // Compute and update integrated quantities
    this->compute_and_update_integrated_quantities(*dg);
    // Get computed quantities
    const double integrated_kinetic_energy = this->get_integrated_kinetic_energy();
    const double integrated_enstrophy = this->get_integrated_enstrophy();
    const double vorticity_based_dissipation_rate = this->get_vorticity_based_dissipation_rate();
    const double pressure_dilatation_based_dissipation_rate = this->get_pressure_dilatation_based_dissipation_rate();
    const double deviatoric_strain_rate_tensor_based_dissipation_rate = this->get_deviatoric_strain_rate_tensor_based_dissipation_rate();
    const double strain_rate_tensor_based_dissipation_rate = this->get_strain_rate_tensor_based_dissipation_rate();
    
    double numerical_entropy = 0;
    if (do_calculate_numerical_entropy) numerical_entropy = this->get_numerical_entropy(dg);

    if(this->mpi_rank==0) {
        // Add values to data table
        this->add_value_to_data_table(current_time,"time",unsteady_data_table);
        if(do_calculate_numerical_entropy) this->add_value_to_data_table(numerical_entropy,"numerical_entropy",unsteady_data_table);
        this->add_value_to_data_table(integrated_kinetic_energy,"kinetic_energy",unsteady_data_table);
        this->add_value_to_data_table(integrated_enstrophy,"enstrophy",unsteady_data_table);
        if(is_viscous_flow) this->add_value_to_data_table(vorticity_based_dissipation_rate,"eps_vorticity",unsteady_data_table);
        this->add_value_to_data_table(pressure_dilatation_based_dissipation_rate,"eps_pressure",unsteady_data_table);
        if(is_viscous_flow) this->add_value_to_data_table(strain_rate_tensor_based_dissipation_rate,"eps_strain",unsteady_data_table);
        if(is_viscous_flow) this->add_value_to_data_table(deviatoric_strain_rate_tensor_based_dissipation_rate,"eps_dev_strain",unsteady_data_table);
        // Write to file
        std::ofstream unsteady_data_table_file(this->unsteady_data_table_filename_with_extension);
        unsteady_data_table->write_text(unsteady_data_table_file);
    }
    // Print to console
    this->pcout << "    Iter: " << current_iteration
                << "    Time: " << current_time
                << "    Energy: " << integrated_kinetic_energy
                << "    Enstrophy: " << integrated_enstrophy;
    if(is_viscous_flow) {
        this->pcout << "    eps_vorticity: " << vorticity_based_dissipation_rate
                    << "    eps_p+eps_strain: " << (pressure_dilatation_based_dissipation_rate + strain_rate_tensor_based_dissipation_rate);
    }
    if(do_calculate_numerical_entropy){
        this->pcout << "    Num. Entropy: " << std::setprecision(16) << numerical_entropy;
    }
    this->pcout << std::endl;

    // Abort if energy is nan
    if(std::isnan(integrated_kinetic_energy)) {
        this->pcout << " ERROR: Kinetic energy at time " << current_time << " is nan." << std::endl;
        this->pcout << "        Consider decreasing the time step / CFL number." << std::endl;
        std::abort();
    }

    // Output velocity field for spectra obtaining kinetic energy spectra
    if(output_velocity_field_at_fixed_times) {
        const double time_step = this->get_time_step();
        const double next_time = current_time + time_step;
        const double desired_time = this->output_velocity_field_times[this->index_of_current_desired_time_to_output_velocity_field];
        // Check if current time is an output time
        if((current_time<=desired_time) && (next_time>desired_time)) {
            // Output velocity field for current index
            this->output_velocity_field(dg, this->index_of_current_desired_time_to_output_velocity_field, current_time);
            
            // Output solution files
            if(output_solution_files_at_velocity_field_output_times) dg->output_results_vtk(this->index_of_current_desired_time_to_output_velocity_field, current_time);
            
            // Update index s.t. it never goes out of bounds
            if(this->index_of_current_desired_time_to_output_velocity_field 
                < (this->number_of_times_to_output_velocity_field-1)) {
                this->index_of_current_desired_time_to_output_velocity_field += 1;
            }
        }
    }
}

#if PHILIP_DIM==3
template class PeriodicTurbulence <PHILIP_DIM,PHILIP_DIM+2>;
#endif

} // FlowSolver namespace
} // PHiLiP namespace
<|MERGE_RESOLUTION|>--- conflicted
+++ resolved
@@ -27,10 +27,6 @@
         , unsteady_data_table_filename_with_extension(this->all_param.flow_solver_param.unsteady_data_table_filename+".txt")
         , number_of_times_to_output_velocity_field(this->all_param.flow_solver_param.number_of_times_to_output_velocity_field)
         , output_velocity_field_at_fixed_times(this->all_param.flow_solver_param.output_velocity_field_at_fixed_times)
-<<<<<<< HEAD
-        , output_velocity_field_at_equidistant_nodes(this->all_param.flow_solver_param.output_velocity_field_at_equidistant_nodes)
-=======
->>>>>>> 1e459000
         , output_vorticity_magnitude_field_in_addition_to_velocity(this->all_param.flow_solver_param.output_vorticity_magnitude_field_in_addition_to_velocity)
         , output_flow_field_files_directory_name(this->all_param.flow_solver_param.output_flow_field_files_directory_name)
         , output_solution_files_at_velocity_field_output_times(this->all_param.flow_solver_param.output_solution_files_at_velocity_field_output_times)
@@ -198,30 +194,6 @@
         FILE << number_of_degrees_of_freedom_per_state << std::string("\n");
     }
 
-<<<<<<< HEAD
-    // write the velocity field
-    std::array<double,nstate> soln_at_q;
-    std::array<dealii::Tensor<1,dim,double>,nstate> soln_grad_at_q;
-
-    const auto mapping = (*(dg->high_order_grid->mapping_fe_field));
-    dealii::hp::MappingCollection<dim> mapping_collection(mapping);
-    dealii::hp::FEValues<dim,dim> fe_values_collection(mapping_collection, dg->fe_collection, dg->volume_quadrature_collection, 
-                                dealii::update_values | dealii::update_gradients | dealii::update_JxW_values | dealii::update_quadrature_points);
-
-    const unsigned int max_dofs_per_cell = dg->dof_handler.get_fe_collection().max_dofs_per_cell();
-    std::vector<dealii::types::global_dof_index> current_dofs_indices(max_dofs_per_cell);
-    for (auto current_cell = dg->dof_handler.begin_active(); current_cell!=dg->dof_handler.end(); ++current_cell) {
-        if (!current_cell->is_locally_owned()) continue;
-    
-        const int i_fele = current_cell->active_fe_index();
-        const int i_quad = i_fele;
-        const int i_mapp = 0;
-        fe_values_collection.reinit (current_cell, i_quad, i_mapp, i_fele);
-        const dealii::FEValues<dim,dim> &fe_values = fe_values_collection.get_present_fe_values();
-        const unsigned int poly_degree = i_fele;
-        const unsigned int n_quad_pts = dg->volume_quadrature_collection[poly_degree].size();
-        const unsigned int n_dofs_cell = dg->fe_collection[poly_degree].dofs_per_cell;
-=======
     // build a basis oneD on equidistant nodes in 1D
     dealii::Quadrature<1> vol_quad_equidistant_1D = dealii::QIterated<1>(dealii::QTrapez<1>(),dg->max_degree);
     dealii::FE_DGQArbitraryNodes<1,1> equidistant_finite_element(vol_quad_equidistant_1D);
@@ -278,64 +250,10 @@
             mapping_support_points,
             mapping_basis_at_equidistant,
             dg->all_parameters->use_invariant_curl_form);
-
->>>>>>> 1e459000
         
         current_dofs_indices.resize(n_dofs_cell);
         current_cell->get_dof_indices (current_dofs_indices);
 
-<<<<<<< HEAD
-        // for outputting equidistant nodes
-        const dealii::FESystem<dim,dim> &fe_sys = dg->fe_collection[i_fele];
-        dealii::Quadrature<dim> vol_quad_equidistant = dealii::QIterated<dim>(dealii::QTrapez<1>(),poly_degree);
-        const std::vector<dealii::Point<dim>> &unit_equidistant_quad_pts = vol_quad_equidistant.get_points(); // all cells have same poly_degree
-
-        for (unsigned int iquad=0; iquad<n_quad_pts; ++iquad) {
-
-            // write coordinates
-            dealii::Point<dim> qpoint;
-            if(output_velocity_field_at_equidistant_nodes) {
-                // equidistant nodes
-                qpoint = mapping.transform_unit_to_real_cell(current_cell,unit_equidistant_quad_pts[iquad]);
-            } else {
-                // GL nodes
-                qpoint = (fe_values.quadrature_point(iquad));
-            }
-            for (int d=0; d<dim; ++d) {
-                FILE << std::setprecision(17) << qpoint[d] << std::string(" ");
-            }
-
-            // get solution at qpoint
-            std::fill(soln_at_q.begin(), soln_at_q.end(), 0.0);
-            for (int s=0; s<nstate; ++s) {
-                for (int d=0; d<dim; ++d) {
-                    soln_grad_at_q[s][d] = 0.0;
-                }
-            }
-            
-            for (unsigned int idof=0; idof<n_dofs_cell; ++idof) {
-                const unsigned int istate = fe_values.get_fe().system_to_component_index(idof).first;
-                
-                if(output_velocity_field_at_equidistant_nodes) {
-                    // at equidistant nodes
-                    soln_at_q[istate] += dg->solution[current_dofs_indices[idof]] * fe_sys.shape_value_component(idof, unit_equidistant_quad_pts[iquad], istate);
-                    soln_grad_at_q[istate] += dg->solution[current_dofs_indices[idof]] * fe_sys.shape_grad_component(idof, unit_equidistant_quad_pts[iquad], istate);
-                } else {
-                    // at GL nodes
-                    soln_at_q[istate] += dg->solution[current_dofs_indices[idof]] * fe_values.shape_value_component(idof, iquad, istate);
-                    soln_grad_at_q[istate] += dg->solution[current_dofs_indices[idof]] * fe_values.shape_grad_component(idof, iquad, istate);
-                }
-            }
-            // write velocity field
-            const dealii::Tensor<1,dim,double> velocity = this->navier_stokes_physics->compute_velocities(soln_at_q);
-            for (int d=0; d<dim; ++d) {
-                FILE << std::setprecision(17) << velocity[d] << std::string(" ");
-            }
-            // write vorticity magnitude field if desired
-            if(output_vorticity_magnitude_field_in_addition_to_velocity) {
-                const double vorticity_magnitude = this->navier_stokes_physics->compute_vorticity_magnitude(soln_at_q, soln_grad_at_q);
-                FILE << std::setprecision(17) << vorticity_magnitude << std::string(" ");
-=======
         std::array<std::vector<double>,nstate> soln_coeff;
         for(unsigned int idof=0; idof<n_dofs_cell; idof++){
             const unsigned int istate = dg->fe_collection[poly_degree].system_to_component_index(idof).first;
@@ -414,7 +332,6 @@
             // write vorticity magnitude field if desired
             if(output_vorticity_magnitude_field_in_addition_to_velocity) {
                 FILE << std::setprecision(17) << vorticity_magnitude_at_q[ishape] << std::string(" ");
->>>>>>> 1e459000
             }
             FILE << std::string("\n"); // next line
         }
