#include<limits>
#include<fstream>
#include <deal.II/base/parameter_handler.h>
#include <deal.II/base/tensor.h>

#include <deal.II/base/qprojector.h>

#include <deal.II/grid/tria.h>
#include <deal.II/distributed/shared_tria.h>
#include <deal.II/distributed/tria.h>

#include <deal.II/grid/grid_generator.h>
#include <deal.II/grid/grid_refinement.h>

#include <deal.II/dofs/dof_handler.h>
#include <deal.II/dofs/dof_tools.h>
#include <deal.II/dofs/dof_renumbering.h>

#include <deal.II/dofs/dof_accessor.h>

#include <deal.II/lac/vector.h>
#include <deal.II/lac/dynamic_sparsity_pattern.h>
#include <deal.II/lac/sparse_matrix.h>

#include <deal.II/fe/fe_dgq.h>

//#include <deal.II/fe/mapping_q1.h> // Might need mapping_q
#include <deal.II/fe/mapping_q.h> // Might need mapping_q
#include <deal.II/fe/mapping_q_generic.h>
#include <deal.II/fe/mapping_manifold.h>
#include <deal.II/fe/mapping_fe_field.h>

// Finally, we take our exact solution from the library as well as volume_quadrature
// and additional tools.
#include <deal.II/numerics/data_out.h>
#include <deal.II/numerics/data_out_faces.h>
#include <deal.II/numerics/data_out_dof_data.h>
#include <deal.II/numerics/vector_tools.h>
#include <deal.II/numerics/vector_tools.templates.h>

#include <deal.II/dofs/dof_renumbering.h>

#include "dg.h"
#include "physics/physics_factory.h"
#include "physics/model_factory.h"
#include "post_processor/physics_post_processor.h"

#include <deal.II/numerics/derivative_approximation.h>
#include <deal.II/grid/grid_refinement.h>
#include <deal.II/distributed/grid_refinement.h>

#include <EpetraExt_Transpose_RowMatrix.h>


#include "global_counter.hpp"

unsigned int n_vmult;
unsigned int dRdW_form;
unsigned int dRdW_mult;
unsigned int dRdX_mult;
unsigned int d2R_mult;


namespace PHiLiP {

template <int dim, typename real, typename MeshType>
DGBase<dim,real,MeshType>::DGBase(
    const int nstate_input,
    const Parameters::AllParameters *const parameters_input,
    const unsigned int degree,
    const unsigned int max_degree_input,
    const unsigned int grid_degree_input,
    const std::shared_ptr<Triangulation> triangulation_input)
    : DGBase<dim,real,MeshType>(nstate_input, parameters_input, degree, max_degree_input, grid_degree_input, triangulation_input, this->create_collection_tuple(max_degree_input, nstate_input, parameters_input))
{ }

template <int dim, typename real, typename MeshType>
DGBase<dim,real,MeshType>::DGBase(
    const int nstate_input,
    const Parameters::AllParameters *const parameters_input,
    const unsigned int degree,
    const unsigned int max_degree_input,
    const unsigned int grid_degree_input,
    const std::shared_ptr<Triangulation> triangulation_input,
    const MassiveCollectionTuple collection_tuple)
    : all_parameters(parameters_input)
    , nstate(nstate_input)
    , initial_degree(degree)
    , max_degree(max_degree_input)
    , max_grid_degree(grid_degree_input)
    , triangulation(triangulation_input)
    , fe_collection(std::get<0>(collection_tuple))
    , volume_quadrature_collection(std::get<1>(collection_tuple))
    , face_quadrature_collection(std::get<2>(collection_tuple))
    , fe_collection_lagrange(std::get<3>(collection_tuple))
    , oneD_fe_collection(std::get<4>(collection_tuple))
    , oneD_fe_collection_1state(std::get<5>(collection_tuple))
    , oneD_fe_collection_flux(std::get<6>(collection_tuple))
    , oneD_quadrature_collection(std::get<7>(collection_tuple))
    , oneD_face_quadrature(max_degree)
    , dof_handler(*triangulation, true)
    , high_order_grid(std::make_shared<HighOrderGrid<dim,real,MeshType>>(grid_degree_input, triangulation, all_parameters->output_high_order_grid))
    , fe_q_artificial_dissipation(1)
    , dof_handler_artificial_dissipation(*triangulation, false)
    , mpi_communicator(MPI_COMM_WORLD)
    , pcout(std::cout, dealii::Utilities::MPI::this_mpi_process(mpi_communicator)==0)
    , freeze_artificial_dissipation(false)
    , max_artificial_dissipation_coeff(0.0)
{

    dof_handler.initialize(*triangulation, fe_collection);
    dof_handler_artificial_dissipation.initialize(*triangulation, fe_q_artificial_dissipation);

    set_all_cells_fe_degree(degree);

}

template <int dim, typename real, typename MeshType>
void DGBase<dim,real,MeshType>::reinit()
{
    high_order_grid->reinit();

    dof_handler.initialize(*triangulation, fe_collection);
    set_all_cells_fe_degree(initial_degree);
}

template <int dim, typename real, typename MeshType>
void DGBase<dim,real,MeshType>::set_high_order_grid(std::shared_ptr<HighOrderGrid<dim,real,MeshType>> new_high_order_grid)
{
    high_order_grid = new_high_order_grid;
    triangulation = high_order_grid->triangulation;
    dof_handler.initialize(*triangulation, fe_collection);
    dof_handler_artificial_dissipation.initialize(*triangulation, fe_q_artificial_dissipation);
    set_all_cells_fe_degree(max_degree);
}


template <int dim, typename real, typename MeshType>
std::tuple<
        //dealii::hp::MappingCollection<dim>, // Mapping
        dealii::hp::FECollection<dim>, // Solution FE
        dealii::hp::QCollection<dim>,  // Volume quadrature
        dealii::hp::QCollection<dim-1>, // Face quadrature
        dealii::hp::FECollection<dim>,    // Lagrange polynomials for strong form
        dealii::hp::FECollection<1>, // Solution FE 1D
        dealii::hp::FECollection<1>, // Solution FE 1D for a single state
        dealii::hp::FECollection<1>,  // Collocated flux basis 1D for Strong
        dealii::hp::QCollection<1> >// 1D quadrature for strong form
DGBase<dim,real,MeshType>::create_collection_tuple(
    const unsigned int max_degree, 
    const int nstate, 
    const Parameters::AllParameters *const parameters_input) const
{
    dealii::hp::FECollection<dim>      fe_coll;
    dealii::hp::FECollection<1>        fe_coll_1D;
    dealii::hp::FECollection<1>        fe_coll_1D_1state;
    dealii::hp::QCollection<dim>       volume_quad_coll;
    dealii::hp::QCollection<dim-1>     face_quad_coll;
    dealii::hp::QCollection<1>         oneD_quad_coll;

    dealii::hp::FECollection<dim>      fe_coll_lagr;
    dealii::hp::FECollection<1>        fe_coll_lagr_1D;

    // for p=0, we use a p=1 FE for collocation, since there's no p=0 quadrature for Gauss Lobatto
    if (parameters_input->use_collocated_nodes==true)
    {
        int degree = 1;

        const dealii::FE_DGQ<dim> fe_dg(degree);
        const dealii::FESystem<dim,dim> fe_system(fe_dg, nstate);
        fe_coll.push_back (fe_system);

        const dealii::FE_DGQ<1> fe_dg_1D(degree);
        const dealii::FESystem<1,1> fe_system_1D(fe_dg_1D, nstate);
        fe_coll_1D.push_back (fe_system_1D);
        const dealii::FESystem<1,1> fe_system_1D_1state(fe_dg_1D, 1);
        fe_coll_1D_1state.push_back (fe_system_1D_1state);

        dealii::Quadrature<1>     oneD_quad(degree+1);
        dealii::Quadrature<dim>   volume_quad(degree+1);
        dealii::Quadrature<dim-1> face_quad(degree+1); //removed const

        if (parameters_input->use_collocated_nodes) {

            dealii::QGaussLobatto<1> oneD_quad_Gauss_Lobatto (degree+1);
            dealii::QGaussLobatto<dim> vol_quad_Gauss_Lobatto (degree+1);
            oneD_quad = oneD_quad_Gauss_Lobatto;
            volume_quad = vol_quad_Gauss_Lobatto;

            if(dim == 1) {
                dealii::QGauss<dim-1> face_quad_Gauss_Legendre (degree+1);
                face_quad = face_quad_Gauss_Legendre;
            } else {
                dealii::QGaussLobatto<dim-1> face_quad_Gauss_Lobatto (degree+1);
                face_quad = face_quad_Gauss_Lobatto;
            }
        } else {
            dealii::QGauss<1> oneD_quad_Gauss_Legendre (degree+1);
            dealii::QGauss<dim> vol_quad_Gauss_Legendre (degree+1);
            dealii::QGauss<dim-1> face_quad_Gauss_Legendre (degree+1);
            oneD_quad = oneD_quad_Gauss_Legendre;
            volume_quad = vol_quad_Gauss_Legendre;
            face_quad = face_quad_Gauss_Legendre;
        }

        volume_quad_coll.push_back (volume_quad);
        face_quad_coll.push_back (face_quad);
        oneD_quad_coll.push_back (oneD_quad);

        dealii::FE_DGQArbitraryNodes<dim,dim> lagrange_poly(oneD_quad);
        fe_coll_lagr.push_back (lagrange_poly);

        dealii::FE_DGQArbitraryNodes<1,1> lagrange_poly_1D(oneD_quad);
        fe_coll_lagr_1D.push_back (lagrange_poly_1D);
    }

    int minimum_degree = (parameters_input->use_collocated_nodes==true) ?  1 :  0;
    for (unsigned int degree=minimum_degree; degree<=max_degree; ++degree) {

        // Solution FECollection
        const dealii::FE_DGQ<dim> fe_dg(degree);
        //const dealii::FE_DGQArbitraryNodes<dim,dim> fe_dg(dealii::QGauss<1>(degree+1));
        //std::cout << degree << " fe_dg.tensor_degree " << fe_dg.tensor_degree() << " fe_dg.n_dofs_per_cell " << fe_dg.n_dofs_per_cell() << std::endl;
        const dealii::FESystem<dim,dim> fe_system(fe_dg, nstate);
        fe_coll.push_back (fe_system);

        const dealii::FE_DGQ<1> fe_dg_1D(degree);
        //const dealii::FE_DGQArbitraryNodes<dim,dim> fe_dg(dealii::QGauss<1>(degree+1));
        //std::cout << degree << " fe_dg.tensor_degree " << fe_dg.tensor_degree() << " fe_dg.n_dofs_per_cell " << fe_dg.n_dofs_per_cell() << std::endl;
        const dealii::FESystem<1,1> fe_system_1D(fe_dg_1D, nstate);
        fe_coll_1D.push_back (fe_system_1D);
        const dealii::FESystem<1,1> fe_system_1D_1state(fe_dg_1D, 1);
        fe_coll_1D_1state.push_back (fe_system_1D_1state);

        dealii::Quadrature<1>     oneD_quad(degree+1);
        dealii::Quadrature<dim>   volume_quad(degree+1);
        dealii::Quadrature<dim-1> face_quad(degree+1); //removed const

        if (parameters_input->use_collocated_nodes) {
            dealii::QGaussLobatto<1> oneD_quad_Gauss_Lobatto (degree+1);
            dealii::QGaussLobatto<dim> vol_quad_Gauss_Lobatto (degree+1);
            oneD_quad = oneD_quad_Gauss_Lobatto;
            volume_quad = vol_quad_Gauss_Lobatto;

            if(dim == 1)
            {
                dealii::QGauss<dim-1> face_quad_Gauss_Legendre (degree+1);
                face_quad = face_quad_Gauss_Legendre;
            }
            else
            {
                dealii::QGaussLobatto<dim-1> face_quad_Gauss_Lobatto (degree+1);
                face_quad = face_quad_Gauss_Lobatto;
            }
        } else {
            const unsigned int overintegration = parameters_input->overintegration;
            dealii::QGauss<1> oneD_quad_Gauss_Legendre (degree+1+overintegration);
            dealii::QGauss<dim> vol_quad_Gauss_Legendre (degree+1+overintegration);
            dealii::QGauss<dim-1> face_quad_Gauss_Legendre (degree+1+overintegration);
            oneD_quad = oneD_quad_Gauss_Legendre;
            volume_quad = vol_quad_Gauss_Legendre;
            face_quad = face_quad_Gauss_Legendre;
        }

        volume_quad_coll.push_back (volume_quad);
        face_quad_coll.push_back (face_quad);
        oneD_quad_coll.push_back (oneD_quad);

        dealii::FE_DGQArbitraryNodes<dim,dim> lagrange_poly(oneD_quad);
        fe_coll_lagr.push_back (lagrange_poly);

        dealii::FE_DGQArbitraryNodes<1,1> lagrange_poly_1d(oneD_quad);
        fe_coll_lagr_1D.push_back (lagrange_poly_1d);
    }
    return std::make_tuple(fe_coll, volume_quad_coll, face_quad_coll, fe_coll_lagr, fe_coll_1D, fe_coll_1D_1state, fe_coll_lagr_1D, oneD_quad_coll);
}

template <int dim, int nstate, typename real, typename MeshType>
DGBaseState<dim,nstate,real,MeshType>::DGBaseState(
    const Parameters::AllParameters *const parameters_input,
    const unsigned int degree,
    const unsigned int max_degree_input,
    const unsigned int grid_degree_input,
    const std::shared_ptr<Triangulation> triangulation_input)
    : DGBase<dim,real,MeshType>::DGBase(nstate, parameters_input, degree, max_degree_input, grid_degree_input, triangulation_input) // Use DGBase constructor
{
    artificial_dissip = ArtificialDissipationFactory<dim,nstate> ::create_artificial_dissipation(parameters_input);

    pde_model_double    = Physics::ModelFactory<dim,nstate,real>::create_Model(parameters_input);
    pde_physics_double  = Physics::PhysicsFactory<dim,nstate,real>::create_Physics(parameters_input,pde_model_double);
    
    pde_model_fad       = Physics::ModelFactory<dim,nstate,FadType>::create_Model(parameters_input);
    pde_physics_fad     = Physics::PhysicsFactory<dim,nstate,FadType>::create_Physics(parameters_input,pde_model_fad);
    
    pde_model_rad       = Physics::ModelFactory<dim,nstate,RadType>::create_Model(parameters_input);
    pde_physics_rad     = Physics::PhysicsFactory<dim,nstate,RadType>::create_Physics(parameters_input,pde_model_rad);
    
    pde_model_fad_fad   = Physics::ModelFactory<dim,nstate,FadFadType>::create_Model(parameters_input);
    pde_physics_fad_fad = Physics::PhysicsFactory<dim,nstate,FadFadType>::create_Physics(parameters_input,pde_model_fad_fad);
    
    pde_model_rad_fad   = Physics::ModelFactory<dim,nstate,RadFadType>::create_Model(parameters_input);
    pde_physics_rad_fad = Physics::PhysicsFactory<dim,nstate,RadFadType>::create_Physics(parameters_input,pde_model_rad_fad);

    reset_numerical_fluxes();
}

template <int dim, int nstate, typename real, typename MeshType>
void DGBaseState<dim,nstate,real,MeshType>::reset_numerical_fluxes()
{
    conv_num_flux_double  = NumericalFlux::NumericalFluxFactory<dim, nstate, real> ::create_convective_numerical_flux (all_parameters->conv_num_flux_type, all_parameters->pde_type, all_parameters->model_type, pde_physics_double);
    diss_num_flux_double  = NumericalFlux::NumericalFluxFactory<dim, nstate, real> ::create_dissipative_numerical_flux (all_parameters->diss_num_flux_type, pde_physics_double, artificial_dissip);

    conv_num_flux_fad     = NumericalFlux::NumericalFluxFactory<dim, nstate, FadType> ::create_convective_numerical_flux (all_parameters->conv_num_flux_type, all_parameters->pde_type, all_parameters->model_type, pde_physics_fad);
    diss_num_flux_fad     = NumericalFlux::NumericalFluxFactory<dim, nstate, FadType> ::create_dissipative_numerical_flux (all_parameters->diss_num_flux_type, pde_physics_fad, artificial_dissip);

    conv_num_flux_rad     = NumericalFlux::NumericalFluxFactory<dim, nstate, RadType> ::create_convective_numerical_flux (all_parameters->conv_num_flux_type, all_parameters->pde_type, all_parameters->model_type, pde_physics_rad);
    diss_num_flux_rad     = NumericalFlux::NumericalFluxFactory<dim, nstate, RadType> ::create_dissipative_numerical_flux (all_parameters->diss_num_flux_type, pde_physics_rad, artificial_dissip);

    conv_num_flux_fad_fad = NumericalFlux::NumericalFluxFactory<dim, nstate, FadFadType> ::create_convective_numerical_flux (all_parameters->conv_num_flux_type, all_parameters->pde_type, all_parameters->model_type, pde_physics_fad_fad);
    diss_num_flux_fad_fad = NumericalFlux::NumericalFluxFactory<dim, nstate, FadFadType> ::create_dissipative_numerical_flux (all_parameters->diss_num_flux_type, pde_physics_fad_fad, artificial_dissip);

    conv_num_flux_rad_fad = NumericalFlux::NumericalFluxFactory<dim, nstate, RadFadType> ::create_convective_numerical_flux (all_parameters->conv_num_flux_type, all_parameters->pde_type, all_parameters->model_type, pde_physics_rad_fad);
    diss_num_flux_rad_fad = NumericalFlux::NumericalFluxFactory<dim, nstate, RadFadType> ::create_dissipative_numerical_flux (all_parameters->diss_num_flux_type, pde_physics_rad_fad, artificial_dissip);
}

template <int dim, int nstate, typename real, typename MeshType>
void DGBaseState<dim,nstate,real,MeshType>::set_physics(
    std::shared_ptr< Physics::PhysicsBase<dim, nstate, real       > > pde_physics_double_input,
    std::shared_ptr< Physics::PhysicsBase<dim, nstate, FadType    > > pde_physics_fad_input,
    std::shared_ptr< Physics::PhysicsBase<dim, nstate, RadType    > > pde_physics_rad_input,
    std::shared_ptr< Physics::PhysicsBase<dim, nstate, FadFadType > > pde_physics_fad_fad_input,
    std::shared_ptr< Physics::PhysicsBase<dim, nstate, RadFadType > > pde_physics_rad_fad_input)
{
    pde_physics_double  = pde_physics_double_input;
    pde_physics_fad     = pde_physics_fad_input;
    pde_physics_rad     = pde_physics_rad_input;
    pde_physics_fad_fad = pde_physics_fad_fad_input;
    pde_physics_rad_fad = pde_physics_rad_fad_input;

    reset_numerical_fluxes();
}

template <int dim, int nstate, typename real, typename MeshType>
void DGBaseState<dim,nstate,real,MeshType>::allocate_model_variables()
{
    // allocate all model variables for each ModelBase object
    // -- double
    pde_model_double->cellwise_poly_degree.reinit(this->triangulation->n_active_cells(), this->mpi_communicator);
    pde_model_double->cellwise_volume.reinit(this->triangulation->n_active_cells(), this->mpi_communicator);
    // -- FadType
    pde_model_fad->cellwise_poly_degree.reinit(this->triangulation->n_active_cells(), this->mpi_communicator);
    pde_model_fad->cellwise_volume.reinit(this->triangulation->n_active_cells(), this->mpi_communicator);
    // -- RadType
    pde_model_rad->cellwise_poly_degree.reinit(this->triangulation->n_active_cells(), this->mpi_communicator);
    pde_model_rad->cellwise_volume.reinit(this->triangulation->n_active_cells(), this->mpi_communicator);
    // -- FadFadType
    pde_model_fad_fad->cellwise_poly_degree.reinit(this->triangulation->n_active_cells(), this->mpi_communicator);
    pde_model_fad_fad->cellwise_volume.reinit(this->triangulation->n_active_cells(), this->mpi_communicator);
    // -- RadFadType
    pde_model_rad_fad->cellwise_poly_degree.reinit(this->triangulation->n_active_cells(), this->mpi_communicator);
    pde_model_rad_fad->cellwise_volume.reinit(this->triangulation->n_active_cells(), this->mpi_communicator);
}

template <int dim, int nstate, typename real, typename MeshType>
void DGBaseState<dim,nstate,real,MeshType>::update_model_variables()
{
    // allocate/reinit the model variables
    allocate_model_variables();

    // get FEValues of volume
    const auto mapping = (*(this->high_order_grid->mapping_fe_field));
    dealii::hp::MappingCollection<dim> mapping_collection(mapping);
    const dealii::UpdateFlags update_flags = dealii::update_values | dealii::update_JxW_values;
    dealii::hp::FEValues<dim,dim> fe_values_collection_volume (mapping_collection, 
                                                               this->fe_collection, 
                                                               this->volume_quadrature_collection, 
                                                               update_flags);

    // loop through all cells
    for (auto cell : this->dof_handler.active_cell_iterators()) {
        if (!(cell->is_locally_owned() || cell->is_ghost())) continue;

        // get FEValues of volume for current cell
        const int i_fele = cell->active_fe_index();
        const int i_quad = i_fele;
        const int i_mapp = 0;
        fe_values_collection_volume.reinit(cell, i_quad, i_mapp, i_fele);
        const dealii::FEValues<dim,dim> &fe_values_volume = fe_values_collection_volume.get_present_fe_values();

        // get cell polynomial degree
        const dealii::FESystem<dim,dim> &fe_high = this->fe_collection[i_fele];
        const unsigned int cell_poly_degree = fe_high.tensor_degree();

        // get cell volume
        const dealii::Quadrature<dim> &quadrature = fe_values_volume.get_quadrature();
        const unsigned int n_quad_pts = quadrature.size();
        const std::vector<real> &JxW = fe_values_volume.get_JxW_values();
        real cell_volume_estimate = 0.0;
        for (unsigned int iquad=0; iquad<n_quad_pts; ++iquad) {
            cell_volume_estimate = cell_volume_estimate + JxW[iquad];
        }
        const real cell_volume = cell_volume_estimate;
        
        // get cell index for assignment
        const dealii::types::global_dof_index cell_index = cell->active_cell_index();
        // const dealii::types::global_dof_index cell_index = cell->global_active_cell_index(); // https://www.dealii.org/current/doxygen/deal.II/classCellAccessor.html

        // assign values
        // -- double
        pde_model_double->cellwise_poly_degree[cell_index] = cell_poly_degree;
        pde_model_double->cellwise_volume[cell_index] = cell_volume;
        // -- FadType
        pde_model_fad->cellwise_poly_degree[cell_index] = cell_poly_degree;
        pde_model_fad->cellwise_volume[cell_index] = cell_volume;
        // -- RadType
        pde_model_rad->cellwise_poly_degree[cell_index] = cell_poly_degree;
        pde_model_rad->cellwise_volume[cell_index] = cell_volume;
        // -- FadFadType
        pde_model_fad_fad->cellwise_poly_degree[cell_index] = cell_poly_degree;
        pde_model_fad_fad->cellwise_volume[cell_index] = cell_volume;
        // -- RadRadType
        pde_model_rad_fad->cellwise_poly_degree[cell_index] = cell_poly_degree;
        pde_model_rad_fad->cellwise_volume[cell_index] = cell_volume;
    }
    pde_model_double->cellwise_poly_degree.update_ghost_values();
    pde_model_double->cellwise_volume.update_ghost_values();
    pde_model_fad->cellwise_poly_degree.update_ghost_values();
    pde_model_fad->cellwise_volume.update_ghost_values();
    pde_model_rad->cellwise_poly_degree.update_ghost_values();
    pde_model_rad->cellwise_volume.update_ghost_values();
    pde_model_fad_fad->cellwise_poly_degree.update_ghost_values();
    pde_model_fad_fad->cellwise_volume.update_ghost_values();
    pde_model_rad_fad->cellwise_poly_degree.update_ghost_values();
    pde_model_rad_fad->cellwise_volume.update_ghost_values();
}

template <int dim, int nstate, typename real, typename MeshType>
void DGBaseState<dim,nstate,real,MeshType>::set_use_auxiliary_eq()
{
    this->use_auxiliary_eq = pde_physics_double->has_nonzero_diffusion;
}

template <int dim, int nstate, typename real, typename MeshType>
real DGBaseState<dim,nstate,real,MeshType>::evaluate_CFL (
    std::vector< std::array<real,nstate> > soln_at_q,
    const real artificial_dissipation,
    const real cell_diameter,
    const unsigned int cell_degree
    )
{
    const unsigned int n_pts = soln_at_q.size();
    std::vector< real > convective_eigenvalues(n_pts);
    std::vector< real > viscosities(n_pts);
    for (unsigned int isol = 0; isol < n_pts; ++isol) {
        convective_eigenvalues[isol] = pde_physics_double->max_convective_eigenvalue (soln_at_q[isol]);
        viscosities[isol] = pde_physics_double->max_viscous_eigenvalue (soln_at_q[isol]);
    }
    const real max_eig = *(std::max_element(convective_eigenvalues.begin(), convective_eigenvalues.end()));
    const real max_diffusive = *(std::max_element(viscosities.begin(), viscosities.end()));

    //const real cfl_convective = cell_diameter / max_eig;
    //const real cfl_diffusive  = artificial_dissipation != 0.0 ? 0.5*cell_diameter*cell_diameter / artificial_dissipation : 1e200;
    //real min_cfl = std::min(cfl_convective, cfl_diffusive) / (2*cell_degree + 1.0);

    const unsigned int p = std::max((unsigned int)1,cell_degree);
    const real cfl_convective = (cell_diameter / max_eig) / (2*p+1);//(p * p);
    const real cfl_diffusive  = artificial_dissipation != 0.0 ?
                                (0.5*cell_diameter*cell_diameter / artificial_dissipation) / (p*p*p*p)
                                : ( (this->all_parameters->ode_solver_param.ode_solver_type != Parameters::ODESolverParam::ODESolverEnum::implicit_solver ) ?//if explicit use pseudotime stepping CFL
                                        (0.5*cell_diameter * cell_diameter / max_diffusive) / (2*p+1)
                                        : 1e200 );
    real min_cfl = std::min(cfl_convective, cfl_diffusive);

    if (min_cfl >= 1e190) min_cfl = cell_diameter / 1;

    return min_cfl;
}

template <int dim, typename real, typename MeshType>
void DGBase<dim,real,MeshType>::time_scale_solution_update ( dealii::LinearAlgebra::distributed::Vector<double> &solution_update, const real CFL ) const
{
    std::vector<dealii::types::global_dof_index> dofs_indices;

    for (auto cell = dof_handler.begin_active(); cell != dof_handler.end(); ++cell) {

        if (!cell->is_locally_owned()) continue;


        const int i_fele = cell->active_fe_index();
        const dealii::FESystem<dim,dim> &fe_ref = fe_collection[i_fele];
        const unsigned int n_dofs_cell = fe_ref.n_dofs_per_cell();

        dofs_indices.resize(n_dofs_cell);
        cell->get_dof_indices (dofs_indices);

        const dealii::types::global_dof_index cell_index = cell->active_cell_index();

        const real dt = CFL * max_dt_cell[cell_index];
        for (unsigned int idof = 0; idof < n_dofs_cell; ++idof) {
            const dealii::types::global_dof_index dof_index = dofs_indices[idof];
            solution_update[dof_index] *= dt;
        }
    }
}


template <int dim, typename real, typename MeshType>
void DGBase<dim,real,MeshType>::set_all_cells_fe_degree ( const unsigned int degree )
{
    triangulation->prepare_coarsening_and_refinement();
    for (auto cell = dof_handler.begin_active(); cell != dof_handler.end(); ++cell)
    {
        if (cell->is_locally_owned()) cell->set_future_fe_index (degree);
    }

    triangulation->execute_coarsening_and_refinement();
}

template <int dim, typename real, typename MeshType>
unsigned int DGBase<dim,real,MeshType>::get_max_fe_degree()
{
    unsigned int max_fe_degree = 0;

    for(auto cell = dof_handler.begin_active(); cell != dof_handler.end(); ++cell)
        if(cell->is_locally_owned() && cell->active_fe_index() > max_fe_degree)
            max_fe_degree = cell->active_fe_index();

    return dealii::Utilities::MPI::max(max_fe_degree, MPI_COMM_WORLD);
}

template <int dim, typename real, typename MeshType>
unsigned int DGBase<dim,real,MeshType>::get_min_fe_degree()
{
    unsigned int min_fe_degree = max_degree;

    for(auto cell = dof_handler.begin_active(); cell != dof_handler.end(); ++cell)
        if(cell->is_locally_owned() && cell->active_fe_index() < min_fe_degree)
            min_fe_degree = cell->active_fe_index();

    return dealii::Utilities::MPI::min(min_fe_degree, MPI_COMM_WORLD);
}

template <int dim, typename real, typename MeshType>
dealii::Point<dim> DGBase<dim,real,MeshType>::coordinates_of_highest_refined_cell(bool check_for_p_refined_cell)
{
    const int iproc = dealii::Utilities::MPI::this_mpi_process(mpi_communicator);
    const dealii::Point<dim> unit_vertex = dealii::GeometryInfo<dim>::unit_cell_vertex(0);
    double current_cell_diameter;
    double min_diameter_local = high_order_grid->dof_handler_grid.begin_active()->diameter();
    int max_cell_polynomial_order = 0;
    int current_cell_polynomial_order = 0;
    dealii::Point<dim> refined_cell_coord; 

    if(check_for_p_refined_cell)
    {
        for (const auto &cell : dof_handler.active_cell_iterators()) 
        {
            if(!cell->is_locally_owned())  continue;
            current_cell_polynomial_order = cell->active_fe_index();
            if ((current_cell_polynomial_order > max_cell_polynomial_order) && (cell->is_locally_owned()))
            {
                max_cell_polynomial_order = current_cell_polynomial_order;
                refined_cell_coord = cell->center();
            }
        }
    }
    else
    {
        for (const auto &cell : high_order_grid->dof_handler_grid.active_cell_iterators()) 
        {
            if(!cell->is_locally_owned())  continue;
            current_cell_diameter = cell->diameter(); // For future dealii version: current_cell_diameter = cell->diameter(*(mapping_fe_field));
            if ((min_diameter_local > current_cell_diameter) && (cell->is_locally_owned()))
            {
                min_diameter_local = current_cell_diameter;
                refined_cell_coord = high_order_grid->mapping_fe_field->transform_unit_to_real_cell(cell, unit_vertex);
            }
        }
    }
    
    dealii::Utilities::MPI::MinMaxAvg indexstore;
    int processor_containing_refined_cell;

    if(check_for_p_refined_cell)
    {
        indexstore = dealii::Utilities::MPI::min_max_avg(max_cell_polynomial_order, mpi_communicator);
        processor_containing_refined_cell = indexstore.max_index;
    }
    else
    {
        indexstore = dealii::Utilities::MPI::min_max_avg(min_diameter_local, mpi_communicator);
        processor_containing_refined_cell = indexstore.min_index;
    }

    double global_point[dim];

    if (iproc == processor_containing_refined_cell)
    {
       for (int i=0; i<dim; i++)
            global_point[i] = refined_cell_coord[i];
    }

    MPI_Bcast(global_point, dim, MPI_DOUBLE, processor_containing_refined_cell, mpi_communicator); // Update values in all processors
     
    for (int i=0; i<dim; i++)
        refined_cell_coord[i] = global_point[i];
 
    return refined_cell_coord;
 }   

template <int dim, typename real, typename MeshType>
template<typename DoFCellAccessorType>
real DGBase<dim,real,MeshType>::evaluate_penalty_scaling (
    const DoFCellAccessorType &cell,
    const int iface,
    const dealii::hp::FECollection<dim> fe_collection) const
{

    const unsigned int fe_index = cell->active_fe_index();
    const unsigned int degree = fe_collection[fe_index].tensor_degree();
    const unsigned int degsq = (degree == 0) ? 1 : degree * (degree+1);

    const unsigned int normal_direction = dealii::GeometryInfo<dim>::unit_normal_direction[iface];
    const real vol_div_facearea = cell->extent_in_direction(normal_direction);

    const real penalty = degsq / vol_div_facearea * this->all_parameters->sipg_penalty_factor;// * 20;

    return penalty;
}

template <int dim, typename real, typename MeshType>
template<typename DoFCellAccessorType1, typename DoFCellAccessorType2>
bool DGBase<dim,real,MeshType>::current_cell_should_do_the_work (
    const DoFCellAccessorType1 &current_cell, 
    const DoFCellAccessorType2 &neighbor_cell) const
{
    if (neighbor_cell->has_children()) {
    // Only happens in 1D where neither faces have children, but neighbor has some children
    // Can't do the computation now since we need to query the children's DoF
        AssertDimension(dim,1);
        return false;
    } else if (neighbor_cell->is_ghost()) {
    // In the case the neighbor is a ghost cell, we let the processor with the lower rank do the work on that face
    // We cannot use the cell->index() because the index is relative to the distributed triangulation
    // Therefore, the cell index of a ghost cell might be different to the physical cell index even if they refer to the same cell
        return (current_cell->subdomain_id() < neighbor_cell->subdomain_id());
        //return true;
    } else {
    // Locally owned neighbor cell
        Assert(neighbor_cell->is_locally_owned(), dealii::ExcMessage("If not ghost, neighbor should be locally owned."));

        if (current_cell->index() < neighbor_cell->index()) {
        // Cell with lower index does work
            return true;
        } else if (neighbor_cell->index() == current_cell->index()) {
        // If both cells have same index
        // See https://www.dealii.org/developer/doxygen/deal.II/classTriaAccessorBase.html#a695efcbe84fefef3e4c93ee7bdb446ad
        // then cell at the lower level does the work
            return (current_cell->level() < neighbor_cell->level());
        }
        return false;
    }
    Assert(0==1, dealii::ExcMessage("Should not have reached here. Somehow another possible case has not been considered when two cells have the same coarseness."));
    return false;
}

template <int dim, typename real, typename MeshType>
template<typename DoFCellAccessorType1, typename DoFCellAccessorType2>
void DGBase<dim,real,MeshType>::assemble_cell_residual (
    const DoFCellAccessorType1 &current_cell,
    const DoFCellAccessorType2 &current_metric_cell,
    const bool compute_dRdW, const bool compute_dRdX, const bool compute_d2R,
    dealii::hp::FEValues<dim,dim>        &fe_values_collection_volume,
    dealii::hp::FEFaceValues<dim,dim>    &fe_values_collection_face_int,
    dealii::hp::FEFaceValues<dim,dim>    &fe_values_collection_face_ext,
    dealii::hp::FESubfaceValues<dim,dim> &fe_values_collection_subface,
    dealii::hp::FEValues<dim,dim>        &fe_values_collection_volume_lagrange,
    OPERATOR::basis_functions<dim,2*dim> &soln_basis_int,
    OPERATOR::basis_functions<dim,2*dim> &soln_basis_ext,
    OPERATOR::basis_functions<dim,2*dim> &flux_basis_int,
    OPERATOR::basis_functions<dim,2*dim> &flux_basis_ext,
<<<<<<< HEAD
    OPERATOR::mapping_shape_functions<dim,2*dim> &mapping_basis,
    const bool compute_Auxiliary_RHS,
=======
    OPERATOR::local_basis_stiffness<dim,2*dim> &flux_basis_stiffness,
    OPERATOR::mapping_shape_functions<dim,2*dim> &mapping_basis,
    const bool compute_auxiliary_right_hand_side,
>>>>>>> ee3bdb4a
    dealii::LinearAlgebra::distributed::Vector<double> &rhs,
    std::array<dealii::LinearAlgebra::distributed::Vector<double>,dim> &rhs_aux)
{
    std::vector<dealii::types::global_dof_index> current_dofs_indices;
    std::vector<dealii::types::global_dof_index> neighbor_dofs_indices;

    // Current reference element related to this physical cell
    const int i_fele = current_cell->active_fe_index();

    const dealii::FESystem<dim,dim> &current_fe_ref = fe_collection[i_fele];
    const unsigned int n_dofs_curr_cell = current_fe_ref.n_dofs_per_cell();

    // Local vector contribution from each cell
    dealii::Vector<real> current_cell_rhs (n_dofs_curr_cell); // Defaults to 0.0 initialization
    // Local vector contribution from each cell for Auxiliary equations
    std::vector<dealii::Tensor<1,dim,double>> current_cell_rhs_aux (n_dofs_curr_cell);// Defaults to 0.0 initialization

    // Obtain the mapping from local dof indices to global dof indices
    current_dofs_indices.resize(n_dofs_curr_cell);
    current_cell->get_dof_indices (current_dofs_indices);

    const unsigned int grid_degree = this->high_order_grid->fe_system.tensor_degree();
    const unsigned int poly_degree = i_fele;

    const unsigned int n_metric_dofs_cell = high_order_grid->fe_system.dofs_per_cell;
    std::vector<dealii::types::global_dof_index> current_metric_dofs_indices(n_metric_dofs_cell);
    std::vector<dealii::types::global_dof_index> neighbor_metric_dofs_indices(n_metric_dofs_cell);
    current_metric_cell->get_dof_indices (current_metric_dofs_indices);

    //if (all_parameters->add_artificial_dissipation) {
    //    const unsigned int n_soln_dofs = fe_values_volume.dofs_per_cell;
    //    const double cell_diameter = current_cell->diameter();
    //    std::vector< real > soln_coeff(n_soln_dofs);
    //    for (unsigned int idof = 0; idof < n_soln_dofs; ++idof) {
    //        soln_coeff[idof] = solution(current_dofs_indices[idof]);
    //    }
    //    const double artificial_diss_coeff = discontinuity_sensor(cell_diameter, soln_coeff, fe_values_volume.get_fe());
    //    artificial_dissipation_coeffs[current_cell->active_cell_index()] = artificial_diss_coeff;
    //}

    const dealii::types::global_dof_index current_cell_index = current_cell->active_cell_index();

    std::array<std::vector<real>,dim> mapping_support_points;
    //if have source term need to store vol flux nodes.
    const bool store_vol_flux_nodes = all_parameters->manufactured_convergence_study_param.manufactured_solution_param.use_manufactured_source_term;
    //for boundary conditions not periodic we need surface flux nodes
    //should change this flag to something like if have face on boundary not periodic in the future
    const bool store_surf_flux_nodes = (all_parameters->use_periodic_bc) ? false : true;
    OPERATOR::metric_operators<real,dim,2*dim> metric_oper_int(nstate, poly_degree, grid_degree,
                                                               store_vol_flux_nodes,
                                                               store_surf_flux_nodes);

    //flag to terminate if strong form and implicit
    if((this->all_parameters->use_weak_form==false) 
       && (this->all_parameters->ode_solver_param.ode_solver_type
                    == Parameters::ODESolverParam::ODESolverEnum::implicit_solver))
    {
<<<<<<< HEAD
        pcout<<"ERROR: Implicit does not currently work for strong form."<<std::endl;
        exit(1);
=======
        pcout<<"ERROR: Implicit does not currently work for strong form. Aborting..."<<std::endl;
        std::abort();
>>>>>>> ee3bdb4a
    }


    assemble_volume_term_and_build_operators(
        current_cell,
        current_cell_index,
        current_dofs_indices,
        current_metric_dofs_indices,
        poly_degree,
        grid_degree,
        soln_basis_int,
        flux_basis_int,
<<<<<<< HEAD
=======
        flux_basis_stiffness,
>>>>>>> ee3bdb4a
        metric_oper_int,
        mapping_basis,
        mapping_support_points,
        fe_values_collection_volume,
        fe_values_collection_volume_lagrange,
        current_fe_ref,
        current_cell_rhs,
        current_cell_rhs_aux,
<<<<<<< HEAD
        compute_Auxiliary_RHS,
=======
        compute_auxiliary_right_hand_side,
>>>>>>> ee3bdb4a
        compute_dRdW, compute_dRdX, compute_d2R);

    (void) fe_values_collection_face_int;
    (void) fe_values_collection_face_ext;
    (void) fe_values_collection_subface;
    for (unsigned int iface=0; iface < dealii::GeometryInfo<dim>::faces_per_cell; ++iface) {

        auto current_face = current_cell->face(iface);

        // CASE 1: FACE AT BOUNDARY
        if ((current_face->at_boundary() && !current_cell->has_periodic_neighbor(iface)))
        {
            const real penalty = evaluate_penalty_scaling (current_cell, iface, fe_collection);

            const unsigned int boundary_id = current_face->boundary_id();

            assemble_boundary_term_and_build_operators(
                current_cell,
                current_cell_index,
                iface,
                boundary_id,
                penalty,
                current_dofs_indices,
                current_metric_dofs_indices,
                poly_degree,
                grid_degree,
                soln_basis_int,
                flux_basis_int,
<<<<<<< HEAD
=======
                flux_basis_stiffness,
>>>>>>> ee3bdb4a
                metric_oper_int,
                mapping_basis,
                mapping_support_points,
                fe_values_collection_face_int,
                current_fe_ref,
                current_cell_rhs,
                current_cell_rhs_aux,
<<<<<<< HEAD
                compute_Auxiliary_RHS,
=======
                compute_auxiliary_right_hand_side,
>>>>>>> ee3bdb4a
                compute_dRdW, compute_dRdX, compute_d2R);

        }
        // CASE 2: PERIODIC BOUNDARY CONDITIONS
        // NOTE: Periodicity is not adapted for hp adaptivity yet. this needs to be figured out in the future
        else if (current_face->at_boundary() && current_cell->has_periodic_neighbor(iface))
        {

            const auto neighbor_cell = current_cell->periodic_neighbor(iface);

            if (!current_cell->periodic_neighbor_is_coarser(iface) && current_cell_should_do_the_work(current_cell, neighbor_cell)) 
            {
                Assert (current_cell->periodic_neighbor(iface).state() == dealii::IteratorState::valid, dealii::ExcInternalError());

                const unsigned int n_dofs_neigh_cell = fe_collection[neighbor_cell->active_fe_index()].n_dofs_per_cell();
                dealii::Vector<real> neighbor_cell_rhs (n_dofs_neigh_cell); // Defaults to 0.0 initialization

                // Obtain the mapping from local dof indices to global dof indices for neighbor cell
                neighbor_dofs_indices.resize(n_dofs_neigh_cell);
                neighbor_cell->get_dof_indices (neighbor_dofs_indices);

                // Corresponding face of the neighbor.
                const unsigned int neighbor_iface = current_cell->periodic_neighbor_of_periodic_neighbor(iface);

                const int i_fele_n = neighbor_cell->active_fe_index();

                // Compute penalty.
                const real penalty1 = evaluate_penalty_scaling (current_cell, iface, fe_collection);
                const real penalty2 = evaluate_penalty_scaling (neighbor_cell, neighbor_iface, fe_collection);
                const real penalty = 0.5 * (penalty1 + penalty2);

                const dealii::types::global_dof_index neighbor_cell_index = neighbor_cell->active_cell_index();
                const auto metric_neighbor_cell = current_metric_cell->periodic_neighbor(iface);
                metric_neighbor_cell->get_dof_indices(neighbor_metric_dofs_indices);

                const unsigned int poly_degree_ext = i_fele_n;
                const unsigned int grid_degree_ext = this->high_order_grid->fe_system.tensor_degree();    
                //constructor doesn't build anything
                OPERATOR::metric_operators<real,dim,2*dim> metric_oper_ext(nstate, poly_degree_ext, grid_degree_ext,
                                                                           store_vol_flux_nodes,
                                                                           store_surf_flux_nodes);

                assemble_face_term_and_build_operators(
                    current_cell,
                    neighbor_cell,
                    current_cell_index,
                    neighbor_cell_index,
                    iface,
                    neighbor_iface,
                    penalty,
                    current_dofs_indices,
                    neighbor_dofs_indices,
                    current_metric_dofs_indices,
                    neighbor_metric_dofs_indices,
                    poly_degree,
                    poly_degree_ext,
                    grid_degree,
                    grid_degree_ext,
                    soln_basis_int,
                    soln_basis_ext,
                    flux_basis_int,
                    flux_basis_ext,
<<<<<<< HEAD
=======
                    flux_basis_stiffness,
>>>>>>> ee3bdb4a
                    metric_oper_int,
                    metric_oper_ext,
                    mapping_basis,
                    mapping_support_points,
                    fe_values_collection_face_int,
                    fe_values_collection_face_ext,
                    current_cell_rhs,
                    neighbor_cell_rhs,
                    current_cell_rhs_aux,
                    rhs,
                    rhs_aux,
<<<<<<< HEAD
                    compute_Auxiliary_RHS,
=======
                    compute_auxiliary_right_hand_side,
>>>>>>> ee3bdb4a
                    compute_dRdW, compute_dRdX, compute_d2R);
            }
        }
        // CASE 3: NEIGHBOUR IS FINER
        // Occurs if the face has children
        else if (current_cell->face(iface)->has_children()) 
        {
            // Do nothing.
            // The face contribution from the current cell will appear then the finer neighbor cell is assembled.
        }
        // CASE 4: NEIGHBOR IS COARSER
        // Assemble face residual.
        else if (current_cell->neighbor(iface)->face(current_cell->neighbor_face_no(iface))->has_children()) 
        {
            Assert (current_cell->neighbor(iface).state() == dealii::IteratorState::valid, dealii::ExcInternalError());
            Assert (!(current_cell->neighbor(iface)->has_children()), dealii::ExcInternalError());

            // Obtain cell neighbour
            const auto neighbor_cell = current_cell->neighbor(iface);
            const unsigned int neighbor_iface = current_cell->neighbor_face_no(iface);

            // Find corresponding subface
            unsigned int neighbor_i_subface = 0;
            unsigned int n_subface = dealii::GeometryInfo<dim>::n_subfaces(neighbor_cell->subface_case(neighbor_iface));

            for (; neighbor_i_subface < n_subface; ++neighbor_i_subface) {
                if (neighbor_cell->neighbor_child_on_subface (neighbor_iface, neighbor_i_subface) == current_cell) {
                    break;
                }
            }
            Assert(neighbor_i_subface != n_subface, dealii::ExcInternalError());

            const int i_fele_n = neighbor_cell->active_fe_index();//, i_quad_n = i_fele_n, i_mapp_n = 0;

            const unsigned int n_dofs_neigh_cell = fe_collection[i_fele_n].n_dofs_per_cell();
            dealii::Vector<real> neighbor_cell_rhs (n_dofs_neigh_cell); // Defaults to 0.0 initialization

            // Obtain the mapping from local dof indices to global dof indices for neighbor cell
            neighbor_dofs_indices.resize(n_dofs_neigh_cell);
            neighbor_cell->get_dof_indices (neighbor_dofs_indices);

            const real penalty1 = evaluate_penalty_scaling (current_cell, iface, fe_collection);
            const real penalty2 = evaluate_penalty_scaling (neighbor_cell, neighbor_iface, fe_collection);
            const real penalty = 0.5 * (penalty1 + penalty2);

            const dealii::types::global_dof_index neighbor_cell_index = neighbor_cell->active_cell_index();
            const auto metric_neighbor_cell = current_metric_cell->neighbor(iface);
            metric_neighbor_cell->get_dof_indices(neighbor_metric_dofs_indices);

            const unsigned int poly_degree_ext = i_fele_n;
            const unsigned int grid_degree_ext = this->high_order_grid->fe_system.tensor_degree();
            //Check if the poly degree or mapping changed order, in which case, then we re-compute the corresponding basis
            OPERATOR::metric_operators<real,dim,2*dim> metric_oper_ext(nstate, poly_degree_ext, grid_degree_ext,
                                                               store_vol_flux_nodes,
                                                               store_surf_flux_nodes);

            assemble_subface_term_and_build_operators(
                current_cell,
                neighbor_cell,
                current_cell_index,
                neighbor_cell_index,
                iface,
                neighbor_iface,
                neighbor_i_subface,
                penalty,
                current_dofs_indices,
                neighbor_dofs_indices,
                current_metric_dofs_indices,
                neighbor_metric_dofs_indices,
                poly_degree,
                poly_degree_ext,
                grid_degree,
                grid_degree_ext,
                soln_basis_int,
                soln_basis_ext,
                flux_basis_int,
                flux_basis_ext,
<<<<<<< HEAD
=======
                flux_basis_stiffness,
>>>>>>> ee3bdb4a
                metric_oper_int,
                metric_oper_ext,
                mapping_basis,
                mapping_support_points,
                fe_values_collection_face_int,
                fe_values_collection_subface,
                current_cell_rhs,
                neighbor_cell_rhs,
                current_cell_rhs_aux,
                rhs,
                rhs_aux,
<<<<<<< HEAD
                compute_Auxiliary_RHS,
=======
                compute_auxiliary_right_hand_side,
>>>>>>> ee3bdb4a
                compute_dRdW, compute_dRdX, compute_d2R);
        }
        // CASE 5: NEIGHBOR CELL HAS SAME COARSENESS
        // Therefore, we need to choose one of them to do the work
        else if (current_cell_should_do_the_work(current_cell, current_cell->neighbor(iface))) 
        {
            Assert (current_cell->neighbor(iface).state() == dealii::IteratorState::valid, dealii::ExcInternalError());

            const auto neighbor_cell = current_cell->neighbor_or_periodic_neighbor(iface);
            // Corresponding face of the neighbor.
            // e.g. The 4th face of the current cell might correspond to the 3rd face of the neighbor
            const unsigned int neighbor_iface = current_cell->neighbor_of_neighbor(iface);

            // Get information about neighbor cell
            const unsigned int n_dofs_neigh_cell = fe_collection[neighbor_cell->active_fe_index()].n_dofs_per_cell();

            // Local rhs contribution from neighbor
            dealii::Vector<real> neighbor_cell_rhs (n_dofs_neigh_cell); // Defaults to 0.0 initialization

            // Obtain the mapping from local dof indices to global dof indices for neighbor cell
            neighbor_dofs_indices.resize(n_dofs_neigh_cell);
            neighbor_cell->get_dof_indices (neighbor_dofs_indices);

            const int i_fele_n = neighbor_cell->active_fe_index();

            // Compute penalty.
            const real penalty1 = evaluate_penalty_scaling (current_cell, iface, fe_collection);
            const real penalty2 = evaluate_penalty_scaling (neighbor_cell, neighbor_iface, fe_collection);
            const real penalty = 0.5 * (penalty1 + penalty2);

            const dealii::types::global_dof_index neighbor_cell_index = neighbor_cell->active_cell_index();
            const auto metric_neighbor_cell = current_metric_cell->neighbor_or_periodic_neighbor(iface);
            metric_neighbor_cell->get_dof_indices(neighbor_metric_dofs_indices);

            const unsigned int poly_degree_ext = i_fele_n;
            // In future high_order_grids dof object/metric_cell should store the cell's fe degree.
            // For now high_order_grid only handles all cells of same grid degree.
            const unsigned int grid_degree_ext = this->high_order_grid->fe_system.tensor_degree();
            //Check if the poly degree or mapping changed order, in which case, then we re-compute the corresponding basis
            OPERATOR::metric_operators<real,dim,2*dim> metric_oper_ext(nstate, poly_degree_ext, grid_degree_ext,
                                                               store_vol_flux_nodes,
                                                               store_surf_flux_nodes);

            assemble_face_term_and_build_operators(
                current_cell,
                neighbor_cell,
                current_cell_index,
                neighbor_cell_index,
                iface,
                neighbor_iface,
                penalty,
                current_dofs_indices,
                neighbor_dofs_indices,
                current_metric_dofs_indices,
                neighbor_metric_dofs_indices,
                poly_degree,
                poly_degree_ext,
                grid_degree,
                grid_degree_ext,
                soln_basis_int,
                soln_basis_ext,
                flux_basis_int,
                flux_basis_ext,
<<<<<<< HEAD
=======
                flux_basis_stiffness,
>>>>>>> ee3bdb4a
                metric_oper_int,
                metric_oper_ext,
                mapping_basis,
                mapping_support_points,
                fe_values_collection_face_int,
                fe_values_collection_face_ext,
                current_cell_rhs,
                neighbor_cell_rhs,
                current_cell_rhs_aux,
                rhs,
                rhs_aux,
<<<<<<< HEAD
                compute_Auxiliary_RHS,
=======
                compute_auxiliary_right_hand_side,
>>>>>>> ee3bdb4a
                compute_dRdW, compute_dRdX, compute_d2R);
        } 
        else {
            // Should be faces where the neighbor cell has the same coarseness
            // but will be evaluated when we visit the other cell.
        }
    } // end of face loop

<<<<<<< HEAD
    if(compute_Auxiliary_RHS) {
=======
    if(compute_auxiliary_right_hand_side) {
>>>>>>> ee3bdb4a
        // Add local contribution from current cell to global vector
        for (unsigned int i=0; i<n_dofs_curr_cell; ++i) {
            for(int idim=0; idim<dim; idim++){
                rhs_aux[idim][current_dofs_indices[i]] += current_cell_rhs_aux[i][idim];
            }
        }
    }
    else {
        // Add local contribution from current cell to global vector
        for (unsigned int i=0; i<n_dofs_curr_cell; ++i) {
            rhs[current_dofs_indices[i]] += current_cell_rhs[i];
        }
    }
}

template <int dim, typename real, typename MeshType>
void DGBase<dim,real,MeshType>::set_dual(const dealii::LinearAlgebra::distributed::Vector<real> &dual_input)
{
    dual = dual_input;
}

template <int dim, typename real, typename MeshType>
void DGBase<dim,real,MeshType>::update_artificial_dissipation_discontinuity_sensor()
{
    const auto mapping = (*(high_order_grid->mapping_fe_field));
    dealii::hp::MappingCollection<dim> mapping_collection(mapping);
    const dealii::UpdateFlags update_flags = dealii::update_values | dealii::update_JxW_values;
    dealii::hp::FEValues<dim,dim> fe_values_collection_volume (mapping_collection, fe_collection, volume_quadrature_collection, update_flags); ///< FEValues of volume.

    std::vector< double > soln_coeff_high;
    std::vector<dealii::types::global_dof_index> dof_indices;

    const unsigned int n_dofs_arti_diss = fe_q_artificial_dissipation.dofs_per_cell;
    std::vector<dealii::types::global_dof_index> dof_indices_artificial_dissipation(n_dofs_arti_diss);

    if (freeze_artificial_dissipation) return;
    artificial_dissipation_c0 *= 0.0;
    for (auto cell : dof_handler.active_cell_iterators()) {
        if (!(cell->is_locally_owned() || cell->is_ghost())) continue;

        dealii::types::global_dof_index cell_index = cell->active_cell_index();
        artificial_dissipation_coeffs[cell_index] = 0.0;
        artificial_dissipation_se[cell_index] = 0.0;
        //artificial_dissipation_coeffs[cell_index] = 1e-2;
        //artificial_dissipation_se[cell_index] = 0.0;
        //continue;

        const int i_fele = cell->active_fe_index();
        const int i_quad = i_fele;
        const int i_mapp = 0;

        const dealii::FESystem<dim,dim> &fe_high = fe_collection[i_fele];
        const unsigned int degree = fe_high.tensor_degree();

        if (degree == 0) continue;

        const unsigned int nstate = fe_high.components;
        const unsigned int n_dofs_high = fe_high.dofs_per_cell;

        fe_values_collection_volume.reinit (cell, i_quad, i_mapp, i_fele);
        const dealii::FEValues<dim,dim> &fe_values_volume = fe_values_collection_volume.get_present_fe_values();

        dof_indices.resize(n_dofs_high);
        cell->get_dof_indices (dof_indices);

        soln_coeff_high.resize(n_dofs_high);
        for (unsigned int idof=0; idof<n_dofs_high; ++idof) {
            soln_coeff_high[idof] = solution[dof_indices[idof]];
        }

        // Lower degree basis.
        const unsigned int lower_degree = degree-1;
        const dealii::FE_DGQLegendre<dim> fe_dgq_lower(lower_degree);
        const dealii::FESystem<dim,dim> fe_lower(fe_dgq_lower, nstate);

        // Projection quadrature.
        const dealii::QGauss<dim> projection_quadrature(degree+5);
        std::vector< double > soln_coeff_lower = project_function<dim,double>( soln_coeff_high, fe_high, fe_lower, projection_quadrature);

        // Quadrature used for solution difference.
        const dealii::Quadrature<dim> &quadrature = fe_values_volume.get_quadrature();
        const std::vector<dealii::Point<dim,double>> &unit_quad_pts = quadrature.get_points();

        const unsigned int n_quad_pts = quadrature.size();
        const unsigned int n_dofs_lower = fe_lower.dofs_per_cell;

        double element_volume = 0.0;
        double error = 0.0;
        double soln_norm = 0.0;
        std::vector<double> soln_high(nstate);
        std::vector<double> soln_lower(nstate);
        for (unsigned int iquad=0; iquad<n_quad_pts; ++iquad) {
            for (unsigned int s=0; s<nstate; ++s) {
                soln_high[s] = 0.0;
                soln_lower[s] = 0.0;
            }
            // Interpolate solution
            for (unsigned int idof=0; idof<n_dofs_high; ++idof) {
                  const unsigned int istate = fe_high.system_to_component_index(idof).first;
                  soln_high[istate] += soln_coeff_high[idof] * fe_high.shape_value_component(idof,unit_quad_pts[iquad],istate);
            }
            // Interpolate low order solution
            for (unsigned int idof=0; idof<n_dofs_lower; ++idof) {
                  const unsigned int istate = fe_lower.system_to_component_index(idof).first;
                  soln_lower[istate] += soln_coeff_lower[idof] * fe_lower.shape_value_component(idof,unit_quad_pts[iquad],istate);
            }
            // Quadrature
            element_volume += fe_values_volume.JxW(iquad);
            // Only integrate over the first state variable.
            for (unsigned int s=0; s<1/*nstate*/; ++s) 
            {
                error += (soln_high[s] - soln_lower[s]) * (soln_high[s] - soln_lower[s]) * fe_values_volume.JxW(iquad);
                soln_norm += soln_high[s] * soln_high[s] * fe_values_volume.JxW(iquad);
            }
        }

        //std::cout << " error: " << error
        //          << " soln_norm: " << soln_norm << std::endl;
        //if (error < 1e-12) continue;
        if (soln_norm < 1e-12) 
        {
            continue;
        }

        double S_e, s_e;
        S_e = sqrt(error / soln_norm);
        s_e = log10(S_e);

        //const double mu_scale = 1.0;
        //const double s_0 = log10(0.1) - 4.25*log10(degree);
        //const double s_0 = -0.5 - 4.25*log10(degree);
        //const double kappa = 1.0;

        const double mu_scale = all_parameters->artificial_dissipation_param.mu_artificial_dissipation; //1.0
        //const double s_0 = - 4.25*log10(degree);
        const double s_0 = -0.00 - 4.00*log10(degree);
        const double kappa = all_parameters->artificial_dissipation_param.kappa_artificial_dissipation; //1.0
        const double low = s_0 - kappa;
        const double upp = s_0 + kappa;

        const double diameter = std::pow(element_volume, 1.0/dim);
        const double eps_0 = mu_scale * diameter / (double)degree;
    
        //std::cout << " lower < s_e < upp " << low << " < " << s_e << " < " << upp << " ? " << std::endl;

        if ( s_e < low) continue;

        if ( s_e > upp) {
            artificial_dissipation_coeffs[cell_index] += eps_0;
            if(eps_0 > max_artificial_dissipation_coeff)
            {
                max_artificial_dissipation_coeff = eps_0;
            }
            continue;
        }

        const double PI = 4*atan(1);
        double eps = 1.0 + sin(PI * (s_e - s_0) * 0.5 / kappa);
        eps *= eps_0 * 0.5;
    
        if(eps > max_artificial_dissipation_coeff)
        {
            max_artificial_dissipation_coeff = eps;
        }


        artificial_dissipation_coeffs[cell_index] += eps;
        artificial_dissipation_se[cell_index] = s_e;

        typename dealii::DoFHandler<dim>::active_cell_iterator artificial_dissipation_cell(
            triangulation.get(), cell->level(), cell->index(), &dof_handler_artificial_dissipation);

        dof_indices_artificial_dissipation.resize(n_dofs_arti_diss);
        artificial_dissipation_cell->get_dof_indices (dof_indices_artificial_dissipation);
        for (unsigned int idof=0; idof<n_dofs_arti_diss; ++idof) {
            const unsigned int index = dof_indices_artificial_dissipation[idof];
            artificial_dissipation_c0[index] = std::max(artificial_dissipation_c0[index], eps);
        }

        //const unsigned int dofs_per_face = fe_q_artificial_dissipation.n_dofs_per_face();
        //for (unsigned int iface=0; iface < dealii::GeometryInfo<dim>::faces_per_cell; ++iface) {
        //    const auto face = cell->face(iface);
        //    if (face->at_boundary()) {
        //        for (unsigned int idof_face=0; idof_face<dofs_per_face; ++idof_face) {
        //            unsigned int idof_cell = fe_q_artificial_dissipation.face_to_cell_index(idof_face, iface);
        //            const dealii::types::global_dof_index index = dof_indices_artificial_dissipation[idof_cell];
        //            artificial_dissipation_c0[index] = 0.0;
        //        }
        //    }
        //}
    }
    dealii::IndexSet boundary_dofs(dof_handler_artificial_dissipation.n_dofs());
    dealii::DoFTools::extract_boundary_dofs(dof_handler_artificial_dissipation,
                                dealii::ComponentMask(),
                                boundary_dofs);
    for (unsigned int i = 0; i < dof_handler_artificial_dissipation.n_dofs(); ++i) {
        if (boundary_dofs.is_element(i)) {
            artificial_dissipation_c0[i] = 0.0;
        }
    }
    // artificial_dissipation_c0 *= 0.0;
    // artificial_dissipation_c0.add(1e-1);
    artificial_dissipation_c0.update_ghost_values();
}

template <int dim, typename real, typename MeshType>
void DGBase<dim,real,MeshType>::reinit_operators_for_cell_residual_loop(
    const unsigned int poly_degree_int, 
    const unsigned int poly_degree_ext, 
    const unsigned int /*grid_degree*/,
    OPERATOR::basis_functions<dim,2*dim> &soln_basis_int,
    OPERATOR::basis_functions<dim,2*dim> &soln_basis_ext,
    OPERATOR::basis_functions<dim,2*dim> &flux_basis_int,
    OPERATOR::basis_functions<dim,2*dim> &flux_basis_ext,
<<<<<<< HEAD
=======
    OPERATOR::local_basis_stiffness<dim,2*dim> &flux_basis_stiffness,
>>>>>>> ee3bdb4a
    OPERATOR::mapping_shape_functions<dim,2*dim> &mapping_basis)
{
    soln_basis_int.build_1D_volume_operator(oneD_fe_collection_1state[poly_degree_int], oneD_quadrature_collection[poly_degree_int]);
    soln_basis_int.build_1D_gradient_operator(oneD_fe_collection_1state[poly_degree_int], oneD_quadrature_collection[poly_degree_int]);
    soln_basis_int.build_1D_surface_operator(oneD_fe_collection_1state[poly_degree_int], oneD_face_quadrature);
    soln_basis_int.build_1D_surface_gradient_operator(oneD_fe_collection_1state[poly_degree_int], oneD_face_quadrature);

    soln_basis_ext.build_1D_volume_operator(oneD_fe_collection_1state[poly_degree_ext], oneD_quadrature_collection[poly_degree_ext]);
    soln_basis_ext.build_1D_gradient_operator(oneD_fe_collection_1state[poly_degree_ext], oneD_quadrature_collection[poly_degree_ext]);
    soln_basis_ext.build_1D_surface_operator(oneD_fe_collection_1state[poly_degree_ext], oneD_face_quadrature);
    soln_basis_ext.build_1D_surface_gradient_operator(oneD_fe_collection_1state[poly_degree_ext], oneD_face_quadrature);

    flux_basis_int.build_1D_volume_operator(oneD_fe_collection_flux[poly_degree_int], oneD_quadrature_collection[poly_degree_int]);
    flux_basis_int.build_1D_gradient_operator(oneD_fe_collection_flux[poly_degree_int], oneD_quadrature_collection[poly_degree_int]);
    flux_basis_int.build_1D_surface_operator(oneD_fe_collection_flux[poly_degree_int], oneD_face_quadrature);
    flux_basis_int.build_1D_surface_gradient_operator(oneD_fe_collection_flux[poly_degree_int], oneD_face_quadrature);

    flux_basis_ext.build_1D_volume_operator(oneD_fe_collection_flux[poly_degree_ext], oneD_quadrature_collection[poly_degree_ext]);
    flux_basis_ext.build_1D_gradient_operator(oneD_fe_collection_flux[poly_degree_ext], oneD_quadrature_collection[poly_degree_ext]);
    flux_basis_ext.build_1D_surface_operator(oneD_fe_collection_flux[poly_degree_ext], oneD_face_quadrature);
    flux_basis_ext.build_1D_surface_gradient_operator(oneD_fe_collection_flux[poly_degree_ext], oneD_face_quadrature);

<<<<<<< HEAD
=======
    //flux basis stiffness operator for skew-symmetric form
    flux_basis_stiffness.build_1D_volume_operator(oneD_fe_collection_flux[poly_degree_int], oneD_quadrature_collection[poly_degree_int]);

>>>>>>> ee3bdb4a
    //We only need to compute the most recent mapping basis since we compute interior before looping faces
    mapping_basis.build_1D_shape_functions_at_grid_nodes(high_order_grid->oneD_fe_system, high_order_grid->oneD_grid_nodes);
    mapping_basis.build_1D_shape_functions_at_flux_nodes(high_order_grid->oneD_fe_system, oneD_quadrature_collection[poly_degree_ext], oneD_face_quadrature);
}

template <int dim, typename real, typename MeshType>
void DGBase<dim,real,MeshType>::assemble_residual (const bool compute_dRdW, const bool compute_dRdX, const bool compute_d2R, const double CFL_mass)
{
    dealii::deal_II_exceptions::disable_abort_on_exception(); // Allows us to catch negative Jacobians.
    Assert( !(compute_dRdW && compute_dRdX)
        &&  !(compute_dRdW && compute_d2R)
        &&  !(compute_dRdX && compute_d2R)
            , dealii::ExcMessage("Can only do one at a time compute_dRdW or compute_dRdX or compute_d2R"));

    max_artificial_dissipation_coeff = 0.0;
    //pcout << "Assembling DG residual...";
    if (compute_dRdW) {
        pcout << " with dRdW...";

        auto diff_sol = solution;
        diff_sol -= solution_dRdW;
        const double l2_norm_sol = diff_sol.l2_norm();

        if (l2_norm_sol == 0.0) {

            auto diff_node = high_order_grid->volume_nodes;
            diff_node -= volume_nodes_dRdW;
            const double l2_norm_node = diff_node.l2_norm();

            if (l2_norm_node == 0.0) {
                if (CFL_mass_dRdW == CFL_mass) {
                    pcout << " which is already assembled..." << std::endl;
                    return;
                }
            }
        }
        {
            int n_stencil = 1 + std::pow(2,dim);
            int n_dofs_cell = nstate*std::pow(max_degree+1,dim);
            n_vmult += n_stencil*n_dofs_cell;
            dRdW_form += 1;
        }
        solution_dRdW = solution;
        volume_nodes_dRdW = high_order_grid->volume_nodes;
        CFL_mass_dRdW = CFL_mass;

        system_matrix = 0;
    }
    if (compute_dRdX) {
        pcout << " with dRdX...";

        auto diff_sol = solution;
        diff_sol -= solution_dRdX;
        const double l2_norm_sol = diff_sol.l2_norm();

        if (l2_norm_sol == 0.0) {

            auto diff_node = high_order_grid->volume_nodes;
            diff_node -= volume_nodes_dRdX;
            const double l2_norm_node = diff_node.l2_norm();

            if (l2_norm_node == 0.0) {
                pcout << " which is already assembled..." << std::endl;
                return;
            }
        }
        solution_dRdX = solution;
        volume_nodes_dRdX = high_order_grid->volume_nodes;

        if (   dRdXv.m() != solution.size() || dRdXv.n() != high_order_grid->volume_nodes.size()) {

            allocate_dRdX();
        }
        dRdXv = 0;
    }
    if (compute_d2R) {
        pcout << " with d2RdWdW, d2RdWdX, d2RdXdX...";
        auto diff_sol = solution;
        diff_sol -= solution_d2R;
        const double l2_norm_sol = diff_sol.l2_norm();

        if (l2_norm_sol == 0.0) {

            auto diff_node = high_order_grid->volume_nodes;
            diff_node -= volume_nodes_d2R;
            const double l2_norm_node = diff_node.l2_norm();

            if (l2_norm_node == 0.0) {

                auto diff_dual = dual;
                diff_dual -= dual_d2R;
                const double l2_norm_dual = diff_dual.l2_norm();
                if (l2_norm_dual == 0.0) {
                    pcout << " which is already assembled..." << std::endl;
                    return;
                }
            }
        }
        solution_d2R = solution;
        volume_nodes_d2R = high_order_grid->volume_nodes;
        dual_d2R = dual;

        if (   d2RdWdW.m() != solution.size()
            || d2RdWdX.m() != solution.size()
            || d2RdWdX.n() != high_order_grid->volume_nodes.size()
            || d2RdXdX.m() != high_order_grid->volume_nodes.size()) {

            allocate_second_derivatives();
        }
        d2RdWdW = 0;
        d2RdWdX = 0;
        d2RdXdX = 0;
    }
    right_hand_side = 0;

    //pcout << std::endl;

    //const dealii::MappingManifold<dim,dim> mapping;
    //const dealii::MappingQ<dim,dim> mapping(10);//;max_degree+1);
    //const dealii::MappingQ<dim,dim> mapping(high_order_grid->max_degree);
    //const dealii::MappingQGeneric<dim,dim> mapping(high_order_grid->max_degree);
    const auto mapping = (*(high_order_grid->mapping_fe_field));

    dealii::hp::MappingCollection<dim> mapping_collection(mapping);

    dealii::hp::FEValues<dim,dim>        fe_values_collection_volume (mapping_collection, fe_collection, volume_quadrature_collection, this->volume_update_flags); ///< FEValues of volume.
    dealii::hp::FEFaceValues<dim,dim>    fe_values_collection_face_int (mapping_collection, fe_collection, face_quadrature_collection, this->face_update_flags); ///< FEValues of interior face.
    dealii::hp::FEFaceValues<dim,dim>    fe_values_collection_face_ext (mapping_collection, fe_collection, face_quadrature_collection, this->neighbor_face_update_flags); ///< FEValues of exterior face.
    dealii::hp::FESubfaceValues<dim,dim> fe_values_collection_subface (mapping_collection, fe_collection, face_quadrature_collection, this->face_update_flags); ///< FEValues of subface.

    dealii::hp::FEValues<dim,dim>        fe_values_collection_volume_lagrange (mapping_collection, fe_collection_lagrange, volume_quadrature_collection, this->volume_update_flags);

    const unsigned int init_grid_degree = high_order_grid->fe_system.tensor_degree();
<<<<<<< HEAD
    OPERATOR::basis_functions<dim,2*dim> soln_basis_int(nstate, max_degree, init_grid_degree); 
    OPERATOR::basis_functions<dim,2*dim> soln_basis_ext(nstate, max_degree, init_grid_degree); 
    OPERATOR::basis_functions<dim,2*dim> flux_basis_int(nstate, max_degree, init_grid_degree); 
    OPERATOR::basis_functions<dim,2*dim> flux_basis_ext(nstate, max_degree, init_grid_degree); 
    OPERATOR::mapping_shape_functions<dim,2*dim> mapping_basis(nstate, max_degree, init_grid_degree);

    reinit_operators_for_cell_residual_loop(
        max_degree, max_degree, init_grid_degree, soln_basis_int, soln_basis_ext, flux_basis_int, flux_basis_ext, mapping_basis);
=======
    OPERATOR::basis_functions<dim,2*dim> soln_basis_int(1, max_degree, init_grid_degree); 
    OPERATOR::basis_functions<dim,2*dim> soln_basis_ext(1, max_degree, init_grid_degree); 
    OPERATOR::basis_functions<dim,2*dim> flux_basis_int(1, max_degree, init_grid_degree); 
    OPERATOR::basis_functions<dim,2*dim> flux_basis_ext(1, max_degree, init_grid_degree); 
    OPERATOR::local_basis_stiffness<dim,2*dim> flux_basis_stiffness(1, max_degree, init_grid_degree, true); 
    OPERATOR::mapping_shape_functions<dim,2*dim> mapping_basis(1, max_degree, init_grid_degree);

    reinit_operators_for_cell_residual_loop(
        max_degree, max_degree, init_grid_degree, soln_basis_int, soln_basis_ext, flux_basis_int, flux_basis_ext, flux_basis_stiffness, mapping_basis);
>>>>>>> ee3bdb4a

    solution.update_ghost_values();

    int assembly_error = 0;
    try {

        // update artificial dissipation discontinuity sensor only if using artificial dissipation
        if(all_parameters->artificial_dissipation_param.add_artificial_dissipation) update_artificial_dissipation_discontinuity_sensor();
        
        // updates model variables only if there is a model
        if(all_parameters->pde_type == Parameters::AllParameters::PartialDifferentialEquation::physics_model) update_model_variables();

        // assembles and solves for auxiliary variable if necessary.
        assemble_auxiliary_residual();

        auto metric_cell = high_order_grid->dof_handler_grid.begin_active();
        for (auto soln_cell = dof_handler.begin_active(); soln_cell != dof_handler.end(); ++soln_cell, ++metric_cell) {
        //for (auto cell = triangulation->begin_active(); cell != triangulation->end(); ++cell) {
            if (!soln_cell->is_locally_owned()) continue;

            //const int tria_level = cell->level();
            //const int tria_index = cell->index();
            //dealii::DoFCellAccessor<dim,dim,false> soln_cell(triangulation.get(), tria_level, tria_index, &dof_handler);
            //dealii::DoFCellAccessor<dim,dim,false> metric_cell(triangulation.get(), tria_level, tria_index, &high_order_grid->dof_handler_grid);

            //dealii::TriaActiveIterator< dealii::DoFCellAccessor<dim,dim,false> >

            //DoFCellAccessor<dim,dim,false> soln_cell(triangulation.get(), tria_level, tria_index, &dof_handler);
            //dealii::DoFCellAccessor<dim,dim,false> metric_cell(triangulation.get(), tria_level, tria_index, &high_order_grid->dof_handler_grid);


            // Add right-hand side contributions this cell can compute
            assemble_cell_residual (
                soln_cell,
                metric_cell,
                compute_dRdW, compute_dRdX, compute_d2R,
                fe_values_collection_volume,
                fe_values_collection_face_int,
                fe_values_collection_face_ext,
                fe_values_collection_subface,
                fe_values_collection_volume_lagrange,
                soln_basis_int,
                soln_basis_ext,
                flux_basis_int,
                flux_basis_ext,
<<<<<<< HEAD
                mapping_basis,
                false,
                right_hand_side,
                auxiliary_RHS);
=======
                flux_basis_stiffness,
                mapping_basis,
                false,
                right_hand_side,
                auxiliary_right_hand_side);
>>>>>>> ee3bdb4a
        } // end of cell loop
    } catch(...) {
        assembly_error = 1;
    }
    const int mpi_assembly_error = dealii::Utilities::MPI::sum(assembly_error, mpi_communicator);

    if (mpi_assembly_error != 0) {
        std::cout << "Invalid residual assembly encountered..."
                  << " Filling up RHS with 1s. " << std::endl;
        right_hand_side *= 0.0;
        right_hand_side.add(1.0);
        if (compute_dRdW) {
            std::cout << " Filling up Jacobian with mass matrix. " << std::endl;
            const bool do_inverse_mass_matrix = false;
            evaluate_mass_matrices (do_inverse_mass_matrix);
            system_matrix.copy_from(global_mass_matrix);
        }
        //if (compute_dRdX) {
        //    dRdXv.trilinos_matrix().
        //}
        //if (compute_d2R) {
        //    d2RdWdW = 0;
        //    d2RdWdX = 0;
        //    d2RdXdX = 0;
        //}
    }

    right_hand_side.compress(dealii::VectorOperation::add);
    right_hand_side.update_ghost_values();
    if ( compute_dRdW ) {
        system_matrix.compress(dealii::VectorOperation::add);

        if (global_mass_matrix.m() != system_matrix.m()) {
            const bool do_inverse_mass_matrix = false;
            evaluate_mass_matrices (do_inverse_mass_matrix);
        }
        if (CFL_mass != 0.0) {
            time_scaled_mass_matrices(CFL_mass);
            add_time_scaled_mass_matrices();
        }

        Epetra_CrsMatrix *input_matrix  = const_cast<Epetra_CrsMatrix *>(&(system_matrix.trilinos_matrix()));
        Epetra_CrsMatrix *output_matrix;
        epetra_rowmatrixtransposer_dRdW = std::make_unique<Epetra_RowMatrixTransposer> ( input_matrix );
        const bool make_data_contiguous = true;
        int error_transpose = epetra_rowmatrixtransposer_dRdW->CreateTranspose( make_data_contiguous, output_matrix);
        if (error_transpose) {
            std::cout << "Failed to create dRdW transpose... Aborting" << std::endl;
            //std::abort();
        }
        bool copy_values = true;
        system_matrix_transpose.reinit(*output_matrix, copy_values);
        delete(output_matrix);

        //Epetra_CrsMatrix *input_matrix  = const_cast<Epetra_CrsMatrix *>(&(system_matrix.trilinos_matrix()));
        //std::shared_ptr<Epetra_CrsMatrix> output_matrix = std::make_shared<Epetra_CrsMatrix> ();
        //epetra_rowmatrixtransposer_dRdW = std::make_unique<Epetra_RowMatrixTransposer> ( input_matrix );
        //const bool make_data_contiguous = true;
        //epetra_rowmatrixtransposer_dRdW->CreateTranspose( make_data_contiguous, output_matrix.get());
        //system_matrix_transpose.reinit(*output_matrix);
        
        //EpetraExt::RowMatrix_Transpose transposer;
        //Epetra_CrsMatrix* input_matrix  = const_cast<Epetra_CrsMatrix *>(&(system_matrix.trilinos_matrix()));
        //Epetra_CrsMatrix* output_matrix = dynamic_cast<Epetra_CrsMatrix*>(&transposer(*input_matrix));
        //system_matrix_transpose.reinit(*output_matrix);
        //std::cout << output_matrix << std::endl;
        //delete(output_matrix);


        //double condition_estimate;
        //dRdW_preconditioner_builder.ConstructPreconditioner(condition_estimate);
    }
    if ( compute_dRdX ) dRdXv.compress(dealii::VectorOperation::add);
    if ( compute_d2R ) {
        d2RdWdW.compress(dealii::VectorOperation::add);
        d2RdXdX.compress(dealii::VectorOperation::add);
        d2RdWdX.compress(dealii::VectorOperation::add);
    }
    //if ( compute_dRdW ) system_matrix.compress(dealii::VectorOperation::insert);
    //system_matrix.print(std::cout);

} // end of assemble_system_explicit ()

template <int dim, typename real, typename MeshType>
double DGBase<dim,real,MeshType>::get_residual_linfnorm () const
{
    pcout << "Evaluating residual Linf-norm..." << std::endl;
    const auto mapping = (*(high_order_grid->mapping_fe_field));
    dealii::hp::MappingCollection<dim> mapping_collection(mapping);

    double residual_linf_norm = 0.0;
    std::vector<dealii::types::global_dof_index> dofs_indices;
    const dealii::UpdateFlags update_flags = dealii::update_values | dealii::update_JxW_values;
    dealii::hp::FEValues<dim,dim> fe_values_collection_volume (mapping_collection,
                                                               fe_collection,
                                                               volume_quadrature_collection,
                                                               update_flags);

    // Obtain the mapping from local dof indices to global dof indices
    for (const auto& cell : dof_handler.active_cell_iterators()) {
        if (!cell->is_locally_owned()) continue;

        const int i_fele = cell->active_fe_index();
        const int i_quad = i_fele;
        const int i_mapp = 0;

        fe_values_collection_volume.reinit (cell, i_quad, i_mapp, i_fele);
        const dealii::FEValues<dim,dim> &fe_values_vol = fe_values_collection_volume.get_present_fe_values();

        const dealii::FESystem<dim,dim> &fe_ref = fe_collection[i_fele];
        const unsigned int n_dofs = fe_ref.n_dofs_per_cell();
        const unsigned int n_quad = fe_values_vol.n_quadrature_points;

        dofs_indices.resize(n_dofs);
        cell->get_dof_indices (dofs_indices);

        for (unsigned int iquad = 0; iquad < n_quad; ++iquad) {
            double residual_val = 0.0;
            for (unsigned int idof = 0; idof < n_dofs; ++idof) {
                const unsigned int istate = fe_values_vol.get_fe().system_to_component_index(idof).first;
                residual_val += right_hand_side[dofs_indices[idof]] * fe_values_vol.shape_value_component(idof, iquad, istate);
            }
            residual_linf_norm = std::max(std::abs(residual_val), residual_val);
        }

    }
    const double mpi_residual_linf_norm = dealii::Utilities::MPI::max(residual_linf_norm, mpi_communicator);
    return mpi_residual_linf_norm;
}


template <int dim, typename real, typename MeshType>
double DGBase<dim,real,MeshType>::get_residual_l2norm () const
{

    //return get_residual_linfnorm ();
    //return right_hand_side.l2_norm();
    //return right_hand_side.l2_norm() / right_hand_side.size();
    //auto scaled_residual = right_hand_side;
    //global_mass_matrix.vmult(scaled_residual, right_hand_side);
    //return scaled_residual.l2_norm();
    //pcout << "Evaluating residual L2-norm..." << std::endl;

    const auto mapping = (*(high_order_grid->mapping_fe_field));
    dealii::hp::MappingCollection<dim> mapping_collection(mapping);

    double residual_l2_norm = 0.0;
    double domain_volume = 0.0;
    std::vector<dealii::types::global_dof_index> dofs_indices;
    const dealii::UpdateFlags update_flags = dealii::update_values | dealii::update_JxW_values;
    dealii::hp::FEValues<dim,dim> fe_values_collection_volume (mapping_collection,
                                                               fe_collection,
                                                               volume_quadrature_collection,
                                                               update_flags);

    // Obtain the mapping from local dof indices to global dof indices
    for (const auto& cell : dof_handler.active_cell_iterators()) {
        if (!cell->is_locally_owned()) continue;

        const int i_fele = cell->active_fe_index();
        const int i_quad = i_fele;
        const int i_mapp = 0;

        fe_values_collection_volume.reinit (cell, i_quad, i_mapp, i_fele);
        const dealii::FEValues<dim,dim> &fe_values_vol = fe_values_collection_volume.get_present_fe_values();

        const dealii::FESystem<dim,dim> &fe_ref = fe_collection[i_fele];
        const unsigned int n_dofs = fe_ref.n_dofs_per_cell();
        const unsigned int n_quad = fe_values_vol.n_quadrature_points;

        dofs_indices.resize(n_dofs);
        cell->get_dof_indices (dofs_indices);

        for (unsigned int iquad = 0; iquad < n_quad; ++iquad) {
            double residual_val = 0.0;
            for (unsigned int idof = 0; idof < n_dofs; ++idof) {
                const unsigned int istate = fe_values_vol.get_fe().system_to_component_index(idof).first;
                residual_val += right_hand_side[dofs_indices[idof]] * fe_values_vol.shape_value_component(idof, iquad, istate);
            }
            residual_l2_norm += residual_val*residual_val * fe_values_vol.JxW(iquad);
            domain_volume += fe_values_vol.JxW(iquad);
        }

    }
    const double mpi_residual_l2_norm = dealii::Utilities::MPI::sum(residual_l2_norm, mpi_communicator);
    const double mpi_domain_volume    = dealii::Utilities::MPI::sum(domain_volume, mpi_communicator);
    return std::sqrt(mpi_residual_l2_norm) / mpi_domain_volume;
}

template <int dim, typename real, typename MeshType>
unsigned int DGBase<dim,real,MeshType>::n_dofs () const
{
    return dof_handler.n_dofs();
}


#if PHILIP_DIM > 1
template <int dim, typename DoFHandlerType = dealii::DoFHandler<dim>>
class DataOutEulerFaces : public dealii::DataOutFaces<dim, DoFHandlerType>
{
    static const unsigned int dimension = DoFHandlerType::dimension;
    static const unsigned int space_dimension = DoFHandlerType::space_dimension;
    using cell_iterator = typename dealii::DataOut_DoFData<DoFHandlerType, dimension - 1, dimension>::cell_iterator;

    using FaceDescriptor = typename std::pair<cell_iterator, unsigned int>;
    /**
     * Return the first face which we want output for. The default
     * implementation returns the first face of a (locally owned) active cell
     * or, if the @p surface_only option was set in the destructor (as is the
     * default), the first such face that is located on the boundary.
     *
     * If you want to use a different logic to determine which faces should
     * contribute to the creation of graphical output, you can overload this
     * function in a derived class.
     */
    virtual FaceDescriptor first_face() override;
 
    /**
     * Return the next face after which we want output for. If there are no more
     * faces, <tt>dofs->end()</tt> is returned as the first component of the
     * return value.
     *
     * The default implementation returns the next face of a (locally owned)
     * active cell, or the next such on the boundary (depending on whether the
     * @p surface_only option was provided to the constructor).
     *
     * This function traverses the mesh active cell by active cell (restricted to
     * locally owned cells), and then through all faces of the cell. As a result,
     * interior faces are output twice, a feature that is useful for
     * discontinuous Galerkin methods or if a DataPostprocessor is used that
     * might produce results that are discontinuous between cells).
     *
     * This function can be overloaded in a derived class to select a
     * different set of faces. Note that the default implementation assumes that
     * the given @p face is active, which is guaranteed as long as first_face()
     * is also used from the default implementation. Overloading only one of the
     * two functions should be done with care.
     */
    virtual FaceDescriptor next_face(const FaceDescriptor &face) override;

};

template <int dim, typename DoFHandlerType>
typename DataOutEulerFaces<dim, DoFHandlerType>::FaceDescriptor
DataOutEulerFaces<dim, DoFHandlerType>::first_face()
{
    // simply find first active cell with a face on the boundary
    typename dealii::Triangulation<dimension, space_dimension>::active_cell_iterator
        cell = this->triangulation->begin_active();
    for (; cell != this->triangulation->end(); ++cell)
        if (cell->is_locally_owned())
            for (const unsigned int f : dealii::GeometryInfo<dimension>::face_indices())
                if (cell->face(f)->at_boundary())
                    if (cell->face(f)->boundary_id() == 1001)
                        return FaceDescriptor(cell, f);
  
    // just return an invalid descriptor if we haven't found a locally
    // owned face. this can happen in parallel where all boundary
    // faces are owned by other processors
    return FaceDescriptor();
}
    
template <int dim, typename DoFHandlerType>
typename DataOutEulerFaces<dim, DoFHandlerType>::FaceDescriptor
DataOutEulerFaces<dim, DoFHandlerType>::next_face(const FaceDescriptor &old_face)
{
    FaceDescriptor face = old_face;
  
    // first check whether the present cell has more faces on the boundary. since
    // we started with this face, its cell must clearly be locally owned
    Assert(face.first->is_locally_owned(), dealii::ExcInternalError());
    for (unsigned int f = face.second + 1; f < dealii::GeometryInfo<dimension>::faces_per_cell; ++f)
        if (face.first->face(f)->at_boundary()) 
            if (face.first->face(f)->boundary_id() == 1001) {
                // yup, that is so, so return it
                face.second = f;
                return face;
            }
  
    // otherwise find the next active cell that has a face on the boundary
  
    // convert the iterator to an active_iterator and advance this to the next
    // active cell
    typename dealii::Triangulation<dimension, space_dimension>::active_cell_iterator
      active_cell = face.first;
  
    // increase face pointer by one
    ++active_cell;
  
    // while there are active cells
    while (active_cell != this->triangulation->end()) {
        // check all the faces of this active cell. but skip it altogether
        // if it isn't locally owned
        if (active_cell->is_locally_owned())
            for (const unsigned int f : dealii::GeometryInfo<dimension>::face_indices())
                if (active_cell->face(f)->at_boundary())
                    if (active_cell->face(f)->boundary_id() == 1001) {
                        face.first  = active_cell;
                        face.second = f;
                        return face;
                    }
            
        // the present cell had no faces on the boundary (or was not locally
        // owned), so check next cell
        ++active_cell;
    }   
      
    // we fell off the edge, so return with invalid pointer
    face.first  = this->triangulation->end();
    face.second = 0;
    return face;
} 

template <int dim>
class NormalPostprocessor : public dealii::DataPostprocessorVector<dim>
{
public:
    NormalPostprocessor ()
    : dealii::DataPostprocessorVector<dim> ("normal", dealii::update_normal_vectors)
    {}
    virtual void
    evaluate_vector_field (const dealii::DataPostprocessorInputs::Vector<dim> &input_data, std::vector<dealii::Vector<double>> &computed_quantities) const override
    {
        // ensure that there really are as many output slots
        // as there are points at which DataOut provides the
        // gradients:
        AssertDimension (input_data.normals.size(), computed_quantities.size());
        // then loop over all of these inputs:
        for (unsigned int p=0; p<input_data.solution_gradients.size(); ++p) {
            // ensure that each output slot has exactly 'dim'
            // components (as should be expected, given that we
            // want to create vector-valued outputs), and copy the
            // gradients of the solution at the evaluation points
            // into the output slots:
            AssertDimension (computed_quantities[p].size(), dim);
            for (unsigned int d=0; d<dim; ++d)
              computed_quantities[p][d] = input_data.normals[p][d];
        }
    }
    virtual void
    evaluate_scalar_field (const dealii::DataPostprocessorInputs::Scalar<dim> &input_data, std::vector<dealii::Vector<double> > &computed_quantities) const override
    {
        // ensure that there really are as many output slots
        // as there are points at which DataOut provides the
        // gradients:
        AssertDimension (input_data.normals.size(), computed_quantities.size());
        // then loop over all of these inputs:
        for (unsigned int p=0; p<input_data.solution_gradients.size(); ++p) {
            // ensure that each output slot has exactly 'dim'
            // components (as should be expected, given that we
            // want to create vector-valued outputs), and copy the
            // gradients of the solution at the evaluation points
            // into the output slots:
            AssertDimension (computed_quantities[p].size(), dim);
            for (unsigned int d=0; d<dim; ++d)
              computed_quantities[p][d] = input_data.normals[p][d];
        }
    }
};



template <int dim, typename real, typename MeshType>
void DGBase<dim,real,MeshType>::output_face_results_vtk (const unsigned int cycle, const double current_time)// const
{

    DataOutEulerFaces<dim, dealii::DoFHandler<dim>> data_out;

    data_out.attach_dof_handler (dof_handler);

    std::vector<std::string> position_names;
    for(int d=0;d<dim;++d) {
        if (d==0) position_names.push_back("x");
        if (d==1) position_names.push_back("y");
        if (d==2) position_names.push_back("z");
    }
    std::vector<dealii::DataComponentInterpretation::DataComponentInterpretation> data_component_interpretation(dim, dealii::DataComponentInterpretation::component_is_scalar);
    data_out.add_data_vector (high_order_grid->dof_handler_grid, high_order_grid->volume_nodes, position_names, data_component_interpretation);

    dealii::Vector<float> subdomain(triangulation->n_active_cells());
    for (unsigned int i = 0; i < subdomain.size(); ++i) {
        subdomain(i) = triangulation->locally_owned_subdomain();
    }
    const std::string name = "subdomain";
    data_out.add_data_vector(subdomain, name, dealii::DataOut_DoFData<dealii::DoFHandler<dim>,dim-1,dim>::DataVectorType::type_cell_data);

    if (all_parameters->artificial_dissipation_param.add_artificial_dissipation) {
        data_out.add_data_vector(artificial_dissipation_coeffs, std::string("artificial_dissipation_coeffs"), dealii::DataOut_DoFData<dealii::DoFHandler<dim>,dim-1,dim>::DataVectorType::type_cell_data);
        data_out.add_data_vector(artificial_dissipation_se, std::string("artificial_dissipation_se"), dealii::DataOut_DoFData<dealii::DoFHandler<dim>,dim-1,dim>::DataVectorType::type_cell_data);
        data_out.add_data_vector(dof_handler_artificial_dissipation, artificial_dissipation_c0, std::string("artificial_dissipation_c0"));
    }

    data_out.add_data_vector(max_dt_cell, std::string("max_dt_cell"), dealii::DataOut_DoFData<dealii::DoFHandler<dim>,dim-1,dim>::DataVectorType::type_cell_data);

    data_out.add_data_vector(cell_volume, std::string("cell_volume"), dealii::DataOut_DoFData<dealii::DoFHandler<dim>,dim-1,dim>::DataVectorType::type_cell_data);


    // Let the physics post-processor determine what to output.
    const std::unique_ptr< dealii::DataPostprocessor<dim> > post_processor = Postprocess::PostprocessorFactory<dim>::create_Postprocessor(all_parameters);
    data_out.add_data_vector (solution, *post_processor);

    NormalPostprocessor<dim> normals_post_processor;
    data_out.add_data_vector (solution, normals_post_processor);

    // Output the polynomial degree in each cell
    std::vector<unsigned int> active_fe_indices;
    dof_handler.get_active_fe_indices(active_fe_indices);
    dealii::Vector<double> active_fe_indices_dealiivector(active_fe_indices.begin(), active_fe_indices.end());
    dealii::Vector<double> cell_poly_degree = active_fe_indices_dealiivector;

    data_out.add_data_vector (active_fe_indices_dealiivector, "PolynomialDegree", dealii::DataOut_DoFData<dealii::DoFHandler<dim>,dim-1,dim>::DataVectorType::type_cell_data);

    // Output absolute value of the residual so that we can visualize it on a logscale.
    std::vector<std::string> residual_names;
    for(int s=0;s<nstate;++s) {
        std::string varname = "residual" + dealii::Utilities::int_to_string(s,1);
        residual_names.push_back(varname);
    }
    auto residual = right_hand_side;
    for (auto &&rhs_value : residual) {
        if (std::signbit(rhs_value)) rhs_value = -rhs_value;
        if (rhs_value == 0.0) rhs_value = std::numeric_limits<double>::min();
    }
    residual.update_ghost_values();
    data_out.add_data_vector (residual, residual_names, dealii::DataOut_DoFData<dealii::DoFHandler<dim>,dim-1,dim>::DataVectorType::type_dof_data);

    //for(int s=0;s<nstate;++s) {
    //    residual_names[s] = "scaled_" + residual_names[s];
    //}
    //global_mass_matrix.vmult(residual, right_hand_side);
    //for (auto &&rhs_value : residual) {
    //    if (std::signbit(rhs_value)) rhs_value = -rhs_value;
    //    if (rhs_value == 0.0) rhs_value = std::numeric_limits<double>::min();
    //}
    //residual.update_ghost_values();
    //data_out.add_data_vector (residual, residual_names, dealii::DataOut_DoFData<dealii::DoFHandler<dim>,dim-1,dim>::DataVectorType::type_dof_data);


    //typename dealii::DataOut<dim,dealii::DoFHandler<dim>>::CurvedCellRegion curved = dealii::DataOut<dim,dealii::DoFHandler<dim>>::CurvedCellRegion::curved_inner_cells;
    //typename dealii::DataOut<dim>::CurvedCellRegion curved = dealii::DataOut<dim>::CurvedCellRegion::curved_boundary;
    //typename dealii::DataOut<dim>::CurvedCellRegion curved = dealii::DataOut<dim>::CurvedCellRegion::no_curved_cells;

    const dealii::Mapping<dim> &mapping = (*(high_order_grid->mapping_fe_field));
    const int grid_degree = high_order_grid->max_degree;
    //const int n_subdivisions = max_degree+1;//+30; // if write_higher_order_cells, n_subdivisions represents the order of the cell
    //const int n_subdivisions = 1;//+30; // if write_higher_order_cells, n_subdivisions represents the order of the cell
    const int n_subdivisions = grid_degree;
    data_out.build_patches(mapping, n_subdivisions);
    //const bool write_higher_order_cells = (dim>1 && max_degree > 1) ? true : false;
    const bool write_higher_order_cells = false;//(dim>1 && grid_degree > 1) ? true : false;
    dealii::DataOutBase::VtkFlags vtkflags(current_time,cycle,true,dealii::DataOutBase::VtkFlags::ZlibCompressionLevel::best_compression,write_higher_order_cells);
    data_out.set_flags(vtkflags);

    const int iproc = dealii::Utilities::MPI::this_mpi_process(mpi_communicator);
    std::string filename = this->all_parameters->solution_vtk_files_directory_name + "/" + "surface_solution-" + dealii::Utilities::int_to_string(dim, 1) +"D_maxpoly"+dealii::Utilities::int_to_string(max_degree, 2)+"-";
    filename += dealii::Utilities::int_to_string(cycle, 4) + ".";
    filename += dealii::Utilities::int_to_string(iproc, 4);
    filename += ".vtu";
    std::ofstream output(filename);
    data_out.write_vtu(output);
    //std::cout << "Writing out file: " << filename << std::endl;

    if (iproc == 0) {
        std::vector<std::string> filenames;
        for (unsigned int iproc = 0; iproc < dealii::Utilities::MPI::n_mpi_processes(mpi_communicator); ++iproc) {
            std::string fn = "surface_solution-" + dealii::Utilities::int_to_string(dim, 1) +"D_maxpoly"+dealii::Utilities::int_to_string(max_degree, 2)+"-";
            fn += dealii::Utilities::int_to_string(cycle, 4) + ".";
            fn += dealii::Utilities::int_to_string(iproc, 4);
            fn += ".vtu";
            filenames.push_back(fn);
        }
        std::string master_fn = this->all_parameters->solution_vtk_files_directory_name + "/" + "surface_solution-" + dealii::Utilities::int_to_string(dim, 1) +"D_maxpoly"+dealii::Utilities::int_to_string(max_degree, 2)+"-";
        master_fn += dealii::Utilities::int_to_string(cycle, 4) + ".pvtu";
        std::ofstream master_output(master_fn);
        data_out.write_pvtu_record(master_output, filenames);
    }

}
#endif

template <int dim, typename real, typename MeshType>
void DGBase<dim,real,MeshType>::output_results_vtk (const unsigned int cycle, const double current_time)// const
{
#if PHILIP_DIM>1
    output_face_results_vtk (cycle, current_time);
#endif

    const bool enable_higher_order_vtk_output = this->all_parameters->enable_higher_order_vtk_output;
    dealii::DataOut<dim, dealii::DoFHandler<dim>> data_out;

    data_out.attach_dof_handler (dof_handler);

    std::vector<std::string> position_names;
    for(int d=0;d<dim;++d) {
        if (d==0) position_names.push_back("x");
        if (d==1) position_names.push_back("y");
        if (d==2) position_names.push_back("z");
    }
    std::vector<dealii::DataComponentInterpretation::DataComponentInterpretation> data_component_interpretation(dim, dealii::DataComponentInterpretation::component_is_scalar);
    data_out.add_data_vector (high_order_grid->dof_handler_grid, high_order_grid->volume_nodes, position_names, data_component_interpretation);

    dealii::Vector<float> subdomain(triangulation->n_active_cells());
    for (unsigned int i = 0; i < subdomain.size(); ++i) {
        subdomain(i) = triangulation->locally_owned_subdomain();
    }
    data_out.add_data_vector(subdomain, "subdomain", dealii::DataOut_DoFData<dealii::DoFHandler<dim>,dim>::DataVectorType::type_cell_data);

    if (all_parameters->artificial_dissipation_param.add_artificial_dissipation) {
        data_out.add_data_vector(artificial_dissipation_coeffs, "artificial_dissipation_coeffs", dealii::DataOut_DoFData<dealii::DoFHandler<dim>,dim>::DataVectorType::type_cell_data);
        data_out.add_data_vector(artificial_dissipation_se, "artificial_dissipation_se", dealii::DataOut_DoFData<dealii::DoFHandler<dim>,dim>::DataVectorType::type_cell_data);
        data_out.add_data_vector(dof_handler_artificial_dissipation, artificial_dissipation_c0, "artificial_dissipation_c0");
    }

    data_out.add_data_vector(max_dt_cell, "max_dt_cell", dealii::DataOut_DoFData<dealii::DoFHandler<dim>,dim>::DataVectorType::type_cell_data);

    data_out.add_data_vector(cell_volume, "cell_volume", dealii::DataOut_DoFData<dealii::DoFHandler<dim>,dim>::DataVectorType::type_cell_data);


    // Let the physics post-processor determine what to output.
    const std::unique_ptr< dealii::DataPostprocessor<dim> > post_processor = Postprocess::PostprocessorFactory<dim>::create_Postprocessor(all_parameters);
    data_out.add_data_vector (solution, *post_processor);

    // Output the polynomial degree in each cell
    std::vector<unsigned int> active_fe_indices;
    dof_handler.get_active_fe_indices(active_fe_indices);
    dealii::Vector<double> active_fe_indices_dealiivector(active_fe_indices.begin(), active_fe_indices.end());
    dealii::Vector<double> cell_poly_degree = active_fe_indices_dealiivector;

    data_out.add_data_vector (active_fe_indices_dealiivector, "PolynomialDegree", dealii::DataOut_DoFData<dealii::DoFHandler<dim>,dim>::DataVectorType::type_cell_data);

    // Output absolute value of the residual so that we can visualize it on a logscale.
    std::vector<std::string> residual_names;
    for(int s=0;s<nstate;++s) {
        std::string varname = "residual" + dealii::Utilities::int_to_string(s,1);
        residual_names.push_back(varname);
    }
    auto residual = right_hand_side;
    for (auto &&rhs_value : residual) {
        if (std::signbit(rhs_value)) rhs_value = -rhs_value;
        if (rhs_value == 0.0) rhs_value = std::numeric_limits<double>::min();
    }
    residual.update_ghost_values();
    data_out.add_data_vector (residual, residual_names, dealii::DataOut_DoFData<dealii::DoFHandler<dim>,dim>::DataVectorType::type_dof_data);

    //for(int s=0;s<nstate;++s) {
    //    residual_names[s] = "scaled_" + residual_names[s];
    //}
    //global_mass_matrix.vmult(residual, right_hand_side);
    //for (auto &&rhs_value : residual) {
    //    if (std::signbit(rhs_value)) rhs_value = -rhs_value;
    //    if (rhs_value == 0.0) rhs_value = std::numeric_limits<double>::min();
    //}
    //residual.update_ghost_values();
    //data_out.add_data_vector (residual, residual_names, dealii::DataOut_DoFData<dealii::DoFHandler<dim>,dim>::DataVectorType::type_dof_data);


    typename dealii::DataOut<dim,dealii::DoFHandler<dim>>::CurvedCellRegion curved = dealii::DataOut<dim,dealii::DoFHandler<dim>>::CurvedCellRegion::curved_inner_cells;
    //typename dealii::DataOut<dim>::CurvedCellRegion curved = dealii::DataOut<dim>::CurvedCellRegion::curved_boundary;
    //typename dealii::DataOut<dim>::CurvedCellRegion curved = dealii::DataOut<dim>::CurvedCellRegion::no_curved_cells;

    const dealii::Mapping<dim> &mapping = (*(high_order_grid->mapping_fe_field));
    const unsigned int grid_degree = high_order_grid->max_degree;
<<<<<<< HEAD
    const int n_subdivisions = std::max(grid_degree,get_max_fe_degree());
=======
    // If higher-order vtk output is not enabled, passing 0 will be interpreted as DataOutInterface::default_subdivisions
    const int n_subdivisions = (enable_higher_order_vtk_output) ? std::max(grid_degree,get_max_fe_degree()) : 0;
>>>>>>> ee3bdb4a
    data_out.build_patches(mapping, n_subdivisions, curved);
    const bool write_higher_order_cells = (n_subdivisions>1) ? true : false;
    dealii::DataOutBase::VtkFlags vtkflags(current_time,cycle,true,dealii::DataOutBase::VtkFlags::ZlibCompressionLevel::best_compression,write_higher_order_cells);
    data_out.set_flags(vtkflags);

    const int iproc = dealii::Utilities::MPI::this_mpi_process(mpi_communicator);
    std::string filename = this->all_parameters->solution_vtk_files_directory_name + "/" + "solution-" + dealii::Utilities::int_to_string(dim, 1) +"D_maxpoly"+dealii::Utilities::int_to_string(max_degree, 2)+"-";
    filename += dealii::Utilities::int_to_string(cycle, 4) + ".";
    filename += dealii::Utilities::int_to_string(iproc, 4);
    filename += ".vtu";
    std::ofstream output(filename);
    data_out.write_vtu(output);
    //std::cout << "Writing out file: " << filename << std::endl;

    if (iproc == 0) {
        std::vector<std::string> filenames;
        for (unsigned int iproc = 0; iproc < dealii::Utilities::MPI::n_mpi_processes(mpi_communicator); ++iproc) {
            std::string fn = "solution-" + dealii::Utilities::int_to_string(dim, 1) +"D_maxpoly"+dealii::Utilities::int_to_string(max_degree, 2)+"-";
            fn += dealii::Utilities::int_to_string(cycle, 4) + ".";
            fn += dealii::Utilities::int_to_string(iproc, 4);
            fn += ".vtu";
            filenames.push_back(fn);
        }
        std::string master_fn = this->all_parameters->solution_vtk_files_directory_name + "/" + "solution-" + dealii::Utilities::int_to_string(dim, 1) +"D_maxpoly"+dealii::Utilities::int_to_string(max_degree, 2)+"-";
        master_fn += dealii::Utilities::int_to_string(cycle, 4) + ".pvtu";
        std::ofstream master_output(master_fn);
        data_out.write_pvtu_record(master_output, filenames);
    }

}

template <int dim, typename real, typename MeshType>
<<<<<<< HEAD
=======
void DGBase<dim,real,MeshType>::allocate_auxiliary_equation()
{
    for (int idim=0; idim<dim; idim++) {
        auxiliary_right_hand_side[idim].reinit(locally_owned_dofs, ghost_dofs, mpi_communicator);
        auxiliary_right_hand_side[idim].add(1.0);

        auxiliary_solution[idim].reinit(locally_owned_dofs, ghost_dofs, mpi_communicator);
        auxiliary_solution[idim] *= 0.0;
    }
}

template <int dim, typename real, typename MeshType>
>>>>>>> ee3bdb4a
void DGBase<dim,real,MeshType>::allocate_system (
    const bool compute_dRdW, const bool compute_dRdX, const bool compute_d2R)
{
    pcout << "Allocating DG system and initializing FEValues" << std::endl;
    // This function allocates all the necessary memory to the
    // system matrices and vectors.

    dof_handler.distribute_dofs(fe_collection);
    //This Cuthill_McKee renumbering for dof_handlr uses a lot of memory in 3D, is there another way?
    dealii::DoFRenumbering::Cuthill_McKee(dof_handler,true);
    //const bool reversed_numbering = true;
    //dealii::DoFRenumbering::Cuthill_McKee(dof_handler, reversed_numbering);
    //const bool reversed_numbering = false;
    //const bool use_constraints = false;
    //dealii::DoFRenumbering::boost::minimum_degree(dof_handler, reversed_numbering, use_constraints);
    //dealii::DoFRenumbering::boost::king_ordering(dof_handler, reversed_numbering, use_constraints);

    //dealii::MappingFEField<dim,dim,dealii::LinearAlgebra::distributed::Vector<double>, dealii::DoFHandler<dim>> mapping = high_order_grid->get_MappingFEField();
    //dealii::MappingFEField<dim,dim,dealii::LinearAlgebra::distributed::Vector<double>, dealii::DoFHandler<dim>> mapping = *(high_order_grid->mapping_fe_field);

    //int minimum_degree = (all_parameters->use_collocated_nodes==true) ?  1 :  0;
    //int current_fe_index = 0;
    //for (unsigned int degree=minimum_degree; degree<=max_degree; ++degree) {
    //    //mapping_collection.push_back(mapping);
    //    if(current_fe_index <= mapping_collection.size()) {
    //        mapping_collection.push_back(mapping);
    //    } else {
    //        mapping_collection[current_fe_index] = std::shared_ptr<const dealii::Mapping<dim, dim>>(mapping.clone());
    //    }
    //    current_fe_index++;
    //}

    // Solution and RHS
    locally_owned_dofs = dof_handler.locally_owned_dofs();
    dealii::DoFTools::extract_locally_relevant_dofs(dof_handler, ghost_dofs);
    locally_relevant_dofs = ghost_dofs;
    ghost_dofs.subtract_set(locally_owned_dofs);
    //dealii::DoFTools::extract_locally_relevant_dofs(dof_handler, locally_relevant_dofs);

    dof_handler_artificial_dissipation.distribute_dofs(fe_q_artificial_dissipation);

    // Allocates artificial dissipation variables when required.
    if(all_parameters->artificial_dissipation_param.add_artificial_dissipation) allocate_artificial_dissipation(); 
    
    max_dt_cell.reinit(triangulation->n_active_cells());
    cell_volume.reinit(triangulation->n_active_cells());

    // allocates model variables only if there is a model
    if(all_parameters->pde_type == Parameters::AllParameters::PartialDifferentialEquation::physics_model) allocate_model_variables();

    solution.reinit(locally_owned_dofs, ghost_dofs, mpi_communicator);
    solution *= 0.0;
    solution.add(std::numeric_limits<real>::lowest());
    //right_hand_side.reinit(locally_owned_dofs, mpi_communicator);
    right_hand_side.reinit(locally_owned_dofs, ghost_dofs, mpi_communicator);
    right_hand_side.add(1.0); // Avoid 0 initial residual for output and logarithmic visualization.
    dual.reinit(locally_owned_dofs, ghost_dofs, mpi_communicator);

    // Set use_auxiliary_eq flag
    set_use_auxiliary_eq();

    // Allocate for auxiliary equation only.
    allocate_auxiliary_equation ();

    // System matrix allocation
    dealii::DynamicSparsityPattern dsp(locally_relevant_dofs);
    dealii::DoFTools::make_flux_sparsity_pattern(dof_handler, dsp);
    dealii::SparsityTools::distribute_sparsity_pattern(dsp, dof_handler.locally_owned_dofs(), mpi_communicator, locally_relevant_dofs);

    sparsity_pattern.copy_from(dsp);

    if (compute_dRdW || compute_dRdX || compute_d2R) {
        system_matrix.reinit(locally_owned_dofs, sparsity_pattern, mpi_communicator);
    }

    // system_matrix_transpose.reinit(system_matrix);
    // Epetra_CrsMatrix *input_matrix  = const_cast<Epetra_CrsMatrix *>(&(system_matrix.trilinos_matrix()));
    // Epetra_CrsMatrix *output_matrix;
    // epetra_rowmatrixtransposer_dRdW = std::make_unique<Epetra_RowMatrixTransposer> ( input_matrix );
    // const bool make_data_contiguous = true;
    // epetra_rowmatrixtransposer_dRdW->CreateTranspose( make_data_contiguous, output_matrix);
    // system_matrix_transpose.reinit(*output_matrix);
    // delete(output_matrix);

    // {
    //     dRdW_preconditioner_builder.SetUserMatrix(const_cast<Epetra_CrsMatrix *>(&system_matrix.trilinos_matrix()));
    //     dRdW_preconditioner_builder.SetAztecOption(AZ_precond, AZ_dom_decomp);
    //     dRdW_preconditioner_builder.SetAztecOption(AZ_subdomain_solve, AZ_ilut);
    //     dRdW_preconditioner_builder.SetAztecOption(AZ_overlap, 0);
    //     dRdW_preconditioner_builder.SetAztecOption(AZ_reorder, 1); // RCM re-ordering

    //     const Parameters::LinearSolverParam &linear_parameters = all_parameters->linear_solver_param;
    //     const double ilut_drop = linear_parameters.ilut_drop;
    //     const double ilut_rtol = linear_parameters.ilut_rtol;
    //     const double ilut_atol = linear_parameters.ilut_atol;
    //     const int ilut_fill = linear_parameters.ilut_fill;

    //     dRdW_preconditioner_builder.SetAztecParam(AZ_drop, ilut_drop);
    //     dRdW_preconditioner_builder.SetAztecParam(AZ_ilut_fill, ilut_fill);
    //     dRdW_preconditioner_builder.SetAztecParam(AZ_athresh, ilut_atol);
    //     dRdW_preconditioner_builder.SetAztecParam(AZ_rthresh, ilut_rtol);

    // }

    // dRdXv matrix allocation
    // dealii::SparsityPattern dRdXv_sparsity_pattern = get_dRdX_sparsity_pattern ();
    // const dealii::IndexSet &row_parallel_partitioning = locally_owned_dofs;
    // const dealii::IndexSet &col_parallel_partitioning = high_order_grid->locally_owned_dofs_grid;
    // //const dealii::IndexSet &col_parallel_partitioning = high_order_grid->locally_relevant_dofs_grid;
    // dRdXv.reinit(row_parallel_partitioning, col_parallel_partitioning, dRdXv_sparsity_pattern, MPI_COMM_WORLD);

    // Make sure that derivatives are cleared when reallocating DG objects.
    // The call to assemble the derivatives will reallocate those derivatives
    // if they are ever needed.
    system_matrix_transpose.clear();
    dRdXv.clear();
    d2RdWdX.clear();
    d2RdWdW.clear();
    d2RdXdX.clear();

    if (compute_dRdW) {
        solution_dRdW.reinit(solution);
        solution_dRdW *= 0.0;
        volume_nodes_dRdW.reinit(high_order_grid->volume_nodes);
        volume_nodes_dRdW *= 0.0;
    }

    CFL_mass_dRdW = 0.0;

    if (compute_dRdX) {
        solution_dRdX.reinit(solution);
        solution_dRdX *= 0.0;
        volume_nodes_dRdX.reinit(high_order_grid->volume_nodes);
        volume_nodes_dRdX *= 0.0;
    }

    if (compute_d2R) {
        solution_d2R.reinit(solution);
        solution_d2R *= 0.0;
        volume_nodes_d2R.reinit(high_order_grid->volume_nodes);
        volume_nodes_d2R *= 0.0;
        dual_d2R.reinit(dual);
        dual_d2R *= 0.0;
    }
}

template <int dim, typename real, typename MeshType>
void DGBase<dim,real,MeshType>::allocate_artificial_dissipation ()
{
    const dealii::IndexSet locally_owned_dofs_artificial_dissipation = dof_handler_artificial_dissipation.locally_owned_dofs();

    dealii::IndexSet ghost_dofs_artificial_dissipation;
    dealii::IndexSet locally_relevant_dofs_artificial_dissipation;
    dealii::DoFTools::extract_locally_relevant_dofs(dof_handler_artificial_dissipation, ghost_dofs_artificial_dissipation);
    locally_relevant_dofs_artificial_dissipation = ghost_dofs_artificial_dissipation;
    ghost_dofs_artificial_dissipation.subtract_set(locally_owned_dofs_artificial_dissipation);

    artificial_dissipation_c0.reinit(locally_owned_dofs_artificial_dissipation, ghost_dofs_artificial_dissipation, mpi_communicator);
    artificial_dissipation_c0.update_ghost_values();

    artificial_dissipation_coeffs.reinit(triangulation->n_active_cells());
    artificial_dissipation_se.reinit(triangulation->n_active_cells());
}


template <int dim, typename real, typename MeshType>
void DGBase<dim,real,MeshType>::allocate_second_derivatives ()
{
    locally_owned_dofs = dof_handler.locally_owned_dofs();
    {
        dealii::SparsityPattern sparsity_pattern_d2RdWdX = get_d2RdWdX_sparsity_pattern ();
        const dealii::IndexSet &row_parallel_partitioning_d2RdWdX = locally_owned_dofs;
        const dealii::IndexSet &col_parallel_partitioning_d2RdWdX = high_order_grid->locally_owned_dofs_grid;
        d2RdWdX.reinit(row_parallel_partitioning_d2RdWdX, col_parallel_partitioning_d2RdWdX, sparsity_pattern_d2RdWdX, mpi_communicator);
    }

    {
        dealii::SparsityPattern sparsity_pattern_d2RdWdW = get_d2RdWdW_sparsity_pattern ();
        const dealii::IndexSet &row_parallel_partitioning_d2RdWdW = locally_owned_dofs;
        const dealii::IndexSet &col_parallel_partitioning_d2RdWdW = locally_owned_dofs;
        d2RdWdW.reinit(row_parallel_partitioning_d2RdWdW, col_parallel_partitioning_d2RdWdW, sparsity_pattern_d2RdWdW, mpi_communicator);
    }

    {
        dealii::SparsityPattern sparsity_pattern_d2RdXdX = get_d2RdXdX_sparsity_pattern ();
        const dealii::IndexSet &row_parallel_partitioning_d2RdXdX = high_order_grid->locally_owned_dofs_grid;
        const dealii::IndexSet &col_parallel_partitioning_d2RdXdX = high_order_grid->locally_owned_dofs_grid;
        d2RdXdX.reinit(row_parallel_partitioning_d2RdXdX, col_parallel_partitioning_d2RdXdX, sparsity_pattern_d2RdXdX, mpi_communicator);
    }
}

template <int dim, typename real, typename MeshType>
void DGBase<dim,real,MeshType>::allocate_dRdX ()
{
    // dRdXv matrix allocation
    dealii::SparsityPattern dRdXv_sparsity_pattern = get_dRdX_sparsity_pattern ();
    const dealii::IndexSet &row_parallel_partitioning = locally_owned_dofs;
    const dealii::IndexSet &col_parallel_partitioning = high_order_grid->locally_owned_dofs_grid;
    dRdXv.reinit(row_parallel_partitioning, col_parallel_partitioning, dRdXv_sparsity_pattern, MPI_COMM_WORLD);
}

template <int dim, typename real, typename MeshType>
void DGBase<dim,real,MeshType>::reinit_operators_for_mass_matrix(
    const bool Cartesian_element,
    const unsigned int poly_degree, const unsigned int grid_degree,
    OPERATOR::mapping_shape_functions<dim,2*dim> &mapping_basis,
    OPERATOR::basis_functions<dim,2*dim> &basis,
    OPERATOR::local_mass<dim,2*dim> &reference_mass_matrix,
    OPERATOR::local_Flux_Reconstruction_operator<dim,2*dim> &reference_FR,
    OPERATOR::local_Flux_Reconstruction_operator_aux<dim,2*dim> &reference_FR_aux,
    OPERATOR::derivative_p<dim,2*dim> &deriv_p)
{    
    using FR_enum = Parameters::AllParameters::Flux_Reconstruction;
    const FR_enum FR_Type = this->all_parameters->flux_reconstruction_type;

    using FR_Aux_enum = Parameters::AllParameters::Flux_Reconstruction_Aux;
    const FR_Aux_enum FR_Type_Aux = this->all_parameters->flux_reconstruction_aux_type;

    // Note the fe_collection passed for metric mapping operators has to be COLLOCATED ON GRID NODES
    mapping_basis.build_1D_shape_functions_at_volume_flux_nodes(high_order_grid->oneD_fe_system, oneD_quadrature_collection[poly_degree]);

    if(Cartesian_element || this->all_parameters->use_weight_adjusted_mass){//then we can factor out det of Jac and rapidly simplify
        reference_mass_matrix.build_1D_volume_operator(oneD_fe_collection_1state[poly_degree], oneD_quadrature_collection[poly_degree]);
    }
    if(grid_degree > 1 || !Cartesian_element){//then we need to construct dim matrices on the fly
        basis.build_1D_volume_operator(oneD_fe_collection_1state[poly_degree], oneD_quadrature_collection[poly_degree]); 
    }
    if((FR_Type != FR_enum::cDG && Cartesian_element) || (FR_Type != FR_enum::cDG && this->all_parameters->use_weight_adjusted_mass)){
        reference_FR.build_1D_volume_operator(oneD_fe_collection_1state[poly_degree], oneD_quadrature_collection[poly_degree]);
    }
    if((use_auxiliary_eq && FR_Type_Aux != FR_Aux_enum::kDG && Cartesian_element) || (FR_Type_Aux != FR_Aux_enum::kDG && this->all_parameters->use_weight_adjusted_mass)){
        reference_FR_aux.build_1D_volume_operator(oneD_fe_collection_1state[poly_degree], oneD_quadrature_collection[poly_degree]);
    }
    if(((FR_Type != FR_enum::cDG) || 
        (use_auxiliary_eq && FR_Type_Aux != FR_Aux_enum::kDG) ) && (grid_degree > 1 || !Cartesian_element)){
        deriv_p.build_1D_volume_operator(oneD_fe_collection_1state[poly_degree], oneD_quadrature_collection[poly_degree]);
    }
}

template <int dim, typename real, typename MeshType>
void DGBase<dim,real,MeshType>::evaluate_mass_matrices (bool do_inverse_mass_matrix)
{   
    using FR_enum = Parameters::AllParameters::Flux_Reconstruction;
    const FR_enum FR_Type = this->all_parameters->flux_reconstruction_type;
    
    using FR_Aux_enum = Parameters::AllParameters::Flux_Reconstruction_Aux;
    const FR_Aux_enum FR_Type_Aux = this->all_parameters->flux_reconstruction_aux_type;

    // flag for energy tests
    const bool use_energy = this->all_parameters->use_energy;

    // Mass matrix sparsity pattern
    //dealii::SparsityPattern dsp(dof_handler.n_dofs(), dof_handler.n_dofs(), dof_handler.get_fe_collection().max_dofs_per_cell());
    //dealii::SparsityPattern dsp(dof_handler.n_dofs(), dof_handler.n_dofs(), dof_handler.get_fe_collection().max_dofs_per_cell());
    //dealii::DynamicSparsityPattern dsp(dof_handler.n_locally_owned_dofs(), dof_handler.n_locally_owned_dofs(), dof_handler.get_fe_collection().max_dofs_per_cell());
    dealii::DynamicSparsityPattern dsp(dof_handler.n_dofs());
    std::vector<dealii::types::global_dof_index> dofs_indices;
    for (auto cell = dof_handler.begin_active(); cell!=dof_handler.end(); ++cell) {

        if (!cell->is_locally_owned()) continue;

        const unsigned int fe_index_curr_cell = cell->active_fe_index();

        // Current reference element related to this physical cell
        const dealii::FESystem<dim,dim> &current_fe_ref = fe_collection[fe_index_curr_cell];
        const unsigned int n_dofs_cell = current_fe_ref.n_dofs_per_cell();

        dofs_indices.resize(n_dofs_cell);
        cell->get_dof_indices (dofs_indices);
        for (unsigned int itest=0; itest<n_dofs_cell; ++itest) {
            for (unsigned int itrial=0; itrial<n_dofs_cell; ++itrial) {
                dsp.add(dofs_indices[itest], dofs_indices[itrial]);
            }
        }
    }
<<<<<<< HEAD
    //Initialize gloabl matrices to 0.
=======
    // Initialize global matrices to 0.
>>>>>>> ee3bdb4a
    dealii::SparsityTools::distribute_sparsity_pattern(dsp, dof_handler.locally_owned_dofs(), mpi_communicator, locally_owned_dofs);
    mass_sparsity_pattern.copy_from(dsp);
    if (do_inverse_mass_matrix) {
        global_inverse_mass_matrix.reinit(locally_owned_dofs, mass_sparsity_pattern);
        if (use_auxiliary_eq){
            global_inverse_mass_matrix_auxiliary.reinit(locally_owned_dofs, mass_sparsity_pattern);
        }
        if (use_energy){//for split form get energy
            global_mass_matrix.reinit(locally_owned_dofs, mass_sparsity_pattern);
            if (use_auxiliary_eq){
                global_mass_matrix_auxiliary.reinit(locally_owned_dofs, mass_sparsity_pattern);
            }
        }
    } else {
        global_mass_matrix.reinit(locally_owned_dofs, mass_sparsity_pattern);
        if (use_auxiliary_eq){
            global_mass_matrix_auxiliary.reinit(locally_owned_dofs, mass_sparsity_pattern);
        }
    }

    // setup 1D operators for ONE STATE. We loop over states in assembly for speedup.
    const unsigned int init_grid_degree = high_order_grid->fe_system.tensor_degree();
    OPERATOR::mapping_shape_functions<dim,2*dim> mapping_basis(1, max_degree, init_grid_degree);//first set at max degree
    OPERATOR::basis_functions<dim,2*dim> basis(1, max_degree, init_grid_degree);
    OPERATOR::local_mass<dim,2*dim> reference_mass_matrix(1, max_degree, init_grid_degree);//first set at max degree
    OPERATOR::local_Flux_Reconstruction_operator<dim,2*dim> reference_FR(1, max_degree, init_grid_degree, FR_Type);
    OPERATOR::local_Flux_Reconstruction_operator_aux<dim,2*dim> reference_FR_aux(1, max_degree, init_grid_degree, FR_Type_Aux);
    OPERATOR::derivative_p<dim,2*dim> deriv_p(1, max_degree, init_grid_degree);

    auto first_cell = dof_handler.begin_active();
    const bool Cartesian_first_element = (first_cell->manifold_id() == dealii::numbers::flat_manifold_id);

    reinit_operators_for_mass_matrix(Cartesian_first_element, max_degree, init_grid_degree, mapping_basis, basis, reference_mass_matrix, reference_FR, reference_FR_aux, deriv_p);

    //Loop over cells and set the matrices.
    auto metric_cell = high_order_grid->dof_handler_grid.begin_active();
    for (auto cell = dof_handler.begin_active(); cell!=dof_handler.end(); ++cell, ++metric_cell) {

        if (!cell->is_locally_owned()) continue;

        const bool Cartesian_element = (cell->manifold_id() == dealii::numbers::flat_manifold_id);

        const unsigned int fe_index_curr_cell = cell->active_fe_index();
        const unsigned int curr_grid_degree   = high_order_grid->fe_system.tensor_degree();//in the future the metric cell's should store a local grid degree. currently high_order_grid dof_handler_grid doesn't have that capability

        //Check if need to recompute the 1D basis for the current degree (if different than previous cell)
        //That is, if the poly_degree, manifold type, or grid degree is different than previous reference operator
        if((fe_index_curr_cell != mapping_basis.current_degree) || 
           (curr_grid_degree != mapping_basis.current_grid_degree))
        {
            reinit_operators_for_mass_matrix(Cartesian_element, fe_index_curr_cell, curr_grid_degree, mapping_basis, basis, reference_mass_matrix, reference_FR, reference_FR_aux, deriv_p);

            mapping_basis.current_degree = fe_index_curr_cell;
            basis.current_degree = fe_index_curr_cell;
            reference_mass_matrix.current_degree = fe_index_curr_cell;
            reference_FR.current_degree = fe_index_curr_cell;
            reference_FR_aux.current_degree = fe_index_curr_cell;
            deriv_p.current_degree = fe_index_curr_cell;
        }

        // Current reference element related to this physical cell
        const unsigned int n_dofs_cell = fe_collection[fe_index_curr_cell].n_dofs_per_cell();
        const unsigned int n_quad_pts  = volume_quadrature_collection[fe_index_curr_cell].size();

        //setup metric cell
        const dealii::FESystem<dim> &fe_metric = high_order_grid->fe_system;
        const unsigned int n_metric_dofs = high_order_grid->fe_system.dofs_per_cell;
        const unsigned int n_grid_nodes  = n_metric_dofs/dim;
        std::vector<dealii::types::global_dof_index> metric_dof_indices(n_metric_dofs);
        metric_cell->get_dof_indices (metric_dof_indices);
        // get mapping_support points
        std::array<std::vector<real>,dim> mapping_support_points;
        for(int idim=0; idim<dim; idim++){
            mapping_support_points[idim].resize(n_metric_dofs/dim);
        }
<<<<<<< HEAD
        for (unsigned int igrid_node = 0; igrid_node< n_metric_dofs/dim; ++igrid_node) {
            for (unsigned int idof = 0; idof< n_metric_dofs; ++idof) {
                const real val = (high_order_grid->volume_nodes[metric_dof_indices[idof]]);
                const unsigned int istate = fe_metric.system_to_component_index(idof).first; 
                mapping_support_points[istate][igrid_node] += val * fe_metric.shape_value_component(idof,high_order_grid->dim_grid_nodes.point(igrid_node),istate); 
            }
=======
        const std::vector<unsigned int > &index_renumbering = dealii::FETools::hierarchic_to_lexicographic_numbering<dim>(curr_grid_degree);
        for (unsigned int idof = 0; idof< n_metric_dofs; ++idof) {
            const real val = (high_order_grid->volume_nodes[metric_dof_indices[idof]]);
            const unsigned int istate = fe_metric.system_to_component_index(idof).first; 
            const unsigned int ishape = fe_metric.system_to_component_index(idof).second; 
            const unsigned int igrid_node = index_renumbering[ishape];
            mapping_support_points[istate][igrid_node] = val; 
>>>>>>> ee3bdb4a
        }

        //get determinant of Jacobian
        OPERATOR::metric_operators<real, dim, 2*dim> metric_oper(nstate, fe_index_curr_cell, curr_grid_degree);
        metric_oper.build_determinant_volume_metric_Jacobian(
                        n_quad_pts, n_grid_nodes, 
                        mapping_support_points,
                        mapping_basis);

        //Get dofs indices to set local matrices in global.
        dofs_indices.resize(n_dofs_cell);
        cell->get_dof_indices (dofs_indices);
        //Compute local matrices and set them in the global system.
        evaluate_local_metric_dependent_mass_matrix_and_set_in_global_mass_matrix(
            Cartesian_element,
            do_inverse_mass_matrix, 
            fe_index_curr_cell, 
            curr_grid_degree,
            n_quad_pts, 
            n_dofs_cell, 
            dofs_indices,
            metric_oper, 
            basis, 
            reference_mass_matrix, 
            reference_FR, 
            reference_FR_aux, 
            deriv_p);
    }//end of cell loop

    //Compress global matrices.
    if (do_inverse_mass_matrix) {
        global_inverse_mass_matrix.compress(dealii::VectorOperation::insert);
        if (use_auxiliary_eq){
            global_inverse_mass_matrix_auxiliary.compress(dealii::VectorOperation::insert);
        }
        if (use_energy){//for split form energy
            global_mass_matrix.compress(dealii::VectorOperation::insert);
            if (use_auxiliary_eq){
                global_mass_matrix_auxiliary.compress(dealii::VectorOperation::insert);
            }
        }
    } else {
        global_mass_matrix.compress(dealii::VectorOperation::insert);
        if (use_auxiliary_eq){
            global_mass_matrix_auxiliary.compress(dealii::VectorOperation::insert);
        }
    }
}

template<int dim, typename real, typename MeshType>
void DGBase<dim,real,MeshType>::evaluate_local_metric_dependent_mass_matrix_and_set_in_global_mass_matrix(
    const bool Cartesian_element,
    const bool do_inverse_mass_matrix, 
    const unsigned int poly_degree, 
    const unsigned int /*curr_grid_degree*/, 
    const unsigned int n_quad_pts, 
    const unsigned int n_dofs_cell, 
    const std::vector<dealii::types::global_dof_index> dofs_indices, 
    OPERATOR::metric_operators<real,dim,2*dim> &metric_oper,
    OPERATOR::basis_functions<dim,2*dim> &basis,
    OPERATOR::local_mass<dim,2*dim> &reference_mass_matrix,
    OPERATOR::local_Flux_Reconstruction_operator<dim,2*dim> &reference_FR,
    OPERATOR::local_Flux_Reconstruction_operator_aux<dim,2*dim> &reference_FR_aux,
    OPERATOR::derivative_p<dim,2*dim> &deriv_p)
{   
    using FR_enum = Parameters::AllParameters::Flux_Reconstruction;
    const FR_enum FR_Type = this->all_parameters->flux_reconstruction_type;
    
    using FR_Aux_enum = Parameters::AllParameters::Flux_Reconstruction_Aux;
    const FR_Aux_enum FR_Type_Aux = this->all_parameters->flux_reconstruction_aux_type;

    dealii::FullMatrix<real> local_mass_matrix(n_dofs_cell);
    dealii::FullMatrix<real> local_mass_matrix_inv(n_dofs_cell);
    dealii::FullMatrix<real> local_mass_matrix_aux(n_dofs_cell);
    dealii::FullMatrix<real> local_mass_matrix_aux_inv(n_dofs_cell);

    for(int istate=0; istate<nstate; istate++){
        const unsigned int n_shape_fns = n_dofs_cell / nstate;
        dealii::FullMatrix<real> local_mass_matrix_state(n_shape_fns);
        dealii::FullMatrix<real> local_mass_matrix_inv_state(n_shape_fns);
        dealii::FullMatrix<real> local_mass_matrix_aux_state(n_shape_fns);
        dealii::FullMatrix<real> local_mass_matrix_aux_inv_state(n_shape_fns);
        // compute mass matrix and inverse the standard way
        if(this->all_parameters->use_weight_adjusted_mass == false){
            //check if Cartesian grid because we can factor out determinant of Jacobian
            if(Cartesian_element){
                local_mass_matrix_state.add(metric_oper.det_Jac_vol[0],
                                            reference_mass_matrix.tensor_product_state(
                                            1,
                                            reference_mass_matrix.oneD_vol_operator,
                                            reference_mass_matrix.oneD_vol_operator,
                                            reference_mass_matrix.oneD_vol_operator));
                if(use_auxiliary_eq){
                    local_mass_matrix_aux_state.add(1.0, local_mass_matrix_state);
                }
                if(FR_Type != FR_enum::cDG){
                    local_mass_matrix_state.add(metric_oper.det_Jac_vol[0],
                                                reference_FR.build_dim_Flux_Reconstruction_operator(
                                                reference_mass_matrix.oneD_vol_operator,
                                                1,
                                                n_shape_fns));
                }
                if(use_auxiliary_eq){
                    if(FR_Type_Aux != FR_Aux_enum::kDG){
                        local_mass_matrix_aux_state.add(metric_oper.det_Jac_vol[0],
                                                        reference_FR_aux.build_dim_Flux_Reconstruction_operator(
                                                        reference_mass_matrix.oneD_vol_operator,
                                                        1,
                                                        n_shape_fns));
                    }
                }
                if(do_inverse_mass_matrix){
                    local_mass_matrix_inv_state.invert(local_mass_matrix_state);
                    if(use_auxiliary_eq)
                        local_mass_matrix_aux_inv_state.invert(local_mass_matrix_aux_state);
                }
            }
            //if not a linear grid, we have to build the dim matrices on the fly
            else{
                //quadrature weights
                const std::vector<real> &quad_weights = volume_quadrature_collection[poly_degree].get_weights();
                local_mass_matrix_state = reference_mass_matrix.build_dim_mass_matrix(
                                            1,
                                            n_shape_fns, n_quad_pts,
                                            basis,
                                            metric_oper.det_Jac_vol,
                                            quad_weights);
                
                if(use_auxiliary_eq) local_mass_matrix_aux_state.add(1.0, local_mass_matrix_state);

                if(FR_Type != FR_enum::cDG){
                    dealii::FullMatrix<real> local_FR(n_shape_fns);
                    local_FR = reference_FR.build_dim_Flux_Reconstruction_operator_directly(
                                    1,
                                    n_shape_fns,
                                    deriv_p.oneD_vol_operator,
                                    local_mass_matrix_state);
                    local_mass_matrix_state.add(1.0, local_FR);
                }
                if(use_auxiliary_eq){
                    if(FR_Type_Aux != FR_Aux_enum::kDG){
                        dealii::FullMatrix<real> local_FR_aux(n_shape_fns);
                        local_FR_aux = reference_FR_aux.build_dim_Flux_Reconstruction_operator_directly(
                                        1,
                                        n_shape_fns,
                                        deriv_p.oneD_vol_operator,
                                        local_mass_matrix_aux_state);
                        local_mass_matrix_aux_state.add(1.0, local_FR_aux);
                    }
                }
            }
            if(do_inverse_mass_matrix){
                local_mass_matrix_inv_state.invert(local_mass_matrix_state);
                if(use_auxiliary_eq)
                    local_mass_matrix_aux_inv_state.invert(local_mass_matrix_aux_state);
            }
        }
        else{//do weight adjusted inverse
        //Weight-adjusted framework based off Cicchino, Alexander, and Sivakumaran Nadarajah. "Nonlinearly Stable Split Forms for the Weight-Adjusted Flux Reconstruction High-Order Method: Curvilinear Numerical Validation." AIAA SCITECH 2022 Forum. 2022 for FR. For a DG background please refer to Chan, Jesse, and Lucas C. Wilcox. "On discretely entropy stable weight-adjusted discontinuous Galerkin methods: curvilinear meshes." Journal of Computational Physics 378 (2019): 366-393. Section 4.1.
            //quadrature weights
            const std::vector<real> &quad_weights = volume_quadrature_collection[poly_degree].get_weights();
            std::vector<real> J_inv(n_quad_pts);
            for(unsigned int iquad=0; iquad<n_quad_pts; iquad++){
                J_inv[iquad] = 1.0 / metric_oper.det_Jac_vol[iquad];
            }
            dealii::FullMatrix<real> local_weighted_mass_matrix(n_shape_fns);
            dealii::FullMatrix<real> local_weighted_mass_matrix_aux(n_shape_fns);
            local_weighted_mass_matrix = reference_mass_matrix.build_dim_mass_matrix(
                                                                    1,
                                                                    n_shape_fns, n_quad_pts,
                                                                    basis,
                                                                    J_inv,
                                                                    quad_weights);
            if(use_auxiliary_eq)
                local_weighted_mass_matrix_aux.add(1.0, local_weighted_mass_matrix);
         
            if(FR_Type != FR_enum::cDG){
                dealii::FullMatrix<real> local_FR(n_shape_fns);
                local_FR = reference_FR.build_dim_Flux_Reconstruction_operator_directly(
                                            1,
                                            n_shape_fns,
                                            deriv_p.oneD_vol_operator,
                                            local_weighted_mass_matrix);
                local_weighted_mass_matrix.add(1.0, local_FR);
            }
            //auxiliary weighted not correct and not yet implemented properly...
            if(use_auxiliary_eq){
                if(FR_Type_Aux != FR_Aux_enum::kDG){
                    dealii::FullMatrix<real> local_FR_aux(n_shape_fns);
                    local_FR_aux = reference_FR_aux.build_dim_Flux_Reconstruction_operator_directly(
                                        1,
                                        n_shape_fns,
                                        deriv_p.oneD_vol_operator,
                                        local_mass_matrix);
                    local_weighted_mass_matrix_aux.add(1.0, local_FR_aux);
                }
            }
            dealii::FullMatrix<real> ref_mass_dim(n_shape_fns);
            ref_mass_dim = reference_mass_matrix.tensor_product_state(
                                1,
                                reference_mass_matrix.oneD_vol_operator,
                                reference_mass_matrix.oneD_vol_operator,
                                reference_mass_matrix.oneD_vol_operator);
            if(FR_Type != FR_enum::cDG){
                dealii::FullMatrix<real> local_FR(n_shape_fns);
                local_FR = reference_FR.build_dim_Flux_Reconstruction_operator(
                                reference_mass_matrix.oneD_vol_operator,
                                1,
                                n_shape_fns);
                ref_mass_dim.add(1.0, local_FR);
            }
            dealii::FullMatrix<real> ref_mass_dim_inv(n_shape_fns);
            ref_mass_dim_inv.invert(ref_mass_dim);
            dealii::FullMatrix<real> temp(n_shape_fns);
            ref_mass_dim_inv.mmult(temp, local_weighted_mass_matrix);
            temp.mmult(local_mass_matrix_inv_state, ref_mass_dim_inv);
            local_mass_matrix_state.invert(local_mass_matrix_inv_state);
            if(use_auxiliary_eq){
                dealii::FullMatrix<real> temp2(n_shape_fns);
                ref_mass_dim_inv.mmult(temp2, local_weighted_mass_matrix_aux);
                temp2.mmult(local_mass_matrix_aux_inv_state, ref_mass_dim_inv);
                local_mass_matrix_aux_state.invert(local_mass_matrix_aux_inv_state);
            }
        }
        //write the ONE state, dim sized mass matrices using symmetry into nstate, dim sized mass matrices.
        for(unsigned int test_shape=0; test_shape<n_shape_fns; test_shape++){
            
            const unsigned int test_index = istate * n_shape_fns + test_shape;
            
            for(unsigned int trial_shape=test_shape; trial_shape<n_shape_fns; trial_shape++){
                const unsigned int trial_index = istate * n_shape_fns + trial_shape;
                local_mass_matrix[test_index][trial_index] = local_mass_matrix_state[test_shape][trial_shape];
                local_mass_matrix[trial_index][test_index] = local_mass_matrix_state[test_shape][trial_shape];

                local_mass_matrix_inv[test_index][trial_index] = local_mass_matrix_inv_state[test_shape][trial_shape];
                local_mass_matrix_inv[trial_index][test_index] = local_mass_matrix_inv_state[test_shape][trial_shape];
                
                if(use_auxiliary_eq){
                    local_mass_matrix_aux[test_index][trial_index] = local_mass_matrix_aux_state[test_shape][trial_shape];
                    local_mass_matrix_aux[trial_index][test_index] = local_mass_matrix_aux_state[test_shape][trial_shape];
                     
                    local_mass_matrix_aux_inv[test_index][trial_index] = local_mass_matrix_aux_inv_state[test_shape][trial_shape];
                    local_mass_matrix_aux_inv[trial_index][test_index] = local_mass_matrix_aux_inv_state[test_shape][trial_shape];
                }
            }
        }
    }

    //set in global matrices
    if (do_inverse_mass_matrix) {
        //set the global inverse mass matrix
        global_inverse_mass_matrix.set(dofs_indices, local_mass_matrix_inv);
        //set the global inverse mass matrix for auxiliary equations
        if(use_auxiliary_eq){
            global_inverse_mass_matrix_auxiliary.set(dofs_indices, local_mass_matrix_aux_inv);
        }
        //If an energy test, we also need to store the mass matrix to compute energy/entropy and conservation.
        if (this->all_parameters->use_energy){//for split form energy
            global_mass_matrix.set(dofs_indices, local_mass_matrix);
            if(use_auxiliary_eq){
                global_mass_matrix_auxiliary.set(dofs_indices, local_mass_matrix_aux);
            }
        }
    } else {
        //only store global mass matrix
        global_mass_matrix.set(dofs_indices, local_mass_matrix);
        if(use_auxiliary_eq){
            global_mass_matrix_auxiliary.set(dofs_indices, local_mass_matrix_aux);
        }
    }
}

template<int dim, typename real, typename MeshType>
void DGBase<dim,real,MeshType>::apply_inverse_global_mass_matrix(
        dealii::LinearAlgebra::distributed::Vector<double> &input_vector,
        dealii::LinearAlgebra::distributed::Vector<double> &output_vector,
        const bool use_auxiliary_eq)
{
    using FR_enum = Parameters::AllParameters::Flux_Reconstruction;
    using FR_Aux_enum = Parameters::AllParameters::Flux_Reconstruction_Aux;
    const FR_enum FR_Type = this->all_parameters->flux_reconstruction_type;
    const FR_Aux_enum FR_Type_Aux = this->all_parameters->flux_reconstruction_aux_type;
     
    const unsigned int init_grid_degree = high_order_grid->fe_system.tensor_degree();
    OPERATOR::mapping_shape_functions<dim,2*dim> mapping_basis(1, max_degree, init_grid_degree);
     
    OPERATOR::FR_mass_inv<dim,2*dim> mass_inv(1, max_degree, init_grid_degree, FR_Type);
    OPERATOR::FR_mass_inv_aux<dim,2*dim> mass_inv_aux(1, max_degree, init_grid_degree, FR_Type_Aux);
     
    OPERATOR::vol_projection_operator_FR<dim,2*dim> projection_oper(1, max_degree, init_grid_degree, FR_Type, true);
    OPERATOR::vol_projection_operator_FR_aux<dim,2*dim> projection_oper_aux(1, max_degree, init_grid_degree, FR_Type_Aux, true);
     
    mapping_basis.build_1D_shape_functions_at_volume_flux_nodes(high_order_grid->oneD_fe_system, oneD_quadrature_collection[max_degree]);
     
    const unsigned int grid_degree = this->high_order_grid->fe_system.tensor_degree();
    const dealii::FESystem<dim> &fe_metric = high_order_grid->fe_system;
    const unsigned int n_metric_dofs = high_order_grid->fe_system.dofs_per_cell;
    auto metric_cell = high_order_grid->dof_handler_grid.begin_active();

    auto first_cell = dof_handler.begin_active();
    const bool Cartesian_first_element = (first_cell->manifold_id() == dealii::numbers::flat_manifold_id) ? true : false;

    if(Cartesian_first_element){//then we can factor out det of Jac and rapidly simplify
        if(use_auxiliary_eq){
            mass_inv_aux.build_1D_volume_operator(oneD_fe_collection_1state[max_degree], oneD_quadrature_collection[max_degree]);
        }
        else{
            mass_inv.build_1D_volume_operator(oneD_fe_collection_1state[max_degree], oneD_quadrature_collection[max_degree]);
        }
    }
    else{//we always use weight-adjusted for curvilinear based off the projection operator
        if(use_auxiliary_eq){
            projection_oper_aux.build_1D_volume_operator(oneD_fe_collection_1state[max_degree], oneD_quadrature_collection[max_degree]);
        }
        else{
            projection_oper.build_1D_volume_operator(oneD_fe_collection_1state[max_degree], oneD_quadrature_collection[max_degree]);
        }
    }

    for (auto soln_cell = dof_handler.begin_active(); soln_cell != dof_handler.end(); ++soln_cell, ++metric_cell) {
        if (!soln_cell->is_locally_owned()) continue;

        const unsigned int poly_degree = soln_cell->active_fe_index();
        const unsigned int n_dofs_cell = fe_collection[poly_degree].n_dofs_per_cell();
        std::vector<dealii::types::global_dof_index> current_dofs_indices;
        current_dofs_indices.resize(n_dofs_cell);
        soln_cell->get_dof_indices (current_dofs_indices);

        const bool Cartesian_element = (soln_cell->manifold_id() == dealii::numbers::flat_manifold_id);

        // if poly degree, the element manifold type, or grid degree changed for this cell, reinitialize the reference operator
        if((poly_degree != mass_inv.current_degree && Cartesian_element && !use_auxiliary_eq) || 
            (poly_degree != projection_oper.current_degree && (grid_degree > 1 || Cartesian_element) && !use_auxiliary_eq))
        {
            mapping_basis.build_1D_shape_functions_at_volume_flux_nodes(high_order_grid->oneD_fe_system, oneD_quadrature_collection[poly_degree]);
            if(Cartesian_element){//then we can factor out det of Jac and rapidly simplify
                mass_inv.build_1D_volume_operator(oneD_fe_collection_1state[poly_degree], oneD_quadrature_collection[poly_degree]);
                if(use_auxiliary_eq){
                    mass_inv_aux.build_1D_volume_operator(oneD_fe_collection_1state[poly_degree], oneD_quadrature_collection[poly_degree]);
                }
            }
            else{//we always use weight-adjusted for curvilinear based off the projection operator
                projection_oper.build_1D_volume_operator(oneD_fe_collection_1state[poly_degree], oneD_quadrature_collection[poly_degree]);
                if(use_auxiliary_eq){
                    projection_oper_aux.build_1D_volume_operator(oneD_fe_collection_1state[poly_degree], oneD_quadrature_collection[poly_degree]);
                }
            }
        }

        // get mapping support points and determinant of Jacobian
        // setup metric cell
        std::vector<dealii::types::global_dof_index> metric_dof_indices(n_metric_dofs);
        metric_cell->get_dof_indices (metric_dof_indices);
        // get mapping_support points
        std::array<std::vector<real>,dim> mapping_support_points;
        for(int idim=0; idim<dim; idim++){
            mapping_support_points[idim].resize(n_metric_dofs/dim);
        }
<<<<<<< HEAD
        for (unsigned int igrid_node = 0; igrid_node< n_metric_dofs/dim; ++igrid_node) {
            for (unsigned int idof = 0; idof< n_metric_dofs; ++idof) {
                const real val = (high_order_grid->volume_nodes[metric_dof_indices[idof]]);
                const unsigned int istate = fe_metric.system_to_component_index(idof).first; 
                mapping_support_points[istate][igrid_node] += val * fe_metric.shape_value_component(idof,high_order_grid->dim_grid_nodes.point(igrid_node),istate); 
            }
=======
        const std::vector<unsigned int > &index_renumbering = dealii::FETools::hierarchic_to_lexicographic_numbering<dim>(grid_degree);
        for (unsigned int idof = 0; idof< n_metric_dofs; ++idof) {
            const real val = (high_order_grid->volume_nodes[metric_dof_indices[idof]]);
            const unsigned int istate = fe_metric.system_to_component_index(idof).first; 
            const unsigned int ishape = fe_metric.system_to_component_index(idof).second; 
            const unsigned int igrid_node = index_renumbering[ishape];
            mapping_support_points[istate][igrid_node] = val; 
>>>>>>> ee3bdb4a
        }
        //get determinant of Jacobian
        const unsigned int n_quad_pts = volume_quadrature_collection[poly_degree].size();
        const unsigned int n_grid_nodes = n_metric_dofs / dim;
        //get determinant of Jacobian
        OPERATOR::metric_operators<real, dim, 2*dim> metric_oper(1, poly_degree, grid_degree);
        metric_oper.build_determinant_volume_metric_Jacobian(
                        n_quad_pts, n_grid_nodes, 
                        mapping_support_points,
                        mapping_basis);
        //solve mass inverse times input vector for each state independently
        for(int istate=0; istate<nstate; istate++){
            const unsigned int n_shape_fns = n_dofs_cell / nstate;
            std::vector<real> local_input_vector(n_shape_fns);
            std::vector<real> local_output_vector(n_shape_fns);

            for(unsigned int ishape=0; ishape<n_shape_fns; ishape++){
                const unsigned int idof = istate * n_shape_fns + ishape;
                local_input_vector[ishape] = input_vector[current_dofs_indices[idof]];
            }

            if(Cartesian_element){
                if(use_auxiliary_eq){
                    mass_inv_aux.matrix_vector_mult_1D(local_input_vector, local_output_vector,
                                                       mass_inv_aux.oneD_vol_operator,
                                                       false, 1.0 / metric_oper.det_Jac_vol[0]);
                }
                else{
                    mass_inv.matrix_vector_mult_1D(local_input_vector, local_output_vector,
                                                   mass_inv.oneD_vol_operator,
                                                   false, 1.0 / metric_oper.det_Jac_vol[0]);
                }
            }
            else{
                if(use_auxiliary_eq){
                    std::vector<real> projection_of_input(n_quad_pts);
                    projection_oper_aux.matrix_vector_mult_1D(local_input_vector, projection_of_input,
                                                              projection_oper_aux.oneD_transpose_vol_operator);
                    const std::vector<double> &quad_weights = volume_quadrature_collection[poly_degree].get_weights();
                    std::vector<real> JxW_inv(n_quad_pts);
                    for(unsigned int iquad=0; iquad<n_quad_pts; iquad++){
                        JxW_inv[iquad] = 1.0 / (quad_weights[iquad] * metric_oper.det_Jac_vol[iquad]);
                    }
                    projection_oper_aux.inner_product_1D(projection_of_input, JxW_inv,
                                                         local_output_vector,
                                                         projection_oper_aux.oneD_transpose_vol_operator);
                }
                else{
                    std::vector<real> projection_of_input(n_quad_pts);
                    projection_oper.matrix_vector_mult_1D(local_input_vector, projection_of_input,
                                                          projection_oper.oneD_transpose_vol_operator);
                    const std::vector<double> &quad_weights = volume_quadrature_collection[poly_degree].get_weights();
                    std::vector<real> JxW_inv(n_quad_pts);
                    for(unsigned int iquad=0; iquad<n_quad_pts; iquad++){
                        JxW_inv[iquad] = 1.0 / (quad_weights[iquad] * metric_oper.det_Jac_vol[iquad]);
                    }
                    projection_oper.inner_product_1D(projection_of_input, JxW_inv,
                                                     local_output_vector,
                                                     projection_oper.oneD_transpose_vol_operator);
                }
            }
             
            for(unsigned int ishape=0; ishape<n_shape_fns; ishape++){
                const unsigned int idof = istate * n_shape_fns + ishape;
                output_vector[current_dofs_indices[idof]] = local_output_vector[ishape];
            }
        }//end of state loop
    }//end of cell loop
}

template<int dim, typename real, typename MeshType>
void DGBase<dim,real,MeshType>::apply_global_mass_matrix(
        dealii::LinearAlgebra::distributed::Vector<double> &input_vector,
        dealii::LinearAlgebra::distributed::Vector<double> &output_vector,
        const bool use_auxiliary_eq)
{
    using FR_enum = Parameters::AllParameters::Flux_Reconstruction;
    using FR_Aux_enum = Parameters::AllParameters::Flux_Reconstruction_Aux;
    const FR_enum FR_Type = this->all_parameters->flux_reconstruction_type;
    const FR_Aux_enum FR_Type_Aux = this->all_parameters->flux_reconstruction_aux_type;
     
    const unsigned int init_grid_degree = high_order_grid->fe_system.tensor_degree();
    OPERATOR::mapping_shape_functions<dim,2*dim> mapping_basis(1, max_degree, init_grid_degree);
     
    OPERATOR::FR_mass<dim,2*dim> mass(1, max_degree, init_grid_degree, FR_Type);
    OPERATOR::FR_mass_aux<dim,2*dim> mass_aux(1, max_degree, init_grid_degree, FR_Type_Aux);
     
    OPERATOR::vol_projection_operator<dim,2*dim> projection_oper(1, max_degree, init_grid_degree);
     
    mapping_basis.build_1D_shape_functions_at_volume_flux_nodes(high_order_grid->oneD_fe_system, oneD_quadrature_collection[max_degree]);
     
    const unsigned int grid_degree = this->high_order_grid->fe_system.tensor_degree();
    const dealii::FESystem<dim> &fe_metric = high_order_grid->fe_system;
    const unsigned int n_metric_dofs = high_order_grid->fe_system.dofs_per_cell;
    auto metric_cell = high_order_grid->dof_handler_grid.begin_active();

    auto first_cell = dof_handler.begin_active();
    const bool Cartesian_first_element = (first_cell->manifold_id() == dealii::numbers::flat_manifold_id);

    if(use_auxiliary_eq){
        mass_aux.build_1D_volume_operator(oneD_fe_collection_1state[max_degree], oneD_quadrature_collection[max_degree]);
        if(grid_degree>1 || !Cartesian_first_element){
            projection_oper.build_1D_volume_operator(oneD_fe_collection_1state[max_degree], oneD_quadrature_collection[max_degree]);
        }
<<<<<<< HEAD
    }
    else{
        mass.build_1D_volume_operator(oneD_fe_collection_1state[max_degree], oneD_quadrature_collection[max_degree]);
        if(grid_degree>1 || !Cartesian_first_element){
            projection_oper.build_1D_volume_operator(oneD_fe_collection_1state[max_degree], oneD_quadrature_collection[max_degree]);
        }
=======
>>>>>>> ee3bdb4a
    }
    else{
        mass.build_1D_volume_operator(oneD_fe_collection_1state[max_degree], oneD_quadrature_collection[max_degree]);
        if(grid_degree>1 || !Cartesian_first_element){
            projection_oper.build_1D_volume_operator(oneD_fe_collection_1state[max_degree], oneD_quadrature_collection[max_degree]);
        }
    }

    for (auto soln_cell = dof_handler.begin_active(); soln_cell != dof_handler.end(); ++soln_cell, ++metric_cell) {
        if (!soln_cell->is_locally_owned()) continue;

        const unsigned int poly_degree = soln_cell->active_fe_index();
        const unsigned int n_dofs_cell = fe_collection[poly_degree].n_dofs_per_cell();
        std::vector<dealii::types::global_dof_index> current_dofs_indices;
        current_dofs_indices.resize(n_dofs_cell);
        soln_cell->get_dof_indices (current_dofs_indices);

        const bool Cartesian_element = (soln_cell->manifold_id() == dealii::numbers::flat_manifold_id) ? true : false;

        //if poly degree changed for this cell, rinitialize
        if((poly_degree != mass.current_degree && (grid_degree == 1 || Cartesian_element) && !use_auxiliary_eq) || 
            (poly_degree != projection_oper.current_degree && (grid_degree > 1 || !Cartesian_element) && !use_auxiliary_eq)){
                mapping_basis.build_1D_shape_functions_at_volume_flux_nodes(high_order_grid->oneD_fe_system, oneD_quadrature_collection[poly_degree]);
                if(use_auxiliary_eq){
                    mass_aux.build_1D_volume_operator(oneD_fe_collection_1state[poly_degree], oneD_quadrature_collection[poly_degree]);
                    if(grid_degree>1 || !Cartesian_element){
                        projection_oper.build_1D_volume_operator(oneD_fe_collection_1state[poly_degree], oneD_quadrature_collection[poly_degree]);
                    }
                }
                else{
                    mass.build_1D_volume_operator(oneD_fe_collection_1state[poly_degree], oneD_quadrature_collection[poly_degree]);
                    if(grid_degree>1 || !Cartesian_element){
                        projection_oper.build_1D_volume_operator(oneD_fe_collection_1state[poly_degree], oneD_quadrature_collection[poly_degree]);
                    }
                }
        }

<<<<<<< HEAD
    for (auto soln_cell = dof_handler.begin_active(); soln_cell != dof_handler.end(); ++soln_cell, ++metric_cell) {
        if (!soln_cell->is_locally_owned()) continue;

        const unsigned int poly_degree = soln_cell->active_fe_index();
        const unsigned int n_dofs_cell = fe_collection[poly_degree].n_dofs_per_cell();
        std::vector<dealii::types::global_dof_index> current_dofs_indices;
        current_dofs_indices.resize(n_dofs_cell);
        soln_cell->get_dof_indices (current_dofs_indices);

        const bool Cartesian_element = (soln_cell->manifold_id() == dealii::numbers::flat_manifold_id) ? true : false;

        //if poly degree changed for this cell, rinitialize
        if((poly_degree != mass.current_degree && (grid_degree == 1 || Cartesian_element) && !use_auxiliary_eq) || 
            (poly_degree != projection_oper.current_degree && (grid_degree > 1 || !Cartesian_element) && !use_auxiliary_eq)){
                mapping_basis.build_1D_shape_functions_at_volume_flux_nodes(high_order_grid->oneD_fe_system, oneD_quadrature_collection[poly_degree]);
                if(use_auxiliary_eq){
                    mass_aux.build_1D_volume_operator(oneD_fe_collection_1state[poly_degree], oneD_quadrature_collection[poly_degree]);
                    if(grid_degree>1 || !Cartesian_element){
                        projection_oper.build_1D_volume_operator(oneD_fe_collection_1state[poly_degree], oneD_quadrature_collection[poly_degree]);
                    }
                }
                else{
                    mass.build_1D_volume_operator(oneD_fe_collection_1state[poly_degree], oneD_quadrature_collection[poly_degree]);
                    if(grid_degree>1 || !Cartesian_element){
                        projection_oper.build_1D_volume_operator(oneD_fe_collection_1state[poly_degree], oneD_quadrature_collection[poly_degree]);
                    }
                }
        }

=======
>>>>>>> ee3bdb4a
        //get mapping support points and determinant of Jacobian
        //setup metric cell
        std::vector<dealii::types::global_dof_index> metric_dof_indices(n_metric_dofs);
        metric_cell->get_dof_indices (metric_dof_indices);
        // get mapping_support points
        std::array<std::vector<real>,dim> mapping_support_points;
        for(int idim=0; idim<dim; idim++){
            mapping_support_points[idim].resize(n_metric_dofs/dim);
        }
<<<<<<< HEAD
        for (unsigned int igrid_node = 0; igrid_node< n_metric_dofs/dim; ++igrid_node) {
            for (unsigned int idof = 0; idof< n_metric_dofs; ++idof) {
                const real val = (high_order_grid->volume_nodes[metric_dof_indices[idof]]);
                const unsigned int istate = fe_metric.system_to_component_index(idof).first; 
                mapping_support_points[istate][igrid_node] += val * fe_metric.shape_value_component(idof,high_order_grid->dim_grid_nodes.point(igrid_node),istate); 
            }
=======
        const std::vector<unsigned int > &index_renumbering = dealii::FETools::hierarchic_to_lexicographic_numbering<dim>(grid_degree);
        for (unsigned int idof = 0; idof< n_metric_dofs; ++idof) {
            const real val = (high_order_grid->volume_nodes[metric_dof_indices[idof]]);
            const unsigned int istate = fe_metric.system_to_component_index(idof).first; 
            const unsigned int ishape = fe_metric.system_to_component_index(idof).second; 
            const unsigned int igrid_node = index_renumbering[ishape];
            mapping_support_points[istate][igrid_node] = val; 
>>>>>>> ee3bdb4a
        }
        //get determinant of Jacobian
        const unsigned int n_quad_pts = volume_quadrature_collection[poly_degree].size();
        const unsigned int n_grid_nodes = n_metric_dofs / dim;
        //get determinant of Jacobian
        OPERATOR::metric_operators<real, dim, 2*dim> metric_oper(1, poly_degree, grid_degree);
        metric_oper.build_determinant_volume_metric_Jacobian(
                        n_quad_pts, n_grid_nodes, 
                        mapping_support_points,
                        mapping_basis);

        //solve mass inverse times input vector for each state independently
        for(int istate=0; istate<nstate; istate++){
            const unsigned int n_shape_fns = n_dofs_cell / nstate;
            std::vector<real> local_input_vector(n_shape_fns);
            std::vector<real> local_output_vector(n_shape_fns);

            for(unsigned int ishape=0; ishape<n_shape_fns; ishape++){
                const unsigned int idof = istate * n_shape_fns + ishape;
                local_input_vector[ishape] = input_vector[current_dofs_indices[idof]];
            }
            if(Cartesian_element){
                if(use_auxiliary_eq){
                    mass_aux.matrix_vector_mult_1D(local_input_vector, local_output_vector,
                                                   mass_aux.oneD_vol_operator,
                                                   false, metric_oper.det_Jac_vol[0]);
                }
                else{
                    mass.matrix_vector_mult_1D(local_input_vector, local_output_vector,
                                               mass.oneD_vol_operator,
                                               false, metric_oper.det_Jac_vol[0]);
                }
            }
            else{
                const unsigned int n_dofs_1D = projection_oper.oneD_vol_operator.n();
                const unsigned int n_quad_pts_1D = projection_oper.oneD_vol_operator.m();
                if(use_auxiliary_eq){
                    const std::vector<double> &quad_weights = volume_quadrature_collection[poly_degree].get_weights();
                    dealii::FullMatrix<double> proj_mass(n_quad_pts_1D, n_dofs_1D);
                    projection_oper.oneD_vol_operator.Tmmult(proj_mass, mass_aux.oneD_vol_operator);
                     
                    std::vector<real> projection_of_input(n_quad_pts);
                    projection_oper.matrix_vector_mult_1D(local_input_vector, projection_of_input,
                                                          proj_mass);
                    std::vector<real> JxW(n_quad_pts);
                    for(unsigned int iquad=0; iquad<n_quad_pts; iquad++){
                        JxW[iquad] = (metric_oper.det_Jac_vol[iquad] / quad_weights[iquad]);
                    }
                    projection_oper.inner_product_1D(projection_of_input, JxW,
                                                     local_output_vector,
                                                     proj_mass);
                }
                else{
                    const std::vector<double> &quad_weights = volume_quadrature_collection[poly_degree].get_weights();
<<<<<<< HEAD
                    dealii::FullMatrix<double> proj_mass(n_quad_pts_1D, n_dofs_1D);
                    projection_oper.oneD_vol_operator.Tmmult(proj_mass, mass.oneD_vol_operator);
                     
                    std::vector<real> projection_of_input(n_quad_pts);
                    projection_oper.matrix_vector_mult_1D(local_input_vector, projection_of_input,
                                                          proj_mass);
                    std::vector<real> JxW(n_quad_pts);
                    for(unsigned int iquad=0; iquad<n_quad_pts; iquad++){
                        JxW[iquad] = (metric_oper.det_Jac_vol[iquad] / quad_weights[iquad]);
                    }
                    projection_oper.inner_product_1D(projection_of_input, JxW,
                                                     local_output_vector,
                                                     proj_mass);
=======

                    std::vector<real> proj_mass(n_shape_fns);
                    mass.matrix_vector_mult_1D(local_input_vector, proj_mass,
                                               mass.oneD_vol_operator);
                    std::vector<real> projection_of_input(n_quad_pts);
                    std::vector<real> ones(n_shape_fns, 1.0);
                    projection_oper.inner_product_1D(proj_mass, ones, projection_of_input,
                                                     projection_oper.oneD_vol_operator);
                    std::vector<real> JxW(n_quad_pts);
                    for(unsigned int iquad=0; iquad<n_quad_pts; iquad++){
                        JxW[iquad] = (metric_oper.det_Jac_vol[iquad] / quad_weights[iquad])
                                   * projection_of_input[iquad];
                    }
                    std::vector<real> temp(n_shape_fns);
                    projection_oper.matrix_vector_mult_1D(JxW,
                                                          temp,
                                                          projection_oper.oneD_vol_operator);
                    mass.inner_product_1D(temp, ones,
                                          local_output_vector,
                                          mass.oneD_vol_operator);

>>>>>>> ee3bdb4a
                }
            }
             
            for(unsigned int ishape=0; ishape<n_shape_fns; ishape++){
                const unsigned int idof = istate * n_shape_fns + ishape;
                output_vector[current_dofs_indices[idof]] = local_output_vector[ishape];
            }
        }//end of state loop
    }//end of cell loop
}

template<int dim, typename real, typename MeshType>
void DGBase<dim,real,MeshType>::add_mass_matrices(const real scale)
{
    system_matrix.add(scale, global_mass_matrix);
}
template<int dim, typename real, typename MeshType>
void DGBase<dim,real,MeshType>::add_time_scaled_mass_matrices()
{
    system_matrix.add(1.0, time_scaled_global_mass_matrix);
}
template<int dim, typename real, typename MeshType>
void DGBase<dim,real,MeshType>::time_scaled_mass_matrices(const real dt_scale)
{
    time_scaled_global_mass_matrix.reinit(system_matrix);
    time_scaled_global_mass_matrix = 0.0;
    std::vector<dealii::types::global_dof_index> dofs_indices;
    for (auto cell = dof_handler.begin_active(); cell!=dof_handler.end(); ++cell) {

        if (!cell->is_locally_owned()) continue;

        const unsigned int fe_index_curr_cell = cell->active_fe_index();

        // Current reference element related to this physical cell
        const dealii::FESystem<dim,dim> &current_fe_ref = fe_collection[fe_index_curr_cell];
        const unsigned int n_dofs_cell = current_fe_ref.n_dofs_per_cell();

        dofs_indices.resize(n_dofs_cell);
        cell->get_dof_indices (dofs_indices);

        const double max_dt = max_dt_cell[cell->active_cell_index()];

        for (unsigned int itest=0; itest<n_dofs_cell; ++itest) {
            const unsigned int istate_test = current_fe_ref.system_to_component_index(itest).first;
            for (unsigned int itrial=itest; itrial<n_dofs_cell; ++itrial) {
                const unsigned int istate_trial = current_fe_ref.system_to_component_index(itrial).first;

                if(istate_test==istate_trial) {
                    const unsigned int row = dofs_indices[itest];
                    const unsigned int col = dofs_indices[itrial];
                    const double value = global_mass_matrix.el(row, col);
                    const double new_val = value / (dt_scale * max_dt);
                    AssertIsFinite(new_val);
                    time_scaled_global_mass_matrix.set(row, col, new_val);
                    if (row!=col) time_scaled_global_mass_matrix.set(col, row, new_val);
                }
            }
        }
    }
    time_scaled_global_mass_matrix.compress(dealii::VectorOperation::insert);
}

template<int dim, typename real> // To be replaced with operators->projection_operator
std::vector< real > project_function(
    const std::vector< real > &function_coeff,
    const dealii::FESystem<dim,dim> &fe_input,
    const dealii::FESystem<dim,dim> &fe_output,
    const dealii::QGauss<dim> &projection_quadrature)
{
    const unsigned int nstate = fe_input.n_components();
    const unsigned int n_vector_dofs_in = fe_input.dofs_per_cell;
    const unsigned int n_vector_dofs_out = fe_output.dofs_per_cell;
    const unsigned int n_dofs_in = n_vector_dofs_in / nstate;
    const unsigned int n_dofs_out = n_vector_dofs_out / nstate;

    assert(n_vector_dofs_in == function_coeff.size());
    assert(nstate == fe_output.n_components());

    const unsigned int n_quad_pts = projection_quadrature.size();
    const std::vector<dealii::Point<dim,double>> &unit_quad_pts = projection_quadrature.get_points();

    std::vector< real > function_coeff_out(n_vector_dofs_out); // output function coefficients.
    for (unsigned istate = 0; istate < nstate; ++istate) {

        std::vector< real > function_at_quad(n_quad_pts);

        // Output interpolation_operator is V^T in the notes.
        dealii::FullMatrix<double> interpolation_operator(n_dofs_out,n_quad_pts);

        for (unsigned int iquad=0; iquad<n_quad_pts; ++iquad) {
            function_at_quad[iquad] = 0.0;
            for (unsigned int idof=0; idof<n_dofs_in; ++idof) {
                const unsigned int idof_vector = fe_input.component_to_system_index(istate,idof);
                function_at_quad[iquad] += function_coeff[idof_vector] * fe_input.shape_value_component(idof_vector,unit_quad_pts[iquad],istate);
            }
            function_at_quad[iquad] *= projection_quadrature.weight(iquad);

            for (unsigned int idof=0; idof<n_dofs_out; ++idof) {
                const unsigned int idof_vector = fe_output.component_to_system_index(istate,idof);
                interpolation_operator[idof][iquad] = fe_output.shape_value_component(idof_vector,unit_quad_pts[iquad],istate);
            }
        }

        std::vector< real > rhs(n_dofs_out);
        for (unsigned int idof=0; idof<n_dofs_out; ++idof) {
            rhs[idof] = 0.0;
            for (unsigned int iquad=0; iquad<n_quad_pts; ++iquad) {
                rhs[idof] += interpolation_operator[idof][iquad] * function_at_quad[iquad];
            }
        }

        dealii::FullMatrix<double> mass(n_dofs_out, n_dofs_out);
        for(unsigned int row=0; row<n_dofs_out; ++row) {
            for(unsigned int col=0; col<n_dofs_out; ++col) {
                mass[row][col] = 0;
            }
        }
        for(unsigned int row=0; row<n_dofs_out; ++row) {
            for(unsigned int col=0; col<n_dofs_out; ++col) {
                for(unsigned int iquad=0; iquad<n_quad_pts; ++iquad) {
                    mass[row][col] += interpolation_operator[row][iquad] * interpolation_operator[col][iquad] * projection_quadrature.weight(iquad);
                }
            }
        }
        dealii::FullMatrix<double> inverse_mass(n_dofs_out, n_dofs_out);
        inverse_mass.invert(mass);

        for(unsigned int row=0; row<n_dofs_out; ++row) {
            const unsigned int idof_vector = fe_output.component_to_system_index(istate,row);
            function_coeff_out[idof_vector] = 0.0;
            for(unsigned int col=0; col<n_dofs_out; ++col) {
                function_coeff_out[idof_vector] += inverse_mass[row][col] * rhs[col];
            }
        }
    }

    return function_coeff_out;
    //
    //int mpi_rank;
    //(void) MPI_Comm_rank(MPI_COMM_WORLD, &mpi_rank);
    //if (mpi_rank==0) mass.print(std::cout);

}

template <int dim, typename real,typename MeshType>
template <typename real2>
real2 DGBase<dim,real,MeshType>::discontinuity_sensor(
    const dealii::Quadrature<dim> &volume_quadrature,
    const std::vector< real2 > &soln_coeff_high,
    const dealii::FiniteElement<dim,dim> &fe_high,
    const std::vector<real2> &jac_det)
{
    const unsigned int degree = fe_high.tensor_degree();

    if (degree == 0) return 0;

    const unsigned int nstate = fe_high.components;
    const unsigned int n_dofs_high = fe_high.dofs_per_cell;

    // Lower degree basis.
    const unsigned int lower_degree = degree-1;
    const dealii::FE_DGQLegendre<dim> fe_dgq_lower(lower_degree);
    const dealii::FESystem<dim,dim> fe_lower(fe_dgq_lower, nstate);

    // Projection quadrature.
    const dealii::QGauss<dim> projection_quadrature(degree+5);
    std::vector< real2 > soln_coeff_lower = project_function<dim,real2>( soln_coeff_high, fe_high, fe_lower, projection_quadrature);

    // Quadrature used for solution difference.
    const std::vector<dealii::Point<dim,double>> &unit_quad_pts = volume_quadrature.get_points();

    const unsigned int n_quad_pts = volume_quadrature.size();
    const unsigned int n_dofs_lower = fe_lower.dofs_per_cell;

    real2 element_volume = 0.0;
    real2 error = 0.0;
    real2 soln_norm = 0.0;
    std::vector<real2> soln_high(nstate);
    std::vector<real2> soln_lower(nstate);
    for (unsigned int iquad=0; iquad<n_quad_pts; ++iquad) {
        for (unsigned int s=0; s<nstate; ++s) {
            soln_high[s] = 0.0;
            soln_lower[s] = 0.0;
        }
        // Interpolate solution
        for (unsigned int idof=0; idof<n_dofs_high; ++idof) {
              const unsigned int istate = fe_high.system_to_component_index(idof).first;
              soln_high[istate] += soln_coeff_high[idof] * fe_high.shape_value_component(idof,unit_quad_pts[iquad],istate);
        }
        // Interpolate low order solution
        for (unsigned int idof=0; idof<n_dofs_lower; ++idof) {
              const unsigned int istate = fe_lower.system_to_component_index(idof).first;
              soln_lower[istate] += soln_coeff_lower[idof] * fe_lower.shape_value_component(idof,unit_quad_pts[iquad],istate);
        }
        // Quadrature
        const real2 JxW = jac_det[iquad] * volume_quadrature.weight(iquad);
        element_volume += JxW;
        // Only integrate over the first state variable.
        // Persson and Peraire only did density.
        for (unsigned int s=0; s<1/*nstate*/; ++s) 
        {
            error += (soln_high[s] - soln_lower[s]) * (soln_high[s] - soln_lower[s]) * JxW;
            soln_norm += soln_high[s] * soln_high[s] * JxW;
        }
    }

    if (soln_norm < 1e-15) return 0;

    const real2 S_e = sqrt(error / soln_norm);
    const real2 s_e = log10(S_e);

    const double mu_scale = all_parameters->artificial_dissipation_param.mu_artificial_dissipation;
    const double s_0 = -0.00 - 4.00*log10(degree);
    const double kappa = all_parameters->artificial_dissipation_param.kappa_artificial_dissipation;
    const double low = s_0 - kappa;
    const double upp = s_0 + kappa;

    const real2 diameter = pow(element_volume, 1.0/dim);
    const real2 eps_0 = mu_scale * diameter / (double)degree;

    if ( s_e < low) return 0.0;

    if ( s_e > upp) 
    {
        return eps_0;
    }

    const double PI = 4*atan(1);
    real2 eps = 1.0 + sin(PI * (s_e - s_0) * 0.5 / kappa);
    eps *= eps_0 * 0.5;
    return eps;
}

template <int dim, typename real, typename MeshType>
void DGBase<dim,real,MeshType>::set_current_time(const real current_time_input)
{
    this->current_time = current_time_input;
}
// No support for anisotropic mesh refinement with parallel::distributed::Triangulation
// template<int dim, typename real>
// void DGBase<dim,real,MeshType>::set_anisotropic_flags()
// {
//     dealii::UpdateFlags face_update_flags = dealii::UpdateFlags(dealii::update_values | dealii::update_JxW_values);
//
//     const auto mapping = (*(high_order_grid->mapping_fe_field));
//
//     dealii::hp::MappingCollection<dim>   mapping_collection(mapping);
//     dealii::hp::FEFaceValues<dim,dim>    fe_values_collection_face_int (mapping_collection, fe_collection, face_quadrature_collection, face_update_flags);
//     dealii::hp::FEFaceValues<dim,dim>    fe_values_collection_face_ext (mapping_collection, fe_collection, face_quadrature_collection, face_update_flags);
//     dealii::hp::FESubfaceValues<dim,dim> fe_values_collection_subface  (mapping_collection, fe_collection, face_quadrature_collection, face_update_flags);
//
//     for (const auto &cell : dof_handler.active_cell_iterators()) {
//         if (!cell->is_locally_owned()) continue;
//         if (cell->refine_flag_set()) {
//             dealii::Point<dim> jump;
//             dealii::Point<dim> area;
//
//             // Current reference element related to this physical cell
//             const int i_fele = cell->active_fe_index();
//             const int i_quad = i_fele;
//             const int i_mapp = 0;
//
//             for (const auto face_no : cell->face_indices()) {
//
//                 const auto face = cell->face(face_no);
//
//                 if (!face->at_boundary()) {
//
//                     Assert(cell->neighbor(face_no).state() == dealii::IteratorState::valid, dealii::ExcInternalError());
//                     const auto neighbor = cell->neighbor(face_no);
//
//                     if (face->has_children()) {
//
//                         unsigned int neighbor_iface = cell->neighbor_face_no(face_no);
//                         for (unsigned int subface_no = 0; subface_no < face->number_of_children(); ++subface_no) {
//
//                             const auto neighbor_child = cell->neighbor_child_on_subface(face_no, subface_no);
//                             const int i_fele_n = neighbor_child->active_fe_index(), i_quad_n = i_fele_n, i_mapp_n = 0;
//                             Assert(!neighbor_child->has_children(), dealii::ExcInternalError());
//
//                             fe_values_collection_subface.reinit(cell, face_no, subface_no, i_fele, i_quad, i_mapp);
//                             fe_values_collection_face_ext.reinit(neighbor_child, neighbor_iface, i_fele_n, i_quad_n, i_mapp_n);
//
//                             const dealii::FESubfaceValues<dim,dim> &fe_values_face_int = fe_values_collection_subface.get_present_fe_values();
//                             const dealii::FEFaceValues<dim,dim>    &fe_values_face_ext = fe_values_collection_face_ext.get_present_fe_values();
//
//                             std::vector<dealii::Vector<double>> u(fe_values_face_int.n_quadrature_points);
//                             std::vector<dealii::Vector<double>> u_neighbor(fe_values_face_int.n_quadrature_points);
//                             std::fill(u.begin(), u.end(), dealii::Vector<double>(nstate));
//                             std::fill(u_neighbor.begin(), u_neighbor.end(), dealii::Vector<double>(nstate));
//
//                             fe_values_face_int.get_function_values(solution, u);
//                             fe_values_face_ext.get_function_values(solution, u_neighbor);
//
//                             const std::vector<double> &JxW = fe_values_face_int.get_JxW_values();
//
//                             for (unsigned int iquad = 0; iquad < fe_values_face_int.n_quadrature_points; ++iquad) {
//                                 u[iquad].add(-1.0, u_neighbor[iquad]);
//                                 const double diff_u = (u[iquad]).l2_norm();
//                                 jump[face_no / 2] += std::abs(diff_u) * JxW[iquad];
//                                 area[face_no / 2] += JxW[iquad];
//                             }
//                         }
//
//                     } else if (!cell->neighbor_is_coarser(face_no)) {
//                         unsigned int neighbor_iface = cell->neighbor_of_neighbor(face_no);
//                         const int i_fele_n = neighbor->active_fe_index(), i_quad_n = i_fele_n, i_mapp_n = 0;
//
//                         fe_values_collection_face_int.reinit(cell, face_no, i_fele, i_quad, i_mapp);
//                         fe_values_collection_face_ext.reinit(neighbor, neighbor_iface, i_fele_n, i_quad_n, i_mapp_n);
//
//                         const dealii::FEFaceValues<dim,dim>    &fe_values_face_int = fe_values_collection_face_int.get_present_fe_values();
//                         const dealii::FEFaceValues<dim,dim>    &fe_values_face_ext = fe_values_collection_face_ext.get_present_fe_values();
//
//                         std::vector<dealii::Vector<double>> u(fe_values_face_int.n_quadrature_points);
//                         std::vector<dealii::Vector<double>> u_neighbor(fe_values_face_int.n_quadrature_points);
//                         std::fill(u.begin(), u.end(), dealii::Vector<double>(nstate));
//                         std::fill(u_neighbor.begin(), u_neighbor.end(), dealii::Vector<double>(nstate));
//
//                         fe_values_face_int.get_function_values(solution, u);
//                         fe_values_face_ext.get_function_values(solution, u_neighbor);
//
//                         const std::vector<double> &JxW = fe_values_face_int.get_JxW_values();
//
//                         for (unsigned int iquad = 0; iquad < fe_values_face_int.n_quadrature_points; ++iquad) {
//                             u[iquad].add(-1.0, u_neighbor[iquad]);
//                             const double diff_u = (u[iquad]).l2_norm();
//                             jump[face_no / 2] += std::abs(diff_u) * JxW[iquad];
//                             area[face_no / 2] += JxW[iquad];
//                         }
//                     } else { // i.e. neighbor is coarser than cell
//                         std::pair<unsigned int, unsigned int> neighbor_face_subface = cell->neighbor_of_coarser_neighbor(face_no);
//                         Assert(neighbor_face_subface.first < cell->n_faces(), dealii::ExcInternalError());
//                         Assert(neighbor_face_subface.second < neighbor->face(neighbor_face_subface.first) ->number_of_children(), dealii::ExcInternalError());
//                         Assert(neighbor->neighbor_child_on_subface( neighbor_face_subface.first, neighbor_face_subface.second) == cell, dealii::ExcInternalError());
//
//                         const int i_fele_n = neighbor->active_fe_index(), i_quad_n = i_fele_n, i_mapp_n = 0;
//
//                         fe_values_collection_face_int.reinit(cell, face_no, i_fele, i_quad, i_mapp);
//                         fe_values_collection_subface.reinit(neighbor, neighbor_face_subface.first, neighbor_face_subface.second, i_fele_n, i_quad_n, i_mapp_n);
//
//                         const dealii::FEFaceValues<dim,dim>       &fe_values_face_int = fe_values_collection_face_int.get_present_fe_values();
//                         const dealii::FESubfaceValues<dim,dim>    &fe_values_face_ext = fe_values_collection_subface.get_present_fe_values();
//
//                         std::vector<dealii::Vector<double>> u(fe_values_face_int.n_quadrature_points);
//                         std::vector<dealii::Vector<double>> u_neighbor(fe_values_face_int.n_quadrature_points);
//                         std::fill(u.begin(), u.end(), dealii::Vector<double>(nstate));
//                         std::fill(u_neighbor.begin(), u_neighbor.end(), dealii::Vector<double>(nstate));
//
//                         fe_values_face_int.get_function_values(solution, u);
//                         fe_values_face_ext.get_function_values(solution, u_neighbor);
//
//                         const std::vector<double> &JxW = fe_values_face_int.get_JxW_values();
//
//                         for (unsigned int iquad = 0; iquad < fe_values_face_int.n_quadrature_points; ++iquad) {
//                             u[iquad].add(-1.0, u_neighbor[iquad]);
//                             const double diff_u = (u[iquad]).l2_norm();
//                             jump[face_no / 2] += std::abs(diff_u) * JxW[iquad];
//                             area[face_no / 2] += JxW[iquad];
//                         }
//                     }
//                 }
//             }
//             std::array<double, dim> average_jumps;
//             double                  sum_of_average_jumps = 0.;
//             for (unsigned int i = 0; i < dim; ++i) {
//                 average_jumps[i] = jump(i) / area(i);
//                 sum_of_average_jumps += average_jumps[i];
//             }
//
//             const double anisotropic_threshold_ratio = 3.0;
//             for (unsigned int i = 0; i < dim; ++i) {
//                 if (average_jumps[i] > anisotropic_threshold_ratio * (sum_of_average_jumps - average_jumps[i])) {
//                     cell->set_refine_flag(dealii::RefinementCase<dim>::cut_axis(i));
//                 }
//             }
//         }
//     }
// }

template class DGBase <PHILIP_DIM, double, dealii::Triangulation<PHILIP_DIM>>;
template class DGBase <PHILIP_DIM, double, dealii::parallel::shared::Triangulation<PHILIP_DIM>>;
template class DGBaseState <PHILIP_DIM, 1, double, dealii::Triangulation<PHILIP_DIM>>;
template class DGBaseState <PHILIP_DIM, 1, double, dealii::parallel::shared::Triangulation<PHILIP_DIM>>;
template class DGBaseState <PHILIP_DIM, 2, double, dealii::Triangulation<PHILIP_DIM>>;
template class DGBaseState <PHILIP_DIM, 2, double, dealii::parallel::shared::Triangulation<PHILIP_DIM>>;
template class DGBaseState <PHILIP_DIM, 3, double, dealii::Triangulation<PHILIP_DIM>>;
template class DGBaseState <PHILIP_DIM, 3, double, dealii::parallel::shared::Triangulation<PHILIP_DIM>>;
template class DGBaseState <PHILIP_DIM, 4, double, dealii::Triangulation<PHILIP_DIM>>;
template class DGBaseState <PHILIP_DIM, 4, double, dealii::parallel::shared::Triangulation<PHILIP_DIM>>;
template class DGBaseState <PHILIP_DIM, 5, double, dealii::Triangulation<PHILIP_DIM>>;
template class DGBaseState <PHILIP_DIM, 5, double, dealii::parallel::shared::Triangulation<PHILIP_DIM>>;
#if PHILIP_DIM!=1
template class DGBase <PHILIP_DIM, double, dealii::parallel::distributed::Triangulation<PHILIP_DIM>>;
template class DGBaseState <PHILIP_DIM, 1, double, dealii::parallel::distributed::Triangulation<PHILIP_DIM>>;
template class DGBaseState <PHILIP_DIM, 2, double, dealii::parallel::distributed::Triangulation<PHILIP_DIM>>;
template class DGBaseState <PHILIP_DIM, 3, double, dealii::parallel::distributed::Triangulation<PHILIP_DIM>>;
template class DGBaseState <PHILIP_DIM, 4, double, dealii::parallel::distributed::Triangulation<PHILIP_DIM>>;
template class DGBaseState <PHILIP_DIM, 5, double, dealii::parallel::distributed::Triangulation<PHILIP_DIM>>;
#endif

template double DGBase<PHILIP_DIM,double,dealii::Triangulation<PHILIP_DIM>>::discontinuity_sensor<double>(const dealii::Quadrature<PHILIP_DIM> &volume_quadrature, const std::vector< double > &soln_coeff_high, const dealii::FiniteElement<PHILIP_DIM,PHILIP_DIM> &fe_high, const std::vector<double>  &jac_det);
template FadType DGBase<PHILIP_DIM,double,dealii::Triangulation<PHILIP_DIM>>::discontinuity_sensor<FadType>(const dealii::Quadrature<PHILIP_DIM> &volume_quadrature, const std::vector< FadType > &soln_coeff_high, const dealii::FiniteElement<PHILIP_DIM,PHILIP_DIM> &fe_high, const std::vector<FadType>  &jac_det);
template RadType DGBase<PHILIP_DIM,double,dealii::Triangulation<PHILIP_DIM>>::discontinuity_sensor<RadType>(const dealii::Quadrature<PHILIP_DIM> &volume_quadrature, const std::vector< RadType > &soln_coeff_high, const dealii::FiniteElement<PHILIP_DIM,PHILIP_DIM> &fe_high, const std::vector<RadType>  &jac_det);
template FadFadType DGBase<PHILIP_DIM,double,dealii::Triangulation<PHILIP_DIM>>::discontinuity_sensor<FadFadType>(const dealii::Quadrature<PHILIP_DIM> &volume_quadrature, const std::vector< FadFadType > &soln_coeff_high, const dealii::FiniteElement<PHILIP_DIM,PHILIP_DIM> &fe_high, const std::vector<FadFadType>  &jac_det);
template RadFadType DGBase<PHILIP_DIM,double,dealii::Triangulation<PHILIP_DIM>>::discontinuity_sensor<RadFadType>(const dealii::Quadrature<PHILIP_DIM> &volume_quadrature, const std::vector< RadFadType > &soln_coeff_high, const dealii::FiniteElement<PHILIP_DIM,PHILIP_DIM> &fe_high, const std::vector<RadFadType>  &jac_det);


template double DGBase<PHILIP_DIM,double,dealii::parallel::distributed::Triangulation<PHILIP_DIM>>::discontinuity_sensor<double>(const dealii::Quadrature<PHILIP_DIM> &volume_quadrature, const std::vector< double > &soln_coeff_high, const dealii::FiniteElement<PHILIP_DIM,PHILIP_DIM> &fe_high, const std::vector<double>  &jac_det);
template FadType DGBase<PHILIP_DIM,double,dealii::parallel::distributed::Triangulation<PHILIP_DIM>>::discontinuity_sensor<FadType>(const dealii::Quadrature<PHILIP_DIM> &volume_quadrature, const std::vector< FadType > &soln_coeff_high, const dealii::FiniteElement<PHILIP_DIM,PHILIP_DIM> &fe_high, const std::vector<FadType>  &jac_det);
template RadType DGBase<PHILIP_DIM,double,dealii::parallel::distributed::Triangulation<PHILIP_DIM>>::discontinuity_sensor<RadType>(const dealii::Quadrature<PHILIP_DIM> &volume_quadrature, const std::vector< RadType > &soln_coeff_high, const dealii::FiniteElement<PHILIP_DIM,PHILIP_DIM> &fe_high, const std::vector<RadType>  &jac_det);
template FadFadType DGBase<PHILIP_DIM,double,dealii::parallel::distributed::Triangulation<PHILIP_DIM>>::discontinuity_sensor<FadFadType>(const dealii::Quadrature<PHILIP_DIM> &volume_quadrature, const std::vector< FadFadType > &soln_coeff_high, const dealii::FiniteElement<PHILIP_DIM,PHILIP_DIM> &fe_high, const std::vector<FadFadType>  &jac_det);
template RadFadType DGBase<PHILIP_DIM,double,dealii::parallel::distributed::Triangulation<PHILIP_DIM>>::discontinuity_sensor<RadFadType>(const dealii::Quadrature<PHILIP_DIM> &volume_quadrature, const std::vector< RadFadType > &soln_coeff_high, const dealii::FiniteElement<PHILIP_DIM,PHILIP_DIM> &fe_high, const std::vector<RadFadType>  &jac_det);


template double DGBase<PHILIP_DIM,double,dealii::parallel::shared::Triangulation<PHILIP_DIM>>::discontinuity_sensor<double>(const dealii::Quadrature<PHILIP_DIM> &volume_quadrature, const std::vector< double > &soln_coeff_high, const dealii::FiniteElement<PHILIP_DIM,PHILIP_DIM> &fe_high, const std::vector<double>  &jac_det);
template FadType DGBase<PHILIP_DIM,double,dealii::parallel::shared::Triangulation<PHILIP_DIM>>::discontinuity_sensor<FadType>(const dealii::Quadrature<PHILIP_DIM> &volume_quadrature, const std::vector< FadType > &soln_coeff_high, const dealii::FiniteElement<PHILIP_DIM,PHILIP_DIM> &fe_high, const std::vector<FadType>  &jac_det);
template RadType DGBase<PHILIP_DIM,double,dealii::parallel::shared::Triangulation<PHILIP_DIM>>::discontinuity_sensor<RadType>(const dealii::Quadrature<PHILIP_DIM> &volume_quadrature, const std::vector< RadType > &soln_coeff_high, const dealii::FiniteElement<PHILIP_DIM,PHILIP_DIM> &fe_high, const std::vector<RadType>  &jac_det);
template FadFadType DGBase<PHILIP_DIM,double,dealii::parallel::shared::Triangulation<PHILIP_DIM>>::discontinuity_sensor<FadFadType>(const dealii::Quadrature<PHILIP_DIM> &volume_quadrature, const std::vector< FadFadType > &soln_coeff_high, const dealii::FiniteElement<PHILIP_DIM,PHILIP_DIM> &fe_high, const std::vector<FadFadType>  &jac_det);
template RadFadType DGBase<PHILIP_DIM,double,dealii::parallel::shared::Triangulation<PHILIP_DIM>>::discontinuity_sensor<RadFadType>(const dealii::Quadrature<PHILIP_DIM> &volume_quadrature, const std::vector< RadFadType > &soln_coeff_high, const dealii::FiniteElement<PHILIP_DIM,PHILIP_DIM> &fe_high, const std::vector<RadFadType>  &jac_det);

} // PHiLiP namespace<|MERGE_RESOLUTION|>--- conflicted
+++ resolved
@@ -679,14 +679,9 @@
     OPERATOR::basis_functions<dim,2*dim> &soln_basis_ext,
     OPERATOR::basis_functions<dim,2*dim> &flux_basis_int,
     OPERATOR::basis_functions<dim,2*dim> &flux_basis_ext,
-<<<<<<< HEAD
-    OPERATOR::mapping_shape_functions<dim,2*dim> &mapping_basis,
-    const bool compute_Auxiliary_RHS,
-=======
     OPERATOR::local_basis_stiffness<dim,2*dim> &flux_basis_stiffness,
     OPERATOR::mapping_shape_functions<dim,2*dim> &mapping_basis,
     const bool compute_auxiliary_right_hand_side,
->>>>>>> ee3bdb4a
     dealii::LinearAlgebra::distributed::Vector<double> &rhs,
     std::array<dealii::LinearAlgebra::distributed::Vector<double>,dim> &rhs_aux)
 {
@@ -744,13 +739,8 @@
        && (this->all_parameters->ode_solver_param.ode_solver_type
                     == Parameters::ODESolverParam::ODESolverEnum::implicit_solver))
     {
-<<<<<<< HEAD
-        pcout<<"ERROR: Implicit does not currently work for strong form."<<std::endl;
-        exit(1);
-=======
         pcout<<"ERROR: Implicit does not currently work for strong form. Aborting..."<<std::endl;
         std::abort();
->>>>>>> ee3bdb4a
     }
 
 
@@ -763,10 +753,7 @@
         grid_degree,
         soln_basis_int,
         flux_basis_int,
-<<<<<<< HEAD
-=======
         flux_basis_stiffness,
->>>>>>> ee3bdb4a
         metric_oper_int,
         mapping_basis,
         mapping_support_points,
@@ -775,11 +762,7 @@
         current_fe_ref,
         current_cell_rhs,
         current_cell_rhs_aux,
-<<<<<<< HEAD
-        compute_Auxiliary_RHS,
-=======
         compute_auxiliary_right_hand_side,
->>>>>>> ee3bdb4a
         compute_dRdW, compute_dRdX, compute_d2R);
 
     (void) fe_values_collection_face_int;
@@ -808,10 +791,7 @@
                 grid_degree,
                 soln_basis_int,
                 flux_basis_int,
-<<<<<<< HEAD
-=======
                 flux_basis_stiffness,
->>>>>>> ee3bdb4a
                 metric_oper_int,
                 mapping_basis,
                 mapping_support_points,
@@ -819,11 +799,7 @@
                 current_fe_ref,
                 current_cell_rhs,
                 current_cell_rhs_aux,
-<<<<<<< HEAD
-                compute_Auxiliary_RHS,
-=======
                 compute_auxiliary_right_hand_side,
->>>>>>> ee3bdb4a
                 compute_dRdW, compute_dRdX, compute_d2R);
 
         }
@@ -886,10 +862,7 @@
                     soln_basis_ext,
                     flux_basis_int,
                     flux_basis_ext,
-<<<<<<< HEAD
-=======
                     flux_basis_stiffness,
->>>>>>> ee3bdb4a
                     metric_oper_int,
                     metric_oper_ext,
                     mapping_basis,
@@ -901,11 +874,7 @@
                     current_cell_rhs_aux,
                     rhs,
                     rhs_aux,
-<<<<<<< HEAD
-                    compute_Auxiliary_RHS,
-=======
                     compute_auxiliary_right_hand_side,
->>>>>>> ee3bdb4a
                     compute_dRdW, compute_dRdX, compute_d2R);
             }
         }
@@ -983,10 +952,7 @@
                 soln_basis_ext,
                 flux_basis_int,
                 flux_basis_ext,
-<<<<<<< HEAD
-=======
                 flux_basis_stiffness,
->>>>>>> ee3bdb4a
                 metric_oper_int,
                 metric_oper_ext,
                 mapping_basis,
@@ -998,11 +964,7 @@
                 current_cell_rhs_aux,
                 rhs,
                 rhs_aux,
-<<<<<<< HEAD
-                compute_Auxiliary_RHS,
-=======
                 compute_auxiliary_right_hand_side,
->>>>>>> ee3bdb4a
                 compute_dRdW, compute_dRdX, compute_d2R);
         }
         // CASE 5: NEIGHBOR CELL HAS SAME COARSENESS
@@ -1066,10 +1028,7 @@
                 soln_basis_ext,
                 flux_basis_int,
                 flux_basis_ext,
-<<<<<<< HEAD
-=======
                 flux_basis_stiffness,
->>>>>>> ee3bdb4a
                 metric_oper_int,
                 metric_oper_ext,
                 mapping_basis,
@@ -1081,11 +1040,7 @@
                 current_cell_rhs_aux,
                 rhs,
                 rhs_aux,
-<<<<<<< HEAD
-                compute_Auxiliary_RHS,
-=======
                 compute_auxiliary_right_hand_side,
->>>>>>> ee3bdb4a
                 compute_dRdW, compute_dRdX, compute_d2R);
         } 
         else {
@@ -1094,11 +1049,7 @@
         }
     } // end of face loop
 
-<<<<<<< HEAD
-    if(compute_Auxiliary_RHS) {
-=======
     if(compute_auxiliary_right_hand_side) {
->>>>>>> ee3bdb4a
         // Add local contribution from current cell to global vector
         for (unsigned int i=0; i<n_dofs_curr_cell; ++i) {
             for(int idim=0; idim<dim; idim++){
@@ -1313,10 +1264,7 @@
     OPERATOR::basis_functions<dim,2*dim> &soln_basis_ext,
     OPERATOR::basis_functions<dim,2*dim> &flux_basis_int,
     OPERATOR::basis_functions<dim,2*dim> &flux_basis_ext,
-<<<<<<< HEAD
-=======
     OPERATOR::local_basis_stiffness<dim,2*dim> &flux_basis_stiffness,
->>>>>>> ee3bdb4a
     OPERATOR::mapping_shape_functions<dim,2*dim> &mapping_basis)
 {
     soln_basis_int.build_1D_volume_operator(oneD_fe_collection_1state[poly_degree_int], oneD_quadrature_collection[poly_degree_int]);
@@ -1339,12 +1287,9 @@
     flux_basis_ext.build_1D_surface_operator(oneD_fe_collection_flux[poly_degree_ext], oneD_face_quadrature);
     flux_basis_ext.build_1D_surface_gradient_operator(oneD_fe_collection_flux[poly_degree_ext], oneD_face_quadrature);
 
-<<<<<<< HEAD
-=======
     //flux basis stiffness operator for skew-symmetric form
     flux_basis_stiffness.build_1D_volume_operator(oneD_fe_collection_flux[poly_degree_int], oneD_quadrature_collection[poly_degree_int]);
 
->>>>>>> ee3bdb4a
     //We only need to compute the most recent mapping basis since we compute interior before looping faces
     mapping_basis.build_1D_shape_functions_at_grid_nodes(high_order_grid->oneD_fe_system, high_order_grid->oneD_grid_nodes);
     mapping_basis.build_1D_shape_functions_at_flux_nodes(high_order_grid->oneD_fe_system, oneD_quadrature_collection[poly_degree_ext], oneD_face_quadrature);
@@ -1478,16 +1423,6 @@
     dealii::hp::FEValues<dim,dim>        fe_values_collection_volume_lagrange (mapping_collection, fe_collection_lagrange, volume_quadrature_collection, this->volume_update_flags);
 
     const unsigned int init_grid_degree = high_order_grid->fe_system.tensor_degree();
-<<<<<<< HEAD
-    OPERATOR::basis_functions<dim,2*dim> soln_basis_int(nstate, max_degree, init_grid_degree); 
-    OPERATOR::basis_functions<dim,2*dim> soln_basis_ext(nstate, max_degree, init_grid_degree); 
-    OPERATOR::basis_functions<dim,2*dim> flux_basis_int(nstate, max_degree, init_grid_degree); 
-    OPERATOR::basis_functions<dim,2*dim> flux_basis_ext(nstate, max_degree, init_grid_degree); 
-    OPERATOR::mapping_shape_functions<dim,2*dim> mapping_basis(nstate, max_degree, init_grid_degree);
-
-    reinit_operators_for_cell_residual_loop(
-        max_degree, max_degree, init_grid_degree, soln_basis_int, soln_basis_ext, flux_basis_int, flux_basis_ext, mapping_basis);
-=======
     OPERATOR::basis_functions<dim,2*dim> soln_basis_int(1, max_degree, init_grid_degree); 
     OPERATOR::basis_functions<dim,2*dim> soln_basis_ext(1, max_degree, init_grid_degree); 
     OPERATOR::basis_functions<dim,2*dim> flux_basis_int(1, max_degree, init_grid_degree); 
@@ -1497,7 +1432,6 @@
 
     reinit_operators_for_cell_residual_loop(
         max_degree, max_degree, init_grid_degree, soln_basis_int, soln_basis_ext, flux_basis_int, flux_basis_ext, flux_basis_stiffness, mapping_basis);
->>>>>>> ee3bdb4a
 
     solution.update_ghost_values();
 
@@ -1543,18 +1477,11 @@
                 soln_basis_ext,
                 flux_basis_int,
                 flux_basis_ext,
-<<<<<<< HEAD
-                mapping_basis,
-                false,
-                right_hand_side,
-                auxiliary_RHS);
-=======
                 flux_basis_stiffness,
                 mapping_basis,
                 false,
                 right_hand_side,
                 auxiliary_right_hand_side);
->>>>>>> ee3bdb4a
         } // end of cell loop
     } catch(...) {
         assembly_error = 1;
@@ -2117,12 +2044,8 @@
 
     const dealii::Mapping<dim> &mapping = (*(high_order_grid->mapping_fe_field));
     const unsigned int grid_degree = high_order_grid->max_degree;
-<<<<<<< HEAD
-    const int n_subdivisions = std::max(grid_degree,get_max_fe_degree());
-=======
     // If higher-order vtk output is not enabled, passing 0 will be interpreted as DataOutInterface::default_subdivisions
     const int n_subdivisions = (enable_higher_order_vtk_output) ? std::max(grid_degree,get_max_fe_degree()) : 0;
->>>>>>> ee3bdb4a
     data_out.build_patches(mapping, n_subdivisions, curved);
     const bool write_higher_order_cells = (n_subdivisions>1) ? true : false;
     dealii::DataOutBase::VtkFlags vtkflags(current_time,cycle,true,dealii::DataOutBase::VtkFlags::ZlibCompressionLevel::best_compression,write_higher_order_cells);
@@ -2155,8 +2078,6 @@
 }
 
 template <int dim, typename real, typename MeshType>
-<<<<<<< HEAD
-=======
 void DGBase<dim,real,MeshType>::allocate_auxiliary_equation()
 {
     for (int idim=0; idim<dim; idim++) {
@@ -2169,7 +2090,6 @@
 }
 
 template <int dim, typename real, typename MeshType>
->>>>>>> ee3bdb4a
 void DGBase<dim,real,MeshType>::allocate_system (
     const bool compute_dRdW, const bool compute_dRdX, const bool compute_d2R)
 {
@@ -2445,11 +2365,7 @@
             }
         }
     }
-<<<<<<< HEAD
-    //Initialize gloabl matrices to 0.
-=======
     // Initialize global matrices to 0.
->>>>>>> ee3bdb4a
     dealii::SparsityTools::distribute_sparsity_pattern(dsp, dof_handler.locally_owned_dofs(), mpi_communicator, locally_owned_dofs);
     mass_sparsity_pattern.copy_from(dsp);
     if (do_inverse_mass_matrix) {
@@ -2525,14 +2441,6 @@
         for(int idim=0; idim<dim; idim++){
             mapping_support_points[idim].resize(n_metric_dofs/dim);
         }
-<<<<<<< HEAD
-        for (unsigned int igrid_node = 0; igrid_node< n_metric_dofs/dim; ++igrid_node) {
-            for (unsigned int idof = 0; idof< n_metric_dofs; ++idof) {
-                const real val = (high_order_grid->volume_nodes[metric_dof_indices[idof]]);
-                const unsigned int istate = fe_metric.system_to_component_index(idof).first; 
-                mapping_support_points[istate][igrid_node] += val * fe_metric.shape_value_component(idof,high_order_grid->dim_grid_nodes.point(igrid_node),istate); 
-            }
-=======
         const std::vector<unsigned int > &index_renumbering = dealii::FETools::hierarchic_to_lexicographic_numbering<dim>(curr_grid_degree);
         for (unsigned int idof = 0; idof< n_metric_dofs; ++idof) {
             const real val = (high_order_grid->volume_nodes[metric_dof_indices[idof]]);
@@ -2540,7 +2448,6 @@
             const unsigned int ishape = fe_metric.system_to_component_index(idof).second; 
             const unsigned int igrid_node = index_renumbering[ishape];
             mapping_support_points[istate][igrid_node] = val; 
->>>>>>> ee3bdb4a
         }
 
         //get determinant of Jacobian
@@ -2899,14 +2806,6 @@
         for(int idim=0; idim<dim; idim++){
             mapping_support_points[idim].resize(n_metric_dofs/dim);
         }
-<<<<<<< HEAD
-        for (unsigned int igrid_node = 0; igrid_node< n_metric_dofs/dim; ++igrid_node) {
-            for (unsigned int idof = 0; idof< n_metric_dofs; ++idof) {
-                const real val = (high_order_grid->volume_nodes[metric_dof_indices[idof]]);
-                const unsigned int istate = fe_metric.system_to_component_index(idof).first; 
-                mapping_support_points[istate][igrid_node] += val * fe_metric.shape_value_component(idof,high_order_grid->dim_grid_nodes.point(igrid_node),istate); 
-            }
-=======
         const std::vector<unsigned int > &index_renumbering = dealii::FETools::hierarchic_to_lexicographic_numbering<dim>(grid_degree);
         for (unsigned int idof = 0; idof< n_metric_dofs; ++idof) {
             const real val = (high_order_grid->volume_nodes[metric_dof_indices[idof]]);
@@ -2914,7 +2813,6 @@
             const unsigned int ishape = fe_metric.system_to_component_index(idof).second; 
             const unsigned int igrid_node = index_renumbering[ishape];
             mapping_support_points[istate][igrid_node] = val; 
->>>>>>> ee3bdb4a
         }
         //get determinant of Jacobian
         const unsigned int n_quad_pts = volume_quadrature_collection[poly_degree].size();
@@ -3019,15 +2917,6 @@
         if(grid_degree>1 || !Cartesian_first_element){
             projection_oper.build_1D_volume_operator(oneD_fe_collection_1state[max_degree], oneD_quadrature_collection[max_degree]);
         }
-<<<<<<< HEAD
-    }
-    else{
-        mass.build_1D_volume_operator(oneD_fe_collection_1state[max_degree], oneD_quadrature_collection[max_degree]);
-        if(grid_degree>1 || !Cartesian_first_element){
-            projection_oper.build_1D_volume_operator(oneD_fe_collection_1state[max_degree], oneD_quadrature_collection[max_degree]);
-        }
-=======
->>>>>>> ee3bdb4a
     }
     else{
         mass.build_1D_volume_operator(oneD_fe_collection_1state[max_degree], oneD_quadrature_collection[max_degree]);
@@ -3065,38 +2954,6 @@
                 }
         }
 
-<<<<<<< HEAD
-    for (auto soln_cell = dof_handler.begin_active(); soln_cell != dof_handler.end(); ++soln_cell, ++metric_cell) {
-        if (!soln_cell->is_locally_owned()) continue;
-
-        const unsigned int poly_degree = soln_cell->active_fe_index();
-        const unsigned int n_dofs_cell = fe_collection[poly_degree].n_dofs_per_cell();
-        std::vector<dealii::types::global_dof_index> current_dofs_indices;
-        current_dofs_indices.resize(n_dofs_cell);
-        soln_cell->get_dof_indices (current_dofs_indices);
-
-        const bool Cartesian_element = (soln_cell->manifold_id() == dealii::numbers::flat_manifold_id) ? true : false;
-
-        //if poly degree changed for this cell, rinitialize
-        if((poly_degree != mass.current_degree && (grid_degree == 1 || Cartesian_element) && !use_auxiliary_eq) || 
-            (poly_degree != projection_oper.current_degree && (grid_degree > 1 || !Cartesian_element) && !use_auxiliary_eq)){
-                mapping_basis.build_1D_shape_functions_at_volume_flux_nodes(high_order_grid->oneD_fe_system, oneD_quadrature_collection[poly_degree]);
-                if(use_auxiliary_eq){
-                    mass_aux.build_1D_volume_operator(oneD_fe_collection_1state[poly_degree], oneD_quadrature_collection[poly_degree]);
-                    if(grid_degree>1 || !Cartesian_element){
-                        projection_oper.build_1D_volume_operator(oneD_fe_collection_1state[poly_degree], oneD_quadrature_collection[poly_degree]);
-                    }
-                }
-                else{
-                    mass.build_1D_volume_operator(oneD_fe_collection_1state[poly_degree], oneD_quadrature_collection[poly_degree]);
-                    if(grid_degree>1 || !Cartesian_element){
-                        projection_oper.build_1D_volume_operator(oneD_fe_collection_1state[poly_degree], oneD_quadrature_collection[poly_degree]);
-                    }
-                }
-        }
-
-=======
->>>>>>> ee3bdb4a
         //get mapping support points and determinant of Jacobian
         //setup metric cell
         std::vector<dealii::types::global_dof_index> metric_dof_indices(n_metric_dofs);
@@ -3106,14 +2963,6 @@
         for(int idim=0; idim<dim; idim++){
             mapping_support_points[idim].resize(n_metric_dofs/dim);
         }
-<<<<<<< HEAD
-        for (unsigned int igrid_node = 0; igrid_node< n_metric_dofs/dim; ++igrid_node) {
-            for (unsigned int idof = 0; idof< n_metric_dofs; ++idof) {
-                const real val = (high_order_grid->volume_nodes[metric_dof_indices[idof]]);
-                const unsigned int istate = fe_metric.system_to_component_index(idof).first; 
-                mapping_support_points[istate][igrid_node] += val * fe_metric.shape_value_component(idof,high_order_grid->dim_grid_nodes.point(igrid_node),istate); 
-            }
-=======
         const std::vector<unsigned int > &index_renumbering = dealii::FETools::hierarchic_to_lexicographic_numbering<dim>(grid_degree);
         for (unsigned int idof = 0; idof< n_metric_dofs; ++idof) {
             const real val = (high_order_grid->volume_nodes[metric_dof_indices[idof]]);
@@ -3121,7 +2970,6 @@
             const unsigned int ishape = fe_metric.system_to_component_index(idof).second; 
             const unsigned int igrid_node = index_renumbering[ishape];
             mapping_support_points[istate][igrid_node] = val; 
->>>>>>> ee3bdb4a
         }
         //get determinant of Jacobian
         const unsigned int n_quad_pts = volume_quadrature_collection[poly_degree].size();
@@ -3176,21 +3024,6 @@
                 }
                 else{
                     const std::vector<double> &quad_weights = volume_quadrature_collection[poly_degree].get_weights();
-<<<<<<< HEAD
-                    dealii::FullMatrix<double> proj_mass(n_quad_pts_1D, n_dofs_1D);
-                    projection_oper.oneD_vol_operator.Tmmult(proj_mass, mass.oneD_vol_operator);
-                     
-                    std::vector<real> projection_of_input(n_quad_pts);
-                    projection_oper.matrix_vector_mult_1D(local_input_vector, projection_of_input,
-                                                          proj_mass);
-                    std::vector<real> JxW(n_quad_pts);
-                    for(unsigned int iquad=0; iquad<n_quad_pts; iquad++){
-                        JxW[iquad] = (metric_oper.det_Jac_vol[iquad] / quad_weights[iquad]);
-                    }
-                    projection_oper.inner_product_1D(projection_of_input, JxW,
-                                                     local_output_vector,
-                                                     proj_mass);
-=======
 
                     std::vector<real> proj_mass(n_shape_fns);
                     mass.matrix_vector_mult_1D(local_input_vector, proj_mass,
@@ -3212,7 +3045,6 @@
                                           local_output_vector,
                                           mass.oneD_vol_operator);
 
->>>>>>> ee3bdb4a
                 }
             }
              
