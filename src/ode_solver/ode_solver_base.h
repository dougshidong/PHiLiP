--- conflicted
+++ resolved
@@ -38,11 +38,7 @@
         const std::shared_ptr <dealii::TableHandler> data_table) const;
 
     /// Evaluate steady state solution.
-<<<<<<< HEAD
-    int steady_state (const bool output_solution_files = true);
-=======
-    virtual int steady_state ();
->>>>>>> 0056e059
+    virtual int steady_state (const bool output_solution_files = true);
 
     /// Ramps up the solution from p0 all the way up to the given global_final_poly_degree.
     /** This first interpolates the current solution to the P0 space as an initial solution.
