set(TEST_OUTPUT_DIR ${CMAKE_CURRENT_BINARY_DIR})
configure_file(1D_burgers_limiter.prm 1D_burgers_limiter.prm COPYONLY)
add_test(
  NAME 1D_Burgers_Limiter_Test
  COMMAND mpirun -n 1 ${EXECUTABLE_OUTPUT_PATH}/PHiLiP_1D -i ${CMAKE_CURRENT_BINARY_DIR}/1D_burgers_limiter.prm
  WORKING_DIRECTORY ${TEST_OUTPUT_DIR}
)
set_tests_labels(1D_Burgers_Limiter_Test    BURGERS_LIMITER
                                            1D
                                            SERIAL
                                            BURGERS_INVISCID
                                            RUNGE-KUTTA
                                            STRONG
                                            COLLOCATED
                                            QUICK
                                            INTEGRATION_TEST)

#configure_file(1D_burgers_limiter_OOA.prm 1D_burgers_limiter_OOA.prm COPYONLY)
#add_test(
#  NAME 1D_Burgers_Limiter_OOA_Test
#  COMMAND mpirun -n 1 ${EXECUTABLE_OUTPUT_PATH}/PHiLiP_1D -i ${CMAKE_CURRENT_BINARY_DIR}/1D_burgers_limiter_OOA.prm
#  WORKING_DIRECTORY ${TEST_OUTPUT_DIR}
#)
#set_tests_labels(1D_Burgers_Limiter_OOA_Test    BURGERS_LIMITER
#                                            1D
#                                            SERIAL
#                                            BURGERS_INVISCID
#                                            RUNGE-KUTTA
#                                            STRONG
#                                            COLLOCATED
#                                            CONVERGENCE
#                                            LONG
#                                            INTEGRATION_TEST)

#configure_file(1D_burgers_limiter_OOA_NSFR.prm 1D_burgers_limiter_OOA_NSFR.prm COPYONLY)
#add_test(
#  NAME 1D_Burgers_Limiter_OOA_NSFR_Test
#  COMMAND mpirun -n 1 ${EXECUTABLE_OUTPUT_PATH}/PHiLiP_1D -i ${CMAKE_CURRENT_BINARY_DIR}/1D_burgers_limiter_OOA_NSFR.prm
#  WORKING_DIRECTORY ${TEST_OUTPUT_DIR}
#)
#set_tests_labels(1D_Burgers_Limiter_OOA_NSFR_Test    BURGERS_LIMITER
#                                            1D
#                                            SERIAL
#                                            BURGERS_INVISCID
#                                            RUNGE-KUTTA
#                                            STRONG-SPLIT
#                                            COLLOCATED
#                                            CONVERGENCE
#                                            LONG
#                                            INTEGRATION_TEST)

configure_file(2D_burgers_limiter.prm 2D_burgers_limiter.prm COPYONLY)
add_test(
   NAME 2D_Burgers_Limiter_Test
   COMMAND mpirun -np 1 ${EXECUTABLE_OUTPUT_PATH}/PHiLiP_2D -i ${CMAKE_CURRENT_BINARY_DIR}/2D_burgers_limiter.prm
   WORKING_DIRECTORY ${TEST_OUTPUT_DIR}
)
set_tests_labels(2D_Burgers_Limiter_Test    BURGERS_LIMITER
                                            2D
                                            SERIAL
                                            BURGERS_INVISCID
                                            RUNGE-KUTTA
                                            STRONG
                                            COLLOCATED
                                            QUICK
                                            INTEGRATION_TEST)

<<<<<<< HEAD
configure_file(2D_burgers_limiter_OOA.prm 2D_burgers_limiter_OOA.prm COPYONLY)
add_test(
  NAME 2D_Burgers_Limiter_OOA_Test
  COMMAND mpirun -n 1 ${EXECUTABLE_OUTPUT_PATH}/PHiLiP_2D -i ${CMAKE_CURRENT_BINARY_DIR}/2D_burgers_limiter_OOA.prm
  WORKING_DIRECTORY ${TEST_OUTPUT_DIR}
)

configure_file(2D_burgers_limiter_OOA_NSFR.prm 2D_burgers_limiter_OOA_NSFR.prm COPYONLY)
add_test(
  NAME 2D_Burgers_Limiter_OOA_NSFR_Test
  COMMAND mpirun -n 1 ${EXECUTABLE_OUTPUT_PATH}/PHiLiP_2D -i ${CMAKE_CURRENT_BINARY_DIR}/2D_burgers_limiter_OOA_NSFR.prm
  WORKING_DIRECTORY ${TEST_OUTPUT_DIR}
)
=======
#configure_file(2D_burgers_limiter_OOA.prm 2D_burgers_limiter_OOA.prm COPYONLY)
#add_test(
#  NAME 2D_Burgers_Limiter_OOA_Test
#  COMMAND mpirun -n 4 ${EXECUTABLE_OUTPUT_PATH}/PHiLiP_2D -i ${CMAKE_CURRENT_BINARY_DIR}/2D_burgers_limiter_OOA.prm
#  WORKING_DIRECTORY ${TEST_OUTPUT_DIR}
#)
#set_tests_labels(2D_Burgers_Limiter_OOA_Test    BURGERS_LIMITER
#                                            2D
#                                            PARALLEL
#                                            BURGERS_INVISCID
#                                            RUNGE-KUTTA
#                                            STRONG
#                                            COLLOCATED
#                                            CONVERGENCE
#                                            LONG
#                                            INTEGRATION_TEST)

#configure_file(2D_burgers_limiter_OOA_NSFR.prm 2D_burgers_limiter_OOA_NSFR.prm COPYONLY)
#add_test(
#  NAME 2D_Burgers_Limiter_OOA_NSFR_Test
#  COMMAND mpirun -n 4 ${EXECUTABLE_OUTPUT_PATH}/PHiLiP_2D -i ${CMAKE_CURRENT_BINARY_DIR}/2D_burgers_limiter_OOA_NSFR.prm
#  WORKING_DIRECTORY ${TEST_OUTPUT_DIR}
#)
#set_tests_labels(2D_Burgers_Limiter_OOA_NSFR_Test    BURGERS_LIMITER
#                                            2D
#                                            PARALLEL
#                                            BURGERS_INVISCID
#                                            RUNGE-KUTTA
#                                            STRONG-SPLIT
#                                            COLLOCATED
#                                            CONVERGENCE
#                                            LONG
#                                            INTEGRATION_TEST)
>>>>>>> e11a9e7c
<|MERGE_RESOLUTION|>--- conflicted
+++ resolved
@@ -12,6 +12,7 @@
                                             RUNGE-KUTTA
                                             STRONG
                                             COLLOCATED
+					    LIMITER
                                             QUICK
                                             INTEGRATION_TEST)
 
@@ -28,6 +29,7 @@
 #                                            RUNGE-KUTTA
 #                                            STRONG
 #                                            COLLOCATED
+#					     LIMITER
 #                                            CONVERGENCE
 #                                            LONG
 #                                            INTEGRATION_TEST)
@@ -45,6 +47,7 @@
 #                                            RUNGE-KUTTA
 #                                            STRONG-SPLIT
 #                                            COLLOCATED
+# 					     LIMITER
 #                                            CONVERGENCE
 #                                            LONG
 #                                            INTEGRATION_TEST)
@@ -62,24 +65,10 @@
                                             RUNGE-KUTTA
                                             STRONG
                                             COLLOCATED
+					    LIMITER
                                             QUICK
                                             INTEGRATION_TEST)
 
-<<<<<<< HEAD
-configure_file(2D_burgers_limiter_OOA.prm 2D_burgers_limiter_OOA.prm COPYONLY)
-add_test(
-  NAME 2D_Burgers_Limiter_OOA_Test
-  COMMAND mpirun -n 1 ${EXECUTABLE_OUTPUT_PATH}/PHiLiP_2D -i ${CMAKE_CURRENT_BINARY_DIR}/2D_burgers_limiter_OOA.prm
-  WORKING_DIRECTORY ${TEST_OUTPUT_DIR}
-)
-
-configure_file(2D_burgers_limiter_OOA_NSFR.prm 2D_burgers_limiter_OOA_NSFR.prm COPYONLY)
-add_test(
-  NAME 2D_Burgers_Limiter_OOA_NSFR_Test
-  COMMAND mpirun -n 1 ${EXECUTABLE_OUTPUT_PATH}/PHiLiP_2D -i ${CMAKE_CURRENT_BINARY_DIR}/2D_burgers_limiter_OOA_NSFR.prm
-  WORKING_DIRECTORY ${TEST_OUTPUT_DIR}
-)
-=======
 #configure_file(2D_burgers_limiter_OOA.prm 2D_burgers_limiter_OOA.prm COPYONLY)
 #add_test(
 #  NAME 2D_Burgers_Limiter_OOA_Test
@@ -93,8 +82,9 @@
 #                                            RUNGE-KUTTA
 #                                            STRONG
 #                                            COLLOCATED
+#					     LIMITER
 #                                            CONVERGENCE
-#                                            LONG
+#                                            EXTRA-LONG
 #                                            INTEGRATION_TEST)
 
 #configure_file(2D_burgers_limiter_OOA_NSFR.prm 2D_burgers_limiter_OOA_NSFR.prm COPYONLY)
@@ -110,7 +100,7 @@
 #                                            RUNGE-KUTTA
 #                                            STRONG-SPLIT
 #                                            COLLOCATED
+#   					     LIMITER
 #                                            CONVERGENCE
-#                                            LONG
-#                                            INTEGRATION_TEST)
->>>>>>> e11a9e7c
+#                                            EXTRA-LONG
+#                                            INTEGRATION_TEST)