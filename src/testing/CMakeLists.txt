
set(TESTS_SOURCE
    tests.cpp
    grid_study.cpp
    grid_refinement_study.cpp
    burgers_stability.cpp
    diffusion_exact_adjoint.cpp
    euler_gaussian_bump.cpp
    euler_gaussian_bump_enthalpy_check.cpp
    euler_naca0012.cpp
    euler_bump_optimization.cpp
    euler_naca0012_optimization.cpp
    shock_1d.cpp
#euler_gaussian_bump_adjoint.cpp
    euler_cylinder.cpp
    euler_cylinder_adjoint.cpp
    euler_vortex.cpp
    euler_entropy_waves.cpp
    advection_explicit_periodic.cpp
    euler_split_inviscid_taylor_green_vortex.cpp
    optimization_inverse_manufactured/optimization_inverse_manufactured.cpp
    reduced_order.cpp
    reduced_order_pod_adaptation.cpp
    fd_state_sensitivity_wrt_parameter.cpp
    dual_weighted_residual_mesh_adaptation.cpp
    taylor_green_vortex_energy_check.cpp
    taylor_green_vortex_restart_check.cpp
<<<<<<< HEAD
    flow_solver_cases/naca0012.cpp
    pod_adaptive_sampling.cpp
    adaptive_sampling_testing.cpp)
=======
    time_refinement_study.cpp)
>>>>>>> b3a1fab6

foreach(dim RANGE 1 3)
    # Output library
    string(CONCAT TestsLib Tests_${dim}D)
    add_library(${TestsLib} STATIC ${TESTS_SOURCE})
    # Replace occurences of PHILIP_DIM with 1, 2, or 3 in the code
    target_compile_definitions(${TestsLib} PRIVATE PHILIP_DIM=${dim})

    # Library dependency
    string(CONCAT GridsLib Grids_${dim}D)
    string(CONCAT NumericalFluxLib NumericalFlux_${dim}D)
    string(CONCAT PhysicsLib Physics_${dim}D)
    string(CONCAT DiscontinuousGalerkinLib DiscontinuousGalerkin_${dim}D)
    string(CONCAT FunctionalLib Functional_${dim}D)
    string(CONCAT ODESolverLib ODESolver_${dim}D)
    string(CONCAT OptimizationLib Optimization_${dim}D)
    string(CONCAT LinearSolverLib LinearSolver)
    string(CONCAT GridRefinementLib GridRefinement_${dim}D)
    string(CONCAT PODLib POD_${dim}D)
    string(CONCAT InitialConditionsLib InitialConditions_${dim}D)
    string(CONCAT FlowSolverLib FlowSolver_${dim}D)
    string(CONCAT ExactSolutionsLib ExactSolutions_${dim}D)
    target_link_libraries(${TestsLib} ${GridsLib})
    target_link_libraries(${TestsLib} ${NumericalFluxLib})
    target_link_libraries(${TestsLib} ${PhysicsLib})
    target_link_libraries(${TestsLib} ${FunctionalLib})
    target_link_libraries(${TestsLib} ${DiscontinuousGalerkinLib})
    target_link_libraries(${TestsLib} ${ODESolverLib})
    target_link_libraries(${TestsLib} ${LinearSolverLib})
    target_link_libraries(${TestsLib} ${GridRefinementLib})
    target_link_libraries(${TestsLib} ${OptimizationLib})
    target_link_libraries(${TestsLib} ${PODLib})
    target_link_libraries(${TestsLib} ${InitialConditionsLib})
    target_link_libraries(${TestsLib} ${FlowSolverLib})
    target_link_libraries(${TestsLib} ${ExactSolutionsLib})
    # Setup target with deal.II
    if(NOT DOC_ONLY)
        DEAL_II_SETUP_TARGET(${TestsLib})
    endif()

    unset(GridsLib)
    unset(TestsLib)
    unset(DiscontinuousGalerkinLib)
    unset(FunctionalLib)
    unset(ODESolverLib)
    unset(NumericalFluxLib)
    unset(PhysicsLib)
    unset(LinearSolverLib)
    unset(GridRefinementLib)
    unset(OptimizationLib)
    unset(PODLib)
    unset(InitialConditionsLib)
    unset(FlowSolverLib)
    unset(ExactSolutionsLib)
endforeach()<|MERGE_RESOLUTION|>--- conflicted
+++ resolved
@@ -25,13 +25,11 @@
     dual_weighted_residual_mesh_adaptation.cpp
     taylor_green_vortex_energy_check.cpp
     taylor_green_vortex_restart_check.cpp
-<<<<<<< HEAD
     flow_solver_cases/naca0012.cpp
     pod_adaptive_sampling.cpp
-    adaptive_sampling_testing.cpp)
-=======
+    adaptive_sampling_testing.cpp
+    taylor_green_vortex_restart_check.cpp
     time_refinement_study.cpp)
->>>>>>> b3a1fab6
 
 foreach(dim RANGE 1 3)
     # Output library
