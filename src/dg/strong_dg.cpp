#include <deal.II/base/tensor.h>

#include <deal.II/fe/fe_values.h>

#include <deal.II/dofs/dof_handler.h>
#include <deal.II/dofs/dof_tools.h>

#include <deal.II/dofs/dof_renumbering.h>

#include <deal.II/dofs/dof_accessor.h>

#include <deal.II/lac/vector.h>

#include "ADTypes.hpp"

#include <deal.II/fe/fe_dgq.h> // Used for flux interpolation

#include "strong_dg.hpp"

namespace PHiLiP {

template <int dim, int nstate, typename real, typename MeshType>
DGStrong<dim,nstate,real,MeshType>::DGStrong(
    const Parameters::AllParameters *const parameters_input,
    const unsigned int degree,
    const unsigned int max_degree_input,
    const unsigned int grid_degree_input,
    const std::shared_ptr<Triangulation> triangulation_input)
    : DGBaseState<dim,nstate,real,MeshType>::DGBaseState(parameters_input, degree, max_degree_input, grid_degree_input, triangulation_input)
{ }

// Destructor
template <int dim, int nstate, typename real, typename MeshType>
DGStrong<dim,nstate,real,MeshType>::~DGStrong()
{
    pcout << "Destructing DGStrong..." << std::endl;
}

/***********************************************************
*
*       Build operators and solve for RHS
*
***********************************************************/
template <int dim, int nstate, typename real, typename MeshType>
void DGStrong<dim,nstate,real,MeshType>::assemble_volume_term_and_build_operators(
    typename dealii::DoFHandler<dim>::active_cell_iterator cell,
    const dealii::types::global_dof_index                  current_cell_index,
    const std::vector<dealii::types::global_dof_index>     &cell_dofs_indices,
    const std::vector<dealii::types::global_dof_index>     &metric_dof_indices,
    const unsigned int                                     poly_degree,
    const unsigned int                                     grid_degree,
    OPERATOR::basis_functions<dim,2*dim>                   &soln_basis,
    OPERATOR::basis_functions<dim,2*dim>                   &flux_basis,
    OPERATOR::metric_operators<real,dim,2*dim>             &metric_oper,
    OPERATOR::mapping_shape_functions<dim,2*dim>           &mapping_basis,
    std::array<std::vector<real>,dim>                      &mapping_support_points,
    dealii::hp::FEValues<dim,dim>                          &/*fe_values_collection_volume*/,
    dealii::hp::FEValues<dim,dim>                          &/*fe_values_collection_volume_lagrange*/,
    const dealii::FESystem<dim,dim>                        &/*current_fe_ref*/,
    dealii::Vector<real>                                   &local_rhs_int_cell,
    std::vector<dealii::Tensor<1,dim,real>>                &local_auxiliary_RHS,
    const bool                                             compute_Auxiliary_RHS,
    const bool /*compute_dRdW*/, const bool /*compute_dRdX*/, const bool /*compute_d2R*/)
{
    // Check if the current cell's poly degree etc is different then previous cell's.
    // If the current cell's poly degree is different, then we recompute the 1D 
    // polynomial basis functions. Otherwise, we use the previous values in reference space.
    if(poly_degree != soln_basis.current_degree){
        soln_basis.current_degree = poly_degree; 
        flux_basis.current_degree = poly_degree; 
        mapping_basis.current_degree  = poly_degree; 
        this->reinit_operators_for_cell_residual_loop(poly_degree, poly_degree, grid_degree, soln_basis, soln_basis, flux_basis, flux_basis, mapping_basis);
    }

    const dealii::FESystem<dim> &fe_metric = this->high_order_grid->fe_system;
    const unsigned int n_metric_dofs = fe_metric.dofs_per_cell;
    const unsigned int n_grid_nodes  = n_metric_dofs / dim;
    //Rewrite the high_order_grid->volume_nodes in a way we can use sum-factorization on.
    //That is, splitting up the vector by the dimension.
    for(int idim=0; idim<dim; idim++){
        mapping_support_points[idim].resize(n_grid_nodes);
    }
    for (unsigned int igrid_node = 0; igrid_node< n_metric_dofs/dim; ++igrid_node) {
        for (unsigned int idof = 0; idof< n_metric_dofs; ++idof) {
            const real val = (this->high_order_grid->volume_nodes[metric_dof_indices[idof]]);
            const unsigned int istate = fe_metric.system_to_component_index(idof).first; 
            mapping_support_points[istate][igrid_node] += val * fe_metric.shape_value_component(idof,this->high_order_grid->dim_grid_nodes.point(igrid_node),istate); 
        }
    }

    //build the volume metric cofactor matrix and the determinant of the volume metric Jacobian
    //Also, computes the physical volume flux nodes if needed from flag passed to constructor in dg.cpp
    metric_oper.build_volume_metric_operators(
        this->volume_quadrature_collection[poly_degree].size(), n_grid_nodes,
        mapping_support_points,
        mapping_basis,
        this->all_parameters->use_invariant_curl_form);

    if(compute_Auxiliary_RHS){
        assemble_volume_term_auxiliary_equation (
            cell_dofs_indices,
            poly_degree,
            soln_basis,
            flux_basis,
            metric_oper,
            local_auxiliary_RHS);
    }
    else{
        assemble_volume_term_strong(
            cell,
            current_cell_index,
            cell_dofs_indices,
            poly_degree,
            soln_basis,
            flux_basis,
            metric_oper,
            local_rhs_int_cell);
    }
}
template <int dim, int nstate, typename real, typename MeshType>
void DGStrong<dim,nstate,real,MeshType>::assemble_boundary_term_and_build_operators(
    typename dealii::DoFHandler<dim>::active_cell_iterator /*cell*/,
    const dealii::types::global_dof_index                  current_cell_index,
    const unsigned int                                     iface,
    const unsigned int                                     boundary_id,
    const real                                             penalty,
    const std::vector<dealii::types::global_dof_index>     &cell_dofs_indices,
    const std::vector<dealii::types::global_dof_index>     &/*metric_dof_indices*/,
    const unsigned int                                     poly_degree,
    const unsigned int                                     /*grid_degree*/,
    OPERATOR::basis_functions<dim,2*dim>                   &soln_basis,
    OPERATOR::basis_functions<dim,2*dim>                   &flux_basis,
    OPERATOR::metric_operators<real,dim,2*dim>             &metric_oper,
    OPERATOR::mapping_shape_functions<dim,2*dim>           &mapping_basis,
    std::array<std::vector<real>,dim>                      &mapping_support_points,
    dealii::hp::FEFaceValues<dim,dim>                      &/*fe_values_collection_face_int*/,
    const dealii::FESystem<dim,dim>                        &/*current_fe_ref*/,
    dealii::Vector<real>                                   &local_rhs_int_cell,
    std::vector<dealii::Tensor<1,dim,real>>                &local_auxiliary_RHS,
    const bool                                             compute_Auxiliary_RHS,
    const bool /*compute_dRdW*/, const bool /*compute_dRdX*/, const bool /*compute_d2R*/)
{

    const dealii::FESystem<dim> &fe_metric = this->high_order_grid->fe_system;
    const unsigned int n_metric_dofs = fe_metric.dofs_per_cell;
    const unsigned int n_grid_nodes  = n_metric_dofs / dim;
    //build the surface metric operators for interior
    metric_oper.build_facet_metric_operators(
        iface,
        this->face_quadrature_collection[poly_degree].size(),
        n_grid_nodes,
        mapping_support_points,
        mapping_basis,
        this->all_parameters->use_invariant_curl_form);

    if(compute_Auxiliary_RHS){
        assemble_boundary_term_auxiliary_equation (
            iface, current_cell_index, poly_degree,
            boundary_id, cell_dofs_indices, 
            soln_basis, metric_oper,
            local_auxiliary_RHS);
    }
    else{
        assemble_boundary_term_strong (
            iface,
            current_cell_index,
            boundary_id, poly_degree, penalty, 
            cell_dofs_indices, 
            soln_basis,
            flux_basis,
            metric_oper,
            local_rhs_int_cell);
    }

}

template <int dim, int nstate, typename real, typename MeshType>
void DGStrong<dim,nstate,real,MeshType>::assemble_face_term_and_build_operators(
    typename dealii::DoFHandler<dim>::active_cell_iterator /*cell*/,
    typename dealii::DoFHandler<dim>::active_cell_iterator neighbor_cell,
    const dealii::types::global_dof_index                  current_cell_index,
    const dealii::types::global_dof_index                  neighbor_cell_index,
    const unsigned int                                     iface,
    const unsigned int                                     neighbor_iface,
    const real                                             penalty,
    const std::vector<dealii::types::global_dof_index>     &current_dofs_indices,
    const std::vector<dealii::types::global_dof_index>     &neighbor_dofs_indices,
    const std::vector<dealii::types::global_dof_index>     &/*current_metric_dofs_indices*/,
    const std::vector<dealii::types::global_dof_index>     &neighbor_metric_dofs_indices,
    const unsigned int                                     poly_degree_int,
    const unsigned int                                     poly_degree_ext,
    const unsigned int                                     /*grid_degree_int*/,
    const unsigned int                                     grid_degree_ext,
    OPERATOR::basis_functions<dim,2*dim>                   &soln_basis_int,
    OPERATOR::basis_functions<dim,2*dim>                   &soln_basis_ext,
    OPERATOR::basis_functions<dim,2*dim>                   &flux_basis_int,
    OPERATOR::basis_functions<dim,2*dim>                   &flux_basis_ext,
    OPERATOR::metric_operators<real,dim,2*dim>             &metric_oper_int,
    OPERATOR::metric_operators<real,dim,2*dim>             &metric_oper_ext,
    OPERATOR::mapping_shape_functions<dim,2*dim>           &mapping_basis,
    std::array<std::vector<real>,dim>                      &mapping_support_points,
    dealii::hp::FEFaceValues<dim,dim>                      &/*fe_values_collection_face_int*/,
    dealii::hp::FEFaceValues<dim,dim>                      &/*fe_values_collection_face_ext*/,
    dealii::Vector<real>                                   &current_cell_rhs,
    dealii::Vector<real>                                   &neighbor_cell_rhs,
    std::vector<dealii::Tensor<1,dim,real>>                &current_cell_rhs_aux,
    dealii::LinearAlgebra::distributed::Vector<double>     &rhs,
    std::array<dealii::LinearAlgebra::distributed::Vector<double>,dim> &rhs_aux,
    const bool                                             compute_Auxiliary_RHS,
    const bool /*compute_dRdW*/, const bool /*compute_dRdX*/, const bool /*compute_d2R*/)
{

    const dealii::FESystem<dim> &fe_metric = this->high_order_grid->fe_system;
    const unsigned int n_metric_dofs = fe_metric.dofs_per_cell;
    const unsigned int n_grid_nodes  = n_metric_dofs / dim;
    //build the surface metric operators for interior
    metric_oper_int.build_facet_metric_operators(
        iface,
        this->face_quadrature_collection[poly_degree_int].size(),
        n_grid_nodes,
        mapping_support_points,
        mapping_basis,
        this->all_parameters->use_invariant_curl_form);

    if(poly_degree_ext != soln_basis_ext.current_degree){
        soln_basis_ext.current_degree    = poly_degree_ext; 
        flux_basis_ext.current_degree    = poly_degree_ext; 
        mapping_basis.current_degree     = poly_degree_ext; 
        this->reinit_operators_for_cell_residual_loop(poly_degree_int, poly_degree_ext, grid_degree_ext, soln_basis_int, soln_basis_ext, flux_basis_int, flux_basis_ext, mapping_basis);
    }

    if(!compute_Auxiliary_RHS){//only for primary equations
        //get neighbor metric operator
        //rewrite the high_order_grid->volume_nodes in a way we can use sum-factorization on.
        //that is, splitting up the vector by the dimension.
        std::array<std::vector<real>,dim> mapping_support_points_neigh;
        for(int idim=0; idim<dim; idim++){
            mapping_support_points_neigh[idim].resize(n_grid_nodes);
        }
        for (unsigned int igrid_node = 0; igrid_node< n_metric_dofs/dim; ++igrid_node) {
            for (unsigned int idof = 0; idof< n_metric_dofs; ++idof) {
                const real val = (this->high_order_grid->volume_nodes[neighbor_metric_dofs_indices[idof]]);
                const unsigned int istate = fe_metric.system_to_component_index(idof).first; 
                mapping_support_points_neigh[istate][igrid_node] += val * fe_metric.shape_value_component(idof,this->high_order_grid->dim_grid_nodes.point(igrid_node),istate); 
            }
        }
        //build the metric operators for strong form
        metric_oper_ext.build_volume_metric_operators(
            this->volume_quadrature_collection[poly_degree_ext].size(), n_grid_nodes,
            mapping_support_points_neigh,
            mapping_basis,
            this->all_parameters->use_invariant_curl_form);
    }

    if(compute_Auxiliary_RHS){
        const unsigned int n_dofs_neigh_cell = this->fe_collection[neighbor_cell->active_fe_index()].n_dofs_per_cell();
        std::vector<dealii::Tensor<1,dim,double>> neighbor_cell_rhs_aux (n_dofs_neigh_cell ); // defaults to 0.0 initialization
        assemble_face_term_auxiliary (
            iface, neighbor_iface, 
            current_cell_index, neighbor_cell_index,
            poly_degree_int, poly_degree_ext,
            current_dofs_indices, neighbor_dofs_indices,
            soln_basis_int, soln_basis_ext,
            metric_oper_int,
            current_cell_rhs_aux, neighbor_cell_rhs_aux);
        // add local contribution from neighbor cell to global vector
        for (unsigned int i=0; i<n_dofs_neigh_cell; ++i) {
            for(int idim=0; idim<dim; idim++){
                rhs_aux[idim][neighbor_dofs_indices[i]] += neighbor_cell_rhs_aux[i][idim];
            }
        }
    }
    else{
        assemble_face_term_strong (
            iface, neighbor_iface, 
            current_cell_index,
            neighbor_cell_index,
            poly_degree_int, poly_degree_ext,
            penalty,
            current_dofs_indices, neighbor_dofs_indices,
            soln_basis_int, soln_basis_ext,
            flux_basis_int, flux_basis_ext,
            metric_oper_int, metric_oper_ext,
            current_cell_rhs, neighbor_cell_rhs);
        // add local contribution from neighbor cell to global vector
        const unsigned int n_dofs_neigh_cell = this->fe_collection[neighbor_cell->active_fe_index()].n_dofs_per_cell();
        for (unsigned int i=0; i<n_dofs_neigh_cell; ++i) {
            rhs[neighbor_dofs_indices[i]] += neighbor_cell_rhs[i];
        }
    }

}

template <int dim, int nstate, typename real, typename MeshType>
void DGStrong<dim,nstate,real,MeshType>::assemble_subface_term_and_build_operators(
    typename dealii::DoFHandler<dim>::active_cell_iterator cell,
    typename dealii::DoFHandler<dim>::active_cell_iterator neighbor_cell,
    const dealii::types::global_dof_index                  current_cell_index,
    const dealii::types::global_dof_index                  neighbor_cell_index,
    const unsigned int                                     iface,
    const unsigned int                                     neighbor_iface,
    const unsigned int                                     /*neighbor_i_subface*/,
    const real                                             penalty,
    const std::vector<dealii::types::global_dof_index>     &current_dofs_indices,
    const std::vector<dealii::types::global_dof_index>     &neighbor_dofs_indices,
    const std::vector<dealii::types::global_dof_index>     &current_metric_dofs_indices,
    const std::vector<dealii::types::global_dof_index>     &neighbor_metric_dofs_indices,
    const unsigned int                                     poly_degree_int,
    const unsigned int                                     poly_degree_ext,
    const unsigned int                                     grid_degree_int,
    const unsigned int                                     grid_degree_ext,
    OPERATOR::basis_functions<dim,2*dim>                   &soln_basis_int,
    OPERATOR::basis_functions<dim,2*dim>                   &soln_basis_ext,
    OPERATOR::basis_functions<dim,2*dim>                   &flux_basis_int,
    OPERATOR::basis_functions<dim,2*dim>                   &flux_basis_ext,
    OPERATOR::metric_operators<real,dim,2*dim>             &metric_oper_int,
    OPERATOR::metric_operators<real,dim,2*dim>             &metric_oper_ext,
    OPERATOR::mapping_shape_functions<dim,2*dim>           &mapping_basis,
    std::array<std::vector<real>,dim>                      &mapping_support_points,
    dealii::hp::FEFaceValues<dim,dim>                      &fe_values_collection_face_int,
    dealii::hp::FESubfaceValues<dim,dim>                   &/*fe_values_collection_subface*/,
    dealii::Vector<real>                                   &current_cell_rhs,
    dealii::Vector<real>                                   &neighbor_cell_rhs,
    std::vector<dealii::Tensor<1,dim,real>>                &current_cell_rhs_aux,
    dealii::LinearAlgebra::distributed::Vector<double>     &rhs,
    std::array<dealii::LinearAlgebra::distributed::Vector<double>,dim> &rhs_aux,
    const bool                                             compute_Auxiliary_RHS,
    const bool compute_dRdW, const bool compute_dRdX, const bool compute_d2R)
{
    assemble_face_term_and_build_operators(
        cell,
        neighbor_cell,
        current_cell_index,
        neighbor_cell_index,
        iface,
        neighbor_iface,
        penalty,
        current_dofs_indices,
        neighbor_dofs_indices,
        current_metric_dofs_indices,
        neighbor_metric_dofs_indices,
        poly_degree_int,
        poly_degree_ext,
        grid_degree_int,
        grid_degree_ext,
        soln_basis_int,
        soln_basis_ext,
        flux_basis_int,
        flux_basis_ext,
        metric_oper_int,
        metric_oper_ext,
        mapping_basis,
        mapping_support_points,
        fe_values_collection_face_int,
        fe_values_collection_face_int,
        current_cell_rhs,
        neighbor_cell_rhs,
        current_cell_rhs_aux,
        rhs,
        rhs_aux,
        compute_Auxiliary_RHS,
        compute_dRdW, compute_dRdX, compute_d2R);

}
/*******************************************************************
 *
 *
 *                      AUXILIARY EQUATIONS
 *
 *
 *******************************************************************/

template <int dim, int nstate, typename real, typename MeshType>
void DGStrong<dim,nstate,real,MeshType>::allocate_auxiliary_equation()
{
    for (int idim=0; idim<dim; idim++) {
        this->auxiliary_RHS[idim].reinit(this->locally_owned_dofs, this->ghost_dofs, this->mpi_communicator);
        this->auxiliary_RHS[idim].add(1.0);

        this->auxiliary_solution[idim].reinit(this->locally_owned_dofs, this->ghost_dofs, this->mpi_communicator);
        this->auxiliary_solution[idim] *= 0.0;
    }
}

template <int dim, int nstate, typename real, typename MeshType>
void DGStrong<dim,nstate,real,MeshType>::assemble_auxiliary_residual()
{
    using PDE_enum = Parameters::AllParameters::PartialDifferentialEquation;
    using ODE_enum = Parameters::ODESolverParam::ODESolverEnum;
    const PDE_enum pde_type = this->all_parameters->pde_type;

    if(pde_type == PDE_enum::burgers_viscous){
        pcout << "DG Strong not yet verified for Burgers' viscous." << std::endl;
        exit(1);
    }
    // NOTE: auxiliary currently only works explicit time advancement
    if (this->use_auxiliary_eq && (this->all_parameters->ode_solver_param.ode_solver_type == ODE_enum::explicit_solver)) {
        //set auxiliary rhs to 0
        for(int idim=0; idim<dim; idim++){
            this->auxiliary_RHS[idim] = 0;
        }
        //initialize this to use DG cell residual loop. Note, FEValues to be deprecated in future.
        const auto mapping = (*(this->high_order_grid->mapping_fe_field));

        dealii::hp::MappingCollection<dim> mapping_collection(mapping);

        dealii::hp::FEValues<dim,dim>        fe_values_collection_volume (mapping_collection, this->fe_collection, this->volume_quadrature_collection, this->volume_update_flags); ///< FEValues of volume.
        dealii::hp::FEFaceValues<dim,dim>    fe_values_collection_face_int (mapping_collection, this->fe_collection, this->face_quadrature_collection, this->face_update_flags); ///< FEValues of interior face.
        dealii::hp::FEFaceValues<dim,dim>    fe_values_collection_face_ext (mapping_collection, this->fe_collection, this->face_quadrature_collection, this->neighbor_face_update_flags); ///< FEValues of exterior face.
        dealii::hp::FESubfaceValues<dim,dim> fe_values_collection_subface (mapping_collection, this->fe_collection, this->face_quadrature_collection, this->face_update_flags); ///< FEValues of subface.
         
        dealii::hp::FEValues<dim,dim>        fe_values_collection_volume_lagrange (mapping_collection, this->fe_collection_lagrange, this->volume_quadrature_collection, this->volume_update_flags);

        OPERATOR::basis_functions<dim,2*dim> soln_basis_int(nstate, this->max_degree, this->max_grid_degree); 
        OPERATOR::basis_functions<dim,2*dim> soln_basis_ext(nstate, this->max_degree, this->max_grid_degree); 
        OPERATOR::basis_functions<dim,2*dim> flux_basis_int(nstate, this->max_degree, this->max_grid_degree); 
        OPERATOR::basis_functions<dim,2*dim> flux_basis_ext(nstate, this->max_degree, this->max_grid_degree); 
        OPERATOR::mapping_shape_functions<dim,2*dim> mapping_basis(nstate, this->max_degree, this->max_grid_degree);
         
        this->reinit_operators_for_cell_residual_loop(
            this->max_degree, this->max_degree, this->max_grid_degree, soln_basis_int, soln_basis_ext, flux_basis_int, flux_basis_ext, mapping_basis);

        //loop over cells solving for auxiliary rhs
        auto metric_cell = this->high_order_grid->dof_handler_grid.begin_active();
        for (auto soln_cell = this->dof_handler.begin_active(); soln_cell != this->dof_handler.end(); ++soln_cell, ++metric_cell) {
            if (!soln_cell->is_locally_owned()) continue;

            this->assemble_cell_residual (
                soln_cell,
                metric_cell,
                false, false, false,
                fe_values_collection_volume,
                fe_values_collection_face_int,
                fe_values_collection_face_ext,
                fe_values_collection_subface,
                fe_values_collection_volume_lagrange,
                soln_basis_int,
                soln_basis_ext,
                flux_basis_int,
                flux_basis_ext,
                mapping_basis,
                true,
                this->right_hand_side,
                this->auxiliary_RHS);
        } // end of cell loop

        for(int idim=0; idim<dim; idim++){
            //compress auxiliary rhs for solution transfer across mpi ranks
            this->auxiliary_RHS[idim].compress(dealii::VectorOperation::add);
            //update ghost values
            this->auxiliary_RHS[idim].update_ghost_values();

            //solve for auxiliary solution for each dimension
            if(this->all_parameters->use_inverse_mass_on_the_fly)
                this->apply_inverse_global_mass_matrix(this->auxiliary_RHS[idim], this->auxiliary_solution[idim], true);
            else
                this->global_inverse_mass_matrix_auxiliary.vmult(this->auxiliary_solution[idim], this->auxiliary_RHS[idim]);

            //update ghost values of auxiliary solution
            this->auxiliary_solution[idim].update_ghost_values();
        }
    }//end of if statement for diffusive
}

/**************************************************
 *
 *         AUXILIARY RESIDUAL FUNCTIONS
 *
 **************************************************/

template <int dim, int nstate, typename real, typename MeshType>
void DGStrong<dim,nstate,real,MeshType>::assemble_volume_term_auxiliary_equation(
    const std::vector<dealii::types::global_dof_index> &current_dofs_indices,
    const unsigned int poly_degree,
    OPERATOR::basis_functions<dim,2*dim> &soln_basis,
    OPERATOR::basis_functions<dim,2*dim> &flux_basis,
    OPERATOR::metric_operators<real,dim,2*dim> &metric_oper,
    std::vector<dealii::Tensor<1,dim,real>> &local_auxiliary_RHS)
{
    //Please see header file for exact formula we are solving.
    const unsigned int n_quad_pts  = this->volume_quadrature_collection[poly_degree].size();
    const unsigned int n_dofs_cell = this->fe_collection[poly_degree].dofs_per_cell;
    const unsigned int n_shape_fns = n_dofs_cell / nstate;
    const std::vector<double> &quad_weights = this->volume_quadrature_collection[poly_degree].get_weights();

    //Fetch the modal soln coefficients and the modal auxiliary soln coefficients
    //We immediately separate them by state as to be able to use sum-factorization
    //in the interpolation operator. If we left it by n_dofs_cell, then the matrix-vector
    //mult would sum the states at the quadrature point.
    //That is why the basis functions are of derived class state rather than base.
    std::array<std::vector<real>,nstate> soln_coeff;
    for (unsigned int idof = 0; idof < n_dofs_cell; ++idof) {
        const unsigned int istate = this->fe_collection[poly_degree].system_to_component_index(idof).first;
        const unsigned int ishape = this->fe_collection[poly_degree].system_to_component_index(idof).second;
        if(ishape == 0)
            soln_coeff[istate].resize(n_shape_fns);

        soln_coeff[istate][ishape] = DGBase<dim,real,MeshType>::solution(current_dofs_indices[idof]);
    }
    //Interpolate each state to the quadrature points using sum-factorization
    //with the basis functions in each reference direction.
    for(int istate=0; istate<nstate; istate++){
        std::vector<real> soln_at_q(n_quad_pts);
        //interpolate soln coeff to volume cubature nodes
        soln_basis.matrix_vector_mult_1D(soln_coeff[istate], soln_at_q,
                                         soln_basis.oneD_vol_operator);
        //the volume integral for the auxiliary equation is the physical integral of the physical gradient of the solution.
        //That is, we need to physically integrate (we have determinant of Jacobian cancel) the Eq. (12) (with u for chi) in
        //Cicchino, Alexander, et al. "Provably stable flux reconstruction high-order methods on curvilinear elements." Journal of Computational Physics 463 (2022): 111259.

        //apply gradient of reference basis functions on the solution at volume cubature nodes
        dealii::Tensor<1,dim,std::vector<real>> ref_gradient_basis_fns_times_soln;
        for(int idim=0; idim<dim; idim++){
            ref_gradient_basis_fns_times_soln[idim].resize(n_quad_pts);
        }
        flux_basis.gradient_matrix_vector_mult_1D(soln_at_q, ref_gradient_basis_fns_times_soln,
                                                  flux_basis.oneD_vol_operator,
                                                  flux_basis.oneD_grad_operator);
        //transform the gradient into a physical gradient operator scaled by determinant of metric Jacobian
        //then apply the inner product in each direction
        for(int idim=0; idim<dim; idim++){
            std::vector<real> phys_gradient_u(n_quad_pts);
            for(unsigned int iquad=0; iquad<n_quad_pts; iquad++){
                for(int jdim=0; jdim<dim; jdim++){
                    //transform into the physical gradient
                    phys_gradient_u[iquad] += metric_oper.metric_cofactor_vol[idim][jdim][iquad]
                                                 * ref_gradient_basis_fns_times_soln[jdim][iquad];
                }
            }
            //Note that we let the determiant of the metric Jacobian cancel off between the integral and physical gradient
            std::vector<real> rhs(n_shape_fns);
            soln_basis.inner_product_1D(phys_gradient_u, quad_weights,
                                        rhs,
                                        soln_basis.oneD_vol_operator,
                                        false, 1.0);//it's added since auxiliary is EQUAL to the gradient of the soln

            //write the the auxiliary rhs for the test function.
            for(unsigned int ishape=0; ishape<n_shape_fns; ishape++){
                local_auxiliary_RHS[istate*n_shape_fns + ishape][idim] += rhs[ishape];
            }
        }
    }
}

template <int dim, int nstate, typename real, typename MeshType>
void DGStrong<dim,nstate,real,MeshType>::assemble_boundary_term_auxiliary_equation(
    const unsigned int iface,
    const dealii::types::global_dof_index current_cell_index,
    const unsigned int poly_degree,
    const unsigned int boundary_id,
    const std::vector<dealii::types::global_dof_index> &dofs_indices,
    OPERATOR::basis_functions<dim,2*dim> &soln_basis,
    OPERATOR::metric_operators<real,dim,2*dim> &metric_oper,
    std::vector<dealii::Tensor<1,dim,real>> &local_auxiliary_RHS)
{
    (void) current_cell_index;

    const unsigned int n_face_quad_pts = this->face_quadrature_collection[poly_degree].size();
    const unsigned int n_quad_pts_vol  = this->volume_quadrature_collection[poly_degree].size();
    const unsigned int n_dofs          = this->fe_collection[poly_degree].dofs_per_cell;
    const unsigned int n_shape_fns     = n_dofs / nstate;
    AssertDimension (n_dofs, dofs_indices.size());

    //Extract interior modal coefficients of solution
    std::array<std::vector<real>,nstate> soln_coeff;
    for (unsigned int idof = 0; idof < n_dofs; ++idof) {
        const unsigned int istate = this->fe_collection[poly_degree].system_to_component_index(idof).first;
        const unsigned int ishape = this->fe_collection[poly_degree].system_to_component_index(idof).second;
        //allocate
        if(ishape == 0)
            soln_coeff[istate].resize(n_shape_fns);

        //solve
        soln_coeff[istate][ishape] = DGBase<dim,real,MeshType>::solution(dofs_indices[idof]);
    }

    //Interpolate soln to facet, and gradient to facet.
    std::array<std::vector<real>,nstate> soln_at_surf_q;
    std::array<dealii::Tensor<1,dim,std::vector<real>>,nstate> ref_grad_soln_at_vol_q;
    for(int istate=0; istate<nstate; ++istate){
        //allocate
        soln_at_surf_q[istate].resize(n_face_quad_pts);
        //solve soln at facet cubature nodes
        soln_basis.matrix_vector_mult_surface_1D(iface, soln_coeff[istate], soln_at_surf_q[istate],
                                                 soln_basis.oneD_surf_operator,
                                                 soln_basis.oneD_vol_operator);
        //solve reference gradient of soln at facet cubature nodes
        for(int idim=0; idim<dim; idim++){
            ref_grad_soln_at_vol_q[istate][idim].resize(n_quad_pts_vol);
        }
        soln_basis.gradient_matrix_vector_mult_1D(soln_coeff[istate], ref_grad_soln_at_vol_q[istate],
                                                  soln_basis.oneD_vol_operator,
                                                  soln_basis.oneD_grad_operator);
    }

    // Get physical gradient of solution on the surface
    std::array<dealii::Tensor<1,dim,std::vector<real>>,nstate> phys_grad_soln_at_surf_q;
    for(int istate=0; istate<nstate; istate++){
        //transform the gradient into a physical gradient operator
        for(int idim=0; idim<dim; idim++){
            std::vector<real> phys_gradient_u(n_quad_pts_vol);
            for(unsigned int iquad=0; iquad<n_quad_pts_vol; iquad++){
                for(int jdim=0; jdim<dim; jdim++){
                    //transform into the physical gradient
                    phys_gradient_u[iquad] += metric_oper.metric_cofactor_vol[idim][jdim][iquad]
                                                 * ref_grad_soln_at_vol_q[istate][jdim][iquad];
                }
                phys_gradient_u[iquad] /= metric_oper.det_Jac_vol[iquad];
            }
            phys_grad_soln_at_surf_q[istate][idim].resize(n_face_quad_pts);
            //interpolate physical volume gradient of the solution to the surface
            soln_basis.matrix_vector_mult_surface_1D(iface, phys_gradient_u, phys_grad_soln_at_surf_q[istate][idim],
                                                     soln_basis.oneD_surf_operator,
                                                     soln_basis.oneD_vol_operator);
        }
    }


    //evaluate physical facet fluxes dot product with physical unit normal scaled by determinant of metric facet Jacobian
    //the outward reference normal dircetion.
    const dealii::Tensor<1,dim,double> unit_ref_normal_int = dealii::GeometryInfo<dim>::unit_normal_vector[iface];
    std::array<dealii::Tensor<1,dim,std::vector<real>>,nstate> surf_num_flux_minus_surf_soln_dot_normal;
    for(unsigned int iquad=0; iquad<n_face_quad_pts; iquad++){
        //Copy Metric Cofactor on the facet in a way can use for transforming Tensor Blocks to reference space
        //The way it is stored in metric_operators is to use sum-factorization in each direction,
        //but here it is cleaner to apply a reference transformation in each Tensor block returned by physics.
        //Note that for a conforming mesh, the facet metric cofactor matrix is the same from either interioir or exterior metric terms. 
        //This is verified for the metric computations in: unit_tests/operator_tests/surface_conforming_test.cpp
        dealii::Tensor<2,dim,real> metric_cofactor_surf;
        for(int idim=0; idim<dim; idim++){
            for(int jdim=0; jdim<dim; jdim++){
                metric_cofactor_surf[idim][jdim] = metric_oper.metric_cofactor_surf[idim][jdim][iquad];
            }
        }
        std::array<real,nstate> soln_state;
        std::array<dealii::Tensor<1,dim,real>,nstate> phys_grad_soln_state;
        for(int istate=0; istate<nstate; istate++){
            soln_state[istate] = soln_at_surf_q[istate][iquad];
            for(int idim=0; idim<dim; idim++){
                phys_grad_soln_state[istate][idim] = phys_grad_soln_at_surf_q[istate][idim][iquad];
            }
        }
        //numerical fluxes
        dealii::Tensor<1,dim,real> unit_phys_normal_int;
        metric_oper.transform_reference_to_physical(unit_ref_normal_int,
                                                    metric_cofactor_surf,
                                                    unit_phys_normal_int);
        const double face_Jac_norm_scaled = unit_phys_normal_int.norm();
        unit_phys_normal_int /= face_Jac_norm_scaled;//normalize it. 

        std::array<real,nstate> soln_boundary;
        std::array<dealii::Tensor<1,dim,real>,nstate> grad_soln_boundary;
        dealii::Point<dim,real> surf_flux_node;
        for(int idim=0; idim<dim; idim++){
            surf_flux_node[idim] = metric_oper.flux_nodes_surf[iface][idim][iquad];
        }
        this->pde_physics_double->boundary_face_values (boundary_id, surf_flux_node, unit_phys_normal_int, soln_state, phys_grad_soln_state, soln_boundary, grad_soln_boundary);

        std::array<real,nstate> diss_soln_num_flux;
        diss_soln_num_flux = this->diss_num_flux_double->evaluate_solution_flux(soln_state, soln_boundary, unit_phys_normal_int);

        for(int istate=0; istate<nstate; istate++){
            for(int idim=0; idim<dim; idim++){
                //allocate
                if(iquad == 0){
                    surf_num_flux_minus_surf_soln_dot_normal[istate][idim].resize(n_face_quad_pts);
                }
                //solve
                surf_num_flux_minus_surf_soln_dot_normal[istate][idim][iquad]
                    = (diss_soln_num_flux[istate] - soln_at_surf_q[istate][iquad]) * unit_phys_normal_int[idim] * face_Jac_norm_scaled;
            }
        }
    }
    //solve residual and set
    const std::vector<double> &surf_quad_weights = this->face_quadrature_collection[poly_degree].get_weights();
    for(int istate=0; istate<nstate; istate++){
        for(int idim=0; idim<dim; idim++){
            std::vector<real> rhs(n_shape_fns);

            soln_basis.inner_product_surface_1D(iface, 
                                                surf_num_flux_minus_surf_soln_dot_normal[istate][idim],
                                                surf_quad_weights, rhs,
                                                soln_basis.oneD_surf_operator,
                                                soln_basis.oneD_vol_operator,
                                                false, 1.0);//it's added since auxiliary is EQUAL to the gradient of the soln
            for(unsigned int ishape=0; ishape<n_shape_fns; ishape++){
                local_auxiliary_RHS[istate*n_shape_fns + ishape][idim] += rhs[ishape]; 
            }
        }
    }
}
/*********************************************************************************/
template <int dim, int nstate, typename real, typename MeshType>
void DGStrong<dim,nstate,real,MeshType>::assemble_face_term_auxiliary(
    const unsigned int iface, const unsigned int neighbor_iface,
    const dealii::types::global_dof_index current_cell_index,
    const dealii::types::global_dof_index neighbor_cell_index,
    const unsigned int poly_degree_int, 
    const unsigned int poly_degree_ext,
    const std::vector<dealii::types::global_dof_index> &dof_indices_int,
    const std::vector<dealii::types::global_dof_index> &dof_indices_ext,
    OPERATOR::basis_functions<dim,2*dim> &soln_basis_int,
    OPERATOR::basis_functions<dim,2*dim> &soln_basis_ext,
    OPERATOR::metric_operators<real,dim,2*dim> &metric_oper_int,
    std::vector<dealii::Tensor<1,dim,real>> &local_auxiliary_RHS_int,
    std::vector<dealii::Tensor<1,dim,real>> &local_auxiliary_RHS_ext)
{
    (void) current_cell_index;
    (void) neighbor_cell_index;

    const unsigned int n_face_quad_pts = this->face_quadrature_collection[poly_degree_int].size();//assume interior cell does the work

    const unsigned int n_dofs_int = this->fe_collection[poly_degree_int].dofs_per_cell;
    const unsigned int n_dofs_ext = this->fe_collection[poly_degree_ext].dofs_per_cell;

    const unsigned int n_shape_fns_int = n_dofs_int / nstate;
    const unsigned int n_shape_fns_ext = n_dofs_ext / nstate;

    AssertDimension (n_dofs_int, dof_indices_int.size());
    AssertDimension (n_dofs_ext, dof_indices_ext.size());

    //Extract interior modal coefficients of solution
    std::array<std::vector<real>,nstate> soln_coeff_int;
    for (unsigned int idof = 0; idof < n_dofs_int; ++idof) {
        const unsigned int istate = this->fe_collection[poly_degree_int].system_to_component_index(idof).first;
        const unsigned int ishape = this->fe_collection[poly_degree_int].system_to_component_index(idof).second;
        //allocate
        if(ishape == 0) soln_coeff_int[istate].resize(n_shape_fns_int);

        //solve
        soln_coeff_int[istate][ishape] = DGBase<dim,real,MeshType>::solution(dof_indices_int[idof]);
    }

    //Extract exterior modal coefficients of solution
    std::array<std::vector<real>,nstate> soln_coeff_ext;
    for (unsigned int idof = 0; idof < n_dofs_ext; ++idof) {
        const unsigned int istate = this->fe_collection[poly_degree_ext].system_to_component_index(idof).first;
        const unsigned int ishape = this->fe_collection[poly_degree_ext].system_to_component_index(idof).second;
        //allocate
        if(ishape == 0) soln_coeff_ext[istate].resize(n_shape_fns_ext);

        //solve
        soln_coeff_ext[istate][ishape] = DGBase<dim,real,MeshType>::solution(dof_indices_ext[idof]);
    }

    //Interpolate soln modal coefficients to the facet
    std::array<std::vector<real>,nstate> soln_at_surf_q_int;
    std::array<std::vector<real>,nstate> soln_at_surf_q_ext;
    for(int istate=0; istate<nstate; ++istate){
        //allocate
        soln_at_surf_q_int[istate].resize(n_face_quad_pts);
        soln_at_surf_q_ext[istate].resize(n_face_quad_pts);
        //solve soln at facet cubature nodes
        soln_basis_int.matrix_vector_mult_surface_1D(iface,
                                                     soln_coeff_int[istate], soln_at_surf_q_int[istate],
                                                     soln_basis_int.oneD_surf_operator,
                                                     soln_basis_int.oneD_vol_operator);
        soln_basis_ext.matrix_vector_mult_surface_1D(neighbor_iface,
                                                     soln_coeff_ext[istate], soln_at_surf_q_ext[istate],
                                                     soln_basis_ext.oneD_surf_operator,
                                                     soln_basis_ext.oneD_vol_operator);
    }

    //evaluate physical facet fluxes dot product with physical unit normal scaled by determinant of metric facet Jacobian
    //the outward reference normal dircetion.
    const dealii::Tensor<1,dim,double> unit_ref_normal_int = dealii::GeometryInfo<dim>::unit_normal_vector[iface];
    std::array<dealii::Tensor<1,dim,std::vector<real>>,nstate> surf_num_flux_minus_surf_soln_int_dot_normal;
    std::array<dealii::Tensor<1,dim,std::vector<real>>,nstate> surf_num_flux_minus_surf_soln_ext_dot_normal;
    for (unsigned int iquad=0; iquad<n_face_quad_pts; ++iquad) {
        //Copy Metric Cofactor on the facet in a way can use for transforming Tensor Blocks to reference space
        //The way it is stored in metric_operators is to use sum-factorization in each direction,
        //but here it is cleaner to apply a reference transformation in each Tensor block returned by physics.
        //Note that for a conforming mesh, the facet metric cofactor matrix is the same from either interioir or exterior metric terms. 
        //This is verified for the metric computations in: unit_tests/operator_tests/surface_conforming_test.cpp
        dealii::Tensor<2,dim,real> metric_cofactor_surf;
        for(int idim=0; idim<dim; idim++){
            for(int jdim=0; jdim<dim; jdim++){
                metric_cofactor_surf[idim][jdim] = metric_oper_int.metric_cofactor_surf[idim][jdim][iquad];
            }
        }
        //numerical fluxes
        dealii::Tensor<1,dim,real> unit_phys_normal_int;
        metric_oper_int.transform_reference_to_physical(unit_ref_normal_int,
                                                        metric_cofactor_surf,
                                                        unit_phys_normal_int);
        const double face_Jac_norm_scaled = unit_phys_normal_int.norm();
        unit_phys_normal_int /= face_Jac_norm_scaled;//normalize it. 

        std::array<real,nstate> diss_soln_num_flux;
        std::array<real,nstate> soln_state_int;
        std::array<real,nstate> soln_state_ext;
        for(int istate=0; istate<nstate; istate++){
            soln_state_int[istate] = soln_at_surf_q_int[istate][iquad];
            soln_state_ext[istate] = soln_at_surf_q_ext[istate][iquad];
        }
        diss_soln_num_flux = this->diss_num_flux_double->evaluate_solution_flux(soln_state_int, soln_state_ext, unit_phys_normal_int);

        for(int istate=0; istate<nstate; istate++){
            for(int idim=0; idim<dim; idim++){
                //allocate
                if(iquad == 0){
                    surf_num_flux_minus_surf_soln_int_dot_normal[istate][idim].resize(n_face_quad_pts);
                    surf_num_flux_minus_surf_soln_ext_dot_normal[istate][idim].resize(n_face_quad_pts);
                }
                //solve
                surf_num_flux_minus_surf_soln_int_dot_normal[istate][idim][iquad]
                    = (diss_soln_num_flux[istate] - soln_at_surf_q_int[istate][iquad]) * unit_phys_normal_int[idim] * face_Jac_norm_scaled;

                surf_num_flux_minus_surf_soln_ext_dot_normal[istate][idim][iquad]
                    = (diss_soln_num_flux[istate] - soln_at_surf_q_ext[istate][iquad]) * (- unit_phys_normal_int[idim]) * face_Jac_norm_scaled;
            }
        }
    }
    //solve residual and set
    const std::vector<double> &surf_quad_weights = this->face_quadrature_collection[poly_degree_int].get_weights();
    for(int istate=0; istate<nstate; istate++){
        for(int idim=0; idim<dim; idim++){
            std::vector<real> rhs_int(n_shape_fns_int);

            soln_basis_int.inner_product_surface_1D(iface, 
                                                    surf_num_flux_minus_surf_soln_int_dot_normal[istate][idim],
                                                    surf_quad_weights, rhs_int,
                                                    soln_basis_int.oneD_surf_operator,
                                                    soln_basis_int.oneD_vol_operator,
                                                    false, 1.0);//it's added since auxiliary is EQUAL to the gradient of the soln

            for(unsigned int ishape=0; ishape<n_shape_fns_int; ishape++){
                local_auxiliary_RHS_int[istate*n_shape_fns_int + ishape][idim] += rhs_int[ishape]; 
            }
            std::vector<real> rhs_ext(n_shape_fns_ext);

            soln_basis_ext.inner_product_surface_1D(neighbor_iface, 
                                                    surf_num_flux_minus_surf_soln_ext_dot_normal[istate][idim],
                                                    surf_quad_weights, rhs_ext,
                                                    soln_basis_ext.oneD_surf_operator,
                                                    soln_basis_ext.oneD_vol_operator,
                                                    false, 1.0);//it's added since auxiliary is EQUAL to the gradient of the soln

            for(unsigned int ishape=0; ishape<n_shape_fns_ext; ishape++){
                local_auxiliary_RHS_ext[istate*n_shape_fns_ext + ishape][idim] += rhs_ext[ishape]; 
            }
        }
    }
}

/****************************************************
*
* PRIMARY EQUATIONS STRONG FORM
*
****************************************************/
template <int dim, int nstate, typename real, typename MeshType>
void DGStrong<dim,nstate,real,MeshType>::assemble_volume_term_strong(
    typename dealii::DoFHandler<dim>::active_cell_iterator cell,
    const dealii::types::global_dof_index current_cell_index,
    const std::vector<dealii::types::global_dof_index> &cell_dofs_indices,
    const unsigned int poly_degree,
    OPERATOR::basis_functions<dim,2*dim> &soln_basis,
    OPERATOR::basis_functions<dim,2*dim> &flux_basis,
    OPERATOR::metric_operators<real,dim,2*dim> &metric_oper,
    dealii::Vector<real> &local_rhs_int_cell)
{
    (void) current_cell_index;

    const unsigned int n_quad_pts  = this->volume_quadrature_collection[poly_degree].size();
    const unsigned int n_dofs_cell = this->fe_collection[poly_degree].dofs_per_cell;
    const unsigned int n_shape_fns = n_dofs_cell / nstate; 
    const std::vector<double> &vol_quad_weights = this->volume_quadrature_collection[poly_degree].get_weights();

    AssertDimension (n_dofs_cell, cell_dofs_indices.size());

    // Fetch the modal soln coefficients and the modal auxiliary soln coefficients
    // We immediately separate them by state as to be able to use sum-factorization
    // in the interpolation operator. If we left it by n_dofs_cell, then the matrix-vector
    // mult would sum the states at the quadrature point.
    std::array<std::vector<real>,nstate> soln_coeff;
    std::array<dealii::Tensor<1,dim,std::vector<real>>,nstate> aux_soln_coeff;
    for (unsigned int idof = 0; idof < n_dofs_cell; ++idof) {
        const unsigned int istate = this->fe_collection[poly_degree].system_to_component_index(idof).first;
        const unsigned int ishape = this->fe_collection[poly_degree].system_to_component_index(idof).second;
        if(ishape == 0)
            soln_coeff[istate].resize(n_shape_fns);
        soln_coeff[istate][ishape] = DGBase<dim,real,MeshType>::solution(cell_dofs_indices[idof]);
        for(int idim=0; idim<dim; idim++){
            if(ishape == 0)
                aux_soln_coeff[istate][idim].resize(n_shape_fns);
            aux_soln_coeff[istate][idim][ishape] = DGBase<dim,real,MeshType>::auxiliary_solution[idim](cell_dofs_indices[idof]);
        }
    }
    std::array<std::vector<real>,nstate> soln_at_q;
    std::array<dealii::Tensor<1,dim,std::vector<real>>,nstate> aux_soln_at_q; //auxiliary sol at flux nodes
<<<<<<< HEAD
    // Interpolate each state to the quadrature points using sum-factorization
    // with the basis functions in each reference direction.
=======
    std::vector<std::array<real,nstate>> soln_at_q_for_max_CFL(n_quad_pts);//Need soln written in a different for to use pre-existing max CFL function
    //Interpolate each state to the quadrature points using sum-factorization
    //with the basis functions in each reference direction.
>>>>>>> b7f0bbe2
    for(int istate=0; istate<nstate; istate++){
        soln_at_q[istate].resize(n_quad_pts);
        soln_basis.matrix_vector_mult_1D(soln_coeff[istate], soln_at_q[istate],
                                         soln_basis.oneD_vol_operator);
        for(int idim=0; idim<dim; idim++){
            aux_soln_at_q[istate][idim].resize(n_quad_pts);
            soln_basis.matrix_vector_mult_1D(aux_soln_coeff[istate][idim], aux_soln_at_q[istate][idim],
                                             soln_basis.oneD_vol_operator);
        }
        for(unsigned int iquad=0; iquad<n_quad_pts; iquad++){
            soln_at_q_for_max_CFL[iquad][istate] = soln_at_q[istate][iquad];
        }
    }

    // For pseudotime, we need to compute the time_scaled_solution.
    // Thus, we need to evaluate the max_dt_cell (as previously done in dg/weak_dg.cpp -> assemble_volume_term_explicit)
    // Get max artificial dissipation
    real max_artificial_diss = 0.0;
    const unsigned int n_dofs_arti_diss = this->fe_q_artificial_dissipation.dofs_per_cell;
    typename dealii::DoFHandler<dim>::active_cell_iterator artificial_dissipation_cell(
        this->triangulation.get(), cell->level(), cell->index(), &(this->dof_handler_artificial_dissipation));
    std::vector<dealii::types::global_dof_index> dof_indices_artificial_dissipation(n_dofs_arti_diss);
    artificial_dissipation_cell->get_dof_indices (dof_indices_artificial_dissipation);
    for (unsigned int iquad=0; iquad<n_quad_pts; ++iquad) {
        real artificial_diss_coeff_at_q = 0.0;
        if ( this->all_parameters->artificial_dissipation_param.add_artificial_dissipation ) {
            const dealii::Point<dim,real> point = this->volume_quadrature_collection[poly_degree].point(iquad);
            for (unsigned int idof=0; idof<n_dofs_arti_diss; ++idof) {
                const unsigned int index = dof_indices_artificial_dissipation[idof];
                artificial_diss_coeff_at_q += this->artificial_dissipation_c0[index] * this->fe_q_artificial_dissipation.shape_value(idof, point);
            }
            max_artificial_diss = std::max(artificial_diss_coeff_at_q, max_artificial_diss);
        }
    }
    // Get max_dt_cell for time_scaled_solution with pseudotime
    real cell_volume_estimate = 0.0;
    for (unsigned int iquad=0; iquad<n_quad_pts; ++iquad) {
        cell_volume_estimate += metric_oper.det_Jac_vol[iquad] * vol_quad_weights[iquad];
    }
    const real cell_volume = cell_volume_estimate;
    const real diameter = cell->diameter();
    const real cell_diameter = cell_volume / std::pow(diameter,dim-1);
    const real cell_radius = 0.5 * cell_diameter;
    this->cell_volume[current_cell_index] = cell_volume;
    this->max_dt_cell[current_cell_index] = this->evaluate_CFL ( soln_at_q_for_max_CFL, max_artificial_diss, cell_radius, poly_degree);


    //Compute the physical fluxes, then convert them into reference fluxes.
    //From the paper: Cicchino, Alexander, et al. "Provably stable flux reconstruction high-order methods on curvilinear elements." Journal of Computational Physics 463 (2022): 111259.
    //For conservative DG, we compute the reference flux as per Eq. (9), to then recover the second volume integral in Eq. (17).
    //For curvilinear split-form in Eq. (22), we apply a two-pt flux of the metric-cofactor matrix on the matrix operator constructed by the entropy stable/conservtive 2pt flux.
    std::array<dealii::Tensor<1,dim,std::vector<real>>,nstate> conv_ref_flux_at_q;
    std::array<dealii::Tensor<1,dim,std::vector<real>>,nstate> diffusive_ref_flux_at_q;
    std::array<std::vector<real>,nstate> source_at_q;

    // The matrix of two-pt fluxes for Hadamard products
    std::array<dealii::Tensor<1,dim,dealii::FullMatrix<real>>,nstate> conv_ref_2pt_flux_at_q;

<<<<<<< HEAD
    // Compute the physical fluxes, then convert them into reference fluxes.
    // From the paper: Cicchino, Alexander, et al. "Provably stable flux reconstruction high-order methods on curvilinear elements." Journal of Computational Physics 463 (2022): 111259.
    // For conservative DG, we compute the reference flux as per Eq. (9), to then recover the second volume integral in Eq. (17).
    // For curvilinear split-form in Eq. (22), we apply a two-pt flux of the metric-cofactor matrix on the matrix operator constructed by the entropy stable/conservtive 2pt flux.
=======
>>>>>>> b7f0bbe2
    for (unsigned int iquad=0; iquad<n_quad_pts; ++iquad) {
        //extract soln and auxiliary soln at quad pt to be used in physics
        std::array<real,nstate> soln_state;
        std::array<dealii::Tensor<1,dim,real>,nstate> aux_soln_state;
        for(int istate=0; istate<nstate; istate++){
            soln_state[istate] = soln_at_q[istate][iquad];
            for(int idim=0; idim<dim; idim++){
                aux_soln_state[istate][idim] = aux_soln_at_q[istate][idim][iquad];
            }
        }

        // Copy Metric Cofactor in a way can use for transforming Tensor Blocks to reference space
        // The way it is stored in metric_operators is to use sum-factorization in each direction,
        // but here it is cleaner to apply a reference transformation in each Tensor block returned by physics.
        dealii::Tensor<2,dim,real> metric_cofactor;
        for(int idim=0; idim<dim; idim++){
            for(int jdim=0; jdim<dim; jdim++){
                metric_cofactor[idim][jdim] = metric_oper.metric_cofactor_vol[idim][jdim][iquad];
            }
        }

        // Evaluate physical convective flux
        // If 2pt flux, transform to reference at construction to improve performance.
        // We technically use a REFERENCE 2pt flux for all entropy stable schemes.
        std::array<dealii::Tensor<1,dim,real>,nstate> conv_phys_flux;
        std::array<dealii::Tensor<1,dim,real>,nstate> conv_phys_flux_2pt;
        std::vector<std::array<dealii::Tensor<1,dim,real>,nstate>> conv_ref_flux_2pt(n_quad_pts);
        if (this->all_parameters->use_split_form || this->all_parameters->use_curvilinear_split_form){
            for (unsigned int flux_basis=iquad; flux_basis<n_quad_pts; ++flux_basis) {

                // Copy Metric Cofactor in a way can use for transforming Tensor Blocks to reference space
                // The way it is stored in metric_operators is to use sum-factorization in each direction,
                // but here it is cleaner to apply a reference transformation in each Tensor block returned by physics.
                dealii::Tensor<2,dim,real> metric_cofactor_flux_basis;
                for(int idim=0; idim<dim; idim++){
                    for(int jdim=0; jdim<dim; jdim++){
                        metric_cofactor_flux_basis[idim][jdim] = metric_oper.metric_cofactor_vol[idim][jdim][flux_basis];
                    }
                }
                std::array<real,nstate> soln_state_flux_basis;
                for(int istate=0; istate<nstate; istate++){
                    soln_state_flux_basis[istate] = soln_at_q[istate][flux_basis];
                }
                //Compute the physical flux
                conv_phys_flux_2pt = this->pde_physics_double->convective_numerical_split_flux(soln_state, soln_state_flux_basis);

                for(int istate=0; istate<nstate; istate++){
                    //For each state, transform the physical flux to a reference flux.
                    metric_oper.transform_physical_to_reference(
                        conv_phys_flux_2pt[istate],
                        0.5*(metric_cofactor + metric_cofactor_flux_basis),
                        conv_ref_flux_2pt[flux_basis][istate]);
                }
            }
        }
        else{
            //Compute the physical flux
            conv_phys_flux = this->pde_physics_double->convective_flux (soln_state);
        }

        //Diffusion
        std::array<dealii::Tensor<1,dim,real>,nstate> diffusive_phys_flux;
        //Compute the physical dissipative flux
        diffusive_phys_flux = this->pde_physics_double->dissipative_flux(soln_state, aux_soln_state, current_cell_index);

        // Source
        std::array<real,nstate> source;
        if(this->all_parameters->manufactured_convergence_study_param.manufactured_solution_param.use_manufactured_source_term) {
            dealii::Point<dim,real> vol_flux_node;
            for(int idim=0; idim<dim; idim++){
                vol_flux_node[idim] = metric_oper.flux_nodes_vol[idim][iquad];
            }
            //compute the physical source
            source = this->pde_physics_double->source_term (vol_flux_node, soln_state, this->current_time, current_cell_index);
        }

        //Write the values in a way that we can use sum-factorization on.
        for(int istate=0; istate<nstate; istate++){
            dealii::Tensor<1,dim,real> conv_ref_flux;
            dealii::Tensor<1,dim,real> diffusive_ref_flux;
            //Trnasform to reference fluxes
            if (this->all_parameters->use_split_form || this->all_parameters->use_curvilinear_split_form){
                //Do Nothing. 
                //I am leaving this block here so the diligent reader
                //remembers that, for entropy stable schemes, we construct
                //a REFERENCE two-point flux at construction, where the physical
                //to reference transformation was done by splitting the metric cofactor.
            }
            else{
                //transform the conservative convective physical flux to reference space
                metric_oper.transform_physical_to_reference(
                    conv_phys_flux[istate],
                    metric_cofactor,
                    conv_ref_flux);
            }
            //transform the dissipative flux to reference space
            metric_oper.transform_physical_to_reference(
                diffusive_phys_flux[istate],
                metric_cofactor,
                diffusive_ref_flux);

            //Write the data in a way that we can use sum-factorization on.
            //Since sum-factorization improves the speed for matrix-vector multiplications,
            //We need the values to have their inner elements be vectors.
            for(int idim=0; idim<dim; idim++){
                //allocate
                if(iquad == 0){
                    conv_ref_flux_at_q[istate][idim].resize(n_quad_pts);
                    conv_ref_2pt_flux_at_q[istate][idim].reinit(n_quad_pts, n_quad_pts);
                    diffusive_ref_flux_at_q[istate][idim].resize(n_quad_pts);
                }
                //write data
                if (this->all_parameters->use_split_form || this->all_parameters->use_curvilinear_split_form){
                    for (unsigned int flux_basis=iquad; flux_basis<n_quad_pts; ++flux_basis) {
                        //Note that the 2pt flux matrix is symmetric so we only computed upper triangular
                        conv_ref_2pt_flux_at_q[istate][idim][iquad][flux_basis] = conv_ref_flux_2pt[flux_basis][istate][idim];
                        conv_ref_2pt_flux_at_q[istate][idim][flux_basis][iquad] = conv_ref_flux_2pt[flux_basis][istate][idim];
                    }
                }
                else{
                    conv_ref_flux_at_q[istate][idim][iquad] = conv_ref_flux[idim];
                }

                diffusive_ref_flux_at_q[istate][idim][iquad] = diffusive_ref_flux[idim];
            }
            if(iquad == 0)
                source_at_q[istate].resize(n_quad_pts);
            if(this->all_parameters->manufactured_convergence_study_param.manufactured_solution_param.use_manufactured_source_term) {
                source_at_q[istate][iquad] = source[istate];
            }
        }
    }


    //For each state we:
    //  1. Compute reference divergence.
    //  2. Then compute and write the rhs for the given state.
    for(int istate=0; istate<nstate; istate++){

        //Compute reference divergence of the reference fluxes.
        std::vector<real> conv_flux_divergence(n_quad_pts); 
        std::vector<real> diffusive_flux_divergence(n_quad_pts); 

        if (this->all_parameters->use_split_form || this->all_parameters->use_curvilinear_split_form){
            //2pt flux Hadamard Product, and then multiply by vector of ones scaled by 2.
            // Same as Eq. (32) in Chan, Jesse, and Lucas C. Wilcox. "On discretely entropy stable weight-adjusted discontinuous Galerkin methods: curvilinear meshes." Journal of Computational Physics 378 (2019): 366-393, but
            // where we use the reference gradient of the flux basis for the D operator and the reference two-point flux.
            flux_basis.divergence_two_pt_flux_Hadamard_product(conv_ref_2pt_flux_at_q[istate], conv_flux_divergence, flux_basis.oneD_grad_operator);
        }
        else{
            //Reference divergence of the reference convective flux.
            flux_basis.divergence_matrix_vector_mult_1D(conv_ref_flux_at_q[istate], conv_flux_divergence,
                                                        flux_basis.oneD_vol_operator,
                                                        flux_basis.oneD_grad_operator);
        }
        //Reference divergence of the reference diffusive flux.
        flux_basis.divergence_matrix_vector_mult_1D(diffusive_ref_flux_at_q[istate], diffusive_flux_divergence,
                                                    flux_basis.oneD_vol_operator,
                                                    flux_basis.oneD_grad_operator);


        // Strong form
        // The right-hand side sends all the term to the side of the source term
        // Therefore, 
        // \divergence ( Fconv + Fdiss ) = source 
        // has the right-hand side
        // rhs = - \divergence( Fconv + Fdiss ) + source 
        // Since we have done an integration by parts, the volume term resulting from the divergence of Fconv and Fdiss
        // is negative. Therefore, negative of negative means we add that volume term to the right-hand-side
        std::vector<real> rhs(n_shape_fns);

        // Convective
        soln_basis.inner_product_1D(conv_flux_divergence, vol_quad_weights, rhs, soln_basis.oneD_vol_operator, false, -1.0);

        // Diffusive
        // Note that for diffusion, the negative is defined in the physics. Since we used the auxiliary
        // variable, put a negative here.
        soln_basis.inner_product_1D(diffusive_flux_divergence, vol_quad_weights, rhs, soln_basis.oneD_vol_operator, true, -1.0);

        // Source
        if(this->all_parameters->manufactured_convergence_study_param.manufactured_solution_param.use_manufactured_source_term) {
            std::vector<real> JxW(n_quad_pts);
            for(unsigned int iquad=0; iquad<n_quad_pts; iquad++){
                JxW[iquad] = vol_quad_weights[iquad] * metric_oper.det_Jac_vol[iquad];
            }
            soln_basis.inner_product_1D(source_at_q[istate], JxW, rhs, soln_basis.oneD_vol_operator, true, 1.0);
        }

        for(unsigned int ishape=0; ishape<n_shape_fns; ishape++){
            local_rhs_int_cell(istate*n_shape_fns + ishape) += rhs[ishape];
        }

    }
}

template <int dim, int nstate, typename real, typename MeshType>
void DGStrong<dim,nstate,real,MeshType>::assemble_boundary_term_strong(
    const unsigned int iface, 
    const dealii::types::global_dof_index current_cell_index,
    const unsigned int boundary_id,
    const unsigned int poly_degree, 
    const real penalty,
    const std::vector<dealii::types::global_dof_index> &dof_indices,
    OPERATOR::basis_functions<dim,2*dim> &soln_basis,
    OPERATOR::basis_functions<dim,2*dim> &flux_basis,
    OPERATOR::metric_operators<real,dim,2*dim> &metric_oper,
    dealii::Vector<real> &local_rhs_cell)
{
<<<<<<< HEAD
    // The boundary integral has not been verified for strong form
    // For nonlinear problems, should interpolate the volume reference flux to the facet
    // rather than evaluate it on the surface. Currently this function evaluates it.
    // This should be changed in the future...once a test that uses this function is implemented...
=======
>>>>>>> b7f0bbe2
    (void) current_cell_index;

    const unsigned int n_face_quad_pts  = this->face_quadrature_collection[poly_degree].size();
    const unsigned int n_quad_pts_vol   = this->volume_quadrature_collection[poly_degree].size();
    const unsigned int n_dofs = this->fe_collection[poly_degree].dofs_per_cell;
    const unsigned int n_shape_fns = n_dofs / nstate; 
    const std::vector<double> &face_quad_weights = this->face_quadrature_collection[poly_degree].get_weights();

    AssertDimension (n_dofs, dof_indices.size());

    // Fetch the modal soln coefficients and the modal auxiliary soln coefficients
    // We immediately separate them by state as to be able to use sum-factorization
    // in the interpolation operator. If we left it by n_dofs_cell, then the matrix-vector
    // mult would sum the states at the quadrature point.
    std::array<std::vector<real>,nstate> soln_coeff;
    std::array<dealii::Tensor<1,dim,std::vector<real>>,nstate> aux_soln_coeff;
    for (unsigned int idof = 0; idof < n_dofs; ++idof) {
        const unsigned int istate = this->fe_collection[poly_degree].system_to_component_index(idof).first;
        const unsigned int ishape = this->fe_collection[poly_degree].system_to_component_index(idof).second;
        // allocate
        if(ishape == 0){
            soln_coeff[istate].resize(n_shape_fns);
        }
        // solve
        soln_coeff[istate][ishape] = DGBase<dim,real,MeshType>::solution(dof_indices[idof]);
        for(int idim=0; idim<dim; idim++){
            //allocate
            if(ishape == 0){
                aux_soln_coeff[istate][idim].resize(n_shape_fns);
            }
            //solve
            aux_soln_coeff[istate][idim][ishape] = DGBase<dim,real,MeshType>::auxiliary_solution[idim](dof_indices[idof]);
        }
    }
<<<<<<< HEAD
    // Interpolate modal soln coefficients to the facet.
=======

    //Interpolate the modal coefficients to the volume cubature nodes.
    std::array<std::vector<real>,nstate> soln_at_vol_q;
    std::array<dealii::Tensor<1,dim,std::vector<real>>,nstate> aux_soln_at_vol_q;
    //Interpolate modal soln coefficients to the facet.
>>>>>>> b7f0bbe2
    std::array<std::vector<real>,nstate> soln_at_surf_q;
    std::array<dealii::Tensor<1,dim,std::vector<real>>,nstate> aux_soln_at_surf_q;
    for(int istate=0; istate<nstate; ++istate){
        //allocate
        soln_at_vol_q[istate].resize(n_quad_pts_vol);
        //solve soln at volume cubature nodes
        soln_basis.matrix_vector_mult_1D(soln_coeff[istate], soln_at_vol_q[istate],
                                         soln_basis.oneD_vol_operator);

        //allocate
        soln_at_surf_q[istate].resize(n_face_quad_pts);
        //solve soln at facet cubature nodes
        soln_basis.matrix_vector_mult_surface_1D(iface,
                                                 soln_coeff[istate], soln_at_surf_q[istate],
                                                 soln_basis.oneD_surf_operator,
                                                 soln_basis.oneD_vol_operator);

        for(int idim=0; idim<dim; idim++){
            //alocate
            aux_soln_at_vol_q[istate][idim].resize(n_quad_pts_vol);
            //solve auxiliary soln at volume cubature nodes
            soln_basis.matrix_vector_mult_1D(aux_soln_coeff[istate][idim], aux_soln_at_vol_q[istate][idim],
                                             soln_basis.oneD_vol_operator);

            //allocate
            aux_soln_at_surf_q[istate][idim].resize(n_face_quad_pts);
            //solve auxiliary soln at facet cubature nodes
            soln_basis.matrix_vector_mult_surface_1D(iface,
                                                     aux_soln_coeff[istate][idim], aux_soln_at_surf_q[istate][idim],
                                                     soln_basis.oneD_surf_operator,
                                                     soln_basis.oneD_vol_operator);
        }
    }

<<<<<<< HEAD
    // the outward reference normal dircetion.
=======
    //Get volume reference fluxes and interpolate them to the facet.
    //Compute reference volume fluxes in both interior and exterior cells.

    //First we do interior.
    std::array<dealii::Tensor<1,dim,std::vector<real>>,nstate> conv_ref_flux_at_vol_q;
    std::array<dealii::Tensor<1,dim,std::vector<real>>,nstate> diffusive_ref_flux_at_vol_q;
    for (unsigned int iquad=0; iquad<n_quad_pts_vol; ++iquad) {
        //Copy Metric Cofactor in a way can use for transforming Tensor Blocks to reference space
        //The way it is stored in metric_operators is to use sum-factorization in each direction,
        //but here it is cleaner to apply a reference transformation in each Tensor block returned by physics.
        dealii::Tensor<2,dim,real> metric_cofactor_vol;
        for(int idim=0; idim<dim; idim++){
            for(int jdim=0; jdim<dim; jdim++){
                metric_cofactor_vol[idim][jdim] = metric_oper.metric_cofactor_vol[idim][jdim][iquad];
            }
        }
        std::array<real,nstate> soln_state;
        std::array<dealii::Tensor<1,dim,real>,nstate> aux_soln_state;
        for(int istate=0; istate<nstate; istate++){
            soln_state[istate] = soln_at_vol_q[istate][iquad];
            for(int idim=0; idim<dim; idim++){
                aux_soln_state[istate][idim] = aux_soln_at_vol_q[istate][idim][iquad];
            }
        }

        // Evaluate physical convective flux
        std::array<dealii::Tensor<1,dim,real>,nstate> conv_phys_flux;
        conv_phys_flux = this->pde_physics_double->convective_flux (soln_state);

        //Compute the physical dissipative flux
        std::array<dealii::Tensor<1,dim,real>,nstate> diffusive_phys_flux;
        diffusive_phys_flux = this->pde_physics_double->dissipative_flux(soln_state, aux_soln_state, current_cell_index);

        //Write the values in a way that we can use sum-factorization on.
        for(int istate=0; istate<nstate; istate++){
            dealii::Tensor<1,dim,real> conv_ref_flux;
            dealii::Tensor<1,dim,real> diffusive_ref_flux;
            //transform the conservative convective physical flux to reference space
            metric_oper.transform_physical_to_reference(
                conv_phys_flux[istate],
                metric_cofactor_vol,
                conv_ref_flux);
            //transform the dissipative flux to reference space
            metric_oper.transform_physical_to_reference(
                diffusive_phys_flux[istate],
                metric_cofactor_vol,
                diffusive_ref_flux);

            //Write the data in a way that we can use sum-factorization on.
            //Since sum-factorization improves the speed for matrix-vector multiplications,
            //We need the values to have their inner elements be vectors.
            for(int idim=0; idim<dim; idim++){
                //allocate
                if(iquad == 0){
                    conv_ref_flux_at_vol_q[istate][idim].resize(n_quad_pts_vol);
                    diffusive_ref_flux_at_vol_q[istate][idim].resize(n_quad_pts_vol);
                }
                //write data
                conv_ref_flux_at_vol_q[istate][idim][iquad] = conv_ref_flux[idim];

                diffusive_ref_flux_at_vol_q[istate][idim][iquad] = diffusive_ref_flux[idim];
            }
        }
    }

    //Interpolate the volume reference fluxes to the facet.
    //And do the dot product with the UNIT REFERENCE normal.
    //Since we are computing a dot product with the unit reference normal,
    //we exploit the fact that the unit reference normal has a value of 0 in all reference directions except
    //the outward reference normal dircetion.
>>>>>>> b7f0bbe2
    const dealii::Tensor<1,dim,double> unit_ref_normal_int = dealii::GeometryInfo<dim>::unit_normal_vector[iface];
    int dim_not_zero = 0;
    for(int idim=0; idim<dim; idim++){
        if(std::abs(unit_ref_normal_int[idim]) >= 1e-11)//reference unit normal is 0 in all direction and 1 in outward normal direction
            dim_not_zero = idim;//this is outward pointing normal reference direction
    }

    std::array<std::vector<real>,nstate> conv_int_vol_ref_flux_interp_to_face_dot_ref_normal;
    std::array<std::vector<real>,nstate> diffusive_int_vol_ref_flux_interp_to_face_dot_ref_normal;
    for(int istate=0; istate<nstate; istate++){
        //allocate
        conv_int_vol_ref_flux_interp_to_face_dot_ref_normal[istate].resize(n_face_quad_pts);
        diffusive_int_vol_ref_flux_interp_to_face_dot_ref_normal[istate].resize(n_face_quad_pts);

        //solve
        //Note, since the normal is zero in all other reference directions, we only have to interpolate one given reference direction to the facet

        //interpolate reference volume convective flux to the facet, and apply unit reference normal as scaled by 1.0 or -1.0
        flux_basis.matrix_vector_mult_surface_1D(iface, 
                                                 conv_ref_flux_at_vol_q[istate][dim_not_zero],
                                                 conv_int_vol_ref_flux_interp_to_face_dot_ref_normal[istate],
                                                 flux_basis.oneD_surf_operator,//the flux basis interpolates from the flux nodes
                                                 flux_basis.oneD_vol_operator,
                                                 false, unit_ref_normal_int[dim_not_zero]);//don't add to previous value, scale by unit_normal int

        //interpolate reference volume dissipative flux to the facet, and apply unit reference normal as scaled by 1.0 or -1.0
        flux_basis.matrix_vector_mult_surface_1D(iface, 
                                                 diffusive_ref_flux_at_vol_q[istate][dim_not_zero],
                                                 diffusive_int_vol_ref_flux_interp_to_face_dot_ref_normal[istate],
                                                 flux_basis.oneD_surf_operator,
                                                 flux_basis.oneD_vol_operator,
                                                 false, unit_ref_normal_int[dim_not_zero]);
    }

    //the outward reference normal dircetion.
    std::array<std::vector<real>,nstate> conv_flux_dot_normal_diff;
    std::array<std::vector<real>,nstate> diss_flux_dot_normal_diff;
    // Get surface numerical fluxes
    for (unsigned int iquad=0; iquad<n_face_quad_pts; ++iquad) {
        // Copy Metric Cofactor on the facet in a way can use for transforming Tensor Blocks to reference space
        // The way it is stored in metric_operators is to use sum-factorization in each direction,
        // but here it is cleaner to apply a reference transformation in each Tensor block returned by physics.
        // Note that for a conforming mesh, the facet metric cofactor matrix is the same from either interioir or exterior metric terms. 
        // This is verified for the metric computations in: unit_tests/operator_tests/surface_conforming_test.cpp
        dealii::Tensor<2,dim,real> metric_cofactor_surf;
        for(int idim=0; idim<dim; idim++){
            for(int jdim=0; jdim<dim; jdim++){
                metric_cofactor_surf[idim][jdim] = metric_oper.metric_cofactor_surf[idim][jdim][iquad];
            }
        }
        //numerical fluxes
        dealii::Tensor<1,dim,real> unit_phys_normal_int;
        metric_oper.transform_reference_to_physical(unit_ref_normal_int,
                                                    metric_cofactor_surf,
                                                    unit_phys_normal_int);
        const double face_Jac_norm_scaled = unit_phys_normal_int.norm();
        unit_phys_normal_int /= face_Jac_norm_scaled;//normalize it. 

        std::array<real,nstate> soln_state;
        std::array<dealii::Tensor<1,dim,real>,nstate> aux_soln_state;
        for(int istate=0; istate<nstate; istate++){
            soln_state[istate] = soln_at_surf_q[istate][iquad];
            for(int idim=0; idim<dim; idim++){
                aux_soln_state[istate][idim] = aux_soln_at_surf_q[istate][idim][iquad];
            }
        }

        std::array<real,nstate> soln_boundary;
        std::array<dealii::Tensor<1,dim,real>,nstate> grad_soln_boundary;
        dealii::Point<dim,real> surf_flux_node;
        for(int idim=0; idim<dim; idim++){
            surf_flux_node[idim] = metric_oper.flux_nodes_surf[iface][idim][iquad];
        }
        this->pde_physics_double->boundary_face_values (boundary_id, surf_flux_node, unit_phys_normal_int, soln_state, aux_soln_state, soln_boundary, grad_soln_boundary);
        
        // Convective numerical flux.
        std::array<real,nstate> conv_num_flux_dot_n_at_q;
        conv_num_flux_dot_n_at_q = this->conv_num_flux_double->evaluate_flux(soln_state, soln_boundary, unit_phys_normal_int);
        
        // Dissipative numerical flux
        std::array<real,nstate> diss_auxi_num_flux_dot_n_at_q;
        diss_auxi_num_flux_dot_n_at_q = this->diss_num_flux_double->evaluate_auxiliary_flux(
            current_cell_index, current_cell_index,
            0.0, 0.0,
            soln_state, soln_boundary,
            aux_soln_state, grad_soln_boundary,
            unit_phys_normal_int, penalty, true);

        for(int istate=0; istate<nstate; istate++){
            // allocate
            if(iquad==0){
                conv_flux_dot_normal_diff[istate].resize(n_face_quad_pts);
                diss_flux_dot_normal_diff[istate].resize(n_face_quad_pts);
            }
<<<<<<< HEAD
            // write data
            conv_flux_dot_normal_diff[istate][iquad] = face_Jac_norm_scaled *  (conv_num_flux_dot_n_at_q[istate]
                                                     - conv_flux[istate] * unit_phys_normal_int);
            diss_flux_dot_normal_diff[istate][iquad] = face_Jac_norm_scaled * (diss_auxi_num_flux_dot_n_at_q[istate]
                                                     - diss_flux[istate]  * unit_phys_normal_int);
=======
            //write data
            conv_flux_dot_normal_diff[istate][iquad] = face_Jac_norm_scaled * conv_num_flux_dot_n_at_q[istate]
                                                     - conv_int_vol_ref_flux_interp_to_face_dot_ref_normal[istate][iquad];
            diss_flux_dot_normal_diff[istate][iquad] = face_Jac_norm_scaled * diss_auxi_num_flux_dot_n_at_q[istate]
                                                     - diffusive_int_vol_ref_flux_interp_to_face_dot_ref_normal[istate][iquad];
>>>>>>> b7f0bbe2
        }
    }

    //solve rhs
    for(int istate=0; istate<nstate; istate++){
        std::vector<real> rhs(n_shape_fns);
        soln_basis.inner_product_surface_1D(iface, conv_flux_dot_normal_diff[istate], 
                                            face_quad_weights, rhs, 
                                            soln_basis.oneD_surf_operator, 
                                            soln_basis.oneD_vol_operator,
                                            false, -1.0);//adding=false, scaled by factor=-1.0 bc subtract it
        soln_basis.inner_product_surface_1D(iface, diss_flux_dot_normal_diff[istate], 
                                            face_quad_weights, rhs, 
                                            soln_basis.oneD_surf_operator, 
                                            soln_basis.oneD_vol_operator,
                                            true, -1.0);//adding=true, scaled by factor=-1.0 bc subtract it

        for(unsigned int ishape=0; ishape<n_shape_fns; ishape++){
            local_rhs_cell(istate*n_shape_fns + ishape) += rhs[ishape];
        }
    }
}


template <int dim, int nstate, typename real, typename MeshType>
void DGStrong<dim,nstate,real,MeshType>::assemble_face_term_strong(
    const unsigned int iface, const unsigned int neighbor_iface, 
    const dealii::types::global_dof_index current_cell_index,
    const dealii::types::global_dof_index neighbor_cell_index,
    const unsigned int poly_degree_int, 
    const unsigned int poly_degree_ext, 
    const real penalty,
    const std::vector<dealii::types::global_dof_index> &dof_indices_int,
    const std::vector<dealii::types::global_dof_index> &dof_indices_ext,
    OPERATOR::basis_functions<dim,2*dim> &soln_basis_int,
    OPERATOR::basis_functions<dim,2*dim> &soln_basis_ext,
    OPERATOR::basis_functions<dim,2*dim> &flux_basis_int,
    OPERATOR::basis_functions<dim,2*dim> &flux_basis_ext,
    OPERATOR::metric_operators<real,dim,2*dim>             &metric_oper_int,
    OPERATOR::metric_operators<real,dim,2*dim>             &metric_oper_ext,
    dealii::Vector<real>          &local_rhs_int_cell,
    dealii::Vector<real>          &local_rhs_ext_cell)
{
    (void) current_cell_index;
    (void) neighbor_cell_index;

    const unsigned int n_face_quad_pts = this->face_quadrature_collection[poly_degree_int].size();//assume interior cell does the work

    const unsigned int n_quad_pts_vol_int  = this->volume_quadrature_collection[poly_degree_int].size();
    const unsigned int n_quad_pts_vol_ext  = this->volume_quadrature_collection[poly_degree_ext].size();

    const unsigned int n_dofs_int = this->fe_collection[poly_degree_int].dofs_per_cell;
    const unsigned int n_dofs_ext = this->fe_collection[poly_degree_ext].dofs_per_cell;

    const unsigned int n_shape_fns_int = n_dofs_int / nstate;
    const unsigned int n_shape_fns_ext = n_dofs_ext / nstate;

    AssertDimension (n_dofs_int, dof_indices_int.size());
    AssertDimension (n_dofs_ext, dof_indices_ext.size());

    // Extract interior modal coefficients of solution
    std::array<std::vector<real>,nstate> soln_coeff_int;
    std::array<dealii::Tensor<1,dim,std::vector<real>>,nstate> aux_soln_coeff_int;
    for (unsigned int idof = 0; idof < n_dofs_int; ++idof) {
        const unsigned int istate = this->fe_collection[poly_degree_int].system_to_component_index(idof).first;
        const unsigned int ishape = this->fe_collection[poly_degree_int].system_to_component_index(idof).second;
        if(ishape == 0)
            soln_coeff_int[istate].resize(n_shape_fns_int);

        soln_coeff_int[istate][ishape] = DGBase<dim,real,MeshType>::solution(dof_indices_int[idof]);
        for(int idim=0; idim<dim; idim++){
            if(ishape == 0){
                aux_soln_coeff_int[istate][idim].resize(n_shape_fns_int);
            }
            aux_soln_coeff_int[istate][idim][ishape] = DGBase<dim,real,MeshType>::auxiliary_solution[idim](dof_indices_int[idof]);
        }
    }

    // Extract exterior modal coefficients of solution
    std::array<std::vector<real>,nstate> soln_coeff_ext;
    std::array<dealii::Tensor<1,dim,std::vector<real>>,nstate> aux_soln_coeff_ext;
    for (unsigned int idof = 0; idof < n_dofs_ext; ++idof) {
        const unsigned int istate = this->fe_collection[poly_degree_int].system_to_component_index(idof).first;
        const unsigned int ishape = this->fe_collection[poly_degree_int].system_to_component_index(idof).second;
        if(ishape == 0){
            soln_coeff_ext[istate].resize(n_shape_fns_ext);
        }
        soln_coeff_ext[istate][ishape] = DGBase<dim,real,MeshType>::solution(dof_indices_ext[idof]);
        for(int idim=0; idim<dim; idim++){
            if(ishape == 0){
                aux_soln_coeff_ext[istate][idim].resize(n_shape_fns_ext);
            }
            aux_soln_coeff_ext[istate][idim][ishape] = DGBase<dim,real,MeshType>::auxiliary_solution[idim](dof_indices_ext[idof]);
        }
    }

    // Interpolate the modal coefficients to the volume cubature nodes.
    std::array<std::vector<real>,nstate> soln_at_vol_q_int;
    std::array<std::vector<real>,nstate> soln_at_vol_q_ext;
    std::array<dealii::Tensor<1,dim,std::vector<real>>,nstate> aux_soln_at_vol_q_int;
    std::array<dealii::Tensor<1,dim,std::vector<real>>,nstate> aux_soln_at_vol_q_ext;
    // Interpolate modal soln coefficients to the facet.
    std::array<std::vector<real>,nstate> soln_at_surf_q_int;
    std::array<std::vector<real>,nstate> soln_at_surf_q_ext;
    std::array<dealii::Tensor<1,dim,std::vector<real>>,nstate> aux_soln_at_surf_q_int;
    std::array<dealii::Tensor<1,dim,std::vector<real>>,nstate> aux_soln_at_surf_q_ext;
    for(int istate=0; istate<nstate; ++istate){
        // allocate
        soln_at_vol_q_int[istate].resize(n_quad_pts_vol_int);
        soln_at_vol_q_ext[istate].resize(n_quad_pts_vol_ext);
        // solve soln at volume cubature nodes
        soln_basis_int.matrix_vector_mult_1D(soln_coeff_int[istate], soln_at_vol_q_int[istate],
                                             soln_basis_int.oneD_vol_operator);
        soln_basis_ext.matrix_vector_mult_1D(soln_coeff_ext[istate], soln_at_vol_q_ext[istate],
                                             soln_basis_ext.oneD_vol_operator);

        // allocate
        soln_at_surf_q_int[istate].resize(n_face_quad_pts);
        soln_at_surf_q_ext[istate].resize(n_face_quad_pts);
        // solve soln at facet cubature nodes
        soln_basis_int.matrix_vector_mult_surface_1D(iface,
                                                     soln_coeff_int[istate], soln_at_surf_q_int[istate],
                                                     soln_basis_int.oneD_surf_operator,
                                                     soln_basis_int.oneD_vol_operator);
        soln_basis_ext.matrix_vector_mult_surface_1D(neighbor_iface,
                                                     soln_coeff_ext[istate], soln_at_surf_q_ext[istate],
                                                     soln_basis_ext.oneD_surf_operator,
                                                     soln_basis_ext.oneD_vol_operator);

        for(int idim=0; idim<dim; idim++){
            // alocate
            aux_soln_at_vol_q_int[istate][idim].resize(n_quad_pts_vol_int);
            aux_soln_at_vol_q_ext[istate][idim].resize(n_quad_pts_vol_ext);
            // solve auxiliary soln at volume cubature nodes
            soln_basis_int.matrix_vector_mult_1D(aux_soln_coeff_int[istate][idim], aux_soln_at_vol_q_int[istate][idim],
                                                 soln_basis_int.oneD_vol_operator);
            soln_basis_ext.matrix_vector_mult_1D(aux_soln_coeff_ext[istate][idim], aux_soln_at_vol_q_ext[istate][idim],
                                                 soln_basis_ext.oneD_vol_operator);

            // allocate
            aux_soln_at_surf_q_int[istate][idim].resize(n_face_quad_pts);
            aux_soln_at_surf_q_ext[istate][idim].resize(n_face_quad_pts);
            // solve auxiliary soln at facet cubature nodes
            soln_basis_int.matrix_vector_mult_surface_1D(iface,
                                                         aux_soln_coeff_int[istate][idim], aux_soln_at_surf_q_int[istate][idim],
                                                         soln_basis_int.oneD_surf_operator,
                                                         soln_basis_int.oneD_vol_operator);
            soln_basis_ext.matrix_vector_mult_surface_1D(neighbor_iface,
                                                         aux_soln_coeff_ext[istate][idim], aux_soln_at_surf_q_ext[istate][idim],
                                                         soln_basis_ext.oneD_surf_operator,
                                                         soln_basis_ext.oneD_vol_operator);
        }
    }

    // Get volume reference fluxes and interpolate them to the facet.
    // Compute reference volume fluxes in both interior and exterior cells.

    // First we do interior.
    std::array<dealii::Tensor<1,dim,std::vector<real>>,nstate> conv_ref_flux_at_vol_q_int;
    std::array<dealii::Tensor<1,dim,std::vector<real>>,nstate> diffusive_ref_flux_at_vol_q_int;
    for (unsigned int iquad=0; iquad<n_quad_pts_vol_int; ++iquad) {
        // Copy Metric Cofactor in a way can use for transforming Tensor Blocks to reference space
        // The way it is stored in metric_operators is to use sum-factorization in each direction,
        // but here it is cleaner to apply a reference transformation in each Tensor block returned by physics.
        dealii::Tensor<2,dim,real> metric_cofactor_vol_int;
        for(int idim=0; idim<dim; idim++){
            for(int jdim=0; jdim<dim; jdim++){
                metric_cofactor_vol_int[idim][jdim] = metric_oper_int.metric_cofactor_vol[idim][jdim][iquad];
            }
        }
        std::array<real,nstate> soln_state;
        std::array<dealii::Tensor<1,dim,real>,nstate> aux_soln_state;
        for(int istate=0; istate<nstate; istate++){
            soln_state[istate] = soln_at_vol_q_int[istate][iquad];
            for(int idim=0; idim<dim; idim++){
                aux_soln_state[istate][idim] = aux_soln_at_vol_q_int[istate][idim][iquad];
            }
        }

        // Evaluate physical convective flux
        std::array<dealii::Tensor<1,dim,real>,nstate> conv_phys_flux;
        conv_phys_flux = this->pde_physics_double->convective_flux (soln_state);

        // Compute the physical dissipative flux
        std::array<dealii::Tensor<1,dim,real>,nstate> diffusive_phys_flux;
        diffusive_phys_flux = this->pde_physics_double->dissipative_flux(soln_state, aux_soln_state, current_cell_index);

        // Write the values in a way that we can use sum-factorization on.
        for(int istate=0; istate<nstate; istate++){
            dealii::Tensor<1,dim,real> conv_ref_flux;
            dealii::Tensor<1,dim,real> diffusive_ref_flux;
            // transform the conservative convective physical flux to reference space
            metric_oper_int.transform_physical_to_reference(
                conv_phys_flux[istate],
                metric_cofactor_vol_int,
                conv_ref_flux);
            // transform the dissipative flux to reference space
            metric_oper_int.transform_physical_to_reference(
                diffusive_phys_flux[istate],
                metric_cofactor_vol_int,
                diffusive_ref_flux);

            // Write the data in a way that we can use sum-factorization on.
            // Since sum-factorization improves the speed for matrix-vector multiplications,
            // We need the values to have their inner elements be vectors.
            for(int idim=0; idim<dim; idim++){
                // allocate
                if(iquad == 0){
                    conv_ref_flux_at_vol_q_int[istate][idim].resize(n_quad_pts_vol_int);
                    diffusive_ref_flux_at_vol_q_int[istate][idim].resize(n_quad_pts_vol_int);
                }
                // write data
                conv_ref_flux_at_vol_q_int[istate][idim][iquad] = conv_ref_flux[idim];
                diffusive_ref_flux_at_vol_q_int[istate][idim][iquad] = diffusive_ref_flux[idim];
            }
        }
    }

    // Next we do exterior volume reference fluxes.
    // Note we split the quad integrals because the interior and exterior could be of different poly basis
    std::array<dealii::Tensor<1,dim,std::vector<real>>,nstate> conv_ref_flux_at_vol_q_ext;
    std::array<dealii::Tensor<1,dim,std::vector<real>>,nstate> diffusive_ref_flux_at_vol_q_ext;
    for (unsigned int iquad=0; iquad<n_quad_pts_vol_ext; ++iquad) {

        // Extract exterior volume metric cofactor matrix at given volume cubature node.
        dealii::Tensor<2,dim,real> metric_cofactor_vol_ext;
        for(int idim=0; idim<dim; idim++){
            for(int jdim=0; jdim<dim; jdim++){
                metric_cofactor_vol_ext[idim][jdim] = metric_oper_ext.metric_cofactor_vol[idim][jdim][iquad];
            }
        }

        std::array<real,nstate> soln_state;
        std::array<dealii::Tensor<1,dim,real>,nstate> aux_soln_state;
        for(int istate=0; istate<nstate; istate++){
            soln_state[istate] = soln_at_vol_q_ext[istate][iquad];
            for(int idim=0; idim<dim; idim++){
                aux_soln_state[istate][idim] = aux_soln_at_vol_q_ext[istate][idim][iquad];
            }
        }

        // Evaluate physical convective flux
        std::array<dealii::Tensor<1,dim,real>,nstate> conv_phys_flux;
        conv_phys_flux = this->pde_physics_double->convective_flux (soln_state);

        // Compute the physical dissipative flux
        std::array<dealii::Tensor<1,dim,real>,nstate> diffusive_phys_flux;
        diffusive_phys_flux = this->pde_physics_double->dissipative_flux(soln_state, aux_soln_state, neighbor_cell_index);

        // Write the values in a way that we can use sum-factorization on.
        for(int istate=0; istate<nstate; istate++){
            dealii::Tensor<1,dim,real> conv_ref_flux;
            dealii::Tensor<1,dim,real> diffusive_ref_flux;
            // transform the conservative convective physical flux to reference space
            metric_oper_ext.transform_physical_to_reference(
                conv_phys_flux[istate],
                metric_cofactor_vol_ext,
                conv_ref_flux);
            // transform the dissipative flux to reference space
            metric_oper_ext.transform_physical_to_reference(
                diffusive_phys_flux[istate],
                metric_cofactor_vol_ext,
                diffusive_ref_flux);

            // Write the data in a way that we can use sum-factorization on.
            // Since sum-factorization improves the speed for matrix-vector multiplications,
            // We need the values to have their inner elements be vectors.
            for(int idim=0; idim<dim; idim++){
                // allocate
                if(iquad == 0){
                    conv_ref_flux_at_vol_q_ext[istate][idim].resize(n_quad_pts_vol_ext);
                    diffusive_ref_flux_at_vol_q_ext[istate][idim].resize(n_quad_pts_vol_ext);
                }
                // write data
                conv_ref_flux_at_vol_q_ext[istate][idim][iquad] = conv_ref_flux[idim];
                diffusive_ref_flux_at_vol_q_ext[istate][idim][iquad] = diffusive_ref_flux[idim];
            }
        }
    }

    // Interpolate the volume reference fluxes to the facet.
    // And do the dot product with the UNIT REFERENCE normal.
    // Since we are computing a dot product with the unit reference normal,
    // we exploit the fact that the unit reference normal has a value of 0 in all reference directions except
    // the outward reference normal dircetion.
    const dealii::Tensor<1,dim,double> unit_ref_normal_int = dealii::GeometryInfo<dim>::unit_normal_vector[iface];
    int dim_not_zero = 0;
    for(int idim=0; idim<dim; idim++){
        if(std::abs(unit_ref_normal_int[idim]) >= 1e-11)//reference unit normal is 0 in all direction and 1 in outward normal direction
            dim_not_zero = idim;//this is outward pointing normal reference direction
    }

    std::array<std::vector<real>,nstate> conv_int_vol_ref_flux_interp_to_face_dot_ref_normal;
    std::array<std::vector<real>,nstate> conv_ext_vol_ref_flux_interp_to_face_dot_ref_normal;
    std::array<std::vector<real>,nstate> diffusive_int_vol_ref_flux_interp_to_face_dot_ref_normal;
    std::array<std::vector<real>,nstate> diffusive_ext_vol_ref_flux_interp_to_face_dot_ref_normal;
    for(int istate=0; istate<nstate; istate++){
        //allocate
        conv_int_vol_ref_flux_interp_to_face_dot_ref_normal[istate].resize(n_face_quad_pts);
        conv_ext_vol_ref_flux_interp_to_face_dot_ref_normal[istate].resize(n_face_quad_pts);
        diffusive_int_vol_ref_flux_interp_to_face_dot_ref_normal[istate].resize(n_face_quad_pts);
        diffusive_ext_vol_ref_flux_interp_to_face_dot_ref_normal[istate].resize(n_face_quad_pts);

        // solve
        // Note, since the normal is zero in all other reference directions, we only have to interpolate one given reference direction to the facet
        
        // interpolate reference volume convective flux to the facet, and apply unit reference normal as scaled by 1.0 or -1.0
        flux_basis_int.matrix_vector_mult_surface_1D(iface, 
                                                     conv_ref_flux_at_vol_q_int[istate][dim_not_zero],
                                                     conv_int_vol_ref_flux_interp_to_face_dot_ref_normal[istate],
                                                     flux_basis_int.oneD_surf_operator,//the flux basis interpolates from the flux nodes
                                                     flux_basis_int.oneD_vol_operator,
                                                     false, unit_ref_normal_int[dim_not_zero]);//don't add to previous value, scale by unit_normal int
        flux_basis_ext.matrix_vector_mult_surface_1D(neighbor_iface, 
                                                     conv_ref_flux_at_vol_q_ext[istate][dim_not_zero],
                                                     conv_ext_vol_ref_flux_interp_to_face_dot_ref_normal[istate],
                                                     flux_basis_ext.oneD_surf_operator,
                                                     flux_basis_ext.oneD_vol_operator,
                                                     false, -unit_ref_normal_int[dim_not_zero]);//don't add to previous value, unit_normal ext is -unit normal int

        // interpolate reference volume dissipative flux to the facet, and apply unit reference normal as scaled by 1.0 or -1.0
        flux_basis_int.matrix_vector_mult_surface_1D(iface, 
                                                     diffusive_ref_flux_at_vol_q_int[istate][dim_not_zero],
                                                     diffusive_int_vol_ref_flux_interp_to_face_dot_ref_normal[istate],
                                                     flux_basis_int.oneD_surf_operator,
                                                     flux_basis_int.oneD_vol_operator,
                                                     false, unit_ref_normal_int[dim_not_zero]);
        flux_basis_ext.matrix_vector_mult_surface_1D(neighbor_iface, 
                                                     diffusive_ref_flux_at_vol_q_ext[istate][dim_not_zero],
                                                     diffusive_ext_vol_ref_flux_interp_to_face_dot_ref_normal[istate],
                                                     flux_basis_ext.oneD_surf_operator,
                                                     flux_basis_ext.oneD_vol_operator,
                                                     false, -unit_ref_normal_int[dim_not_zero]);
    }

    // Evaluate reference convective fluxes on the facet and numerical fluxes.
    
    std::array<std::vector<real>,nstate> conv_ref_flux_at_surf_q_int_dot_ref_normal;
    std::array<std::vector<real>,nstate> conv_ref_flux_at_surf_q_ext_dot_ref_normal;

    std::array<std::vector<real>,nstate> conv_num_flux_dot_n;
    std::array<std::vector<real>,nstate> diss_auxi_num_flux_dot_n;
    for (unsigned int iquad=0; iquad<n_face_quad_pts; ++iquad) {
        // Copy Metric Cofactor on the facet in a way can use for transforming Tensor Blocks to reference space
        // The way it is stored in metric_operators is to use sum-factorization in each direction,
        // but here it is cleaner to apply a reference transformation in each Tensor block returned by physics.
        // Note that for a conforming mesh, the facet metric cofactor matrix is the same from either interioir or exterior metric terms. 
        // This is verified for the metric computations in: unit_tests/operator_tests/surface_conforming_test.cpp
        dealii::Tensor<2,dim,real> metric_cofactor_surf;
        for(int idim=0; idim<dim; idim++){
            for(int jdim=0; jdim<dim; jdim++){
                metric_cofactor_surf[idim][jdim] = metric_oper_int.metric_cofactor_surf[idim][jdim][iquad];
            }
        }

        std::array<real,nstate> soln_state_int;
        std::array<real,nstate> soln_state_ext;
        std::array<dealii::Tensor<1,dim,real>,nstate> aux_soln_state_int;
        std::array<dealii::Tensor<1,dim,real>,nstate> aux_soln_state_ext;
        for(int istate=0; istate<nstate; istate++){
            soln_state_int[istate] = soln_at_surf_q_int[istate][iquad];
            soln_state_ext[istate] = soln_at_surf_q_ext[istate][iquad];
            for(int idim=0; idim<dim; idim++){
                aux_soln_state_int[istate][idim] = aux_soln_at_surf_q_int[istate][idim][iquad];
                aux_soln_state_ext[istate][idim] = aux_soln_at_surf_q_ext[istate][idim][iquad];
            }
        }

        // Evaluate physical convective flux
        std::array<dealii::Tensor<1,dim,real>,nstate> conv_phys_flux_int;
        std::array<dealii::Tensor<1,dim,real>,nstate> conv_phys_flux_ext;
        if(this->all_parameters->use_split_form || this->all_parameters->use_curvilinear_split_form){
            conv_phys_flux_int = this->pde_physics_double->convective_flux (soln_state_int);
            conv_phys_flux_ext = this->pde_physics_double->convective_flux (soln_state_ext);
        }

        // numerical fluxes
        dealii::Tensor<1,dim,real> unit_phys_normal_int;
        metric_oper_int.transform_reference_to_physical(unit_ref_normal_int,
                                                        metric_cofactor_surf,
                                                        unit_phys_normal_int);
        const double face_Jac_norm_scaled = unit_phys_normal_int.norm();
        unit_phys_normal_int /= face_Jac_norm_scaled;//normalize it. 
        // Note that the facet determinant of metric jacobian is the above norm multiplied by the determinant of the metric Jacobian evaluated on the facet.
        // Since the determinant of the metric Jacobian evaluated on the face cancels off, we can just scale the numerical flux by the norm.

        std::array<real,nstate> conv_num_flux_dot_n_at_q;
        std::array<real,nstate> diss_auxi_num_flux_dot_n_at_q;
        // Convective numerical flux. 
        conv_num_flux_dot_n_at_q = this->conv_num_flux_double->evaluate_flux(soln_state_int, soln_state_ext, unit_phys_normal_int);
        // dissipative numerical flux
        diss_auxi_num_flux_dot_n_at_q = this->diss_num_flux_double->evaluate_auxiliary_flux(
            current_cell_index, neighbor_cell_index,
            0.0, 0.0,
            soln_state_int, soln_state_ext,
            aux_soln_state_int, aux_soln_state_ext,
            unit_phys_normal_int, penalty, false);

        // Write the values in a way that we can use sum-factorization on.
        for(int istate=0; istate<nstate; istate++){
            // Write the data in a way that we can use sum-factorization on.
            // Since sum-factorization improves the speed for matrix-vector multiplications,
            // We need the values to have their inner elements be vectors of n_face_quad_pts.

            // allocate
            if(iquad == 0){
                conv_num_flux_dot_n[istate].resize(n_face_quad_pts);
                diss_auxi_num_flux_dot_n[istate].resize(n_face_quad_pts);

                conv_ref_flux_at_surf_q_int_dot_ref_normal[istate].resize(n_face_quad_pts);
                conv_ref_flux_at_surf_q_ext_dot_ref_normal[istate].resize(n_face_quad_pts);
            }

            // write data
            conv_num_flux_dot_n[istate][iquad] = face_Jac_norm_scaled * conv_num_flux_dot_n_at_q[istate];
            diss_auxi_num_flux_dot_n[istate][iquad] = face_Jac_norm_scaled * diss_auxi_num_flux_dot_n_at_q[istate];

            if(this->all_parameters->use_split_form || this->all_parameters->use_curvilinear_split_form){
                conv_ref_flux_at_surf_q_int_dot_ref_normal[istate][iquad] 
                    = this->pde_physics_double->convective_surface_numerical_split_flux(
                                conv_phys_flux_int[istate] * unit_phys_normal_int * face_Jac_norm_scaled,
                                conv_int_vol_ref_flux_interp_to_face_dot_ref_normal[istate][iquad]);

                conv_ref_flux_at_surf_q_ext_dot_ref_normal[istate][iquad] 
                    = this->pde_physics_double->convective_surface_numerical_split_flux(
                                conv_phys_flux_ext[istate] * (-unit_phys_normal_int) * face_Jac_norm_scaled,
                                conv_ext_vol_ref_flux_interp_to_face_dot_ref_normal[istate][iquad]);
            }
            else{
                // conservative DG uses the reference flux interpolated from the volume to the facet
                conv_ref_flux_at_surf_q_int_dot_ref_normal[istate][iquad] = conv_int_vol_ref_flux_interp_to_face_dot_ref_normal[istate][iquad];
                conv_ref_flux_at_surf_q_ext_dot_ref_normal[istate][iquad] = conv_ext_vol_ref_flux_interp_to_face_dot_ref_normal[istate][iquad];
            }
        }
    }

    // Compute RHS
    const std::vector<double> &surf_quad_weights = this->face_quadrature_collection[poly_degree_int].get_weights();
    for(int istate=0; istate<nstate; istate++){
        // interior RHS
        std::vector<real> rhs_int(n_shape_fns_int);

        // convective flux
        soln_basis_int.inner_product_surface_1D(iface, 
                                                conv_ref_flux_at_surf_q_int_dot_ref_normal[istate], 
                                                surf_quad_weights, rhs_int, 
                                                soln_basis_int.oneD_surf_operator, 
                                                soln_basis_int.oneD_vol_operator,
                                                false, 1.0);//adding false, subtract the negative so add it
        // dissipative flux
        soln_basis_int.inner_product_surface_1D(iface, 
                                                diffusive_int_vol_ref_flux_interp_to_face_dot_ref_normal[istate], 
                                                surf_quad_weights, rhs_int, 
                                                soln_basis_int.oneD_surf_operator, 
                                                soln_basis_int.oneD_vol_operator,
                                                true, 1.0);//adding=true, subtract the negative so add it
        // convective numerical flux
        soln_basis_int.inner_product_surface_1D(iface, conv_num_flux_dot_n[istate], 
                                                surf_quad_weights, rhs_int, 
                                                soln_basis_int.oneD_surf_operator, 
                                                soln_basis_int.oneD_vol_operator,
                                                true, -1.0);//adding=true, scaled by factor=-1.0 bc subtract it
        // dissipative numerical flux
        soln_basis_int.inner_product_surface_1D(iface, diss_auxi_num_flux_dot_n[istate], 
                                                surf_quad_weights, rhs_int, 
                                                soln_basis_int.oneD_surf_operator, 
                                                soln_basis_int.oneD_vol_operator,
                                                true, -1.0);//adding=true, scaled by factor=-1.0 bc subtract it


        for(unsigned int ishape=0; ishape<n_shape_fns_int; ishape++){
            local_rhs_int_cell(istate*n_shape_fns_int + ishape) += rhs_int[ishape];
        }

        // exterior RHS
        std::vector<real> rhs_ext(n_shape_fns_int);

        // convective flux
        soln_basis_ext.inner_product_surface_1D(neighbor_iface, 
                                                conv_ref_flux_at_surf_q_ext_dot_ref_normal[istate], 
                                                surf_quad_weights, rhs_ext, 
                                                soln_basis_ext.oneD_surf_operator, 
                                                soln_basis_ext.oneD_vol_operator,
                                                false, 1.0);//adding false
        // dissipative flux
        soln_basis_ext.inner_product_surface_1D(neighbor_iface, 
                                                diffusive_ext_vol_ref_flux_interp_to_face_dot_ref_normal[istate], 
                                                surf_quad_weights, rhs_ext, 
                                                soln_basis_ext.oneD_surf_operator, 
                                                soln_basis_ext.oneD_vol_operator,
                                                true, 1.0);//adding=true
        // convective numerical flux
        soln_basis_ext.inner_product_surface_1D(neighbor_iface, conv_num_flux_dot_n[istate], 
                                                surf_quad_weights, rhs_ext, 
                                                soln_basis_ext.oneD_surf_operator, 
                                                soln_basis_ext.oneD_vol_operator,
                                                true, 1.0);//adding=true, scaled by factor=1.0 because negative numerical flux and subtract it
        // dissipative numerical flux
        soln_basis_ext.inner_product_surface_1D(neighbor_iface, diss_auxi_num_flux_dot_n[istate], 
                                                surf_quad_weights, rhs_ext, 
                                                soln_basis_ext.oneD_surf_operator, 
                                                soln_basis_ext.oneD_vol_operator,
                                                true, 1.0);//adding=true, scaled by factor=1.0 because negative numerical flux and subtract it


        for(unsigned int ishape=0; ishape<n_shape_fns_ext; ishape++){
            local_rhs_ext_cell(istate*n_shape_fns_ext + ishape) += rhs_ext[ishape];
        }
    }
}


/*******************************************************************
 *
 *
 *              PRIMARY EQUATIONS
 *
 *              NOTE: the implicit functions have not been modified.
 *              
 *              EVERYTHING BELOW Untouched/unverified/not used anymore
 *
 *******************************************************************/

template <int dim, int nstate, typename real, typename MeshType>
void DGStrong<dim,nstate,real,MeshType>::assemble_boundary_term_derivatives(
    typename dealii::DoFHandler<dim>::active_cell_iterator /*cell*/,
    const dealii::types::global_dof_index /*current_cell_index*/,
    const unsigned int ,//face_number,
    const unsigned int /*boundary_id*/,
    const dealii::FEFaceValuesBase<dim,dim> &/*fe_values_boundary*/,
    const real /*penalty*/,
    const dealii::FESystem<dim,dim> &,//fe,
    const dealii::Quadrature<dim-1> &,//quadrature,
    const std::vector<dealii::types::global_dof_index> &,//metric_dof_indices,
    const std::vector<dealii::types::global_dof_index> &/*soln_dof_indices*/,
    dealii::Vector<real> &/*local_rhs_int_cell*/,
    const bool /*compute_dRdW*/,
    const bool /*compute_dRdX*/,
    const bool /*compute_d2R*/)
{ 
    //Do nothing

//    (void) current_cell_index;
//    assert(compute_dRdW); assert(!compute_dRdX); assert(!compute_d2R);
//    (void) compute_dRdW; (void) compute_dRdX; (void) compute_d2R;
//    using ADArray = std::array<FadType,nstate>;
//    using ADArrayTensor1 = std::array< dealii::Tensor<1,dim,FadType>, nstate >;
// 
//    const unsigned int n_dofs_cell = fe_values_boundary.dofs_per_cell;
//    const unsigned int n_face_quad_pts = fe_values_boundary.n_quadrature_points;
// 
//    AssertDimension (n_dofs_cell, soln_dof_indices.size());
// 
//    const std::vector<real> &JxW = fe_values_boundary.get_JxW_values ();
//    const std::vector<dealii::Tensor<1,dim>> &normals = fe_values_boundary.get_normal_vectors ();
// 
//    std::vector<real> residual_derivatives(n_dofs_cell);
// 
//    std::vector<ADArray> soln_int(n_face_quad_pts);
//    std::vector<ADArray> soln_ext(n_face_quad_pts);
// 
//    std::vector<ADArrayTensor1> soln_grad_int(n_face_quad_pts);
//    std::vector<ADArrayTensor1> soln_grad_ext(n_face_quad_pts);
// 
//    std::vector<ADArray> conv_num_flux_dot_n(n_face_quad_pts);
//    std::vector<ADArray> diss_soln_num_flux(n_face_quad_pts); // u*
//    std::vector<ADArrayTensor1> diss_flux_jump_int(n_face_quad_pts); // u*-u_int
//    std::vector<ADArrayTensor1> diss_flux_jump_ext(n_face_quad_pts); // u*-u_int
//    std::vector<ADArray> diss_auxi_num_flux_dot_n(n_face_quad_pts); // sigma*
// 
//    std::vector<ADArrayTensor1> conv_phys_flux(n_face_quad_pts);
// 
//    // AD variable
//    std::vector< FadType > soln_coeff_int(n_dofs_cell);
//    const unsigned int n_total_indep = n_dofs_cell;
//    for (unsigned int idof = 0; idof < n_dofs_cell; ++idof) {
//        soln_coeff_int[idof] = DGBase<dim,real,MeshType>::solution(soln_dof_indices[idof]);
//        soln_coeff_int[idof].diff(idof, n_total_indep);
//    }
// 
//    for (unsigned int iquad=0; iquad<n_face_quad_pts; ++iquad) {
//        for (int istate=0; istate<nstate; istate++) { 
//            // Interpolate solution to the face quadrature points
//            soln_int[iquad][istate]      = 0;
//            soln_grad_int[iquad][istate] = 0;
//        }
//    }
//    // Interpolate solution to face
//    const std::vector< dealii::Point<dim,real> > quad_pts = fe_values_boundary.get_quadrature_points();
//    for (unsigned int iquad=0; iquad<n_face_quad_pts; ++iquad) {
// 
//        const dealii::Tensor<1,dim,FadType> normal_int = normals[iquad];
//        const dealii::Tensor<1,dim,FadType> normal_ext = -normal_int;
// 
//        for (unsigned int idof=0; idof<n_dofs_cell; ++idof) {
//            const int istate = fe_values_boundary.get_fe().system_to_component_index(idof).first;
//            soln_int[iquad][istate]      += soln_coeff_int[idof] * fe_values_boundary.shape_value_component(idof, iquad, istate);
//            soln_grad_int[iquad][istate] += soln_coeff_int[idof] * fe_values_boundary.shape_grad_component(idof, iquad, istate);
//        }
// 
//        const dealii::Point<dim, real> real_quad_point = quad_pts[iquad];
//        dealii::Point<dim,FadType> ad_point;
//        for (int d=0;d<dim;++d) { ad_point[d] = real_quad_point[d]; }
//        this->pde_physics_fad->boundary_face_values (boundary_id, ad_point, normal_int, soln_int[iquad], soln_grad_int[iquad], soln_ext[iquad], soln_grad_ext[iquad]);
// 
//        //
//        // Evaluate physical convective flux, physical dissipative flux
//        // Following the the boundary treatment given by 
//        //      Hartmann, R., Numerical Analysis of Higher Order Discontinuous Galerkin Finite Element Methods,
//        //      Institute of Aerodynamics and Flow Technology, DLR (German Aerospace Center), 2008.
//        //      Details given on page 93
//        //conv_num_flux_dot_n[iquad] = DGBaseState<dim,nstate,real,MeshType>::conv_num_flux_fad->evaluate_flux(soln_ext[iquad], soln_ext[iquad], normal_int);
// 
//        // So, I wasn't able to get Euler manufactured solutions to converge when F* = F*(Ubc, Ubc)
//        // Changing it back to the standdard F* = F*(Uin, Ubc)
//        // This is known not be adjoint consistent as per the paper above. Page 85, second to last paragraph.
//        // Losing 2p+1 OOA on functionals for all PDEs.
//        conv_num_flux_dot_n[iquad] = DGBaseState<dim,nstate,real,MeshType>::conv_num_flux_fad->evaluate_flux(soln_int[iquad], soln_ext[iquad], normal_int);
// 
//        // Used for strong form
//        // Which physical convective flux to use?
//        conv_phys_flux[iquad] = this->pde_physics_fad->convective_flux (soln_int[iquad]);
// 
//        // Notice that the flux uses the solution given by the Dirichlet or Neumann boundary condition
//        diss_soln_num_flux[iquad] = DGBaseState<dim,nstate,real,MeshType>::diss_num_flux_fad->evaluate_solution_flux(soln_ext[iquad], soln_ext[iquad], normal_int);
// 
//        ADArrayTensor1 diss_soln_jump_int;
//        ADArrayTensor1 diss_soln_jump_ext;
//        for (int s=0; s<nstate; s++) {
//            for (int d=0; d<dim; d++) {
//                diss_soln_jump_int[s][d] = (diss_soln_num_flux[iquad][s] - soln_int[iquad][s]) * normal_int[d];
//                diss_soln_jump_ext[s][d] = (diss_soln_num_flux[iquad][s] - soln_ext[iquad][s]) * normal_ext[d];
//            }
//        }
//        diss_flux_jump_int[iquad] = this->pde_physics_fad->dissipative_flux (soln_int[iquad], diss_soln_jump_int, current_cell_index);
//        diss_flux_jump_ext[iquad] = this->pde_physics_fad->dissipative_flux (soln_ext[iquad], diss_soln_jump_ext, neighbor_cell_index);
//
//        diss_auxi_num_flux_dot_n[iquad] = DGBaseState<dim,nstate,real,MeshType>::diss_num_flux_fad->evaluate_auxiliary_flux(
//            current_cell_index, neighbor_cell_index,
//            0.0, 0.0,
//            soln_int[iquad], soln_ext[iquad],
//            soln_grad_int[iquad], soln_grad_ext[iquad],
//            normal_int, penalty, true);
//    }
// 
//    // Boundary integral
//    for (unsigned int itest=0; itest<n_dofs_cell; ++itest) {
// 
//        FadType rhs = 0.0;
// 
//        const unsigned int istate = fe_values_boundary.get_fe().system_to_component_index(itest).first;
// 
//        for (unsigned int iquad=0; iquad<n_face_quad_pts; ++iquad) {
// 
//            // Convection
//            const FadType flux_diff = conv_num_flux_dot_n[iquad][istate] - conv_phys_flux[iquad][istate]*normals[iquad];
//            rhs = rhs - fe_values_boundary.shape_value_component(itest,iquad,istate) * flux_diff * JxW[iquad];
//            // Diffusive
//            rhs = rhs - fe_values_boundary.shape_value_component(itest,iquad,istate) * diss_auxi_num_flux_dot_n[iquad][istate] * JxW[iquad];
//            rhs = rhs + fe_values_boundary.shape_grad_component(itest,iquad,istate) * diss_flux_jump_int[iquad][istate] * JxW[iquad];
//        }
//        // *******************
// 
//        local_rhs_int_cell(itest) += rhs.val();
// 
//        if (this->all_parameters->ode_solver_param.ode_solver_type == Parameters::ODESolverParam::ODESolverEnum::implicit_solver) {
//            for (unsigned int idof = 0; idof < n_dofs_cell; ++idof) {
//                //residual_derivatives[idof] = rhs.fastAccessDx(idof);
//                residual_derivatives[idof] = rhs.fastAccessDx(idof);
//            }
//            this->system_matrix.add(soln_dof_indices[itest], soln_dof_indices, residual_derivatives);
//        }
//    }
}

template <int dim, int nstate, typename real, typename MeshType>
void DGStrong<dim,nstate,real,MeshType>::assemble_volume_term_derivatives(
    typename dealii::DoFHandler<dim>::active_cell_iterator /*cell*/,
    const dealii::types::global_dof_index /*current_cell_index*/,
    const dealii::FEValues<dim,dim> &/*fe_values_vol*/,
    const dealii::FESystem<dim,dim> &,//fe,
    const dealii::Quadrature<dim> &,//quadrature,
    const std::vector<dealii::types::global_dof_index> &,//metric_dof_indices,
    const std::vector<dealii::types::global_dof_index> &/*cell_dofs_indices*/,
    dealii::Vector<real> &/*local_rhs_int_cell*/,
    const dealii::FEValues<dim,dim> &/*fe_values_lagrange*/,
    const bool /*compute_dRdW*/,
    const bool /*compute_dRdX*/,
    const bool /*compute_d2R*/)
{
    //Do nothing

//    (void) current_cell_index;
//    assert(compute_dRdW); assert(!compute_dRdX); assert(!compute_d2R);
//    (void) compute_dRdW; (void) compute_dRdX; (void) compute_d2R;
//    using ADArray = std::array<FadType,nstate>;
//    using ADArrayTensor1 = std::array< dealii::Tensor<1,dim,FadType>, nstate >;
//
//    const unsigned int n_quad_pts      = fe_values_vol.n_quadrature_points;
//    const unsigned int n_dofs_cell     = fe_values_vol.dofs_per_cell;
//
//    AssertDimension (n_dofs_cell, cell_dofs_indices.size());
//
//    const std::vector<real> &JxW = fe_values_vol.get_JxW_values ();
//
//    std::vector<real> residual_derivatives(n_dofs_cell);
//
//    std::vector< ADArray > soln_at_q(n_quad_pts);
//    std::vector< ADArrayTensor1 > soln_grad_at_q(n_quad_pts); // Tensor initialize with zeros
//
//    std::vector< ADArrayTensor1 > conv_phys_flux_at_q(n_quad_pts);
//    std::vector< ADArrayTensor1 > diss_phys_flux_at_q(n_quad_pts);
//    std::vector< ADArray > source_at_q(n_quad_pts);
//
//    // AD variable
//    std::vector< FadType > soln_coeff(n_dofs_cell);
//    for (unsigned int idof = 0; idof < n_dofs_cell; ++idof) {
//        soln_coeff[idof] = DGBase<dim,real,MeshType>::solution(cell_dofs_indices[idof]);
//        soln_coeff[idof].diff(idof, n_dofs_cell);
//    }
//    for (unsigned int iquad=0; iquad<n_quad_pts; ++iquad) {
//        for (int istate=0; istate<nstate; istate++) { 
//            // Interpolate solution to the volume quadrature points
//            soln_at_q[iquad][istate]      = 0;
//            soln_grad_at_q[iquad][istate] = 0;
//        }
//    }
//    // Interpolate solution to face
//    for (unsigned int iquad=0; iquad<n_quad_pts; ++iquad) {
//        for (unsigned int idof=0; idof<n_dofs_cell; ++idof) {
//              const unsigned int istate = fe_values_vol.get_fe().system_to_component_index(idof).first;
//              soln_at_q[iquad][istate]      += soln_coeff[idof] * fe_values_vol.shape_value_component(idof, iquad, istate);
//              soln_grad_at_q[iquad][istate] += soln_coeff[idof] * fe_values_vol.shape_grad_component(idof, iquad, istate);
//        }
//        //std::cout << "Density " << soln_at_q[iquad][0] << std::endl;
//        //if(nstate>1) std::cout << "Momentum " << soln_at_q[iquad][1] << std::endl;
//        //std::cout << "Energy " << soln_at_q[iquad][nstate-1] << std::endl;
//        // Evaluate physical convective flux and source term
//        conv_phys_flux_at_q[iquad] = DGBaseState<dim,nstate,real,MeshType>::pde_physics_double->convective_flux (soln_at_q[iquad]);
//        diss_phys_flux_at_q[iquad] = DGBaseState<dim,nstate,real,MeshType>::pde_physics_double->dissipative_flux (soln_at_q[iquad], soln_grad_at_q[iquad], current_cell_index);
//        if(this->all_parameters->manufactured_convergence_study_param.manufactured_solution_param.use_manufactured_source_term) {
//            source_at_q[iquad] = DGBaseState<dim,nstate,real,MeshType>::pde_physics_double->source_term (fe_values_vol.quadrature_point(iquad), soln_at_q[iquad], current_cell_index, DGBase<dim,real,MeshType>::current_time);
//        }
//    }
//
//
//    // Evaluate flux divergence by interpolating the flux
//    // Since we have nodal values of the flux, we use the Lagrange polynomials to obtain the gradients at the quadrature points.
//    //const dealii::FEValues<dim,dim> &fe_values_lagrange = this->fe_values_collection_volume_lagrange.get_present_fe_values();
//    std::vector<ADArray> flux_divergence(n_quad_pts);
//
//    std::array<std::array<std::vector<FadType>,nstate>,dim> f;
//    std::array<std::array<std::vector<FadType>,nstate>,dim> g;
//
//    for (int istate = 0; istate<nstate; ++istate) {
//        for (unsigned int iquad=0; iquad<n_quad_pts; ++iquad) {
//            flux_divergence[iquad][istate] = 0.0;
//            for ( unsigned int flux_basis = 0; flux_basis < n_quad_pts; ++flux_basis ) {
//                flux_divergence[iquad][istate] += conv_phys_flux_at_q[flux_basis][istate] * fe_values_lagrange.shape_grad(flux_basis,iquad);
//            }
//
//        }
//    }
//
//    // Strong form
//    // The right-hand side sends all the term to the side of the source term
//    // Therefore, 
//    // \divergence ( Fconv + Fdiss ) = source 
//    // has the right-hand side
//    // rhs = - \divergence( Fconv + Fdiss ) + source 
//    // Since we have done an integration by parts, the volume term resulting from the divergence of Fconv and Fdiss
//    // is negative. Therefore, negative of negative means we add that volume term to the right-hand-side
//    for (unsigned int itest=0; itest<n_dofs_cell; ++itest) {
//
//        FadType rhs = 0;
//
//
//        const unsigned int istate = fe_values_vol.get_fe().system_to_component_index(itest).first;
//
//        for (unsigned int iquad=0; iquad<n_quad_pts; ++iquad) {
//
//            // Convective
//            // Now minus such 2 integrations by parts
//            assert(JxW[iquad] - fe_values_lagrange.JxW(iquad) < 1e-14);
//
//            rhs = rhs - fe_values_vol.shape_value_component(itest,iquad,istate) * flux_divergence[iquad][istate] * JxW[iquad];
//
//            //// Diffusive
//            //// Note that for diffusion, the negative is defined in the physics
//            rhs = rhs + fe_values_vol.shape_grad_component(itest,iquad,istate) * diss_phys_flux_at_q[iquad][istate] * JxW[iquad];
//            // Source
//
//            if(this->all_parameters->manufactured_convergence_study_param.manufactured_solution_param.use_manufactured_source_term) {
//                rhs = rhs + fe_values_vol.shape_value_component(itest,iquad,istate) * source_at_q[iquad][istate] * JxW[iquad];
//            }
//        }
//        //local_rhs_int_cell(itest) += rhs;
//
//    }
}


template <int dim, int nstate, typename real, typename MeshType>
void DGStrong<dim,nstate,real,MeshType>::assemble_face_term_derivatives(
    typename dealii::DoFHandler<dim>::active_cell_iterator    /*cell*/,
    const dealii::types::global_dof_index                     /*current_cell_index*/,
    const dealii::types::global_dof_index                     /*neighbor_cell_index*/,
    const std::pair<unsigned int, int>                        /*face_subface_int*/,
    const std::pair<unsigned int, int>                        /*face_subface_ext*/,
    const typename dealii::QProjector<dim>::DataSetDescriptor /*face_data_set_int*/,
    const typename dealii::QProjector<dim>::DataSetDescriptor /*face_data_set_ext*/,
    const dealii::FEFaceValuesBase<dim,dim>                     &/*fe_values_int*/,
    const dealii::FEFaceValuesBase<dim,dim>     &/*fe_values_ext*/,
    const real /*penalty*/,
    const dealii::FESystem<dim,dim> &,//fe_int,
    const dealii::FESystem<dim,dim> &,//fe_ext,
    const dealii::Quadrature<dim-1> &,//face_quadrature_int,
    const std::vector<dealii::types::global_dof_index> &,//metric_dof_indices_int,
    const std::vector<dealii::types::global_dof_index> &,//metric_dof_indices_ext,
    const std::vector<dealii::types::global_dof_index> &/*soln_dof_indices_int*/,
    const std::vector<dealii::types::global_dof_index> &/*soln_dof_indices_ext*/,
    dealii::Vector<real>          &/*local_rhs_int_cell*/,
    dealii::Vector<real>          &/*local_rhs_ext_cell*/,
    const bool /*compute_dRdW*/,
    const bool /*compute_dRdX*/,
    const bool /*compute_d2R*/)
{
    //Do nothing

//    (void) current_cell_index;
//    (void) neighbor_cell_index;
//    assert(compute_dRdW); assert(!compute_dRdX); assert(!compute_d2R);
//    (void) compute_dRdW; (void) compute_dRdX; (void) compute_d2R;
//    using ADArray = std::array<FadType,nstate>;
//    using ADArrayTensor1 = std::array< dealii::Tensor<1,dim,FadType>, nstate >;
//
//    // Use quadrature points of neighbor cell
//    // Might want to use the maximum n_quad_pts1 and n_quad_pts2
//    const unsigned int n_face_quad_pts = fe_values_ext.n_quadrature_points;
//
//    const unsigned int n_dofs_int = fe_values_int.dofs_per_cell;
//    const unsigned int n_dofs_ext = fe_values_ext.dofs_per_cell;
//
//    AssertDimension (n_dofs_int, soln_dof_indices_int.size());
//    AssertDimension (n_dofs_ext, soln_dof_indices_ext.size());
//
//    // Jacobian and normal should always be consistent between two elements
//    // even for non-conforming meshes?
//    const std::vector<real> &JxW_int = fe_values_int.get_JxW_values ();
//    const std::vector<dealii::Tensor<1,dim> > &normals_int = fe_values_int.get_normal_vectors ();
//
//    // AD variable
//    std::vector<FadType> soln_coeff_int_ad(n_dofs_int);
//    std::vector<FadType> soln_coeff_ext_ad(n_dofs_ext);
//
//
//    // Jacobian blocks
//    std::vector<real> dR1_dW1(n_dofs_int);
//    std::vector<real> dR1_dW2(n_dofs_ext);
//    std::vector<real> dR2_dW1(n_dofs_int);
//    std::vector<real> dR2_dW2(n_dofs_ext);
//
//    std::vector<ADArray> conv_num_flux_dot_n(n_face_quad_pts);
//    std::vector<ADArrayTensor1> conv_phys_flux_int(n_face_quad_pts);
//    std::vector<ADArrayTensor1> conv_phys_flux_ext(n_face_quad_pts);
//
//    // Interpolate solution to the face quadrature points
//    std::vector< ADArray > soln_int(n_face_quad_pts);
//    std::vector< ADArray > soln_ext(n_face_quad_pts);
//
//    std::vector< ADArrayTensor1 > soln_grad_int(n_face_quad_pts); // Tensor initialize with zeros
//    std::vector< ADArrayTensor1 > soln_grad_ext(n_face_quad_pts); // Tensor initialize with zeros
//
//    std::vector<ADArray> diss_soln_num_flux(n_face_quad_pts); // u*
//    std::vector<ADArray> diss_auxi_num_flux_dot_n(n_face_quad_pts); // sigma*
//
//    std::vector<ADArrayTensor1> diss_flux_jump_int(n_face_quad_pts); // u*-u_int
//    std::vector<ADArrayTensor1> diss_flux_jump_ext(n_face_quad_pts); // u*-u_ext
//    // AD variable
//    const unsigned int n_total_indep = n_dofs_int + n_dofs_ext;
//    for (unsigned int idof = 0; idof < n_dofs_int; ++idof) {
//        soln_coeff_int_ad[idof] = DGBase<dim,real,MeshType>::solution(soln_dof_indices_int[idof]);
//        soln_coeff_int_ad[idof].diff(idof, n_total_indep);
//    }
//    for (unsigned int idof = 0; idof < n_dofs_ext; ++idof) {
//        soln_coeff_ext_ad[idof] = DGBase<dim,real,MeshType>::solution(soln_dof_indices_ext[idof]);
//        soln_coeff_ext_ad[idof].diff(idof+n_dofs_int, n_total_indep);
//    }
//    for (unsigned int iquad=0; iquad<n_face_quad_pts; ++iquad) {
//        for (int istate=0; istate<nstate; istate++) { 
//            soln_int[iquad][istate]      = 0;
//            soln_grad_int[iquad][istate] = 0;
//            soln_ext[iquad][istate]      = 0;
//            soln_grad_ext[iquad][istate] = 0;
//        }
//    }
//    for (unsigned int iquad=0; iquad<n_face_quad_pts; ++iquad) {
//
//        const dealii::Tensor<1,dim,FadType> normal_int = normals_int[iquad];
//        const dealii::Tensor<1,dim,FadType> normal_ext = -normal_int;
//
//        // Interpolate solution to face
//        for (unsigned int idof=0; idof<n_dofs_int; ++idof) {
//            const unsigned int istate = fe_values_int.get_fe().system_to_component_index(idof).first;
//            soln_int[iquad][istate]      += soln_coeff_int_ad[idof] * fe_values_int.shape_value_component(idof, iquad, istate);
//            soln_grad_int[iquad][istate] += soln_coeff_int_ad[idof] * fe_values_int.shape_grad_component(idof, iquad, istate);
//        }
//        for (unsigned int idof=0; idof<n_dofs_ext; ++idof) {
//            const unsigned int istate = fe_values_ext.get_fe().system_to_component_index(idof).first;
//            soln_ext[iquad][istate]      += soln_coeff_ext_ad[idof] * fe_values_ext.shape_value_component(idof, iquad, istate);
//            soln_grad_ext[iquad][istate] += soln_coeff_ext_ad[idof] * fe_values_ext.shape_grad_component(idof, iquad, istate);
//        }
//        //std::cout << "Density int" << soln_int[iquad][0] << std::endl;
//        //if(nstate>1) std::cout << "Momentum int" << soln_int[iquad][1] << std::endl;
//        //std::cout << "Energy int" << soln_int[iquad][nstate-1] << std::endl;
//        //std::cout << "Density ext" << soln_ext[iquad][0] << std::endl;
//        //if(nstate>1) std::cout << "Momentum ext" << soln_ext[iquad][1] << std::endl;
//        //std::cout << "Energy ext" << soln_ext[iquad][nstate-1] << std::endl;
//
//        // Evaluate physical convective flux, physical dissipative flux, and source term
//        conv_num_flux_dot_n[iquad] = DGBaseState<dim,nstate,real,MeshType>::conv_num_flux_fad->evaluate_flux(soln_int[iquad], soln_ext[iquad], normal_int);
//
//        conv_phys_flux_int[iquad] = this->pde_physics_fad->convective_flux (soln_int[iquad]);
//        conv_phys_flux_ext[iquad] = this->pde_physics_fad->convective_flux (soln_ext[iquad]);
//
//        diss_soln_num_flux[iquad] = DGBaseState<dim,nstate,real,MeshType>::diss_num_flux_fad->evaluate_solution_flux(soln_int[iquad], soln_ext[iquad], normal_int);
//
//        ADArrayTensor1 diss_soln_jump_int, diss_soln_jump_ext;
//        for (int s=0; s<nstate; s++) {
//            for (int d=0; d<dim; d++) {
//                diss_soln_jump_int[s][d] = (diss_soln_num_flux[iquad][s] - soln_int[iquad][s]) * normal_int[d];
//                diss_soln_jump_ext[s][d] = (diss_soln_num_flux[iquad][s] - soln_ext[iquad][s]) * normal_ext[d];
//            }
//        }
//        diss_flux_jump_int[iquad] = this->pde_physics_fad->dissipative_flux (soln_int[iquad], diss_soln_jump_int, current_cell_index);
//        diss_flux_jump_ext[iquad] = this->pde_physics_fad->dissipative_flux (soln_ext[iquad], diss_soln_jump_ext, neighbor_cell_index);
//
//        diss_auxi_num_flux_dot_n[iquad] = DGBaseState<dim,nstate,real,MeshType>::diss_num_flux_fad->evaluate_auxiliary_flux(
//            current_cell_index, neighbor_cell_index,
//            0.0, 0.0,
//            soln_int[iquad], soln_ext[iquad],
//            soln_grad_int[iquad], soln_grad_ext[iquad],
//            normal_int, penalty);
//    }
//
//    // From test functions associated with interior cell point of view
//    for (unsigned int itest_int=0; itest_int<n_dofs_int; ++itest_int) {
//        FadType rhs = 0.0;
//        const unsigned int istate = fe_values_int.get_fe().system_to_component_index(itest_int).first;
//
//        for (unsigned int iquad=0; iquad<n_face_quad_pts; ++iquad) {
//            // Convection
//            const FadType flux_diff = conv_num_flux_dot_n[iquad][istate] - conv_phys_flux_int[iquad][istate]*normals_int[iquad];
//            rhs = rhs - fe_values_int.shape_value_component(itest_int,iquad,istate) * flux_diff * JxW_int[iquad];
//            // Diffusive
//            rhs = rhs - fe_values_int.shape_value_component(itest_int,iquad,istate) * diss_auxi_num_flux_dot_n[iquad][istate] * JxW_int[iquad];
//            rhs = rhs + fe_values_int.shape_grad_component(itest_int,iquad,istate) * diss_flux_jump_int[iquad][istate] * JxW_int[iquad];
//        }
//
//        local_rhs_int_cell(itest_int) += rhs.val();
//        if (this->all_parameters->ode_solver_param.ode_solver_type == Parameters::ODESolverParam::ODESolverEnum::implicit_solver) {
//            for (unsigned int idof = 0; idof < n_dofs_int; ++idof) {
//                dR1_dW1[idof] = rhs.fastAccessDx(idof);
//            }
//            for (unsigned int idof = 0; idof < n_dofs_ext; ++idof) {
//                dR1_dW2[idof] = rhs.fastAccessDx(n_dofs_int+idof);
//            }
//            this->system_matrix.add(soln_dof_indices_int[itest_int], soln_dof_indices_int, dR1_dW1);
//            this->system_matrix.add(soln_dof_indices_int[itest_int], soln_dof_indices_ext, dR1_dW2);
//        }
//    }
//
//    // From test functions associated with neighbour cell point of view
//    for (unsigned int itest_ext=0; itest_ext<n_dofs_ext; ++itest_ext) {
//        FadType rhs = 0.0;
//        const unsigned int istate = fe_values_int.get_fe().system_to_component_index(itest_ext).first;
//
//        for (unsigned int iquad=0; iquad<n_face_quad_pts; ++iquad) {
//            // Convection
//            const FadType flux_diff = (-conv_num_flux_dot_n[iquad][istate]) - conv_phys_flux_ext[iquad][istate]*(-normals_int[iquad]);
//            rhs = rhs - fe_values_ext.shape_value_component(itest_ext,iquad,istate) * flux_diff * JxW_int[iquad];
//            // Diffusive
//            rhs = rhs - fe_values_ext.shape_value_component(itest_ext,iquad,istate) * (-diss_auxi_num_flux_dot_n[iquad][istate]) * JxW_int[iquad];
//            rhs = rhs + fe_values_ext.shape_grad_component(itest_ext,iquad,istate) * diss_flux_jump_ext[iquad][istate] * JxW_int[iquad];
//        }
//
//        local_rhs_ext_cell(itest_ext) += rhs.val();
//        if (this->all_parameters->ode_solver_param.ode_solver_type == Parameters::ODESolverParam::ODESolverEnum::implicit_solver) {
//            for (unsigned int idof = 0; idof < n_dofs_int; ++idof) {
//                dR2_dW1[idof] = rhs.fastAccessDx(idof);
//            }
//            for (unsigned int idof = 0; idof < n_dofs_ext; ++idof) {
//                dR2_dW2[idof] = rhs.fastAccessDx(n_dofs_int+idof);
//            }
//            this->system_matrix.add(soln_dof_indices_ext[itest_ext], soln_dof_indices_int, dR2_dW1);
//            this->system_matrix.add(soln_dof_indices_ext[itest_ext], soln_dof_indices_ext, dR2_dW2);
//        }
//    }
}

/*******************************************************
 *
 *                     EXPLICIT
 *
 *******************************************************/

template <int dim, int nstate, typename real, typename MeshType>
void DGStrong<dim,nstate,real,MeshType>::assemble_volume_term_explicit(
    typename dealii::DoFHandler<dim>::active_cell_iterator /*cell*/,
    const dealii::types::global_dof_index /*current_cell_index*/,
    const dealii::FEValues<dim,dim> &/*fe_values_vol*/,
    const std::vector<dealii::types::global_dof_index> &/*cell_dofs_indices*/,
    const std::vector<dealii::types::global_dof_index> &/*metric_dof_indices*/,
    const unsigned int /*poly_degree*/,
    const unsigned int /*grid_degree*/,
    dealii::Vector<real> &/*local_rhs_int_cell*/,
    const dealii::FEValues<dim,dim> &/*fe_values_lagrange*/)
{
    //do nothing
}

template <int dim, int nstate, typename real, typename MeshType>
void DGStrong<dim,nstate,real,MeshType>::assemble_boundary_term_explicit(
    typename dealii::DoFHandler<dim>::active_cell_iterator /*cell*/,
    const dealii::types::global_dof_index /*current_cell_index*/,
    const unsigned int /*boundary_id*/,
    const dealii::FEFaceValuesBase<dim,dim> &/*fe_values_boundary*/,
    const real /*penalty*/,
    const std::vector<dealii::types::global_dof_index> &/*dof_indices_int*/,
    dealii::Vector<real> &/*local_rhs_int_cell*/)
{
    //Do nothing
}

template <int dim, int nstate, typename real, typename MeshType>
void DGStrong<dim,nstate,real,MeshType>::assemble_face_term_explicit(
    const unsigned int /*iface*/, const unsigned int /*neighbor_iface*/, 
    typename dealii::DoFHandler<dim>::active_cell_iterator /*cell*/,
    const dealii::types::global_dof_index /*current_cell_index*/,
    const dealii::types::global_dof_index /*neighbor_cell_index*/,
    const unsigned int /*poly_degree*/, const unsigned int /*grid_degree*/,
    const dealii::FEFaceValuesBase<dim,dim>     &/*fe_values_int*/,
    const dealii::FEFaceValuesBase<dim,dim>     &/*fe_values_ext*/,
    const real /*penalty*/,
    const std::vector<dealii::types::global_dof_index> &/*dof_indices_int*/,
    const std::vector<dealii::types::global_dof_index> &/*dof_indices_ext*/,
    const std::vector<dealii::types::global_dof_index> &/*metric_dof_indices_int*/,
    const std::vector<dealii::types::global_dof_index> &/*metric_dof_indices_ext*/,
    dealii::Vector<real>          &/*local_rhs_int_cell*/,
    dealii::Vector<real>          &/*local_rhs_ext_cell*/)
{
    //Do nothing
}


// using default MeshType = Triangulation
// 1D: dealii::Triangulation<dim>;
// Otherwise: dealii::parallel::distributed::Triangulation<dim>;
template class DGStrong <PHILIP_DIM, 1, double, dealii::Triangulation<PHILIP_DIM>>;
template class DGStrong <PHILIP_DIM, 2, double, dealii::Triangulation<PHILIP_DIM>>;
template class DGStrong <PHILIP_DIM, 3, double, dealii::Triangulation<PHILIP_DIM>>;
template class DGStrong <PHILIP_DIM, 4, double, dealii::Triangulation<PHILIP_DIM>>;
template class DGStrong <PHILIP_DIM, 5, double, dealii::Triangulation<PHILIP_DIM>>;

template class DGStrong <PHILIP_DIM, 1, double, dealii::parallel::shared::Triangulation<PHILIP_DIM>>;
template class DGStrong <PHILIP_DIM, 2, double, dealii::parallel::shared::Triangulation<PHILIP_DIM>>;
template class DGStrong <PHILIP_DIM, 3, double, dealii::parallel::shared::Triangulation<PHILIP_DIM>>;
template class DGStrong <PHILIP_DIM, 4, double, dealii::parallel::shared::Triangulation<PHILIP_DIM>>;
template class DGStrong <PHILIP_DIM, 5, double, dealii::parallel::shared::Triangulation<PHILIP_DIM>>;

#if PHILIP_DIM!=1
template class DGStrong <PHILIP_DIM, 1, double, dealii::parallel::distributed::Triangulation<PHILIP_DIM>>;
template class DGStrong <PHILIP_DIM, 2, double, dealii::parallel::distributed::Triangulation<PHILIP_DIM>>;
template class DGStrong <PHILIP_DIM, 3, double, dealii::parallel::distributed::Triangulation<PHILIP_DIM>>;
template class DGStrong <PHILIP_DIM, 4, double, dealii::parallel::distributed::Triangulation<PHILIP_DIM>>;
template class DGStrong <PHILIP_DIM, 5, double, dealii::parallel::distributed::Triangulation<PHILIP_DIM>>;
#endif

} // PHiLiP namespace<|MERGE_RESOLUTION|>--- conflicted
+++ resolved
@@ -888,14 +888,9 @@
     }
     std::array<std::vector<real>,nstate> soln_at_q;
     std::array<dealii::Tensor<1,dim,std::vector<real>>,nstate> aux_soln_at_q; //auxiliary sol at flux nodes
-<<<<<<< HEAD
+    std::vector<std::array<real,nstate>> soln_at_q_for_max_CFL(n_quad_pts);//Need soln written in a different for to use pre-existing max CFL function
     // Interpolate each state to the quadrature points using sum-factorization
     // with the basis functions in each reference direction.
-=======
-    std::vector<std::array<real,nstate>> soln_at_q_for_max_CFL(n_quad_pts);//Need soln written in a different for to use pre-existing max CFL function
-    //Interpolate each state to the quadrature points using sum-factorization
-    //with the basis functions in each reference direction.
->>>>>>> b7f0bbe2
     for(int istate=0; istate<nstate; istate++){
         soln_at_q[istate].resize(n_quad_pts);
         soln_basis.matrix_vector_mult_1D(soln_coeff[istate], soln_at_q[istate],
@@ -954,13 +949,6 @@
     // The matrix of two-pt fluxes for Hadamard products
     std::array<dealii::Tensor<1,dim,dealii::FullMatrix<real>>,nstate> conv_ref_2pt_flux_at_q;
 
-<<<<<<< HEAD
-    // Compute the physical fluxes, then convert them into reference fluxes.
-    // From the paper: Cicchino, Alexander, et al. "Provably stable flux reconstruction high-order methods on curvilinear elements." Journal of Computational Physics 463 (2022): 111259.
-    // For conservative DG, we compute the reference flux as per Eq. (9), to then recover the second volume integral in Eq. (17).
-    // For curvilinear split-form in Eq. (22), we apply a two-pt flux of the metric-cofactor matrix on the matrix operator constructed by the entropy stable/conservtive 2pt flux.
-=======
->>>>>>> b7f0bbe2
     for (unsigned int iquad=0; iquad<n_quad_pts; ++iquad) {
         //extract soln and auxiliary soln at quad pt to be used in physics
         std::array<real,nstate> soln_state;
@@ -1169,13 +1157,6 @@
     OPERATOR::metric_operators<real,dim,2*dim> &metric_oper,
     dealii::Vector<real> &local_rhs_cell)
 {
-<<<<<<< HEAD
-    // The boundary integral has not been verified for strong form
-    // For nonlinear problems, should interpolate the volume reference flux to the facet
-    // rather than evaluate it on the surface. Currently this function evaluates it.
-    // This should be changed in the future...once a test that uses this function is implemented...
-=======
->>>>>>> b7f0bbe2
     (void) current_cell_index;
 
     const unsigned int n_face_quad_pts  = this->face_quadrature_collection[poly_degree].size();
@@ -1210,15 +1191,10 @@
             aux_soln_coeff[istate][idim][ishape] = DGBase<dim,real,MeshType>::auxiliary_solution[idim](dof_indices[idof]);
         }
     }
-<<<<<<< HEAD
-    // Interpolate modal soln coefficients to the facet.
-=======
-
-    //Interpolate the modal coefficients to the volume cubature nodes.
+    // Interpolate the modal coefficients to the volume cubature nodes.
     std::array<std::vector<real>,nstate> soln_at_vol_q;
     std::array<dealii::Tensor<1,dim,std::vector<real>>,nstate> aux_soln_at_vol_q;
-    //Interpolate modal soln coefficients to the facet.
->>>>>>> b7f0bbe2
+    // Interpolate modal soln coefficients to the facet.
     std::array<std::vector<real>,nstate> soln_at_surf_q;
     std::array<dealii::Tensor<1,dim,std::vector<real>>,nstate> aux_soln_at_surf_q;
     for(int istate=0; istate<nstate; ++istate){
@@ -1253,19 +1229,16 @@
         }
     }
 
-<<<<<<< HEAD
-    // the outward reference normal dircetion.
-=======
-    //Get volume reference fluxes and interpolate them to the facet.
-    //Compute reference volume fluxes in both interior and exterior cells.
-
-    //First we do interior.
+    // Get volume reference fluxes and interpolate them to the facet.
+    // Compute reference volume fluxes in both interior and exterior cells.
+
+    // First we do interior.
     std::array<dealii::Tensor<1,dim,std::vector<real>>,nstate> conv_ref_flux_at_vol_q;
     std::array<dealii::Tensor<1,dim,std::vector<real>>,nstate> diffusive_ref_flux_at_vol_q;
     for (unsigned int iquad=0; iquad<n_quad_pts_vol; ++iquad) {
-        //Copy Metric Cofactor in a way can use for transforming Tensor Blocks to reference space
-        //The way it is stored in metric_operators is to use sum-factorization in each direction,
-        //but here it is cleaner to apply a reference transformation in each Tensor block returned by physics.
+        // Copy Metric Cofactor in a way can use for transforming Tensor Blocks to reference space
+        // The way it is stored in metric_operators is to use sum-factorization in each direction,
+        // but here it is cleaner to apply a reference transformation in each Tensor block returned by physics.
         dealii::Tensor<2,dim,real> metric_cofactor_vol;
         for(int idim=0; idim<dim; idim++){
             for(int jdim=0; jdim<dim; jdim++){
@@ -1285,28 +1258,28 @@
         std::array<dealii::Tensor<1,dim,real>,nstate> conv_phys_flux;
         conv_phys_flux = this->pde_physics_double->convective_flux (soln_state);
 
-        //Compute the physical dissipative flux
+        // Compute the physical dissipative flux
         std::array<dealii::Tensor<1,dim,real>,nstate> diffusive_phys_flux;
         diffusive_phys_flux = this->pde_physics_double->dissipative_flux(soln_state, aux_soln_state, current_cell_index);
 
-        //Write the values in a way that we can use sum-factorization on.
+        // Write the values in a way that we can use sum-factorization on.
         for(int istate=0; istate<nstate; istate++){
             dealii::Tensor<1,dim,real> conv_ref_flux;
             dealii::Tensor<1,dim,real> diffusive_ref_flux;
-            //transform the conservative convective physical flux to reference space
+            // transform the conservative convective physical flux to reference space
             metric_oper.transform_physical_to_reference(
                 conv_phys_flux[istate],
                 metric_cofactor_vol,
                 conv_ref_flux);
-            //transform the dissipative flux to reference space
+            // transform the dissipative flux to reference space
             metric_oper.transform_physical_to_reference(
                 diffusive_phys_flux[istate],
                 metric_cofactor_vol,
                 diffusive_ref_flux);
 
-            //Write the data in a way that we can use sum-factorization on.
-            //Since sum-factorization improves the speed for matrix-vector multiplications,
-            //We need the values to have their inner elements be vectors.
+            // Write the data in a way that we can use sum-factorization on.
+            // Since sum-factorization improves the speed for matrix-vector multiplications,
+            // We need the values to have their inner elements be vectors.
             for(int idim=0; idim<dim; idim++){
                 //allocate
                 if(iquad == 0){
@@ -1321,12 +1294,11 @@
         }
     }
 
-    //Interpolate the volume reference fluxes to the facet.
-    //And do the dot product with the UNIT REFERENCE normal.
-    //Since we are computing a dot product with the unit reference normal,
-    //we exploit the fact that the unit reference normal has a value of 0 in all reference directions except
-    //the outward reference normal dircetion.
->>>>>>> b7f0bbe2
+    // Interpolate the volume reference fluxes to the facet.
+    // And do the dot product with the UNIT REFERENCE normal.
+    // Since we are computing a dot product with the unit reference normal,
+    // we exploit the fact that the unit reference normal has a value of 0 in all reference directions except
+    // the outward reference normal dircetion.
     const dealii::Tensor<1,dim,double> unit_ref_normal_int = dealii::GeometryInfo<dim>::unit_normal_vector[iface];
     int dim_not_zero = 0;
     for(int idim=0; idim<dim; idim++){
@@ -1421,19 +1393,11 @@
                 conv_flux_dot_normal_diff[istate].resize(n_face_quad_pts);
                 diss_flux_dot_normal_diff[istate].resize(n_face_quad_pts);
             }
-<<<<<<< HEAD
             // write data
-            conv_flux_dot_normal_diff[istate][iquad] = face_Jac_norm_scaled *  (conv_num_flux_dot_n_at_q[istate]
-                                                     - conv_flux[istate] * unit_phys_normal_int);
-            diss_flux_dot_normal_diff[istate][iquad] = face_Jac_norm_scaled * (diss_auxi_num_flux_dot_n_at_q[istate]
-                                                     - diss_flux[istate]  * unit_phys_normal_int);
-=======
-            //write data
             conv_flux_dot_normal_diff[istate][iquad] = face_Jac_norm_scaled * conv_num_flux_dot_n_at_q[istate]
                                                      - conv_int_vol_ref_flux_interp_to_face_dot_ref_normal[istate][iquad];
             diss_flux_dot_normal_diff[istate][iquad] = face_Jac_norm_scaled * diss_auxi_num_flux_dot_n_at_q[istate]
                                                      - diffusive_int_vol_ref_flux_interp_to_face_dot_ref_normal[istate][iquad];
->>>>>>> b7f0bbe2
         }
     }
 
