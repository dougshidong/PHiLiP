--- conflicted
+++ resolved
@@ -43,16 +43,13 @@
 #include "euler_entropy_conserving_split_forms_check.h"
 #include "homogeneous_isotropic_turbulence_initialization_check.h"
 #include "khi_robustness.h"
-<<<<<<< HEAD
+#include "naca0012_unsteady_check_quick.h"
 #include "build_NNLS_problem.h"
 #include "hyper_reduction_comparison.h"
 #include "hyper_adaptive_sampling_run.h"
 #include "hyper_reduction_post_sampling.h"
 #include "ROM_error_post_sampling.h"
 #include "HROM_error_post_sampling.h"
-=======
-#include "naca0012_unsteady_check_quick.h"
->>>>>>> 7f37e7a4
 
 namespace PHiLiP {
 namespace Tests {
@@ -311,7 +308,6 @@
         if constexpr (dim==3 && nstate==dim+2)  return std::make_unique<EulerSplitEntropyCheck<dim, nstate>>(parameters_input, parameter_handler_input);
     } else if(test_type == Test_enum::khi_robustness) {
         if constexpr (dim==2 && nstate==dim+2)  return std::make_unique<KHIRobustness<dim, nstate>>(parameters_input, parameter_handler_input);
-<<<<<<< HEAD
     } else if(test_type == Test_enum::build_NNLS_problem) {
         if constexpr (dim==1 && nstate==1)  return std::make_unique<BuildNNLSProblem<dim,nstate>>(parameters_input, parameter_handler_input);
     } else if(test_type == Test_enum::hyper_reduction_comparison) {
@@ -324,10 +320,8 @@
         if constexpr ((dim==2 && nstate==dim+2) || (dim==1 && nstate==1))  return std::make_unique<ROMErrorPostSampling<dim,nstate>>(parameters_input, parameter_handler_input);
     } else if(test_type == Test_enum::HROM_error_post_sampling) {
         if constexpr ((dim==2 && nstate==dim+2) || (dim==1 && nstate==1))  return std::make_unique<HROMErrorPostSampling<dim,nstate>>(parameters_input, parameter_handler_input);
-=======
     } else if(test_type == Test_enum::naca0012_unsteady_check_quick){
         if constexpr (dim==2 && nstate==dim+2)  return std::make_unique<NACA0012UnsteadyCheckQuick<dim, nstate>>(parameters_input, parameter_handler_input);
->>>>>>> 7f37e7a4
     } else {
         std::cout << "Invalid test. You probably forgot to add it to the list of tests in tests.cpp" << std::endl;
         std::abort();
