--- conflicted
+++ resolved
@@ -43,41 +43,7 @@
     rhs *= dt;
     storage_register_1.add(this->butcher_tableau->get_beta(istage+1), rhs);
     if (is_3Sstarplus == true){
-<<<<<<< HEAD
-        storage_register_4 = storage_register_1;
-    } 
-
-    for (int i = 1; i < n_rk_stages +1; i++ ){
-        storage_register_2.add(this->butcher_tableau->get_delta(i-1) , storage_register_1);
-        this->dg->solution = rhs;
-
-        // Apply limiter at every RK stage
-        if (this->limiter) {
-            this->limiter->limit(this->dg->solution,
-                this->dg->dof_handler,
-                this->dg->fe_collection,
-                this->dg->volume_quadrature_collection,
-                this->dg->high_order_grid->fe_system.tensor_degree(),
-                this->dg->max_degree,
-                this->dg->oneD_fe_collection_1state,
-                this->dg->oneD_quadrature_collection,
-                dt);
-        }
-
-        this->dg->assemble_residual();
-        this->dg->apply_inverse_global_mass_matrix(this->dg->right_hand_side, rhs);
-        storage_register_1 *= this->butcher_tableau->get_gamma(i, 0);
-        storage_register_1.add(this->butcher_tableau->get_gamma(i, 1), storage_register_2);
-        storage_register_1.add(this->butcher_tableau->get_gamma(i, 2), storage_register_3);
-        rhs *= dt;
-        storage_register_1.add(this->butcher_tableau->get_beta(i), rhs);
-        if (is_3Sstarplus == true){
-            storage_register_4.add(this->butcher_tableau->get_b_hat(i-1), rhs);
-        }
-        rhs = storage_register_1;
-=======
         storage_register_4.add(this->butcher_tableau->get_b_hat(istage), rhs);
->>>>>>> 5bc083e4
     }
     rhs = storage_register_1;
 }
@@ -96,47 +62,14 @@
     } else {
         this->dg->solution = rhs;
         // Apply limiter at every RK stage
-<<<<<<< HEAD
-        if (this->limiter) {
-            this->limiter->limit(this->dg->solution,
-                this->dg->dof_handler,
-                this->dg->fe_collection,
-                this->dg->volume_quadrature_collection,
-                this->dg->high_order_grid->fe_system.tensor_degree(),
-                this->dg->max_degree,
-                this->dg->oneD_fe_collection_1state,
-                this->dg->oneD_quadrature_collection,
-                dt);
-        }
-=======
-        this->apply_limiter();
->>>>>>> 5bc083e4
+        this->apply_limiter(dt);
         this->dg->assemble_residual();
         this->dg->apply_inverse_global_mass_matrix(this->dg->right_hand_side, rhs);
         rhs *= dt;
         storage_register_4.add(this->butcher_tableau->get_b_hat(n_rk_stages), rhs);       
     }
 
-<<<<<<< HEAD
-    // Apply limiter at every RK stage
-    if (this->limiter) {
-        this->limiter->limit(this->dg->solution,
-            this->dg->dof_handler,
-            this->dg->fe_collection,
-            this->dg->volume_quadrature_collection,
-            this->dg->high_order_grid->fe_system.tensor_degree(),
-            this->dg->max_degree,
-            this->dg->oneD_fe_collection_1state,
-            this->dg->oneD_quadrature_collection,
-            dt);
-    }
- 
-    this->pcout << std::endl;
-    ++(this->current_iteration);
-    this->current_time += dt;
-=======
     this->solution_update = storage_register_1;
->>>>>>> 5bc083e4
 
     if ((this->ode_param.ode_output) == Parameters::OutputEnum::verbose &&
     (this->current_iteration%this->ode_param.print_iteration_modulo) == 0 ) {
