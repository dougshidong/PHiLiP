--- conflicted
+++ resolved
@@ -244,24 +244,8 @@
     using ODEEnum = Parameters::ODESolverParam::ODESolverEnum;
     const ODEEnum ode_solver_type = dg_input->all_parameters->ode_solver_param.ode_solver_type;
     if (ode_solver_type == ODEEnum::pod_galerkin_runge_kutta_solver) {
-<<<<<<< HEAD
         // Type-cast to the appropriate RKTableau type
         std::shared_ptr<RKTableauButcherBase<dim,real,MeshType>> rk_tableau_butcher = std::dynamic_pointer_cast<RKTableauButcherBase<dim,real,MeshType>>(rk_tableau); 
-        // Hard-coded templating of n_rk_stages because it is not known at compile time
-        pcout << "Creating Galerkin Runge Kutta ODE Solver with " 
-              << n_rk_stages << " stage(s)..." << std::endl;
-        if (n_rk_stages == 1){
-            return std::make_shared<PODGalerkinRungeKuttaODESolver<dim,real,1,MeshType>>(dg_input,rk_tableau_butcher,RRK_object,pod);
-        }
-        else if (n_rk_stages == 2){
-            return std::make_shared<PODGalerkinRungeKuttaODESolver<dim,real,2,MeshType>>(dg_input,rk_tableau_butcher,RRK_object,pod);
-        }
-        else if (n_rk_stages == 3){
-            return std::make_shared<PODGalerkinRungeKuttaODESolver<dim,real,3,MeshType>>(dg_input,rk_tableau_butcher,RRK_object,pod);
-        }
-        else if (n_rk_stages == 4){
-            return std::make_shared<PODGalerkinRungeKuttaODESolver<dim,real,4,MeshType>>(dg_input,rk_tableau_butcher,RRK_object,pod);
-=======
         // Hard-coded templating of n_rk_stages because it is not known at compile time
         if(dg_input->all_parameters->use_inverse_mass_on_the_fly){
             pcout   << "Not Implemented: use_inverse_mass_on_the_fly=true && ode_solver_type=pod_galerkin_rk_solver"
@@ -273,17 +257,16 @@
         pcout << "Creating Galerkin Runge Kutta ODE Solver with " 
               << n_rk_stages << " stage(s)..." << std::endl;
         if (n_rk_stages == 1){
-            return std::make_shared<PODGalerkinRungeKuttaODESolver<dim,real,1,MeshType>>(dg_input,rk_tableau,RRK_object,pod);
+            return std::make_shared<PODGalerkinRungeKuttaODESolver<dim,real,1,MeshType>>(dg_input,rk_tableau_butcher,RRK_object,pod);
         }
         else if (n_rk_stages == 2){
-            return std::make_shared<PODGalerkinRungeKuttaODESolver<dim,real,2,MeshType>>(dg_input,rk_tableau,RRK_object,pod);
+            return std::make_shared<PODGalerkinRungeKuttaODESolver<dim,real,2,MeshType>>(dg_input,rk_tableau_butcher,RRK_object,pod);
         }
         else if (n_rk_stages == 3){
-            return std::make_shared<PODGalerkinRungeKuttaODESolver<dim,real,3,MeshType>>(dg_input,rk_tableau,RRK_object,pod);
+            return std::make_shared<PODGalerkinRungeKuttaODESolver<dim,real,3,MeshType>>(dg_input,rk_tableau_butcher,RRK_object,pod);
         }
         else if (n_rk_stages == 4){
-            return std::make_shared<PODGalerkinRungeKuttaODESolver<dim,real,4,MeshType>>(dg_input,rk_tableau,RRK_object,pod);
->>>>>>> e679e79f
+            return std::make_shared<PODGalerkinRungeKuttaODESolver<dim,real,4,MeshType>>(dg_input,rk_tableau_butcher,RRK_object,pod);
         }
         else{
             pcout << "Error: invalid number of stages. Aborting..." << std::endl;
