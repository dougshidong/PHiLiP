--- conflicted
+++ resolved
@@ -891,10 +891,10 @@
         if constexpr (dim>1 && nstate==dim+2) return std::make_shared<InitialConditionFunction_KHI<dim,nstate,real> > (param);
     } else if (flow_type == FlowCaseEnum::non_periodic_cube_flow) {
         if constexpr (dim==2 && nstate==1)  return std::make_shared<InitialConditionFunction_Zero<dim,nstate,real> > ();
-<<<<<<< HEAD
     } else if (flow_type == FlowCaseEnum::channel_flow) {
         if constexpr (dim==3 && nstate==dim+2) {
             Physics::NavierStokes<dim,nstate,double> navier_stokes_physics_double = Physics::NavierStokes<dim, nstate, double>(
+                    param,
                     param->euler_param.ref_length,
                     param->euler_param.gamma_gas,
                     param->euler_param.mach_inf,
@@ -927,8 +927,6 @@
                     param->flow_solver_param.turbulent_channel_domain_length_z_direction);
             }
         }
-    } else {
-=======
     } else if (flow_type == FlowCaseEnum::sod_shock_tube) {
         if constexpr (dim==1 && nstate==dim+2)  return std::make_shared<InitialConditionFunction_SodShockTube<dim,nstate,real> > (param);
     } else if (flow_type == FlowCaseEnum::low_density_2d) {
@@ -941,8 +939,7 @@
         if constexpr (dim < 3 && nstate == 1)  return std::make_shared<InitialConditionFunction_Advection<dim, nstate, real> >();
     } else if (flow_type == FlowCaseEnum::burgers_limiter) {
         if constexpr (nstate==dim && dim<3) return std::make_shared<InitialConditionFunction_BurgersInviscid<dim, nstate, real> >();
-    }else {
->>>>>>> 47253214
+    } else {
         std::cout << "Invalid Flow Case Type. You probably forgot to add it to the list of flow cases in initial_condition_function.cpp" << std::endl;
         std::abort();
     }
