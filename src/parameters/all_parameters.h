#ifndef __ALL_PARAMETERS_H__
#define __ALL_PARAMETERS_H__

#include <deal.II/base/conditional_ostream.h>
#include <deal.II/base/parameter_handler.h>
#include <deal.II/base/tensor.h>

#include "parameters.h"
#include "parameters/parameters_ode_solver.h"
#include "parameters/parameters_linear_solver.h"
#include "parameters/parameters_manufactured_convergence_study.h"

#include "parameters/parameters_euler.h"
#include "parameters/parameters_navier_stokes.h"
#include "parameters/parameters_physics_model.h"

#include "parameters/parameters_reduced_order.h"
#include "parameters/parameters_hyper_reduction.h"
#include "parameters/parameters_burgers.h"
#include "parameters/parameters_grid_refinement_study.h"
#include "parameters/parameters_grid_refinement.h"
#include "parameters/parameters_artificial_dissipation.h"
#include "parameters/parameters_limiter.h"
#include "parameters/parameters_flow_solver.h"
#include "parameters/parameters_mesh_adaptation.h"
#include "parameters/parameters_functional.h"
#include "parameters/parameters_time_refinement_study.h"

namespace PHiLiP {
namespace Parameters {

/// Main parameter class that contains the various other sub-parameter classes.
class AllParameters
{
public:
    /// Constructor
    AllParameters();

    /// Contains parameters for manufactured convergence study
    ManufacturedConvergenceStudyParam manufactured_convergence_study_param;
    /// Contains parameters for ODE solver
    ODESolverParam ode_solver_param;
    /// Contains parameters for linear solver
    LinearSolverParam linear_solver_param;
    /// Contains parameters for the Euler equations non-dimensionalization
    EulerParam euler_param;
    /// Contains parameters for the Navier-Stokes equations non-dimensionalization
    NavierStokesParam navier_stokes_param;
    /// Contains parameters for the Reduced-Order model
    ReducedOrderModelParam reduced_order_param;
    /// Contains parameters for Hyperreduction
    HyperReductionParam hyper_reduction_param;
    /// Contains parameters for Burgers equation
    BurgersParam burgers_param;
    /// Contains parameters for Physics Model
    PhysicsModelParam physics_model_param;
    /// Contains the parameters for grid refinement study
    GridRefinementStudyParam grid_refinement_study_param;
    /// Contains parameters for artificial dissipation
    ArtificialDissipationParam artificial_dissipation_param;
    /// Contains parameters for limiter
    LimiterParam limiter_param;
    /// Contains the parameters for simulation cases (flow solver test)
    FlowSolverParam flow_solver_param;
    /// Constains parameters for mesh adaptation
    MeshAdaptationParam mesh_adaptation_param;
    /// Contains parameters for functional
    FunctionalParam functional_param;
    /// Contains the parameters for time refinement study
    TimeRefinementStudyParam time_refinement_study_param;

    /// Number of dimensions. Note that it has to match the executable PHiLiP_xD
    unsigned int dimension;

    /// Run type
    enum RunType {
        integration_test,
        flow_simulation
        };
    RunType run_type; ///< Selected RunType from the input file

    /// Mesh type to be used in defining the triangulation
    enum MeshType {
        default_triangulation,
        triangulation,
        parallel_shared_triangulation,
        parallel_distributed_triangulation,
        };
    /// Store selected MeshType from the input file
    MeshType mesh_type;
    
    /// Number of additional quadrature points to use.
    /** overintegration = 0 leads to number_quad_points = dg_solution_degree + 1
     */
    int overintegration;

    /// Flag to use weak or strong form of DG
    bool use_weak_form;

    /// Flux nodes type
    enum FluxNodes { GL, GLL };
    /// Store selected FluxNodes from the input file
    FluxNodes flux_nodes_type;

    /// Flag for using collocated nodes; determined based on flux_nodes_type and overintegration input parameters
    bool use_collocated_nodes;

    /// Flag to use split form.
    bool use_split_form;

    /// Two point numerical flux type for split form
    enum TwoPointNumericalFlux { KG, IR, CH, Ra };
    /// Store selected TwoPointNumericalFlux from the input file
    TwoPointNumericalFlux two_point_num_flux_type;

    /// Flag to use curvilinear metric split form.
    bool use_curvilinear_split_form;

    /// Flag to store the residual local processor cpu time.
    bool store_residual_cpu_time;

    /// Flag to use weight-adjusted Mass Matrix for curvilinear elements.
    bool use_weight_adjusted_mass;

    /// Flag to signal that all boundaries are periodic; if true surface flux nodes will not be stored for efficiency.
    bool all_boundaries_are_periodic;

    /** Flag to check if the coordinates of two points are same where expected in weak DG.
        Default is true; set to false if you have periodic boundaries in your domain since 
        it currently does not consider that case and will print large warning messages.
     **/
    bool check_same_coords_in_weak_dg;

    /// Flag to use curvilinear grid.
    bool use_curvilinear_grid;

    ///Flag to use an energy monotonicity test
    bool use_energy;

    ///Flag to use an L2 energy monotonicity test (for FR)
    bool use_L2_norm;

    ///Flag to store global mass matrix
    bool store_global_mass_matrix;

    /// Scaling of Symmetric Interior Penalty term to ensure coercivity.
    double sipg_penalty_factor;

    /// Flag to use invariant curl form for metric cofactor operator.
    bool use_invariant_curl_form;

    /// Flag to use inverse mass matrix on-the-fly for explicit solves.
    bool use_inverse_mass_on_the_fly;

    /// Flag to check if the metric Jacobian is valid when high-order grid is constructed.
    bool check_valid_metric_Jacobian;

    /// Energy file.
    std::string energy_file;

    /// Number of state variables. Will depend on PDE
    int nstate;

    /// Possible integration tests to run
    enum TestType {
        run_control,
        grid_refinement_study,
        advection_limiter,
        burgers_limiter,
        burgers_energy_stability,
        diffusion_exact_adjoint,
        euler_gaussian_bump,
        euler_gaussian_bump_enthalpy,
        euler_gaussian_bump_adjoint,
        euler_cylinder,
        euler_cylinder_adjoint,
        euler_vortex,
        euler_entropy_waves,
        euler_split_taylor_green,
        taylor_green_scaling,
        burgers_split_form,
        optimization_inverse_manufactured,
        euler_bump_optimization,
        euler_naca_optimization,
        shock_1d,
        euler_naca0012,
        reduced_order,
        convection_diffusion_periodicity,
        POD_adaptation,
        POD_adaptive_sampling_run,
        adaptive_sampling_testing,
        finite_difference_sensitivity,
        advection_periodicity,
        dual_weighted_residual_mesh_adaptation,
        anisotropic_mesh_adaptation,
        taylor_green_vortex_energy_check,
        taylor_green_vortex_restart_check,
        time_refinement_study,
        time_refinement_study_reference,
        rrk_numerical_entropy_conservation_check,
        euler_entropy_conserving_split_forms_check,
        h_refinement_study_isentropic_vortex,
        khi_robustness,
        naca0012_unsteady_check_quick,
        homogeneous_isotropic_turbulence_initialization_check,
<<<<<<< HEAD
        low_density,
        turbulent_channel_flow_skin_friction_check,
=======
        build_NNLS_problem,
        hyper_reduction_comparison,
        hyper_adaptive_sampling_run,
        hyper_reduction_post_sampling,
        ROM_error_post_sampling,
        HROM_error_post_sampling,
        hyper_adaptive_sampling_new_error,
        low_density
>>>>>>> c29759bd
    };
    /// Store selected TestType from the input file.
    TestType test_type;

    /// Possible Partial Differential Equations to solve
    enum PartialDifferentialEquation {
        advection,
        diffusion,
        convection_diffusion,
        advection_vector,
        burgers_inviscid,
        burgers_viscous,
        burgers_rewienski,
        euler,
        mhd,
        navier_stokes,
        navier_stokes_channel_flow_constant_source_term,
        navier_stokes_channel_flow_constant_source_term_wall_model,
        physics_model,
        physics_model_filtered,
    };
    /// Store the PDE type to be solved
    PartialDifferentialEquation pde_type;

    /// Types of models available.
    enum ModelType {
        large_eddy_simulation,
        reynolds_averaged_navier_stokes,
        navier_stokes_model,
    };
    /// Store the model type
    ModelType model_type;

    /// Possible boundary types, NOT IMPLEMENTED YET
    enum BoundaryType {
        manufactured_dirichlet,
        manufactured_neumann,
        manufactured_inout_flow,
    };

    /// Possible source terms, NOT IMPLEMENTED YET
    enum SourceTerm {
        zero,
        manufactured,
    };

    /// Possible convective numerical flux types
    enum ConvectiveNumericalFlux { 
        lax_friedrichs, 
        roe, 
        l2roe, 
        central_flux,
        two_point_flux,
        two_point_flux_with_lax_friedrichs_dissipation,
        two_point_flux_with_roe_dissipation,
        two_point_flux_with_l2roe_dissipation
    };
    /// Store convective flux type
    ConvectiveNumericalFlux conv_num_flux_type;

    /// Possible dissipative numerical flux types
    enum DissipativeNumericalFlux { symm_internal_penalty, bassi_rebay_2, central_visc_flux };
    /// Store diffusive flux type
    DissipativeNumericalFlux diss_num_flux_type;

    /// Type of correction in Flux Reconstruction
    enum Flux_Reconstruction {cDG, cSD, cHU, cNegative, cNegative2, cPlus, c10Thousand, cHULumped};
    /// Store flux reconstruction type
    Flux_Reconstruction flux_reconstruction_type;

    /// Type of correction in Flux Reconstruction for the auxiliary variables
    enum Flux_Reconstruction_Aux {kDG, kSD, kHU, kNegative, kNegative2, kPlus, k10Thousand};
    /// Store flux reconstruction type for the auxiliary variables
    Flux_Reconstruction_Aux flux_reconstruction_aux_type;

    /// Enum of nonphysical behavior
    enum NonPhysicalBehaviorEnum {return_big_number, abort_run, print_warning};
    /// Specify behavior on nonphysical results
    NonPhysicalBehaviorEnum non_physical_behavior_type;

    /// Name of directory for writing solution vtk files
    std::string solution_vtk_files_directory_name;

    /// Flag for outputting the high-order grid vtk files
    bool output_high_order_grid;

    /// Enable writing of higher-order vtk results
    bool enable_higher_order_vtk_output;

    /// Flag for outputting the surface solution vtk files
    bool output_face_results_vtk;

    /// Flag for renumbering DOFs
    bool do_renumber_dofs;

    /// Renumber dofs type.
    enum RenumberDofsType { CuthillMckee };
    /// Store selected RenumberDofsType from the input file.
    RenumberDofsType renumber_dofs_type;

    /** Tolerance for checking that the determinant of surface jacobians at element faces matches.
     *  Note: Currently only used in weak dg. */
    double matching_surface_jac_det_tolerance;

    /// Flag for using wall model (initialized as false)
    bool using_wall_model = false;

    /// Flag for using second element as wall model input; if false, uses buffer (i.e. wall-adjacent) element
    bool wall_model_input_from_second_element;

    /// Flag for using projected entropy variables for NSFR boundary term
    bool use_projected_entropy_variables_for_nsfr_boundary_term;
    
    /// Declare parameters that can be set as inputs and set up the default options
    /** This subroutine should call the sub-parameter classes static declare_parameters()
      * such that each sub-parameter class is responsible to declare their own parameters.
      */
    static void declare_parameters (dealii::ParameterHandler &prm);

    /// Retrieve parameters from dealii::ParameterHandler
    /** This subroutine should call the sub-parameter classes static parse_parameters()
      * such that each sub-parameter class is responsible to parse their own parameters.
      */
    void parse_parameters (dealii::ParameterHandler &prm);

    /// Modify parameters after parsing for certain cases
    void modify_parameters ();

    //FunctionParser<dim> initial_conditions;
    //BoundaryConditions  boundary_conditions[max_n_boundaries];
protected:
    dealii::ConditionalOStream pcout; ///< Parallel std::cout that only outputs on mpi_rank==0

};  

} // Parameters namespace
} // PHiLiP namespace

#endif
<|MERGE_RESOLUTION|>--- conflicted
+++ resolved
@@ -203,10 +203,7 @@
         khi_robustness,
         naca0012_unsteady_check_quick,
         homogeneous_isotropic_turbulence_initialization_check,
-<<<<<<< HEAD
-        low_density,
         turbulent_channel_flow_skin_friction_check,
-=======
         build_NNLS_problem,
         hyper_reduction_comparison,
         hyper_adaptive_sampling_run,
@@ -215,7 +212,6 @@
         HROM_error_post_sampling,
         hyper_adaptive_sampling_new_error,
         low_density
->>>>>>> c29759bd
     };
     /// Store selected TestType from the input file.
     TestType test_type;
