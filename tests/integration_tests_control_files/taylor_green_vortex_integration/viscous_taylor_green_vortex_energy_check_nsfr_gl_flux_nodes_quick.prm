# Listing of Parameters
# ---------------------
# Number of dimensions

set dimension = 3
set test_type = taylor_green_vortex_energy_check
set pde_type = navier_stokes

# DG formulation
set use_weak_form = false
set use_split_form = true
set flux_reconstruction = cDG
set flux_nodes_type = GL
set use_inverse_mass_on_the_fly = true
<<<<<<< HEAD
set all_boundaries_are_periodic = true
=======
set use_periodic_bc = true
set non_physical_behavior = abort_run
>>>>>>> 47253214

# memory allocation
set do_renumber_dofs = false

# degree of freedom renumbering not necessary for explicit time advancement cases
set do_renumber_dofs = false

# numerical fluxes
set two_point_num_flux_type = IR
set conv_num_flux = two_point_flux
set diss_num_flux = symm_internal_penalty

# ODE solver
subsection ODE solver
  set ode_output = quiet
  set ode_solver_type = runge_kutta
  set runge_kutta_method = ssprk3_ex
end

# Reference for freestream values specified below:
# Diosady, L., and S. Murman. "Case 3.3: Taylor green vortex evolution." Case Summary for 3rd International Workshop on Higher-Order CFD Methods. 2015.

# freestream Mach number
subsection euler
  set mach_infinity = 0.1
end

# freestream Reynolds number and Prandtl number
subsection navier_stokes
  set prandtl_number = 0.71
  set reynolds_number_inf = 1600.0
end

subsection flow_solver
  set flow_case_type = taylor_green_vortex
  set poly_degree = 2
  set final_time = 1.2566370614400000e-02
  set courant_friedrichs_lewy_number = 0.003
  set unsteady_data_table_filename = turbulent_quantities_for_nsfr_cdg_gl_energy_check_quick
  subsection grid
    set grid_left_bound = 0.0
    set grid_right_bound = 6.28318530717958623200
    set number_of_grid_elements_per_dimension = 4
  end
  subsection taylor_green_vortex
    set expected_kinetic_energy_at_final_time = 1.2073959489246434e-01
    set expected_theoretical_dissipation_rate_at_final_time = 4.5399594835606567e-04
  end
end<|MERGE_RESOLUTION|>--- conflicted
+++ resolved
@@ -12,15 +12,8 @@
 set flux_reconstruction = cDG
 set flux_nodes_type = GL
 set use_inverse_mass_on_the_fly = true
-<<<<<<< HEAD
 set all_boundaries_are_periodic = true
-=======
-set use_periodic_bc = true
 set non_physical_behavior = abort_run
->>>>>>> 47253214
-
-# memory allocation
-set do_renumber_dofs = false
 
 # degree of freedom renumbering not necessary for explicit time advancement cases
 set do_renumber_dofs = false
