--- conflicted
+++ resolved
@@ -53,11 +53,7 @@
     set number_of_grid_elements_per_dimension = 4
   end
   subsection taylor_green_vortex
-<<<<<<< HEAD
     set expected_kinetic_energy_at_final_time = 1.2073987162646824e-01
-=======
-    set expected_kinetic_energy_at_final_time = 1.2073987162682624e-01
-    set expected_theoretical_dissipation_rate_at_final_time = 4.5422264559811485e-04
->>>>>>> 64cfe81b
+    set expected_theoretical_dissipation_rate_at_final_time = 4.5422264559968770e-04
   end
 end