#include "pod_basis_offline.h"

#include <EpetraExt_MatrixMatrix.h>
#include <Epetra_CrsMatrix.h>
#include <Epetra_Map.h>
#include <deal.II/base/conditional_ostream.h>
#include <deal.II/fe/mapping_q1_eulerian.h>
#include <deal.II/lac/full_matrix.h>
#include <deal.II/lac/trilinos_sparse_matrix.h>

#include <eigen/Eigen/SVD>
#include <filesystem>
#include <iostream>

#include "dg/dg_base.hpp"
#include "pod_basis_base.h"

namespace PHiLiP {
namespace ProperOrthogonalDecomposition {

template <int dim>
OfflinePOD<dim>::OfflinePOD(std::shared_ptr<DGBase<dim,double>> &dg_input)
        : basis(std::make_shared<dealii::TrilinosWrappers::SparseMatrix>())
        , dg(dg_input)
        , mpi_communicator(MPI_COMM_WORLD)
        , mpi_rank(dealii::Utilities::MPI::this_mpi_process(MPI_COMM_WORLD))
        , pcout(std::cout, mpi_rank==0)
{
    const bool compute_dRdW = true;
    dg_input->assemble_residual(compute_dRdW);

    pcout << "Searching files..." << std::endl;

    getPODBasisFromSnapshots();
}

template <int dim>
bool OfflinePOD<dim>::getPODBasisFromSnapshots() {
    bool file_found = false;
    snapshotMatrix.resize(0,0);
    std::string path = dg->all_parameters->reduced_order_param.path_to_search; //Search specified directory for files containing "solutions_table"

    std::vector<std::filesystem::path> files_in_directory;
    std::copy(std::filesystem::directory_iterator(path), std::filesystem::directory_iterator(), std::back_inserter(files_in_directory));
    std::sort(files_in_directory.begin(), files_in_directory.end()); //Sort files so that the order is the same as for the sensitivity basis

    for (const auto & entry : files_in_directory){
        if(std::string(entry.filename()).std::string::find("solution_snapshot") != std::string::npos){
            pcout << "Processing " << entry << std::endl;
            file_found = true;
            std::ifstream myfile(entry);
            if(!myfile)
            {
                pcout << "Error opening file." << std::endl;
                std::abort();
            }
            std::string line;
            int rows = 0;
            int cols = 0;
            //First loop set to count rows and columns
            while(std::getline(myfile, line)){ //for each line
                std::istringstream stream(line);
                std::string field;
                cols = 0;
                while (getline(stream, field,' ')){ //parse data values on each line
                    if (field.empty()){ //due to whitespace
                        continue;
                    } else {
                        cols++;
                    }
                }
                rows++;
            }

            snapshotMatrix.conservativeResize(rows, snapshotMatrix.cols()+cols);

            int row = 0;
            myfile.clear();
            myfile.seekg(0); //Bring back to beginning of file
            //Second loop set to build solutions matrix
            while(std::getline(myfile, line)){ //for each line
                std::istringstream stream(line);
                std::string field;
                int col = 0;
                while (getline(stream, field,' ')) { //parse data values on each line
                    if (field.empty()) {
                        continue;
                    } else {
                        snapshotMatrix(row, snapshotMatrix.cols()-cols+col) = std::stod(field); //This will work for however many solutions in each file
                        col++;
                    }
                }
                row++;
            }
            myfile.close();
        }
    }

    pcout << "Snapshot matrix generated." << std::endl;


    computeBasis();

    return file_found;
}

template <int dim>
void OfflinePOD<dim>::computeBasis() {
    /* Reference for simple POD basis computation: Refer to Algorithm 1 in the following reference:
    "Efficient non-linear model reduction via a least-squares Petrov–Galerkin projection and compressive tensor approximations"
    Kevin Carlberg, Charbel Bou-Mosleh, Charbel Farhat
    International Journal for Numerical Methods in Engineering, 2011
    */

    pcout << "Computing POD basis..." << std::endl;

    VectorXd reference_state = snapshotMatrix.rowwise().mean();

    referenceState.reinit(reference_state.size());
    for(unsigned int i = 0 ; i < reference_state.size() ; i++){
        referenceState(i) = reference_state(i);
    }

    MatrixXd snapshotMatrixCentered = snapshotMatrix.colwise() - reference_state;

    Eigen::BDCSVD<MatrixXd, Eigen::DecompositionOptions::ComputeThinU> svd(snapshotMatrixCentered);
    MatrixXd pod_basis = svd.matrixU();

    // Reduce POD Size using either number of modes or a singular value threshold
    if(dg->all_parameters->reduced_order_param.number_modes > 0){
        const int num_modes = dg->all_parameters->reduced_order_param.number_modes;
        Assert(num_modes < pod_basis.cols(),
        dealii::ExcMessage("The number of modes selected must be less than the number of snapshots"));
        Eigen::MatrixXd pod_basis_n_modes = pod_basis(Eigen::placeholders::all, Eigen::seqN(0,num_modes));
        pod_basis = pod_basis_n_modes;
    }
<<<<<<< HEAD
    else if (dg->all_parameters->reduced_order_param.singular_value_threshold < 1){
=======
    else if (dg->all_parameters->reduced_order_param.singular_value_threshold < 1.0){
>>>>>>> e679e79f
        const double threshold = dg->all_parameters->reduced_order_param.singular_value_threshold;
        Eigen::VectorXd singular_values = svd.singularValues();
        double l1_norm = singular_values.sum();
        double singular_value_cumm_sum = 0;
        int iter = 0;
        while(singular_value_cumm_sum/l1_norm < threshold){
            singular_value_cumm_sum += singular_values(iter);
            iter++;
        }
        Eigen::MatrixXd pod_basis_n_modes = pod_basis(Eigen::placeholders::all, Eigen::seqN(0,iter));
        pod_basis = pod_basis_n_modes;
        pcout << "Final size of POD: " << iter << std::endl;
    }

    fullBasis.reinit(pod_basis.rows(), pod_basis.cols());

    for (unsigned int m = 0; m < pod_basis.rows(); m++) {
        for (unsigned int n = 0; n < pod_basis.cols(); n++) {
            fullBasis.set(m, n, pod_basis(m, n));
        }
    }

    std::ofstream out_file("POD_basis.txt");
    unsigned int precision = 16;
    char zero = 48;
    fullBasis.print_formatted(out_file, precision, true, 0,&zero);

    const Epetra_CrsMatrix epetra_system_matrix  = this->dg->system_matrix.trilinos_matrix();
    Epetra_Map system_matrix_map = epetra_system_matrix.RowMap();
    Epetra_CrsMatrix epetra_basis(Epetra_DataAccess::Copy, system_matrix_map, pod_basis.cols());

    const int numMyElements = system_matrix_map.NumMyElements(); //Number of elements on the calling processor

    for (int localRow = 0; localRow < numMyElements; ++localRow){
        const int globalRow = system_matrix_map.GID(localRow);
        for(int n = 0 ; n < pod_basis.cols() ; n++){
            epetra_basis.InsertGlobalValues(globalRow, 1, &pod_basis(globalRow, n), &n);
        }
    }

    Epetra_MpiComm epetra_comm(MPI_COMM_WORLD);
    Epetra_Map domain_map((int)pod_basis.cols(), 0, epetra_comm);

    epetra_basis.FillComplete(domain_map, system_matrix_map);

    basis->reinit(epetra_basis);
}

template <int dim>
std::shared_ptr<dealii::TrilinosWrappers::SparseMatrix> OfflinePOD<dim>::getPODBasis() {
    return basis;
}

template <int dim>
dealii::LinearAlgebra::ReadWriteVector<double> OfflinePOD<dim>::getReferenceState() {
    return referenceState;
}

template <int dim>
MatrixXd OfflinePOD<dim>::getSnapshotMatrix() {
    return snapshotMatrix;
}

template class OfflinePOD <PHILIP_DIM>;

}
}<|MERGE_RESOLUTION|>--- conflicted
+++ resolved
@@ -134,11 +134,7 @@
         Eigen::MatrixXd pod_basis_n_modes = pod_basis(Eigen::placeholders::all, Eigen::seqN(0,num_modes));
         pod_basis = pod_basis_n_modes;
     }
-<<<<<<< HEAD
-    else if (dg->all_parameters->reduced_order_param.singular_value_threshold < 1){
-=======
     else if (dg->all_parameters->reduced_order_param.singular_value_threshold < 1.0){
->>>>>>> e679e79f
         const double threshold = dg->all_parameters->reduced_order_param.singular_value_threshold;
         Eigen::VectorXd singular_values = svd.singularValues();
         double l1_norm = singular_values.sum();
