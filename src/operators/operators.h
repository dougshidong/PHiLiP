#ifndef __OPERATORS_H__
#define __OPERATORS_H__

#include <deal.II/base/conditional_ostream.h>
#include <deal.II/base/parameter_handler.h>

#include <deal.II/base/qprojector.h>

#include <deal.II/grid/tria.h>

#include <deal.II/fe/fe_dgq.h>
#include <deal.II/fe/fe_dgp.h>
#include <deal.II/fe/fe_system.h>
#include <deal.II/fe/mapping_fe_field.h>
#include <deal.II/fe/fe_q.h>

#include <deal.II/dofs/dof_handler.h>

#include <deal.II/hp/q_collection.h>
#include <deal.II/hp/mapping_collection.h>
#include <deal.II/hp/fe_values.h>

#include <deal.II/lac/vector.h>
#include <deal.II/lac/sparsity_pattern.h>
#include <deal.II/lac/trilinos_sparse_matrix.h>
#include <deal.II/lac/trilinos_vector.h>

#include <Epetra_RowMatrixTransposer.h>
#include <AztecOO.h>

#include "ADTypes.hpp"
#include <Sacado.hpp>
#include <CoDiPack/include/codi.hpp>

#include "parameters/all_parameters.h"
#include "parameters/parameters.h"

namespace PHiLiP {
namespace OPERATOR {

///Operator base class
/**
 *This base class constructs 4 different types of operators: volume, surface, flux and metric. In addition it has corresponding functions to compute the operators.
 * The general operator form order is:
 * vector of degree, vector of state (for flux operators), vector of face (for surface operators), vector of dim (for gradient operators), FullMatrix of quadrature points or degrees of freedom. 
 * In more detail for each type of operator:
 * (1) Volume Operators: Always start as a vector of polynomial degree, then if its a flux vector of state variables, then dimension, then Matrix where the evaluations happen on Volume Cubature nodes. 
 * (2) Surface Operators: Always start as a vector of polynomial degree, then if its a flux vector of state variables, then the face index which goes from face 0 clockwise as-per dealii standard to nfaces, then dimension, then Matrix where the evaluations happen on Volume Cubature nodes. Lastly, currently assume tensor-product elements so \f$n_{faces} = 2.0 * dim\f$. 
 * (3) Flux Operators: See above. It is important to note that since flux operators are "collocated" on the cubature set, the number of degrees of freedom of the flux basis MUST equal the number of cubature nodes. Importantly on the surface, the flux basis interpolates from the volume to the surface, thus corresponds to volume cubature nodes collocation.  
 * (4) Metric Operators: Since the solution polynomial degree for each state varies, along with the local grid element's polynomial degree varying, the operators distinguish between polynomial degree (for solution or flux) and grid degree (for element). Explicitly, they first go vector of grid_degree, then vector of polynomial degree for the ones that are applied on the flux nodes. The mapping-support-points follow the standard from dealii, where they are always Gauss-Legendre-Lobatto quadrature nodes making the polynomial elements continuous in a sense. 
 */
template <int dim, int n_faces, typename real>
class OperatorsBase
{
public:
    /// Destructor
    virtual ~OperatorsBase() = default;

    /// Constructor
    OperatorsBase(
          const int nstate_input,//number of states input
          const unsigned int max_degree_input,//max poly degree for operators
          const unsigned int grid_degree_input);//max grid degree for operators

    ///Max polynomial degree.
    const unsigned int max_degree;
    ///Max grid degree.
    const unsigned int max_grid_degree;
    ///Number of states.
    const int nstate;

protected:
    ///Check to see if the metrics used are a higher order then the initialized grid.
    unsigned int max_grid_degree_check;

public:

    ///Returns the tensor product of matrices passed.
    dealii::FullMatrix<double> tensor_product(
                                    const dealii::FullMatrix<double> &basis_x,
                                    const dealii::FullMatrix<double> &basis_y,
                                    const dealii::FullMatrix<double> &basis_z);

    ///Returns the tensor product of matrices passed, but makes it sparse diagonal by state.
    /** An example for this would be a multi-state mass matrix. When the mass matrix
    * is constructed, it is not templated by nstate. Also, if each 1D mass matrix is multi-state
    * then their tensor product does not match the dim multi-state mass matrix.
    * Instead, only if the states match, then do the tensor product. This results in a diagonal
    * sparse matrix by state number, with each state's block being a dim-ordered tensor product.
    */
    dealii::FullMatrix<double> tensor_product_state(
                                    const int nstate,
                                    const dealii::FullMatrix<double> &basis_x,
                                    const dealii::FullMatrix<double> &basis_y,
                                    const dealii::FullMatrix<double> &basis_z);

    ///Standard function to compute factorial of a number.
    double compute_factorial(double n);

    ///virtual function to be defined.
    virtual void matrix_vector_mult(
                const std::vector<real> &input_vect,
                std::vector<real> &output_vect,
                const dealii::FullMatrix<double> &basis_x,
                const dealii::FullMatrix<double> &basis_y,
                const dealii::FullMatrix<double> &basis_z,
                const bool adding = false,
                const double factor = 1.0) = 0;
    ///virtual function to be defined.
    virtual void inner_product(
                const std::vector<real> &input_vect,
                const std::vector<real> &weight_vect,
                std::vector<real> &output_vect,
                const dealii::FullMatrix<double> &basis_x,
                const dealii::FullMatrix<double> &basis_y,
                const dealii::FullMatrix<double> &basis_z,
                const bool adding = false,
                const double factor = 1.0) = 0;
protected:

    const MPI_Comm mpi_communicator; ///< MPI communicator.
    dealii::ConditionalOStream pcout; ///< Parallel std::cout that only outputs on mpi_rank==0
};//End of OperatorsBase

///Sum Factorization derived class.
/* All dim-sized operators are constructed by their one dimensional equivalent, and we use 
* sum factorization to perform their operations.
* Note that we assume tensor product elements in this operators class.
*/
template<int dim, int n_faces, typename real>
class SumFactorizedOperators : public OperatorsBase<dim,n_faces,real>
{
public:
    /// Precompute 1D operator in constructor
    SumFactorizedOperators(
        const int nstate_input,
        const unsigned int max_degree_input,
        const unsigned int grid_degree_input);

    ///Computes a matrix-vector product using sum-factorization. Pass the one-dimensional basis, where x runs the fastest, then y, and z runs the slowest. Also, assume each one-dimensional basis is the same size.
    /** Uses sum-factorization with BLAS techniques to solve the the matrix-vector multiplication, where the matrix is the tensor product of three one-dimensional matrices. We use the standard notation that x runs the fastest, then y, and z runs the slowest.
    * For an operator \f$\mathbf{A}\f$ of size \f$n^d\f$ with \f$n\f$ the one dimensional dofs
    * and \f$ d\f$ the dim, for ouput row vector \f$ v \f$ and input row vector \f$ u \f$,
    * we compute \f$v^T=\mathbf{A}u^T\f$.
    * Lastly, the adding allows the result to add onto the previous output_vect scaled by "factor".
    */
    void matrix_vector_mult(
            const std::vector<real> &input_vect,
            std::vector<real> &output_vect,
            const dealii::FullMatrix<double> &basis_x,
            const dealii::FullMatrix<double> &basis_y,
            const dealii::FullMatrix<double> &basis_z,
            const bool adding = false,
            const double factor = 1.0) override;
    ///Computes the divergence using the sum factorization matrix-vector multiplication.
    /** Often, we compute a dot product in dim, where each matrix multiplictaion uses
    * sum factorization. Example, consider taking the reference divergence of the reference flux:
    * \f[ 
    * \nabla^r \cdot f^r = \frac{\partial f^r}{\partial \xi} + \frac{\partial f^r}{\partial \eta} +
    * \frac{\partial f^r}{\partial \zeta} = 
    *   \left( \frac{d \mathbf{\chi}(\mathbf{\xi})}{d\xi} \otimes \mathbf{\chi}(\mathbf{\eta}) \otimes \mathbf{\chi}(\mathbf{\zeta}) \right) \left(\hat{\mathbf{f}^r}\right)^T
    * + \left( \mathbf{\chi}(\mathbf{\xi}) \otimes \frac{d\mathbf{\chi}(\mathbf{\eta})}{d\eta} \otimes \mathbf{\chi}(\mathbf{\zeta}) \right) \left(\hat{\mathbf{f}^r}\right)^T
    * + \left( \mathbf{\chi}(\mathbf{\xi}) \otimes \mathbf{\chi}(\mathbf{\eta} \otimes \frac{d\mathbf{\chi}(\mathbf{\zeta})}{d\zeta})\right) \left(\hat{\mathbf{f}^r}\right)^T,
    * \f] where we use sum factorization to evaluate each matrix-vector multiplication in each dim direction.
    */
    void divergence_matrix_vector_mult(
            const dealii::Tensor<1,dim,std::vector<real>> &input_vect,
            std::vector<real> &output_vect,
            const dealii::FullMatrix<double> &basis_x,
            const dealii::FullMatrix<double> &basis_y,
            const dealii::FullMatrix<double> &basis_z,
            const dealii::FullMatrix<double> &gradient_basis_x,
            const dealii::FullMatrix<double> &gradient_basis_y,
            const dealii::FullMatrix<double> &gradient_basis_z);

    ///Computes the divergence using sum-factorization where the basis are the same in each direction.
    void divergence_matrix_vector_mult_1D(
            const dealii::Tensor<1,dim,std::vector<real>> &input_vect,
            std::vector<real> &output_vect,
            const dealii::FullMatrix<double> &basis,
            const dealii::FullMatrix<double> &gradient_basis);

    ///Computes the gradient of a scalar using sum-factorization.
    void gradient_matrix_vector_mult(
            const std::vector<real> &input_vect,
            dealii::Tensor<1,dim,std::vector<real>> &output_vect,
            const dealii::FullMatrix<double> &basis_x,
            const dealii::FullMatrix<double> &basis_y,
            const dealii::FullMatrix<double> &basis_z,
            const dealii::FullMatrix<double> &gradient_basis_x,
            const dealii::FullMatrix<double> &gradient_basis_y,
            const dealii::FullMatrix<double> &gradient_basis_z);
    ///Computes the gradient of a scalar using sum-factorization where the basis are the same in each direction.
    void gradient_matrix_vector_mult_1D(
            const std::vector<real> &input_vect,
            dealii::Tensor<1,dim,std::vector<real>> &output_vect,
            const dealii::FullMatrix<double> &basis,
            const dealii::FullMatrix<double> &gradient_basis);

    ///Computes the inner product between a matrix and a vector multiplied by some weight function.  
    /** That is, we compute \f$ \int Awu d\mathbf{\Omega}_r = \mathbf{A}^T \text{diag}(w) \mathbf{u}^T \f$. When using this function, pass \f$ \mathbf{A} \f$ and NOT it's transpose--the function transposes it in the first few lines.
    */
    void inner_product(
            const std::vector<real> &input_vect,
            const std::vector<real> &weight_vect,
            std::vector<real> &output_vect,
            const dealii::FullMatrix<double> &basis_x,
            const dealii::FullMatrix<double> &basis_y,
            const dealii::FullMatrix<double> &basis_z,
            const bool adding = false,
            const double factor = 1.0) override;


    ///Computes the divergence of the 2pt flux Hadamard products, then sums the rows.
    /** Note that we have the factor of 2.0 definied in this function.
    * We also make use of the structure of the flux basis to get the matrix vector product after the Hadamard product
    * to be \f$ \mathcal{O}(n^{d+1})\f$.
    */
    void divergence_two_pt_flux_Hadamard_product(
            const dealii::Tensor<1,dim,dealii::FullMatrix<real>> &input_mat,
            std::vector<real> &output_vect,
            const std::vector<real> &weights,
            const dealii::FullMatrix<double> &basis,
            const double scaling = 2.0);//the only direction that isn't identity


    /// Computes the surface cross Hadamard products for skew-symmetric form from Eq. (15) in Chan, Jesse. "Skew-symmetric entropy stable modal discontinuous Galerkin formulations." Journal of Scientific Computing 81.1 (2019): 459-485.
    void surface_two_pt_flux_Hadamard_product(
            const dealii::FullMatrix<real> &input_mat,
            std::vector<real> &output_vect_vol,
            std::vector<real> &output_vect_surf,
            const std::vector<real> &weights,
            const std::array<dealii::FullMatrix<double>,2> &surf_basis,
            const unsigned int iface,
            const unsigned int dim_not_zero,
            const double scaling = 2.0);

    ///Computes the Hadamard product ONLY for 2pt flux calculations.
    /**
    * The Hadamard product comes up naturally in calculcating 2-point fluxes, so we needed an efficient way to compute it.
    * Using the commutative property of Hadamard products: \f$ (A \otimes B) \circ ( C \otimes D) = (A\circ C) \otimes (B\circ D) \f$,
    * we can find a "sum-factorization" type expression for \f$ A \circ U \f$, where here \f$ A = A_x \otimes A_y \otimes A_z \f$
    * and \f$ U \f$ is an \f$ n \times n \f$ matrix. <br>
    * We make use of the flux basis being collocated on flux nodes, so the directions that aren't the derivative are identity. (Note that weights can be a diagonal matrix not necessarily identity).
    * This results in the Hadamard product only needing \f$ \mathcal{O}(n^{d+1})\f$ flops to compute non-zero entries.<br>
    * This is NOT for GENERAL Hadamard products since those are \f$ \mathcal{O}(n^{2d})\f$ .
    */
    void two_pt_flux_Hadamard_product(
            const dealii::FullMatrix<real> &input_mat,
            dealii::FullMatrix<real> &output_mat,
            const dealii::FullMatrix<double> &basis,//the only direction that isn't identity
            const std::vector<real> &weights,//vector storing diagonal entries for case not identity
            const int direction);//direction for the derivative that corresponds to basis


    /// Computes the rows and columns vectors with non-zero indices for sum-factorized Hadamard products.
    void sum_factorized_Hadamard_sparsity_pattern(
        const unsigned int rows_size,
        const unsigned int columns_size,
        std::vector<std::array<unsigned int,dim>> &rows,//vector of non-zero row indices
        std::vector<std::array<unsigned int,dim>> &columns);//vector of non-zero column indices

    /// Constructs the \f$ n^d \times n\f$ basis operator storing all non-zero entries for a "sum-factorized" Hadamard product.
    void sum_factorized_Hadamard_basis_assembly(
        const unsigned int rows_size_1D,
        const unsigned int columns_size_1D,
        const std::vector<std::array<unsigned int,dim>> &rows,//vector of non-zero row indices
        const std::vector<std::array<unsigned int,dim>> &columns,//vector of non-zero column indices
        const dealii::FullMatrix<double> &basis,//1D dense basis
        const std::vector<double> &weights,//Diagonal weights
        std::array<dealii::FullMatrix<double>,dim> &basis_sparse);//Sparse basis

    /// Computes the rows and columns vectors with non-zero indices for surface sum-factorized Hadamard products.
    void sum_factorized_Hadamard_surface_sparsity_pattern(
        const unsigned int rows_size,
        const unsigned int columns_size,
        std::vector<unsigned int> &rows,//vector of non-zero row indices
        std::vector<unsigned int> &columns,//vector of non-zero column indices
        const int dim_not_zero);//ref direction face is on

    /// Constructs the \f$ n^{d-1} \times n\f$ basis operator storing all non-zero entries for a "sum-factorized" surface Hadamard product.
    void sum_factorized_Hadamard_surface_basis_assembly(
        const unsigned int rows_size,
        const unsigned int columns_size_1D,
        const std::vector<unsigned int> &rows,//vector of non-zero row indices
        const std::vector<unsigned int> &columns,//vector of non-zero column indices
        const dealii::FullMatrix<double> &basis,//1D dense basis
        const std::vector<double> &weights,//Diagonal weights
        dealii::FullMatrix<double> &basis_sparse,//Sparse basis
        const int dim_not_zero);//ref direction face is on

    /// Apply the matrix vector operation using the 1D operator in each direction
    /** This is for the case where the operator of size dim is the dyadic product of
    * the same 1D operator in each direction
    */
    void matrix_vector_mult_1D(
            const std::vector<real> &input_vect,
            std::vector<real> &output_vect,
            const dealii::FullMatrix<double> &basis_x,
            const bool adding = false,
            const double factor = 1.0);

    /// Apply the inner product operation using the 1D operator in each direction
    /* This is for the case where the operator of size dim is the dyadic product of
    * the same 1D operator in each direction
    */
    void inner_product_1D(
            const std::vector<real> &input_vect,
            const std::vector<real> &weight_vect,
            std::vector<real> &output_vect,
            const dealii::FullMatrix<double> &basis_x,
            const bool adding  = false,
            const double factor = 1.0);

    /// Apply sum-factorization matrix vector multiplication on a surface.
    /** Often times we have to interpolate to a surface, where in multiple dimensions,
    * that's the tensor product of a surface operator with volume operators. This simplifies
    * the function call.
    * Explicitly, this passes basis_surf in the direction by face_number, and basis_vol
    * in all other directions.
    */
    void matrix_vector_mult_surface_1D(
            const unsigned int face_number,
            const std::vector<real> &input_vect,
            std::vector<real> &output_vect,
            const std::array<dealii::FullMatrix<double>,2> &basis_surf,//only 2 faces in 1D
            const dealii::FullMatrix<double> &basis_vol,
            const bool adding = false,
            const double factor = 1.0);

    /// Apply sum-factorization inner product on a surface.
    void inner_product_surface_1D(
            const unsigned int face_number,
            const std::vector<real> &input_vect,
            const std::vector<real> &weight_vect,
            std::vector<real> &output_vect,
            const std::array<dealii::FullMatrix<double>,2> &basis_surf,//only 2 faces in 1D
            const dealii::FullMatrix<double> &basis_vol,
            const bool adding = false,
            const double factor = 1.0);


    ///Computes a single Hadamard product. 
    /** For input mat1 \f$ A \f$ and input mat2 \f$ B \f$, this computes
    * \f$ A \circ B = C \implies \left( C \right)_{ij} = \left( A \right)_{ij}\left( B \right)_{ij}\f$.
    */
    void Hadamard_product(
        const dealii::FullMatrix<real> &input_mat1,
        const dealii::FullMatrix<real> &input_mat2,
        dealii::FullMatrix<real> &output_mat);

//protected:
public:
    ///Stores the one dimensional volume operator.
    dealii::FullMatrix<double>  oneD_vol_operator;

    ///Stores the one dimensional surface operator.
    /** Note that in 1D there are only 2 faces
    */
    std::array<dealii::FullMatrix<double>,2>  oneD_surf_operator;

    ///Stores the one dimensional gradient operator.
    dealii::FullMatrix<double> oneD_grad_operator;

    ///Stores the one dimensional surface gradient operator.
    std::array<dealii::FullMatrix<double>,2>  oneD_surf_grad_operator;

};//End of SumFactorizedOperators Class

/************************************************************************
*
*      VOLUME OPERATORS
*
************************************************************************/

///Basis functions.
/* This class stores the basis functions evaluated at volume and facet
* cubature nodes, as well as it's gradient in REFERENCE space.
*/
template<int dim, int n_faces, typename real>
class basis_functions : public SumFactorizedOperators<dim,n_faces,real>
{
public:
    /// Constructor.
    basis_functions (
        const int nstate_input,
        const unsigned int max_degree_input,
        const unsigned int grid_degree_input);

    ///Stores the degree of the current poly degree.
    unsigned int current_degree;

    ///Assembles the one dimensional operator.
    void build_1D_volume_operator(
            const dealii::FESystem<1,1> &finite_element,
            const dealii::Quadrature<1> &quadrature);

    ///Assembles the one dimensional operator.
    void build_1D_gradient_operator(
            const dealii::FESystem<1,1> &finite_element,
            const dealii::Quadrature<1> &quadrature);

    ///Assembles the one dimensional operator.
    void build_1D_surface_operator(
            const dealii::FESystem<1,1> &finite_element,
            const dealii::Quadrature<0> &quadrature);

    ///Assembles the one dimensional operator.
    void build_1D_surface_gradient_operator(
            const dealii::FESystem<1,1> &finite_element,
            const dealii::Quadrature<0> &quadrature);
};

///\f$ \mathbf{W}*\mathbf{\chi}(\mathbf{\xi}_v^r) \f$  That is Quadrature Weights multiplies with basis_at_vol_cubature.
template<int dim, int n_faces, typename real>
class vol_integral_basis : public SumFactorizedOperators<dim,n_faces,real>
{
public:
    /// Constructor.
    vol_integral_basis (
        const int nstate_input,
        const unsigned int max_degree_input,
        const unsigned int grid_degree_input);

    /// Stores the degree of the current poly degree.
    unsigned int current_degree;

    /// Assembles the one dimensional operator.
    void build_1D_volume_operator(
            const dealii::FESystem<1,1> &finite_element,
            const dealii::Quadrature<1> &quadrature);
};

///Local mass matrix without jacobian dependence.
template<int dim, int n_faces, typename real>
class local_mass : public SumFactorizedOperators<dim,n_faces,real>
{
public:
    /// Constructor.
    local_mass (
        const int nstate_input,
        const unsigned int max_degree_input,
        const unsigned int grid_degree_input);

    /// Stores the degree of the current poly degree.
    unsigned int current_degree;

    /// Assembles the one dimensional operator.
    void build_1D_volume_operator(
            const dealii::FESystem<1,1> &finite_element,
            const dealii::Quadrature<1> &quadrature); //override;

    /// Assemble the dim mass matrix on the fly with metric Jacobian dependence.
    /** Note: n_shape_functions is not the same as n_dofs, but the number of 
     *  shape functions for the state.
    */
    dealii::FullMatrix<double> build_dim_mass_matrix(
        const int nstate,
        const unsigned int n_dofs, const unsigned int n_quad_pts,
        basis_functions<dim,n_faces,real> &basis,
        const std::vector<double> &det_Jac,
        const std::vector<double> &quad_weights);
};

///Local stiffness matrix without jacobian dependence.
/**NOTE: this is not used in DG volume integral since that needs to use the derivative of the flux basis and is multiplied by flux at volume cubature nodes this is strictly for consturtcing D operator
*\f[
        (\mathbf{S}_\xi)_{ij}  = \int_\mathbf{{\Omega}_r} \mathbf{\chi}_i(\mathbf{\xi}^r) \frac{\mathbf{\chi}_{j}(\mathbf{\xi}^r)}{\partial \xi} d\mathbf{\Omega}_r
        \f]
*/
template<int dim, int n_faces, typename real>
class local_basis_stiffness : public SumFactorizedOperators<dim,n_faces,real>
{
public:
    /// Constructor.
    local_basis_stiffness (
        const int nstate_input,
        const unsigned int max_degree_input,
        const unsigned int grid_degree_input,
        const bool store_skew_symmetric_form_input = false);

    /// Stores the degree of the current poly degree.
    unsigned int current_degree;

    /// Flag to store the skew symmetric form \f$S-S^T\f$.
    const bool store_skew_symmetric_form;

    /// Assembles the one dimensional operator.
    void build_1D_volume_operator(
            const dealii::FESystem<1,1> &finite_element,
            const dealii::Quadrature<1> &quadrature);

    /// Skew-symmetric volume operator \f$S-S^T\f$.
    dealii::FullMatrix<double> oneD_skew_symm_vol_oper;
};

///This is the solution basis \f$\mathbf{D}_i\f$, the modal differential opertaor commonly seen in DG defined as \f$\mathbf{D}_i=\mathbf{M}^{-1}*\mathbf{S}_i\f$.
template<int dim, int n_faces, typename real>
class modal_basis_differential_operator : public SumFactorizedOperators<dim,n_faces,real>
{
public:
    /// Constructor.
    modal_basis_differential_operator (
        const int nstate_input,
        const unsigned int max_degree_input,
        const unsigned int grid_degree_input);

    /// Stores the degree of the current poly degree.
    unsigned int current_degree;

    /// Assembles the one dimensional operator.
    void build_1D_volume_operator(
            const dealii::FESystem<1,1> &finite_element,
            const dealii::Quadrature<1> &quadrature);
};

///\f$ p\f$ -th order modal derivative of basis fuctions, ie/\f$ [D_\xi^p, D_\eta^p, D_\zeta^p]\f$
template<int dim, int n_faces, typename real>
class derivative_p : public SumFactorizedOperators<dim,n_faces,real>
{
public:
    /// Constructor.
    derivative_p (
        const int nstate_input,
        const unsigned int max_degree_input,
        const unsigned int grid_degree_input);

    /// Stores the degree of the current poly degree.
    unsigned int current_degree;

    /// Assembles the one dimensional operator.
    void build_1D_volume_operator(
            const dealii::FESystem<1,1> &finite_element,
            const dealii::Quadrature<1> &quadrature);
};

/// ESFR correction matrix without jac dependence
template<int dim, int n_faces, typename real>
class local_Flux_Reconstruction_operator : public SumFactorizedOperators<dim,n_faces,real>
{
public:
    ///Constructor.
    local_Flux_Reconstruction_operator (
        const int nstate_input,
        const unsigned int max_degree_input,
        const unsigned int grid_degree_input,
<<<<<<< HEAD
        const Parameters::AllParameters::Flux_Reconstruction FR_param_input,
        const double FR_user_specified_correction_parameter_value_input);
    ///Destructor.
    ~local_Flux_Reconstruction_operator () {};
=======
        const Parameters::AllParameters::Flux_Reconstruction FR_param_input);
>>>>>>> e11a9e7c

    ///Flux reconstruction parameter type.
    const Parameters::AllParameters::Flux_Reconstruction FR_param_type;

    /// User specified flux recontruction correction parameter value
    const double FR_user_specified_correction_parameter_value;

    ///Stores the degree of the current poly degree.
    unsigned int current_degree;

    ///Flux reconstruction paramater value.
    double FR_param;

    ///Evaluates Huynh's g2 parameter for flux reconstruction.
    /* This parameter recovers Huynh, Hung T. "A flux reconstruction approach to high-order schemes including discontinuous Galerkin methods." 18th AIAA computational fluid dynamics conference. 2007.
    */
    void get_Huynh_g2_parameter (
            const unsigned int curr_cell_degree,
            double &c);

    ///Evaluates the spectral difference parameter for flux reconstruction.
    /**Value from Allaneau, Y., and Antony Jameson. "Connections between the filtered discontinuous Galerkin method and the flux reconstruction approach to high order discretizations." Computer Methods in Applied Mechanics and Engineering 200.49-52 (2011): 3628-3636. 
    */
    void get_spectral_difference_parameter (
            const unsigned int curr_cell_degree,
            double &c);

    ///Evaluates the flux reconstruction parameter at the bottom limit where the scheme is unstable.
    /**Value from Allaneau, Y., and Antony Jameson. "Connections between the filtered discontinuous Galerkin method and the flux reconstruction approach to high order discretizations." Computer Methods in Applied Mechanics and Engineering 200.49-52 (2011): 3628-3636. 
    */
    void get_c_negative_FR_parameter (
            const unsigned int curr_cell_degree,
            double &c);

    ///Evaluates the flux reconstruction parameter at the bottom limit where the scheme is unstable, divided by 2.
    /**Value from Allaneau, Y., and Antony Jameson. "Connections between the filtered discontinuous Galerkin method and the flux reconstruction approach to high order discretizations." Computer Methods in Applied Mechanics and Engineering 200.49-52 (2011): 3628-3636. 
    * Commonly in the lterature we use this value to show the approach to the bottom limit of stability.
    */
    void get_c_negative_divided_by_two_FR_parameter (
            const unsigned int curr_cell_degree,
            double &c);

    ///Gets the FR correction parameter corresponding to the maximum timestep.
    /** Note that this parameter is also a good approximation for when the FR scheme begins to
    * lose an order of accuracy, but the original definition is that it corresponds to the maximum timestep.
    * Value from Table 3.4 in Castonguay, Patrice. High-order energy stable flux reconstruction schemes for fluid flow simulations on unstructured grids. Stanford University, 2012.
    */
    void get_c_plus_parameter (
            const unsigned int curr_cell_degree,
            double &c);

    ///Gets the FR correction parameter for the primary equation and stores.
    /**These values are name specified in parameters/all_parameters.h, passed through control file/or test and here converts/stores as value.
    * Please note that in all the functions within this that evaluate the parameter, we divide the value in the literature by 2.0
    * because our basis are contructed by an orthonormal Legendre basis rather than the orthogonal basis in the literature. 
    * Also, we have the additional scaling by pow(pow(2.0,curr_cell_degree),2) because our basis functions are defined on
    * a reference element between [0,1], whereas the values in the literature are based on [-1,1].
    * For further details please refer to Cicchino, Alexander, and Siva Nadarajah. "A new norm and stability condition for tensor product flux reconstruction schemes." Journal of Computational Physics 429 (2021): 110025.
    */
    void get_FR_correction_parameter (
            const unsigned int curr_cell_degree,
            double &c);

   ///Computes a single local Flux_Reconstruction operator (ESFR correction operator) on the fly for a local element.
   /**Note that this is dependent on the Mass Matrix, so for metric Jacobian dependent \f$K_m\f$,
   *pass the metric Jacobian dependent Mass Matrix \f$M_m\f$.
    */
    void build_local_Flux_Reconstruction_operator(
            const dealii::FullMatrix<double> &local_Mass_Matrix,
            const dealii::FullMatrix<double> &pth_derivative,
            const unsigned int n_dofs, 
            const double c,
            dealii::FullMatrix<double> &Flux_Reconstruction_operator);

    ///Assembles the one dimensional operator.
    void build_1D_volume_operator(
            const dealii::FESystem<1,1> &finite_element,
            const dealii::Quadrature<1> &quadrature);

   ///Computes the dim sized flux reconstruction operator with simplified tensor product form.
   /** The formula for the dim sized flux reconstruction operator is
   * \f$ \mathbf{K}_m = \sum_{s,v,w} c_{(s,v,w)} \Big( \mathbf{D}_\xi^s\mathbf{D}_\eta^v\mathbf{D}_\zeta^w \Big)^T \mathbf{M}_m \Big( \mathbf{D}_\xi^s\mathbf{D}_\eta^v\mathbf{D}_\zeta^w \Big) \f$,
   * where \f$ c_{(s,v,w)} = c^{\frac{s}{p} + \frac{v}{p} +\frac{w}{p}}\f$.
   * Please pass the number of dofs for the dim sized operator.
   */
    dealii::FullMatrix<double> build_dim_Flux_Reconstruction_operator(
            const dealii::FullMatrix<double> &local_Mass_Matrix,
            const int nstate,
            const unsigned int n_dofs);

   ///Computes the dim sized flux reconstruction operator for general Mass Matrix (needed for curvilinear).
   /** The formula for the dim sized flux reconstruction operator is
   * \f$ \mathbf{K}_m = \sum_{s,v,w} c_{(s,v,w)} \Big( \mathbf{D}_\xi^s\mathbf{D}_\eta^v\mathbf{D}_\zeta^w \Big)^T \mathbf{M}_m \Big( \mathbf{D}_\xi^s\mathbf{D}_\eta^v\mathbf{D}_\zeta^w \Big) \f$,
   * where \f$ c_{(s,v,w)} = c^{\frac{s}{p} + \frac{v}{p} +\frac{w}{p}}\f$.
   * Please pass the number of dofs for the dim sized operator.
   * For pth deriv, please pass the 1D operator.
   */
    dealii::FullMatrix<double> build_dim_Flux_Reconstruction_operator_directly(
        const int nstate,
        const unsigned int n_dofs,
        dealii::FullMatrix<double> &pth_deriv,
        dealii::FullMatrix<double> &mass_matrix);
};

/// ESFR correction matrix for AUX EQUATION without jac dependence
/** NOTE Auxiliary equation is a vector in dim, so theres an ESFR correction for each dim -> Flux_Reconstruction_aux also a vector of dim
* ie/ local_Flux_Reconstruction_operator_aux[degree_index][dimension_index] = Flux_Reconstruction_operator for AUX eaquation in direction dimension_index for
* polynomial degree of degree_index+1
*/
template<int dim, int n_faces, typename real>
class local_Flux_Reconstruction_operator_aux : public local_Flux_Reconstruction_operator<dim,n_faces,real>
{
public:
    ///Constructor.
    local_Flux_Reconstruction_operator_aux (
        const int nstate_input,
        const unsigned int max_degree_input,
        const unsigned int grid_degree_input,
        const Parameters::AllParameters::Flux_Reconstruction_Aux FR_param_aux_input);

    ///Stores the degree of the current poly degree.
    unsigned int current_degree;

    ///Flux reconstruction parameter type.
    const Parameters::AllParameters::Flux_Reconstruction_Aux FR_param_aux_type;

    ///Flux reconstruction paramater value.
    double FR_param_aux;

    ///Gets the FR correction parameter for the auxiliary equations and stores.
    /**These values are name specified in parameters/all_parameters.h, passed through control file/or test and here converts/stores as value.
    * Please note that in all the functions within this that evaluate the parameter, we divide the value in the literature by 2.0
    * because our basis are contructed by an orthonormal Legendre basis rather than the orthogonal basis in the literature. 
    * Also, we have the additional scaling by pow(pow(2.0,curr_cell_degree),2) because our basis functions are defined on
    * a reference element between [0,1], whereas the values in the literature are based on [-1,1].
    * For further details please refer to Cicchino, Alexander, and Siva Nadarajah. "A new norm and stability condition for tensor product flux reconstruction schemes." Journal of Computational Physics 429 (2021): 110025.
    */
    void get_FR_aux_correction_parameter (
            const unsigned int curr_cell_degree,
            double &k);

    ///Assembles the one dimensional operator.
    void build_1D_volume_operator(
            const dealii::FESystem<1,1> &finite_element,
            const dealii::Quadrature<1> &quadrature);
};

///Projection operator corresponding to basis functions onto M-norm (L2).
template<int dim, int n_faces, typename real>
class vol_projection_operator : public SumFactorizedOperators<dim,n_faces,real>
{
public:
    ///Constructor.
    vol_projection_operator (
        const int nstate_input,
        const unsigned int max_degree_input,
        const unsigned int grid_degree_input);

    ///Stores the degree of the current poly degree.
    unsigned int current_degree;

    ///Computes a single local projection operator on some space (norm).
    void compute_local_vol_projection_operator(
            const dealii::FullMatrix<double> &norm_matrix_inverse, 
            const dealii::FullMatrix<double> &integral_vol_basis, 
            dealii::FullMatrix<double> &volume_projection);

    ///Assembles the one dimensional operator.
    void build_1D_volume_operator(
            const dealii::FESystem<1,1> &finite_element,
            const dealii::Quadrature<1> &quadrature);
};

///Projection operator corresponding to basis functions onto \f$(M+K)\f$-norm.
template<int dim, int n_faces, typename real>
class vol_projection_operator_FR : public vol_projection_operator<dim,n_faces,real>
{
public:
    ///Constructor.
    vol_projection_operator_FR (
        const int nstate_input,
        const unsigned int max_degree_input,
        const unsigned int grid_degree_input,
        const Parameters::AllParameters::Flux_Reconstruction FR_param_input,
        const double FR_user_specified_correction_parameter_value_input,
        const bool store_transpose_input = false);

<<<<<<< HEAD
    ///Destructor.
    ~vol_projection_operator_FR () {};

    ///Flux reconstruction parameter type.
    const Parameters::AllParameters::Flux_Reconstruction FR_param_type;

    /// User specified flux recontruction correction parameter value
    const double FR_user_specified_correction_parameter_value;

=======
>>>>>>> e11a9e7c
    ///Stores the degree of the current poly degree.
    unsigned int current_degree;

    ///Flag is store transpose operator.
    bool store_transpose;

    ///Assembles the one dimensional operator.
    void build_1D_volume_operator(
            const dealii::FESystem<1,1> &finite_element,
            const dealii::Quadrature<1> &quadrature);

    ///Stores the transpose of the operator for fast weight-adjusted solves.
    dealii::FullMatrix<double> oneD_transpose_vol_operator;
};

///Projection operator corresponding to basis functions onto \f$(M+K)\f$-norm for auxiliary equation.
template<int dim, int n_faces, typename real>
class vol_projection_operator_FR_aux : public vol_projection_operator<dim,n_faces,real>
{
public:
    ///Constructor.
    vol_projection_operator_FR_aux (
        const int nstate_input,
        const unsigned int max_degree_input,
        const unsigned int grid_degree_input,
        const Parameters::AllParameters::Flux_Reconstruction_Aux FR_param_input,
        const bool store_transpose_input = false);

    ///Stores the degree of the current poly degree.
    unsigned int current_degree;

    ///Flag is store transpose operator.
    bool store_transpose;

    ///Flux reconstruction parameter type.
    const Parameters::AllParameters::Flux_Reconstruction_Aux FR_param_type;

    ///Assembles the one dimensional operator.
    void build_1D_volume_operator(
            const dealii::FESystem<1,1> &finite_element,
            const dealii::Quadrature<1> &quadrature);

    ///Stores the transpose of the operator for fast weight-adjusted solves.
    dealii::FullMatrix<double> oneD_transpose_vol_operator;
};

///The metric independent inverse of the FR mass matrix \f$(M+K)^{-1}\f$.
template<int dim, int n_faces, typename real>
class FR_mass_inv : public SumFactorizedOperators<dim,n_faces,real>
{
public:
    ///Constructor.
    FR_mass_inv (
        const int nstate_input,
        const unsigned int max_degree_input,
        const unsigned int grid_degree_input,
        const Parameters::AllParameters::Flux_Reconstruction FR_param_input,
        const double FR_user_specified_correction_parameter_value_input);

<<<<<<< HEAD
    ///Destructor.
    ~FR_mass_inv () {};
=======
    ///Stores the degree of the current poly degree.
    unsigned int current_degree;
>>>>>>> e11a9e7c

    ///Flux reconstruction parameter type.
    const Parameters::AllParameters::Flux_Reconstruction FR_param_type;

    /// User specified flux recontruction correction parameter value
    const double FR_user_specified_correction_parameter_value;

    ///Stores the degree of the current poly degree.
    unsigned int current_degree;

    ///Assembles the one dimensional operator.
    void build_1D_volume_operator(
            const dealii::FESystem<1,1> &finite_element,
            const dealii::Quadrature<1> &quadrature);
};
///The metric independent inverse of the FR mass matrix for auxiliary equation \f$(M+K)^{-1}\f$.
template<int dim, int n_faces, typename real>
class FR_mass_inv_aux : public SumFactorizedOperators<dim,n_faces,real>
{
public:
    ///Constructor.
    FR_mass_inv_aux (
        const int nstate_input,
        const unsigned int max_degree_input,
        const unsigned int grid_degree_input,
        const Parameters::AllParameters::Flux_Reconstruction_Aux FR_param_input);

    ///Stores the degree of the current poly degree.
    unsigned int current_degree;

    ///Flux reconstruction parameter type.
    const Parameters::AllParameters::Flux_Reconstruction_Aux FR_param_type;

    ///Assembles the one dimensional operator.
    void build_1D_volume_operator(
            const dealii::FESystem<1,1> &finite_element,
            const dealii::Quadrature<1> &quadrature);
};
///The metric independent FR mass matrix \f$(M+K)\f$.
template<int dim, int n_faces, typename real>
class FR_mass : public SumFactorizedOperators<dim,n_faces,real>
{
public:
    ///Constructor.
    FR_mass (
        const int nstate_input,
        const unsigned int max_degree_input,
        const unsigned int grid_degree_input,
        const Parameters::AllParameters::Flux_Reconstruction FR_param_input,
        const double FR_user_specified_correction_parameter_value_input);

<<<<<<< HEAD
    ///Destructor.
    ~FR_mass () {};
=======
    ///Stores the degree of the current poly degree.
    unsigned int current_degree;
>>>>>>> e11a9e7c

    ///Flux reconstruction parameter type.
    const Parameters::AllParameters::Flux_Reconstruction FR_param_type;

    /// User specified flux recontruction correction parameter value
    const double FR_user_specified_correction_parameter_value;

    ///Stores the degree of the current poly degree.
    unsigned int current_degree;

    ///Assembles the one dimensional operator.
    void build_1D_volume_operator(
            const dealii::FESystem<1,1> &finite_element,
            const dealii::Quadrature<1> &quadrature);
};

///The metric independent FR mass matrix for auxiliary equation \f$(M+K)\f$.
template<int dim, int n_faces, typename real>
class FR_mass_aux : public SumFactorizedOperators<dim,n_faces,real>
{
public:
    ///Constructor.
    FR_mass_aux (
        const int nstate_input,
        const unsigned int max_degree_input,
        const unsigned int grid_degree_input,
        const Parameters::AllParameters::Flux_Reconstruction_Aux FR_param_input);

    ///Stores the degree of the current poly degree.
    unsigned int current_degree;

    ///Flux reconstruction parameter type.
    const Parameters::AllParameters::Flux_Reconstruction_Aux FR_param_type;

    ///Assembles the one dimensional operator.
    void build_1D_volume_operator(
            const dealii::FESystem<1,1> &finite_element,
            const dealii::Quadrature<1> &quadrature);
};

///The integration of gradient of solution basis.
/**Please note that for the weak form volume integral with arbitrary integration strength, use the transpose of the following operator.
*Note: that it is also a vector of nstate since it will be applied to a flux vector per state.
*Lastly its gradient of basis functions NOT flux basis because in the weak form the test function is the basis function not the flux basis (technically the flux is spanned by the flux basis at quadrature nodes).
 *   \f[
 *           \mathbf{W}\nabla\Big(\chi_i(\mathbf{\xi}^r)\Big)  
 *   \f]
 */
template <int dim, int n_faces, typename real>  
class vol_integral_gradient_basis : public SumFactorizedOperators<dim,n_faces,real>
{
public:
    ///Constructor.
    vol_integral_gradient_basis (
        const int nstate_input,
        const unsigned int max_degree_input,
        const unsigned int grid_degree_input);

    ///Stores the degree of the current poly degree.
    unsigned int current_degree;

    ///Assembles the one dimensional operator.
    void build_1D_gradient_operator(
            const dealii::FESystem<1,1> &finite_element,
            const dealii::Quadrature<1> &quadrature);
};

/************************************************************************
*
*      SURFACE OPERATORS
*
************************************************************************/


///The surface integral of test functions.
/**\f[
*     \mathbf{W}_f \mathbf{\chi}(\mathbf{\xi}_f^r) 
* \f]
*ie/ diag of REFERENCE unit normal times facet quadrature weights times solution basis functions evaluated on that face
*in DG surface integral would be transpose(face_integral_basis) times flux_on_face
*/
template<int dim, int n_faces, typename real>
class face_integral_basis : public SumFactorizedOperators<dim,n_faces,real>
{
public:
    ///Constructor.
    face_integral_basis (
        const int nstate_input,
        const unsigned int max_degree_input,
        const unsigned int grid_degree_input);

    ///Stores the degree of the current poly degree.
    unsigned int current_degree;

    ///Assembles the one dimensional operator.
    void build_1D_surface_operator(
            const dealii::FESystem<1,1> &finite_element,
            const dealii::Quadrature<0> &face_quadrature);
};

/// The DG lifting operator is defined as the operator that lifts inner products of polynomials of some order \f$p\f$ onto the L2-space.
/**In DG lifting operator is \f$L=\mathbf{M}^{-1}*(\text{face_integral_basis})^T\f$.
*So DG surface is \f$L*\text{flux_interpolated_to_face}\f$.
*NOTE this doesn't have metric Jacobian dependence, for DG solver
*we build that using the functions below on the fly!
*/
template<int dim, int n_faces, typename real>
class lifting_operator : public SumFactorizedOperators<dim,n_faces,real>
{
public:
    ///Constructor.
    lifting_operator (
        const int nstate_input,
        const unsigned int max_degree_input,
        const unsigned int grid_degree_input);

    ///Stores the degree of the current poly degree.
    unsigned int current_degree;

    ///Builds the local lifting operator. 
    void build_local_surface_lifting_operator (
            const unsigned int n_dofs, 
            const dealii::FullMatrix<double> &norm_matrix, 
            const dealii::FullMatrix<double> &face_integral,
            dealii::FullMatrix<double> &lifting);

    ///Assembles the one dimensional norm operator that it is lifted onto.
    /** Note that the norm is the DG mass matrix in this case. This has to be called before build_1D_surface_operator.
    */
    void build_1D_volume_operator(
            const dealii::FESystem<1,1> &finite_element,
            const dealii::Quadrature<1> &face_quadrature);

    ///Assembles the one dimensional operator.
    void build_1D_surface_operator(
            const dealii::FESystem<1,1> &finite_element,
            const dealii::Quadrature<0> &face_quadrature);
};

///The ESFR lifting operator. 
/**
*Consider the broken Sobolev-space \f$W_{\delta}^{dim*p,2}(\mathbf{\Omega}_r)\f$ (which is the ESFR norm)
* for \f$u \in W_{\delta}^{dim*p,2}(\mathbf{\Omega}_r)\f$,
* \f[
* L_{FR}:\: <L_{FR} u,v>_{\mathbf{\Omega}_r} = <u,v>_{\mathbf{\Gamma}_2}, \forall v\in P^p(\mathbf{\Omega}_r)
* \f].
*/
template<int dim, int n_faces, typename real>
class lifting_operator_FR : public lifting_operator<dim,n_faces,real>
{
public:
    ///Constructor.
    lifting_operator_FR (
        const int nstate_input,
        const unsigned int max_degree_input,
        const unsigned int grid_degree_input,
        const Parameters::AllParameters::Flux_Reconstruction FR_param_input,
        const double FR_user_specified_correction_parameter_value_input);

<<<<<<< HEAD
    ///Destructor.
    ~lifting_operator_FR () {};
=======
    ///Stores the degree of the current poly degree.
    unsigned int current_degree;
>>>>>>> e11a9e7c

    ///Flux reconstruction parameter type.
    const Parameters::AllParameters::Flux_Reconstruction FR_param_type;

    /// User specified flux recontruction correction parameter value
    const double FR_user_specified_correction_parameter_value;

    ///Stores the degree of the current poly degree.
    unsigned int current_degree;

    ///Assembles the one dimensional norm operator that it is lifted onto.
    /** Note that the norm is the FR mass matrix in this case. This has to be called before build_1D_surface_operator.
    */
    void build_1D_volume_operator(
            const dealii::FESystem<1,1> &finite_element,
            const dealii::Quadrature<1> &face_quadrature);

    ///Assembles the one dimensional operator.
    void build_1D_surface_operator(
            const dealii::FESystem<1,1> &finite_element,
            const dealii::Quadrature<0> &face_quadrature);
};


/************************************************************************
*
*      METRIC MAPPING OPERATORS
*
************************************************************************/


///The mapping shape functions evaluated at the desired nodes (facet set included in volume grid nodes for consistency).
/**
* The finite element passed has to be the metric finite element. That is the one
* collocated on the mapping support points.
* By default, we use Gauss-Lobatto-Legendre as the mapping support points.
*/
template<int dim, int n_faces, typename real>
class mapping_shape_functions: public SumFactorizedOperators<dim,n_faces,real>
{
public:
    ///Constructor.
    mapping_shape_functions(
        const int nstate_input,
        const unsigned int max_degree_input,
        const unsigned int grid_degree_input);

    ///Stores the degree of the current poly degree.
    unsigned int current_degree;

    ///Stores the degree of the current grid degree.
    unsigned int current_grid_degree;

    ///Object of mapping shape functions evaluated at grid nodes.
    basis_functions<dim,n_faces,real> mapping_shape_functions_grid_nodes;

    ///Object of mapping shape functions evaluated at flux nodes.
    basis_functions<dim,n_faces,real> mapping_shape_functions_flux_nodes;

    ///Constructs the volume operator and gradient operator.
    /**
    * This function assures that the shape
    * functions are collocated on the grid nodes.
    * Also, makes for easier function calls.
    * Function builds the 1D operators in mapping_shape_functions_grid_nodes.
    * Note that at grid nodes, we do NOT need any surface information.
    */
    void build_1D_shape_functions_at_grid_nodes(
            const dealii::FESystem<1,1> &finite_element,
            const dealii::Quadrature<1> &quadrature);

    ///Constructs the volume, gradient, surface, and surface gradient operator.
    /**
    * Function builds the 1D operators in mapping_shape_functions_flux_nodes.
    */
    void build_1D_shape_functions_at_flux_nodes(
            const dealii::FESystem<1,1> &finite_element,
            const dealii::Quadrature<1> &quadrature,
            const dealii::Quadrature<0> &face_quadrature);

    ///Constructs the volume and volume gradient operator.
    /**
    * Often times, we only need the values at just the volume flux nodes.
    * Function builds the 1D operators in mapping_shape_functions_flux_nodes.
    */
    void build_1D_shape_functions_at_volume_flux_nodes(
            const dealii::FESystem<1,1> &finite_element,
            const dealii::Quadrature<1> &quadrature);

};

/*****************************************************************************
*
*       METRIC OPERTAORS TO BE CALLED ON-THE-FLY
*
*****************************************************************************/
///Base metric operators class that stores functions used in both the volume and on surface.
template <typename real, int dim, int n_faces>  
class metric_operators: public SumFactorizedOperators<dim,n_faces,real>
{
public:
    ///Constructor.
    metric_operators(
        const int nstate_input,
        const unsigned int max_degree_input,
        const unsigned int grid_degree_input,
        const bool store_vol_flux_nodes_input = false,
        const bool store_surf_flux_nodes_input = false,
        const bool store_Jacobian_input = false);

    ///Flag if store metric Jacobian at flux nodes.
    const bool store_Jacobian;

    ///Flag if store metric Jacobian at flux nodes.
    const bool store_vol_flux_nodes;

    ///Flag if store metric Jacobian at flux nodes.
    const bool store_surf_flux_nodes;

    ///Given a physical tensor, return the reference tensor.
    void transform_physical_to_reference(
        const dealii::Tensor<1,dim,real> &phys,
        const dealii::Tensor<2,dim,real> &metric_cofactor,
        dealii::Tensor<1,dim,real> &ref);

    ///Given a reference tensor, return the physical tensor.
    void transform_reference_to_physical(
        const dealii::Tensor<1,dim,real> &ref,
        const dealii::Tensor<2,dim,real> &metric_cofactor,
        dealii::Tensor<1,dim,real> &phys);

    ///Given a physical tensor of vector of points, return the reference tensor of vector.
    void transform_physical_to_reference_vector(
        const dealii::Tensor<1,dim,std::vector<real>> &phys,
        const dealii::Tensor<2,dim,std::vector<real>> &metric_cofactor,
        dealii::Tensor<1,dim,std::vector<real>> &ref);

    ///Given a reference tensor, return the physical tensor.
    void transform_reference_unit_normal_to_physical_unit_normal(
        const unsigned int n_quad_pts,
        const dealii::Tensor<1,dim,real> &ref,
        const dealii::Tensor<2,dim,std::vector<real>> &metric_cofactor,
        std::vector<dealii::Tensor<1,dim,real>> &phys);

    ///Builds just the determinant of the volume metric determinant.
    void build_determinant_volume_metric_Jacobian(
        const unsigned int n_quad_pts,//number volume quad pts
        const unsigned int n_metric_dofs,//dofs of metric basis. NOTE: this is the number of mapping support points
        const std::array<std::vector<real>,dim> &mapping_support_points,
        mapping_shape_functions<dim,n_faces,real> &mapping_basis);

    ///Builds the volume metric operators.
    /** Builds and stores volume metric cofactor and determinant of metric Jacobian
    * at the volume cubature nodes. If passed flag to store Jacobian when metric
    * operators is constructed, will also store the JAcobian at flux nodes.
    */
    void build_volume_metric_operators(
        const unsigned int n_quad_pts,//number volume quad pts
        const unsigned int n_metric_dofs,//dofs of metric basis. NOTE: this is the number of mapping support points
        const std::array<std::vector<real>,dim> &mapping_support_points,
        mapping_shape_functions<dim,n_faces,real> &mapping_basis,
        const bool use_invariant_curl_form = false);

    ///Builds the facet metric operators.
    /** Builds and stores facet metric cofactor and determinant of metric Jacobian
    * at the facet cubature nodes (one face). If passed flag to store Jacobian when metric
    * operators is constructed, will also store the JAcobian at flux nodes.
    */
    void build_facet_metric_operators(
        const unsigned int iface,
        const unsigned int n_quad_pts,//number facet quad pts
        const unsigned int n_metric_dofs,//dofs of metric basis. NOTE: this is the number of mapping support points
        const std::array<std::vector<real>,dim> &mapping_support_points,
        mapping_shape_functions<dim,n_faces,real> &mapping_basis,
        const bool use_invariant_curl_form = false);

    ///The volume metric cofactor matrix.
    dealii::Tensor<2,dim,std::vector<real>> metric_cofactor_vol;
    
    ///The facet metric cofactor matrix, for ONE face.
    dealii::Tensor<2,dim,std::vector<real>> metric_cofactor_surf;

    ///The determinant of the metric Jacobian at volume cubature nodes.
    std::vector<real> det_Jac_vol;

    ///The determinant of the metric Jacobian at facet cubature nodes.
    std::vector<real> det_Jac_surf;

    ///Stores the metric Jacobian at flux nodes.
    dealii::Tensor<2,dim,std::vector<real>> metric_Jacobian_vol_cubature;

    ///Stores the physical volume flux nodes.
    dealii::Tensor<1,dim,std::vector<real>> flux_nodes_vol;

    ///Stores the physical facet flux nodes.
    std::array<dealii::Tensor<1,dim,std::vector<real>>,n_faces> flux_nodes_surf;

protected:

    ///Builds the metric Jacobian evaluated at a vector of points.
    /** \f$ \mathbf{J} = [\mathbf{a}_1, \mathbf{a}_2, \mathbf{a}_3]^T \f$
    * where \f$\mathbf{a}_i = \mathbf{\nabla}^r x_i \f$ are the physical vector bases.
    */
    void build_metric_Jacobian(
        const unsigned int n_quad_pts,//the dim sized n_quad_pts, NOT the 1D
        const std::array<std::vector<real>,dim> &mapping_support_points,
        const dealii::FullMatrix<double> &basis_x_flux_nodes,
        const dealii::FullMatrix<double> &basis_y_flux_nodes,
        const dealii::FullMatrix<double> &basis_z_flux_nodes,
        const dealii::FullMatrix<double> &grad_basis_x_flux_nodes,
        const dealii::FullMatrix<double> &grad_basis_y_flux_nodes,
        const dealii::FullMatrix<double> &grad_basis_z_flux_nodes,
        std::vector<dealii::Tensor<2,dim,real>> &local_Jac);

    ///Assembles the determinant of metric Jacobian.
    /** \f$ \|J^\Omega \| = \mathbf{a}_1 \cdot (\mathbf{a}_2 \otimes \mathbf{a}_3)\f$,
    * where \f$\mathbf{a}_i = \mathbf{\nabla}^r x_i \f$ are the physical vector bases.
    * Pass the 1D mapping shape functions evaluated at flux nodes,
    * and the 1D gradient of mapping shape functions evaluated at flux nodes.
    */
    void build_determinant_metric_Jacobian(
        const unsigned int n_quad_pts,//number volume quad pts
        const std::array<std::vector<real>,dim> &mapping_support_points,
        const dealii::FullMatrix<double> &basis_x_flux_nodes,
        const dealii::FullMatrix<double> &basis_y_flux_nodes,
        const dealii::FullMatrix<double> &basis_z_flux_nodes,
        const dealii::FullMatrix<double> &grad_basis_x_flux_nodes,
        const dealii::FullMatrix<double> &grad_basis_y_flux_nodes,
        const dealii::FullMatrix<double> &grad_basis_z_flux_nodes,
        std::vector<real> &det_metric_Jac);

    ///Called on the fly and returns the metric cofactor at cubature nodes.
    void build_local_metric_cofactor_matrix(
        const unsigned int n_quad_pts,//number volume quad pts
        const unsigned int n_metric_dofs,//dofs of metric basis. NOTE: this is the number of mapping support points
        const std::array<std::vector<real>,dim> &mapping_support_points,
        const dealii::FullMatrix<double> &basis_x_grid_nodes,
        const dealii::FullMatrix<double> &basis_y_grid_nodes,
        const dealii::FullMatrix<double> &basis_z_grid_nodes,
        const dealii::FullMatrix<double> &basis_x_flux_nodes,
        const dealii::FullMatrix<double> &basis_y_flux_nodes,
        const dealii::FullMatrix<double> &basis_z_flux_nodes,
        const dealii::FullMatrix<double> &grad_basis_x_grid_nodes,
        const dealii::FullMatrix<double> &grad_basis_y_grid_nodes,
        const dealii::FullMatrix<double> &grad_basis_z_grid_nodes,
        const dealii::FullMatrix<double> &grad_basis_x_flux_nodes,
        const dealii::FullMatrix<double> &grad_basis_y_flux_nodes,
        const dealii::FullMatrix<double> &grad_basis_z_flux_nodes,
        dealii::Tensor<2,dim,std::vector<real>> &metric_cofactor, 
        const bool use_invariant_curl_form = false);

    ///Computes local 3D cofactor matrix.
    /**
    *We compute the metric cofactor matrix \f$\mathbf{C}_m\f$ via the conservative curl form of Abe 2014 and Kopriva 2006 by default. Can use invariant curl form by passing flag. To ensure consistent normals, we consider
    * the two cubature sets, grid nodes (mapping-support-points), and flux nodes (quadrature nodes). The metric cofactor matrix is thus:
    * \f[
    * (\mathbf{C})_{ni} = J(\mathbf{a}^i)_n= -\hat{\mathbf{e}}_i \cdot \nabla^r\times\mathbf{\Theta}(\mathbf{\xi}_{\text{flux nodes}}^r)\Big[
             \mathbf{\Theta}(\mathbf{\xi}_{\text{grid nodes}}^r)\hat{\mathbf{x}}_l^{c^T}
       \nabla^r \mathbf{\Theta}(\mathbf{\xi}_{\text{grid nodes}}^r)\hat{\mathbf{x}}_m^{c^T}
        \Big]
             \text{, }\\i=1,2,3\text{, }n=1,2,3\text{ }(n,m,l)\text{ cyclic,}
    * \f] for the conservative curl form, and
    * \f[
    *      (\mathbf{C})_{ni} = J(\mathbf{a}^i)_n= -\frac{1}{2}\hat{\mathbf{e}}_i \cdot \nabla^r\times\mathbf{\Theta}(\mathbf{\xi}_{\text{flux nodes}}^r)\Big[
             \mathbf{\Theta}(\mathbf{\xi}_{\text{grid nodes}}^r)\hat{\mathbf{x}}_l^{c^T}
       \nabla^r \mathbf{\Theta}(\mathbf{\xi}_{\text{grid nodes}}^r)\hat{\mathbf{x}}_m^{c^T}
        -
        \mathbf{\Theta}(\mathbf{\xi}_{\text{grid nodes}}^r)\hat{\mathbf{x}}_m^{c^T}
       \nabla^r \mathbf{\Theta}(\mathbf{\xi}_{\text{grid nodes}}^r)\hat{\mathbf{x}}_l^{c^T}\Big]
             \text{, }\\i=1,2,3\text{, }n=1,2,3\text{ }(n,m,l)\text{ cyclic,}
    * \f] for the invariant curl form.<br>
    * We let \f$\mathbf{\Theta}(\mathbf{\xi}^r)\f$ represent the mapping shape functions.
    */
    void compute_local_3D_cofactor(
        const unsigned int n_metric_dofs,
        const unsigned int n_quad_pts,
        const std::array<std::vector<real>,dim> &mapping_support_points,
        const dealii::FullMatrix<double> &basis_x_grid_nodes,
        const dealii::FullMatrix<double> &basis_y_grid_nodes,
        const dealii::FullMatrix<double> &basis_z_grid_nodes,
        const dealii::FullMatrix<double> &basis_x_flux_nodes,
        const dealii::FullMatrix<double> &basis_y_flux_nodes,
        const dealii::FullMatrix<double> &basis_z_flux_nodes,
        const dealii::FullMatrix<double> &grad_basis_x_grid_nodes,
        const dealii::FullMatrix<double> &grad_basis_y_grid_nodes,
        const dealii::FullMatrix<double> &grad_basis_z_grid_nodes,
        const dealii::FullMatrix<double> &grad_basis_x_flux_nodes,
        const dealii::FullMatrix<double> &grad_basis_y_flux_nodes,
        const dealii::FullMatrix<double> &grad_basis_z_flux_nodes,
        dealii::Tensor<2,dim,std::vector<real>> &metric_cofactor,
        const bool use_invariant_curl_form  = false);
};

/************************************************************
*
*       SUMFACTORIZED STATE
*
************************************************************/

///In order to have all state operators be arrays of array, we template by dim, type, nstate, and number of faces. 
/**Note that dofs and quad points aren't templated because they are variable with respect to each polynomial degree. 
*Also I couldn't template by polynomial degree/grid degree since they aren't compile time constant expressions.
*/
template <int dim, int nstate, int n_faces, typename real>  
class SumFactorizedOperatorsState : public SumFactorizedOperators<dim,n_faces,real>
{
public:
    ///Constructor.
    SumFactorizedOperatorsState (
        const unsigned int max_degree_input,
        const unsigned int grid_degree_input);

    ///Stores the one dimensional volume operator.
    std::array<dealii::FullMatrix<double>,nstate>  oneD_vol_state_operator;

    ///Stores the one dimensional surface operator.
    std::array<std::array<dealii::FullMatrix<double>,2>,nstate>  oneD_surf_state_operator;

    ///Stores the one dimensional gradient operator.
    std::array<dealii::FullMatrix<double>,nstate>  oneD_grad_state_operator;

    ///Stores the one dimensional surface gradient operator.
    std::array<std::array<dealii::FullMatrix<double>,2>,nstate>  oneD_surf_grad_state_operator;

};//end of OperatorsBaseState Class

///The basis functions separated by nstate with n shape functions.
template <int dim, int nstate, int n_faces, typename real>  
class basis_functions_state : public SumFactorizedOperatorsState<dim,nstate,n_faces,real>
{
public:
    ///Constructor.
    basis_functions_state (
        const unsigned int max_degree_input,
        const unsigned int grid_degree_input);

    ///Stores the degree of the current poly degree.
    unsigned int current_degree;

    ///Assembles the one dimensional operator.
    void build_1D_volume_state_operator(
            const dealii::FESystem<1,1> &finite_element,
            const dealii::Quadrature<1> &quadrature);

    ///Assembles the one dimensional operator.
    void build_1D_gradient_state_operator(
            const dealii::FESystem<1,1> &finite_element,
            const dealii::Quadrature<1> &quadrature);

    ///Assembles the one dimensional operator.
    void build_1D_surface_state_operator(
            const dealii::FESystem<1,1> &finite_element,
            const dealii::Quadrature<0> &face_quadrature);
};

///The FLUX basis functions separated by nstate with n shape functions.
/** The flux basis are collocated on the flux nodes (volume cubature nodes).
* Thus, they are the order of the quadrature set, not by the state!
*/
template <int dim, int nstate, int n_faces, typename real>  
class flux_basis_functions_state : public SumFactorizedOperatorsState<dim,nstate,n_faces,real>
{
public:
    ///Constructor.
    flux_basis_functions_state (
        const unsigned int max_degree_input,
        const unsigned int grid_degree_input);

    ///Stores the degree of the current poly degree.
    unsigned int current_degree;

    ///Assembles the one dimensional operator.
    virtual void build_1D_volume_state_operator(
            const dealii::FESystem<1,1> &finite_element,
            const dealii::Quadrature<1> &quadrature);

    ///Assembles the one dimensional operator.
    void build_1D_gradient_state_operator(
            const dealii::FESystem<1,1> &finite_element,
            const dealii::Quadrature<1> &quadrature);

    ///Assembles the one dimensional operator.
    void build_1D_surface_state_operator(
            const dealii::FESystem<1,1> &finite_element,
            const dealii::Quadrature<0> &face_quadrature);
};

///"Stiffness" operator used in DG Strong form.
/**Since the volume integral in strong form uses the flux basis spanning the flux.
*Explicitly, this is integral of basis_functions and the gradient of the flux basis
*\f[
     (\mathbf{S}_{\text{FLUX},\xi})_{ij}  = \int_\mathbf{{\Omega}_r} \mathbf{\chi}_i(\mathbf{\xi}^r) \frac{\mathbf{\chi}_{\text{FLUX},j}(\mathbf{\xi}^r)}{\partial \xi} d\mathbf{\Omega}_r
     \f]
*/
template <int dim, int nstate, int n_faces, typename real>  
class local_flux_basis_stiffness : public flux_basis_functions_state<dim,nstate,n_faces,real>
{
public:
    ///Constructor.
    local_flux_basis_stiffness (
        const unsigned int max_degree_input,
        const unsigned int grid_degree_input);

    ///Stores the degree of the current poly degree.
    unsigned int current_degree;

    ///Assembles the one dimensional operator.
    void build_1D_volume_state_operator(
            const dealii::FESystem<1,1> &finite_element,//pass the finite element of the TEST FUNCTION
            const dealii::Quadrature<1> &quadrature);
};

} /// OPERATOR namespace
} /// PHiLiP namespace

#endif
<|MERGE_RESOLUTION|>--- conflicted
+++ resolved
@@ -544,14 +544,8 @@
         const int nstate_input,
         const unsigned int max_degree_input,
         const unsigned int grid_degree_input,
-<<<<<<< HEAD
         const Parameters::AllParameters::Flux_Reconstruction FR_param_input,
         const double FR_user_specified_correction_parameter_value_input);
-    ///Destructor.
-    ~local_Flux_Reconstruction_operator () {};
-=======
-        const Parameters::AllParameters::Flux_Reconstruction FR_param_input);
->>>>>>> e11a9e7c
 
     ///Flux reconstruction parameter type.
     const Parameters::AllParameters::Flux_Reconstruction FR_param_type;
@@ -739,9 +733,8 @@
         const double FR_user_specified_correction_parameter_value_input,
         const bool store_transpose_input = false);
 
-<<<<<<< HEAD
-    ///Destructor.
-    ~vol_projection_operator_FR () {};
+    ///Flag is store transpose operator.
+    bool store_transpose;
 
     ///Flux reconstruction parameter type.
     const Parameters::AllParameters::Flux_Reconstruction FR_param_type;
@@ -749,13 +742,8 @@
     /// User specified flux recontruction correction parameter value
     const double FR_user_specified_correction_parameter_value;
 
-=======
->>>>>>> e11a9e7c
-    ///Stores the degree of the current poly degree.
-    unsigned int current_degree;
-
-    ///Flag is store transpose operator.
-    bool store_transpose;
+    ///Stores the degree of the current poly degree.
+    unsigned int current_degree;
 
     ///Assembles the one dimensional operator.
     void build_1D_volume_operator(
@@ -810,22 +798,14 @@
         const Parameters::AllParameters::Flux_Reconstruction FR_param_input,
         const double FR_user_specified_correction_parameter_value_input);
 
-<<<<<<< HEAD
-    ///Destructor.
-    ~FR_mass_inv () {};
-=======
-    ///Stores the degree of the current poly degree.
-    unsigned int current_degree;
->>>>>>> e11a9e7c
+    ///Stores the degree of the current poly degree.
+    unsigned int current_degree;
 
     ///Flux reconstruction parameter type.
     const Parameters::AllParameters::Flux_Reconstruction FR_param_type;
 
     /// User specified flux recontruction correction parameter value
     const double FR_user_specified_correction_parameter_value;
-
-    ///Stores the degree of the current poly degree.
-    unsigned int current_degree;
 
     ///Assembles the one dimensional operator.
     void build_1D_volume_operator(
@@ -868,22 +848,14 @@
         const Parameters::AllParameters::Flux_Reconstruction FR_param_input,
         const double FR_user_specified_correction_parameter_value_input);
 
-<<<<<<< HEAD
-    ///Destructor.
-    ~FR_mass () {};
-=======
-    ///Stores the degree of the current poly degree.
-    unsigned int current_degree;
->>>>>>> e11a9e7c
+    ///Stores the degree of the current poly degree.
+    unsigned int current_degree;
 
     ///Flux reconstruction parameter type.
     const Parameters::AllParameters::Flux_Reconstruction FR_param_type;
 
     /// User specified flux recontruction correction parameter value
     const double FR_user_specified_correction_parameter_value;
-
-    ///Stores the degree of the current poly degree.
-    unsigned int current_degree;
 
     ///Assembles the one dimensional operator.
     void build_1D_volume_operator(
@@ -1034,22 +1006,14 @@
         const Parameters::AllParameters::Flux_Reconstruction FR_param_input,
         const double FR_user_specified_correction_parameter_value_input);
 
-<<<<<<< HEAD
-    ///Destructor.
-    ~lifting_operator_FR () {};
-=======
-    ///Stores the degree of the current poly degree.
-    unsigned int current_degree;
->>>>>>> e11a9e7c
+    ///Stores the degree of the current poly degree.
+    unsigned int current_degree;
 
     ///Flux reconstruction parameter type.
     const Parameters::AllParameters::Flux_Reconstruction FR_param_type;
 
     /// User specified flux recontruction correction parameter value
     const double FR_user_specified_correction_parameter_value;
-
-    ///Stores the degree of the current poly degree.
-    unsigned int current_degree;
 
     ///Assembles the one dimensional norm operator that it is lifted onto.
     /** Note that the norm is the FR mass matrix in this case. This has to be called before build_1D_surface_operator.
