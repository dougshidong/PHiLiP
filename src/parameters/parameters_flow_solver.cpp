#include "parameters_flow_solver.h"

#include <string>

namespace PHiLiP {

namespace Parameters {

// Flow Solver inputs
FlowSolverParam::FlowSolverParam() {}

void FlowSolverParam::declare_parameters(dealii::ParameterHandler &prm)
{
    prm.enter_subsection("flow_solver");
    {
        prm.declare_entry("flow_case_type","taylor_green_vortex",
                          dealii::Patterns::Selection(
                          " taylor_green_vortex | "
                          " burgers_viscous_snapshot | "
                          " naca0012 | "
                          " burgers_rewienski_snapshot | "
                          " advection_periodic"),
                          "The type of flow we want to simulate. "
                          "Choices are "
                          " <taylor_green_vortex | "
                          " burgers_viscous_snapshot | "
                          " naca0012 | "
                          " burgers_rewienski_snapshot | "
                          " advection_periodic>.");

        prm.declare_entry("final_time", "1",
                          dealii::Patterns::Double(0, dealii::Patterns::Double::max_double_value),
                          "Final solution time.");

        prm.declare_entry("courant_friedrich_lewy_number", "1",
                          dealii::Patterns::Double(0, dealii::Patterns::Double::max_double_value),
                          "Courant-Friedrich-Lewy (CFL) number for constant time step.");

        prm.declare_entry("unsteady_data_table_filename", "unsteady_data_table",
                          dealii::Patterns::FileName(dealii::Patterns::FileName::FileType::input),
                          "Filename of the unsteady data table output file: unsteady_data_table_filename.txt.");

        prm.declare_entry("steady_state", "false",
                          dealii::Patterns::Bool(),
                          "Solve steady-state solution. False by default.");

        prm.declare_entry("sensitivity_table_filename", "sensitivity_table",
                          dealii::Patterns::FileName(dealii::Patterns::FileName::FileType::input),
                          "Filename for the sensitivity data table output file: sensitivity_table_filename.txt.");

        prm.declare_entry("restart_computation_from_file", "false",
                          dealii::Patterns::Bool(),
                          "Restarts the computation from the restart file. False by default.");

        prm.declare_entry("output_restart_files", "false",
                          dealii::Patterns::Bool(),
                          "Output restart files for restarting the computation. False by default.");

        prm.declare_entry("restart_files_directory_name", ".",
                          dealii::Patterns::FileName(dealii::Patterns::FileName::FileType::input),
                          "Name of directory for writing and reading restart files. Current directory by default.");

        prm.declare_entry("restart_file_index", "1",
                          dealii::Patterns::Integer(1, dealii::Patterns::Integer::max_int_value),
                          "Index of restart file from which the computation will be restarted from. 1 by default.");

        prm.declare_entry("output_restart_files_every_x_steps", "1",
                          dealii::Patterns::Integer(1,dealii::Patterns::Integer::max_int_value),
                          "Outputs the restart files every x steps.");

        prm.declare_entry("output_restart_files_every_dt_time_intervals", "0.0",
                          dealii::Patterns::Double(0,dealii::Patterns::Double::max_double_value),
                          "Outputs the restart files at time intervals of dt.");
      
        prm.declare_entry("input_mesh_filename", "naca0012",
                          dealii::Patterns::FileName(dealii::Patterns::FileName::FileType::input),
                          "Filename of the input mesh: input_mesh_filename.msh");

        prm.enter_subsection("taylor_green_vortex");
        {
            prm.declare_entry("expected_kinetic_energy_at_final_time", "1",
                              dealii::Patterns::Double(0, dealii::Patterns::Double::max_double_value),
                              "For integration test purposes, expected kinetic energy at final time.");

            prm.declare_entry("expected_theoretical_dissipation_rate_at_final_time", "1",
                              dealii::Patterns::Double(0, dealii::Patterns::Double::max_double_value),
                              "For integration test purposes, expected theoretical kinetic energy dissipation rate at final time.");

            prm.declare_entry("density_initial_condition_type", "uniform",
                              dealii::Patterns::Selection(
                              " uniform | "
                              " isothermal "),
                              "The type of density initialization. "
                              "Choices are "
                              " <uniform | "
                              " isothermal>.");
        }
        prm.leave_subsection();
        
        prm.enter_subsection("time_refinement_study");
        {
            prm.declare_entry("number_of_times_to_solve", "4",
                              dealii::Patterns::Integer(1, dealii::Patterns::Integer::max_int_value),
                              "Number of times to run the flow solver during a time refinement study.");
            prm.declare_entry("refinement_ratio", "0.5",
                              dealii::Patterns::Double(0, 1.0),
                              "Ratio between a timestep size and the next in a time refinement study, 0<r<1.");
        }
        prm.leave_subsection();
    }
    prm.leave_subsection();
}

void FlowSolverParam::parse_parameters(dealii::ParameterHandler &prm)
{   
    prm.enter_subsection("flow_solver");
    {
        const std::string flow_case_type_string = prm.get("flow_case_type");
<<<<<<< HEAD
        if      (flow_case_type_string == "taylor_green_vortex")  {flow_case_type = taylor_green_vortex;}
        else if (flow_case_type_string == "burgers_viscous_snapshot")  {flow_case_type = burgers_viscous_snapshot;}
        else if (flow_case_type_string == "burgers_rewienski_snapshot")  {flow_case_type = burgers_rewienski_snapshot;}
        else if (flow_case_type_string == "naca0012")  {flow_case_type = naca0012;}
        else if (flow_case_type_string == "advection_periodic")  {flow_case_type = advection_periodic;}
=======
        if      (flow_case_type_string == "taylor_green_vortex")        {flow_case_type = taylor_green_vortex;}
        else if (flow_case_type_string == "burgers_viscous_snapshot")   {flow_case_type = burgers_viscous_snapshot;}
        else if (flow_case_type_string == "burgers_rewienski_snapshot") {flow_case_type = burgers_rewienski_snapshot;}
        else if (flow_case_type_string == "naca0012")                   {flow_case_type = naca0012;}
>>>>>>> b13f5ff0

        final_time = prm.get_double("final_time");
        courant_friedrich_lewy_number = prm.get_double("courant_friedrich_lewy_number");
        unsteady_data_table_filename = prm.get("unsteady_data_table_filename");
        steady_state = prm.get_bool("steady_state");
        sensitivity_table_filename = prm.get("sensitivity_table_filename");
        restart_computation_from_file = prm.get_bool("restart_computation_from_file");
        output_restart_files = prm.get_bool("output_restart_files");
        restart_files_directory_name = prm.get("restart_files_directory_name");
        restart_file_index = prm.get_integer("restart_file_index");
        output_restart_files_every_x_steps = prm.get_integer("output_restart_files_every_x_steps");
        output_restart_files_every_dt_time_intervals = prm.get_double("output_restart_files_every_dt_time_intervals");
        input_mesh_filename = prm.get("input_mesh_filename");

        prm.enter_subsection("taylor_green_vortex");
        {
            expected_kinetic_energy_at_final_time = prm.get_double("expected_kinetic_energy_at_final_time");
            expected_theoretical_dissipation_rate_at_final_time = prm.get_double("expected_theoretical_dissipation_rate_at_final_time");

            const std::string density_initial_condition_type_string = prm.get("density_initial_condition_type");
            if      (density_initial_condition_type_string == "uniform")    {density_initial_condition_type = uniform;}
            else if (density_initial_condition_type_string == "isothermal") {density_initial_condition_type = isothermal;}
        }
        prm.leave_subsection();
        prm.enter_subsection("time_refinement_study");
        {
            number_of_times_to_solve = prm.get_integer("number_of_times_to_solve");
            refinement_ratio = prm.get_double("refinement_ratio");
        }
        prm.leave_subsection();
    }
    prm.leave_subsection();
}

} // Parameters namespace

} // PHiLiP namespace<|MERGE_RESOLUTION|>--- conflicted
+++ resolved
@@ -116,18 +116,11 @@
     prm.enter_subsection("flow_solver");
     {
         const std::string flow_case_type_string = prm.get("flow_case_type");
-<<<<<<< HEAD
-        if      (flow_case_type_string == "taylor_green_vortex")  {flow_case_type = taylor_green_vortex;}
-        else if (flow_case_type_string == "burgers_viscous_snapshot")  {flow_case_type = burgers_viscous_snapshot;}
-        else if (flow_case_type_string == "burgers_rewienski_snapshot")  {flow_case_type = burgers_rewienski_snapshot;}
-        else if (flow_case_type_string == "naca0012")  {flow_case_type = naca0012;}
-        else if (flow_case_type_string == "advection_periodic")  {flow_case_type = advection_periodic;}
-=======
         if      (flow_case_type_string == "taylor_green_vortex")        {flow_case_type = taylor_green_vortex;}
         else if (flow_case_type_string == "burgers_viscous_snapshot")   {flow_case_type = burgers_viscous_snapshot;}
         else if (flow_case_type_string == "burgers_rewienski_snapshot") {flow_case_type = burgers_rewienski_snapshot;}
         else if (flow_case_type_string == "naca0012")                   {flow_case_type = naca0012;}
->>>>>>> b13f5ff0
+        else if (flow_case_type_string == "advection_periodic")         {flow_case_type = advection_periodic;}
 
         final_time = prm.get_double("final_time");
         courant_friedrich_lewy_number = prm.get_double("courant_friedrich_lewy_number");
