#ifndef __PERIODIC_TURBULENCE_H__
#define __PERIODIC_TURBULENCE_H__

#include "periodic_cube_flow.h"
#include "dg/dg.h"
#include "physics/navier_stokes.h"
#include <deal.II/base/table.h>

namespace PHiLiP {
namespace FlowSolver {

template <int dim, int nstate>
class PeriodicTurbulence : public PeriodicCubeFlow<dim,nstate>
{
    /** Number of different computed quantities
     *  Corresponds to the number of items in IntegratedQuantitiesEnum
     * */
    static const int NUMBER_OF_INTEGRATED_QUANTITIES = 4;

public:
    /// Constructor.
    PeriodicTurbulence(const Parameters::AllParameters *const parameters_input);

    /// Destructor
    ~PeriodicTurbulence() {};
    
    /// Computes the integrated quantities over the domain simultaneously and updates the array storing them
    void compute_and_update_integrated_quantities(DGBase<dim, double> &dg);

    /** Gets the nondimensional integrated kinetic energy given a DG object from dg->solution
     *  -- Reference: Cox, Christopher, et al. "Accuracy, stability, and performance comparison 
     *                between the spectral difference and flux reconstruction schemes." 
     *                Computers & Fluids 221 (2021): 104922.
     * */
    double get_integrated_kinetic_energy() const;

    /** Gets the nondimensional integrated enstrophy given a DG object from dg->solution
     *  -- Reference: Cox, Christopher, et al. "Accuracy, stability, and performance comparison 
     *                between the spectral difference and flux reconstruction schemes." 
     *                Computers & Fluids 221 (2021): 104922.
     * */
    double get_integrated_enstrophy() const;

    /** Gets non-dimensional theoretical vorticity tensor based dissipation rate 
     *  Note: For incompressible flows or when dilatation effects are negligible 
     *  -- Reference: Cox, Christopher, et al. "Accuracy, stability, and performance comparison 
     *                between the spectral difference and flux reconstruction schemes." 
     *                Computers & Fluids 221 (2021): 104922.
     * */
    double get_vorticity_based_dissipation_rate() const;

    /** Evaluate non-dimensional theoretical pressure-dilatation dissipation rate
     *  -- Reference: Cox, Christopher, et al. "Accuracy, stability, and performance comparison 
     *                between the spectral difference and flux reconstruction schemes." 
     *                Computers & Fluids 221 (2021): 104922.
     * */
    double get_pressure_dilatation_based_dissipation_rate () const;

    /** Gets non-dimensional theoretical deviatoric strain-rate tensor based dissipation rate 
     *  -- Reference: Cox, Christopher, et al. "Accuracy, stability, and performance comparison 
     *                between the spectral difference and flux reconstruction schemes." 
     *                Computers & Fluids 221 (2021): 104922.
     * */
    double get_deviatoric_strain_rate_tensor_based_dissipation_rate() const;

<<<<<<< HEAD
    /// Output the velocity field to file
    void output_velocity_field(
            std::shared_ptr<DGBase<dim,double>> dg,
            const int output_file_index=0) const;
=======
    /// Calculate numerical entropy by matrix-vector product
    double get_numerical_entropy(const std::shared_ptr <DGBase<dim, double>> dg) const;
>>>>>>> 2b9021e5

protected:
    /// Filename (with extension) for the unsteady data table
    const std::string unsteady_data_table_filename_with_extension;

    /// Number of times to output the velocity field
    const int number_of_times_to_output_velocity_field;

    /// Flag for outputting velocity field at fixed times
    const bool output_velocity_field_at_fixed_times;

    /// Flag for outputting velocity field at equidistant nodes
    const bool output_velocity_field_at_equidistant_nodes;

    /// Pointer to Navier-Stokes physics object for computing things on the fly
    std::shared_ptr< Physics::NavierStokes<dim,dim+2,double> > navier_stokes_physics;

    bool is_taylor_green_vortex = false; ///< Identifies if taylor green vortex case; initialized as false.
    bool is_decaying_homogeneous_isotropic_turbulence = false; ///< Identified if DHIT case; initialized as false.
    bool is_viscous_flow = true; ///< Identifies if viscous flow; initialized as true.
    bool do_calculate_numerical_entropy=false; ///< Identifies if numerical entropy should be calculated 

    /// Display additional more specific flow case parameters
    void display_additional_flow_case_specific_parameters() const override;

    /// Function to compute the constant time step
    double get_constant_time_step(std::shared_ptr<DGBase<dim,double>> dg) const override;

    /// Function to compute the adaptive time step
    double get_adaptive_time_step(std::shared_ptr<DGBase<dim,double>> dg) const override;

    /// Compute the desired unsteady data and write it to a table
    void compute_unsteady_data_and_write_to_table(
            const unsigned int current_iteration,
            const double current_time,
            const std::shared_ptr <DGBase<dim, double>> dg,
            const std::shared_ptr<dealii::TableHandler> unsteady_data_table) override;

    /// List of possible integrated quantities over the domain
    enum IntegratedQuantitiesEnum {
        kinetic_energy,
        enstrophy,
        pressure_dilatation,
        deviatoric_strain_rate_tensor_magnitude_sqr
    };
    /// Array for storing the integrated quantities; done for computational efficiency
    std::array<double,NUMBER_OF_INTEGRATED_QUANTITIES> integrated_quantities;

    /// Maximum local wave speed (i.e. convective eigenvalue)
    double maximum_local_wave_speed;

    /// Times at which to output the velocity field
    dealii::Table<1,double> output_velocity_field_times;

    /// Index of current desired time to output velocity field
    int index_of_current_desired_time_to_output_velocity_field;
};

} // FlowSolver namespace
} // PHiLiP namespace
#endif<|MERGE_RESOLUTION|>--- conflicted
+++ resolved
@@ -63,15 +63,13 @@
      * */
     double get_deviatoric_strain_rate_tensor_based_dissipation_rate() const;
 
-<<<<<<< HEAD
     /// Output the velocity field to file
     void output_velocity_field(
             std::shared_ptr<DGBase<dim,double>> dg,
             const int output_file_index=0) const;
-=======
+
     /// Calculate numerical entropy by matrix-vector product
     double get_numerical_entropy(const std::shared_ptr <DGBase<dim, double>> dg) const;
->>>>>>> 2b9021e5
 
 protected:
     /// Filename (with extension) for the unsteady data table
