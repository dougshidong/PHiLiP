#include <deal.II/base/mpi.h>
#include <deal.II/base/utilities.h>

#include "parameters/all_parameters.h"

namespace PHiLiP {
namespace Parameters {

AllParameters::AllParameters ()
    : manufactured_convergence_study_param(ManufacturedConvergenceStudyParam())
    , ode_solver_param(ODESolverParam())
    , linear_solver_param(LinearSolverParam())
    , euler_param(EulerParam())
    , navier_stokes_param(NavierStokesParam())
    , grid_refinement_study_param(GridRefinementStudyParam())
    , pcout(std::cout, dealii::Utilities::MPI::this_mpi_process(MPI_COMM_WORLD)==0)
{ }
void AllParameters::declare_parameters (dealii::ParameterHandler &prm)
{
    const int mpi_rank = dealii::Utilities::MPI::this_mpi_process(MPI_COMM_WORLD);
    dealii::ConditionalOStream pcout(std::cout, mpi_rank==0);
    pcout << "Declaring inputs." << std::endl;
    prm.declare_entry("dimension", "-1",
                      dealii::Patterns::Integer(),
                      "Number of dimensions");


    prm.declare_entry("mesh_type", "default_triangulation",
                      dealii::Patterns::Selection(
                      " default_triangulation | "
                      " triangulation | "
                      " parallel_shared_triangulation | "
                      " parallel_distributed_triangulation"),
                      "Type of triangulation to be used."
                      "Note: parralel_distributed_triangulation not availible int 1D."
                      " <default_triangulation | "
                      "  triangulation | "
                      "  parallel_shared_triangulation |"
                      "  parallel_distributed_triangulation>.");
                      
    prm.declare_entry("overintegration", "0",
                      dealii::Patterns::Integer(),
                      "Number of extra quadrature points to use."
                      "If overintegration=0, then we use n_quad = soln_degree + 1.");

    prm.declare_entry("use_weak_form", "true",
                      dealii::Patterns::Bool(),
                      "Use weak form by default. If false, use strong form.");

    prm.declare_entry("use_collocated_nodes", "false",
                      dealii::Patterns::Bool(),
                      "Use Gauss-Legendre by default. Otherwise, use Gauss-Lobatto to collocate.");

    prm.declare_entry("use_split_form", "false",
                      dealii::Patterns::Bool(),
                      "Use original form by defualt. Otherwise, split the fluxes.");

    prm.declare_entry("use_curvilinear_split_form", "false",
                      dealii::Patterns::Bool(),
                      "Use original form by defualt. Otherwise, split the curvilinear fluxes.");

    prm.declare_entry("use_weight_adjusted_mass", "false",
                      dealii::Patterns::Bool(),
                      "Use original form by defualt. Otherwise, use the weight adjusted low storage mass matrix for curvilinear.");

    prm.declare_entry("use_periodic_bc", "false",
                      dealii::Patterns::Bool(),
                      "Use other boundary conditions by default. Otherwise use periodic (for 1d burgers only");

    prm.declare_entry("use_energy", "false",
                      dealii::Patterns::Bool(),
                      "Not calculate energy by default. Otherwise, get energy per iteration.");

    prm.declare_entry("use_L2_norm", "false",
                      dealii::Patterns::Bool(),
                      "Not calculate L2 norm by default (M+K). Otherwise, get L2 norm per iteration.");

    prm.declare_entry("use_classical_FR", "false",
                      dealii::Patterns::Bool(),
                      "Not use Classical Flux Reconstruction by default. Otherwise, use Classical Flux Reconstruction.");

    prm.declare_entry("flux_reconstruction", "cDG",
                      dealii::Patterns::Selection("cDG | cSD | cHU | cNegative | cNegative2 | cPlus | cPlus1D |c10Thousand | cHULumped"),
                      "Flux Reconstruction. "
                      "Choices are <cDG | cSD | cHU | cNegative | cNegative2 | cPlus | cPlus1D | c10Thousand | cHULumped>.");

    prm.declare_entry("flux_reconstruction_aux", "kDG",
                      dealii::Patterns::Selection("kDG | kSD | kHU | kNegative | kNegative2 | kPlus | k10Thousand"),
                      "Flux Reconstruction for Auxiliary Equation. "
                      "Choices are <kDG | kSD | kHU | kNegative | kNegative2 | kPlus | k10Thousand>.");

    prm.declare_entry("add_artificial_dissipation", "false",
                      dealii::Patterns::Bool(),
                      "Persson's subscell shock capturing artificial dissipation.");

    prm.declare_entry("sipg_penalty_factor", "1.0",
                      dealii::Patterns::Double(1.0,1e200),
                      "Scaling of Symmetric Interior Penalty term to ensure coercivity.");

    prm.declare_entry("test_type", "run_control",
                      dealii::Patterns::Selection(
                      " run_control | "
                      " grid_refinement_study | "
                      " burgers_energy_stability | "
                      " diffusion_exact_adjoint | "
                      " optimization_inverse_manufactured | "
                      " euler_gaussian_bump | "
                      " euler_gaussian_bump_adjoint | "
                      " euler_cylinder | "
                      " euler_cylinder_adjoint | "
                      " euler_vortex | "
                      " euler_entropy_waves | "
                      " euler_split_taylor_green | "
                      " euler_bump_optimization | "
                      " euler_naca_optimization | "
                      " shock_1d | "
                      " euler_naca0012 | "
                      " advection_periodicity"),
                      "The type of test we want to solve. "
                      "Choices are (only run control has been coded up for now)" 
                      " <run_control | " 
                      "  grid_refinement_study | "
                      "  burgers_energy_stability | "
                      "  diffusion_exact_adjoint | "
                      "  optimization_inverse_manufactured | "
                      "  euler_gaussian_bump | "
                      "  euler_gaussian_bump_adjoint | "
                      "  euler_cylinder | "
                      "  euler_cylinder_adjoint | "
                      "  euler_vortex | "
                      "  euler_entropy_waves | "
					            "  euler_split_taylor_green |"
                      "  euler_bump_optimization | "
                      "  euler_naca_optimization | "
                      "  shock_1d | "
                      "  euler_naca0012 | "
                      "  advection_periodicity >.");

    prm.declare_entry("pde_type", "advection",
                      dealii::Patterns::Selection(
                          " advection | "
                          " diffusion | "
                          " convection_diffusion | "
                          " advection_vector | "
                          " burgers_inviscid | "
                          " euler |"
                          " mhd |"
                          " navier_stokes"),
                      "The PDE we want to solve. "
                      "Choices are " 
                      " <advection | " 
                      "  diffusion | "
                      "  convection_diffusion | "
                      "  advection_vector | "
                      "  burgers_inviscid | "
                      "  euler | "
                      "  mhd |"
                      "  navier_stokes>.");
    
    prm.declare_entry("conv_num_flux", "lax_friedrichs",
<<<<<<< HEAD
                      dealii::Patterns::Selection("lax_friedrichs | roe | l2roe | split_form | central_flux"),
                      "Convective numerical flux. "
                      "Choices are <lax_friedrichs | roe | l2roe | split_form | central_flux>.");
=======
                      dealii::Patterns::Selection("lax_friedrichs | roe | l2roe | split_form"),
                      "Convective numerical flux. "
                      "Choices are <lax_friedrichs | roe | l2roe | split_form>.");
>>>>>>> 23a4ff1c

    prm.declare_entry("diss_num_flux", "symm_internal_penalty",
                      dealii::Patterns::Selection("symm_internal_penalty | bassi_rebay_2"),
                      "Dissipative numerical flux. "
                      "Choices are <symm_internal_penalty | bassi_rebay_2>.");

    Parameters::LinearSolverParam::declare_parameters (prm);
    Parameters::ManufacturedConvergenceStudyParam::declare_parameters (prm);
    Parameters::ODESolverParam::declare_parameters (prm);

    Parameters::EulerParam::declare_parameters (prm);
    Parameters::NavierStokesParam::declare_parameters (prm);

    Parameters::GridRefinementStudyParam::declare_parameters (prm);

    pcout << "Done declaring inputs." << std::endl;
}

void AllParameters::parse_parameters (dealii::ParameterHandler &prm)
{
    pcout << "Parsing main input..." << std::endl;

    dimension = prm.get_integer("dimension");

    const std::string mesh_type_string = prm.get("mesh_type");
    if (mesh_type_string == "default_triangulation")                   { mesh_type = default_triangulation; }
    else if (mesh_type_string == "triangulation")                      { mesh_type = triangulation; }
    else if (mesh_type_string == "parallel_shared_triangulation")      { mesh_type = parallel_shared_triangulation; }
    else if (mesh_type_string == "parallel_distributed_triangulation") { mesh_type = parallel_distributed_triangulation; }

    const std::string test_string = prm.get("test_type");
    if (test_string == "run_control")                            { test_type = run_control; }
    else if (test_string == "grid_refinement_study")             { test_type = grid_refinement_study; }
    else if (test_string == "burgers_energy_stability")          { test_type = burgers_energy_stability; }
    else if (test_string == "diffusion_exact_adjoint")           { test_type = diffusion_exact_adjoint; }
    else if (test_string == "euler_gaussian_bump")               { test_type = euler_gaussian_bump; }
    else if (test_string == "euler_gaussian_bump_adjoint")       { test_type = euler_gaussian_bump_adjoint; }
    else if (test_string == "euler_cylinder")                    { test_type = euler_cylinder; }
    else if (test_string == "euler_cylinder_adjoint")            { test_type = euler_cylinder_adjoint; }
    else if (test_string == "euler_vortex")                      { test_type = euler_vortex; }
    else if (test_string == "euler_entropy_waves")               { test_type = euler_entropy_waves; }
    else if (test_string == "advection_periodicity")             { test_type = advection_periodicity; }
    else if (test_string == "euler_split_taylor_green")          { test_type = euler_split_taylor_green; }
    else if (test_string == "euler_bump_optimization")           { test_type = euler_bump_optimization; }
    else if (test_string == "euler_naca_optimization")           { test_type = euler_naca_optimization; }
    else if (test_string == "shock_1d")                          { test_type = shock_1d; }
    else if (test_string == "euler_naca0012")                    { test_type = euler_naca0012; }
    else if (test_string == "optimization_inverse_manufactured") {test_type = optimization_inverse_manufactured; }
    
    const std::string pde_string = prm.get("pde_type");
    if (pde_string == "advection") {
        pde_type = advection;
        nstate = 1;
    } else if (pde_string == "advection_vector") {
        pde_type = advection_vector;
        nstate = 2;
    } else if (pde_string == "diffusion") {
        pde_type = diffusion;
        nstate = 1;
    } else if (pde_string == "convection_diffusion") {
        pde_type = convection_diffusion;
        nstate = 1;
    } else if (pde_string == "burgers_inviscid") {
        pde_type = burgers_inviscid;
        nstate = dimension;
    } else if (pde_string == "euler") {
        pde_type = euler;
        nstate = dimension+2;
    }
    else if (pde_string == "navier_stokes") {
        pde_type = navier_stokes;
        nstate = dimension+2;
    }
    overintegration = prm.get_integer("overintegration");

    use_weak_form = prm.get_bool("use_weak_form");
    use_collocated_nodes = prm.get_bool("use_collocated_nodes");
    use_split_form = prm.get_bool("use_split_form");
    use_curvilinear_split_form = prm.get_bool("use_curvilinear_split_form");
    use_weight_adjusted_mass = prm.get_bool("use_weight_adjusted_mass");
    use_periodic_bc = prm.get_bool("use_periodic_bc");
    use_energy = prm.get_bool("use_energy");
    use_L2_norm = prm.get_bool("use_L2_norm");
    use_classical_FR = prm.get_bool("use_classical_FR");
    add_artificial_dissipation = prm.get_bool("add_artificial_dissipation");
    sipg_penalty_factor = prm.get_double("sipg_penalty_factor");

    const std::string conv_num_flux_string = prm.get("conv_num_flux");
    if (conv_num_flux_string == "lax_friedrichs") conv_num_flux_type = lax_friedrichs;
    if (conv_num_flux_string == "split_form")     conv_num_flux_type = split_form;
    if (conv_num_flux_string == "roe")            conv_num_flux_type = roe;
<<<<<<< HEAD
    if (conv_num_flux_string == "l2roe")   conv_num_flux_type = l2roe;
    if (conv_num_flux_string == "central_flux")   conv_num_flux_type = central_flux;
=======
    if (conv_num_flux_string == "l2roe")            conv_num_flux_type = l2roe;
>>>>>>> 23a4ff1c

    const std::string diss_num_flux_string = prm.get("diss_num_flux");
    if (diss_num_flux_string == "symm_internal_penalty") diss_num_flux_type = symm_internal_penalty;
    if (diss_num_flux_string == "bassi_rebay_2") {
        diss_num_flux_type = bassi_rebay_2;
        sipg_penalty_factor = 0.0;
    }

    const std::string flux_reconstruction_string = prm.get("flux_reconstruction");
    if (flux_reconstruction_string == "cDG") flux_reconstruction_type = cDG;
    if (flux_reconstruction_string == "cSD") flux_reconstruction_type = cSD;
    if (flux_reconstruction_string == "cHU") flux_reconstruction_type = cHU;
    if (flux_reconstruction_string == "cNegative") flux_reconstruction_type = cNegative;
    if (flux_reconstruction_string == "cNegative2") flux_reconstruction_type = cNegative2;
    if (flux_reconstruction_string == "cPlus") flux_reconstruction_type = cPlus;
    if (flux_reconstruction_string == "cPlus1D") flux_reconstruction_type = cPlus1D;
    if (flux_reconstruction_string == "c10Thousand") flux_reconstruction_type = c10Thousand;
    if (flux_reconstruction_string == "cHULumped") flux_reconstruction_type = cHULumped;

    const std::string flux_reconstruction_aux_string = prm.get("flux_reconstruction_aux");
    if (flux_reconstruction_aux_string == "kDG") flux_reconstruction_aux_type = kDG;
    if (flux_reconstruction_aux_string == "kSD") flux_reconstruction_aux_type = kSD;
    if (flux_reconstruction_aux_string == "kHU") flux_reconstruction_aux_type = kHU;
    if (flux_reconstruction_aux_string == "kNegative") flux_reconstruction_aux_type = kNegative;
    if (flux_reconstruction_aux_string == "kNegative2") flux_reconstruction_aux_type = kNegative2;
    if (flux_reconstruction_aux_string == "kPlus") flux_reconstruction_aux_type = kPlus;
    if (flux_reconstruction_aux_string == "k10Thousand") flux_reconstruction_aux_type = k10Thousand;


    pcout << "Parsing linear solver subsection..." << std::endl;
    linear_solver_param.parse_parameters (prm);

    pcout << "Parsing ODE solver subsection..." << std::endl;
    ode_solver_param.parse_parameters (prm);

    pcout << "Parsing manufactured convergence study subsection..." << std::endl;
    manufactured_convergence_study_param.parse_parameters (prm);

    pcout << "Parsing euler subsection..." << std::endl;
    euler_param.parse_parameters (prm);

    pcout << "Parsing navier stokes subsection..." << std::endl;
    navier_stokes_param.parse_parameters (prm);

    pcout << "Parsing grid refinement study subsection..." << std::endl;
    grid_refinement_study_param.parse_parameters (prm);

    pcout << "Done parsing." << std::endl;
}

} // Parameters namespace
} // PHiLiP namespace<|MERGE_RESOLUTION|>--- conflicted
+++ resolved
@@ -158,15 +158,11 @@
                       "  navier_stokes>.");
     
     prm.declare_entry("conv_num_flux", "lax_friedrichs",
-<<<<<<< HEAD
+
                       dealii::Patterns::Selection("lax_friedrichs | roe | l2roe | split_form | central_flux"),
                       "Convective numerical flux. "
                       "Choices are <lax_friedrichs | roe | l2roe | split_form | central_flux>.");
-=======
-                      dealii::Patterns::Selection("lax_friedrichs | roe | l2roe | split_form"),
-                      "Convective numerical flux. "
-                      "Choices are <lax_friedrichs | roe | l2roe | split_form>.");
->>>>>>> 23a4ff1c
+
 
     prm.declare_entry("diss_num_flux", "symm_internal_penalty",
                       dealii::Patterns::Selection("symm_internal_penalty | bassi_rebay_2"),
@@ -258,12 +254,10 @@
     if (conv_num_flux_string == "lax_friedrichs") conv_num_flux_type = lax_friedrichs;
     if (conv_num_flux_string == "split_form")     conv_num_flux_type = split_form;
     if (conv_num_flux_string == "roe")            conv_num_flux_type = roe;
-<<<<<<< HEAD
+
     if (conv_num_flux_string == "l2roe")   conv_num_flux_type = l2roe;
     if (conv_num_flux_string == "central_flux")   conv_num_flux_type = central_flux;
-=======
-    if (conv_num_flux_string == "l2roe")            conv_num_flux_type = l2roe;
->>>>>>> 23a4ff1c
+
 
     const std::string diss_num_flux_string = prm.get("diss_num_flux");
     if (diss_num_flux_string == "symm_internal_penalty") diss_num_flux_type = symm_internal_penalty;
