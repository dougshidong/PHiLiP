--- conflicted
+++ resolved
@@ -142,11 +142,8 @@
     bool output_vorticity_magnitude_field_in_addition_to_velocity; ///< Flag for outputting vorticity magnitude field in addition to velocity field
     std::string output_flow_field_files_directory_name; ///< Name of directory for writing flow field files
 
-<<<<<<< HEAD
+    bool end_exactly_at_final_time; ///< Flag to adjust the last timestep such that the simulation ends exactly at final_time
     bool do_compute_unsteady_data_and_write_to_table;///< Flag for computing unsteady data and writting to table
-=======
-    bool end_exactly_at_final_time; ///< Flag to adjust the last timestep such that the simulation ends exactly at final_time
->>>>>>> 96dd8177
 
     /// Declares the possible variables and sets the defaults.
     static void declare_parameters (dealii::ParameterHandler &prm);
