#include "ode_solver_base.h"

namespace PHiLiP {
namespace ODE{

template <int dim, typename real, typename MeshType>
ODESolverBase<dim,real,MeshType>::ODESolverBase(std::shared_ptr< DGBase<dim, real, MeshType> > dg_input)
        : current_time(0.0)
        , current_iteration(0)
        , current_desired_time_for_output_solution_every_dt_time_intervals(0.0)
        , dg(dg_input)
        , all_parameters(dg->all_parameters)
        , mpi_communicator(MPI_COMM_WORLD)
        , pcout(std::cout, dealii::Utilities::MPI::this_mpi_process(mpi_communicator)==0)
        , refine_mesh_in_ode_solver(true)
        {
            meshadaptation = std::make_unique<MeshAdaptation<dim,real,MeshType>>(dg);
        }

template <int dim, typename real, typename MeshType>
void ODESolverBase<dim,real,MeshType>::initialize_steady_polynomial_ramping (const unsigned int global_final_poly_degree)
{
    pcout << " ************************************************************************ " << std::endl;
    pcout << " Initializing DG with global polynomial degree = " << global_final_poly_degree << " by ramping from degree 0 ... " << std::endl;
    pcout << " ************************************************************************ " << std::endl;

    refine_mesh_in_ode_solver = false;
    for (unsigned int degree = 0; degree <= global_final_poly_degree; degree++) {
        if (degree == global_final_poly_degree) refine_mesh_in_ode_solver = true;
        pcout << " ************************************************************************ " << std::endl;
        pcout << " Ramping degree " << degree << " until p=" << global_final_poly_degree << std::endl;
        pcout << " ************************************************************************ " << std::endl;

        // Transfer solution to current degree.
        dealii::LinearAlgebra::distributed::Vector<double> old_solution(dg->solution);
        old_solution.update_ghost_values();
        dealii::parallel::distributed::SolutionTransfer<dim, dealii::LinearAlgebra::distributed::Vector<double>, dealii::DoFHandler<dim>> solution_transfer(dg->dof_handler);
        solution_transfer.prepare_for_coarsening_and_refinement(old_solution);
        dg->set_all_cells_fe_degree(degree);
        dg->allocate_system ();
        dg->solution.zero_out_ghosts();
        solution_transfer.interpolate(dg->solution);
        dg->solution.update_ghost_values();

        // Solve steady state problem.
        steady_state();
    }
}


template <int dim, typename real, typename MeshType>
void ODESolverBase<dim,real,MeshType>::valid_initial_conditions () const
{
    for (const auto &sol : dg->solution) {
        if (sol == std::numeric_limits<real>::lowest()) {
            throw std::invalid_argument(" User forgot to assign valid initial conditions. ");
        }
    }
}

template <int dim, typename real, typename MeshType>
int ODESolverBase<dim,real,MeshType>::steady_state ()
{
    try {
        valid_initial_conditions();
    }
    catch( const std::invalid_argument& e ) {
        std::abort();
    }

    Parameters::ODESolverParam ode_param = ODESolverBase<dim,real,MeshType>::all_parameters->ode_solver_param;
    pcout << " Performing steady state analysis... " << std::endl;
    allocate_ode_system ();

    this->residual_norm_decrease = 1; // Always do at least 1 iteration
    update_norm = 1; // Always do at least 1 iteration
    this->current_iteration = 0;
    if (ode_param.output_solution_every_x_steps >= 0) this->dg->output_results_vtk(this->current_iteration);

    pcout << " Evaluating right-hand side and setting system_matrix to Jacobian before starting iterations... " << std::endl;
    this->dg->assemble_residual ();
    initial_residual_norm = this->dg->get_residual_l2norm();
    this->residual_norm = initial_residual_norm;
    pcout << " ********************************************************** "
          << std::endl
          << " Initial absolute residual norm: " << this->residual_norm
          << std::endl;

    // Initial Courant-Friedrichs-Lax number
    const double initial_CFL = all_parameters->ode_solver_param.initial_time_step;
    CFL_factor = 1.0;

    auto initial_solution = dg->solution;

    double old_residual_norm = this->residual_norm; (void) old_residual_norm;

    // Output initial solution
    int convergence_error = this->residual_norm > ode_param.nonlinear_steady_residual_tolerance;

    while (    convergence_error
               && this->residual_norm_decrease > ode_param.nonlinear_steady_residual_tolerance
               //&& update_norm             > ode_param.nonlinear_steady_residual_tolerance
               && this->current_iteration < ode_param.nonlinear_max_iterations
               && this->residual_norm     < 1e5
               && CFL_factor > 1e-2)
    {
        if ((ode_param.ode_output) == Parameters::OutputEnum::verbose
            && (this->current_iteration%ode_param.print_iteration_modulo) == 0
            && dealii::Utilities::MPI::this_mpi_process(mpi_communicator) == 0 )
        {
            pcout.set_condition(true);
        } else {
            pcout.set_condition(false);
        }
        pcout << " ********************************************************** "
              << std::endl
              << " Nonlinear iteration: " << this->current_iteration
              << " Residual norm (normalized) : " << this->residual_norm
              << " ( " << this->residual_norm / this->initial_residual_norm << " ) "
              << std::endl;

        if ((ode_param.ode_output) == Parameters::OutputEnum::verbose &&
            (this->current_iteration%ode_param.print_iteration_modulo) == 0 ) {
            pcout << " Evaluating right-hand side and setting system_matrix to Jacobian... " << std::endl;
        }

        double ramped_CFL = initial_CFL * CFL_factor;
        if (this->residual_norm_decrease < 1.0) {
            ramped_CFL *= pow((1.0-std::log10(this->residual_norm_decrease)*ode_param.time_step_factor_residual), ode_param.time_step_factor_residual_exp);
        }
        ramped_CFL = std::max(ramped_CFL,initial_CFL*CFL_factor);
        pcout << "Initial CFL = " << initial_CFL << ". Current CFL = " << ramped_CFL << std::endl;

        if (this->residual_norm < 1e-12) {
            this->dg->freeze_artificial_dissipation = true;
        } else {
            this->dg->freeze_artificial_dissipation = false;
        }

        const bool pseudotime = true;
        step_in_time(ramped_CFL, pseudotime);

        this->dg->assemble_residual ();

        if (ode_param.output_solution_every_x_steps > 0) {
            const bool is_output_iteration = (this->current_iteration % ode_param.output_solution_every_x_steps == 0);
            if (is_output_iteration) {
                const int file_number = this->current_iteration / ode_param.output_solution_every_x_steps;
                this->dg->output_results_vtk(file_number);
            }
        }
        
        if ((this->residual_norm < meshadaptation->critical_residual) 
            && (refine_mesh_in_ode_solver) 
            && (meshadaptation->current_refinement_cycle < meshadaptation->total_refinement_cycles))
        {
            meshadaptation->adapt_mesh();
            allocate_ode_system ();
        }

        old_residual_norm = this->residual_norm;
        this->residual_norm = this->dg->get_residual_l2norm();
        this->residual_norm_decrease = this->residual_norm / this->initial_residual_norm;

        convergence_error = this->residual_norm > ode_param.nonlinear_steady_residual_tolerance
                            && this->residual_norm_decrease > ode_param.nonlinear_steady_residual_tolerance;
    }
    if (this->residual_norm > 1e5
        || std::isnan(this->residual_norm)
        || CFL_factor <= 1e-2)
    {
        this->dg->solution = initial_solution;

        if(CFL_factor <= 1e-2) this->dg->right_hand_side.add(1.0);
    }

    if (ode_param.output_solution_vector_modulo > 0) {
        for (unsigned int i = 0; i < this->dg->solution.size(); ++i) {
            solutions_table.add_value(
                    "Steady-state solution:",
                    this->dg->solution[i]);
        }
        solutions_table.set_precision("Steady-state solution:", 16);
        std::ofstream out_file(ode_param.solutions_table_filename + ".txt");
        solutions_table.write_text(out_file);
    }

    pcout << " ********************************************************** "
          << std::endl
          << " ODESolver steady_state stopped at"
          << std::endl
          << " Nonlinear iteration: " << this->current_iteration
          << " residual norm: " << this->residual_norm
          << std::endl
          << " ********************************************************** "
          << std::endl;

    return convergence_error;
}

template <int dim, typename real, typename MeshType>
int ODESolverBase<dim,real,MeshType>::advance_solution_time (double time_advance)
{
    Parameters::ODESolverParam ode_param = ODESolverBase<dim,real,MeshType>::all_parameters->ode_solver_param;

   // const unsigned int number_of_time_steps = static_cast<int>(ceil(time_advance/ode_param.initial_time_step));
    const unsigned int number_of_time_steps = (!this->all_parameters->use_energy) ? static_cast<int>(ceil(time_advance/ode_param.initial_time_step)) : this->current_iteration+1;
   // const double constant_time_step = time_advance/number_of_time_steps;
    const double constant_time_step = time_advance/static_cast<int>(ceil(time_advance/ode_param.initial_time_step));

    try {
        valid_initial_conditions();
    }
    catch( const std::invalid_argument& e ) {
        std::abort();
    }

    pcout
            << " Advancing solution by " << time_advance << " time units, using "
            << number_of_time_steps << " iterations of size dt=" << constant_time_step << " ... " << std::endl;
    allocate_ode_system ();

<<<<<<< HEAD
    if(!this->all_parameters->use_energy)
        this->current_iteration = 0;

    // Output initial solution
    this->dg->output_results_vtk(this->current_iteration);
=======
    this->current_iteration = 0;
    if (ode_param.output_solution_every_x_steps >= 0) {
        this->dg->output_results_vtk(this->current_iteration);  
    } else if (ode_param.output_solution_every_dt_time_intervals > 0.0) {
        this->dg->output_results_vtk(this->current_iteration);
        this->current_desired_time_for_output_solution_every_dt_time_intervals += ode_param.output_solution_every_dt_time_intervals;
    }
>>>>>>> 8bc397af

    while (this->current_iteration < number_of_time_steps)
    {
        if ((ode_param.ode_output) == Parameters::OutputEnum::verbose &&
            (this->current_iteration%ode_param.print_iteration_modulo) == 0 ) {
            pcout << " ********************************************************** "
                  << std::endl
                  << " Iteration: " << this->current_iteration + 1
                  << " out of: " << number_of_time_steps
                  << std::endl;
        }

        if ((ode_param.ode_output) == Parameters::OutputEnum::verbose &&
            (this->current_iteration%ode_param.print_iteration_modulo) == 0 ) {
            pcout << " Evaluating right-hand side and setting system_matrix to Jacobian... " << std::endl;
        }

        const bool pseudotime = false;
        step_in_time(constant_time_step, pseudotime);

        if (ode_param.output_solution_every_x_steps > 0) {
            const bool is_output_iteration = (this->current_iteration % ode_param.output_solution_every_x_steps == 0);
            if (is_output_iteration) {
                const int file_number = this->current_iteration / ode_param.output_solution_every_x_steps;
                this->dg->output_results_vtk(file_number);
            }
        } else if(ode_param.output_solution_every_dt_time_intervals > 0.0) {
            const bool is_output_time = ((this->current_time <= this->current_desired_time_for_output_solution_every_dt_time_intervals) && 
                                         ((this->current_time + constant_time_step) > this->current_desired_time_for_output_solution_every_dt_time_intervals));
            if (is_output_time) {
                const int file_number = this->current_desired_time_for_output_solution_every_dt_time_intervals / ode_param.output_solution_every_dt_time_intervals;
                this->dg->output_results_vtk(file_number);
                this->current_desired_time_for_output_solution_every_dt_time_intervals += ode_param.output_solution_every_dt_time_intervals;
            }
        }

        if (ode_param.output_solution_vector_modulo > 0) {
            if (this->current_iteration % ode_param.output_solution_vector_modulo == 0) {
                for (unsigned int i = 0; i < this->dg->solution.size(); ++i) {
                    solutions_table.add_value(
                            "Time:" + std::to_string(this->current_time),
                            this->dg->solution[i]);
                }
                solutions_table.set_precision("Time:" + std::to_string(this->current_time), 16);
            }
        }
    }

    if (ode_param.output_solution_vector_modulo > 0) {
        std::ofstream out_file(ode_param.solutions_table_filename + ".txt");
        solutions_table.write_text(out_file);
    }
    return 1;
}

template class ODESolverBase<PHILIP_DIM, double, dealii::Triangulation<PHILIP_DIM>>;
template class ODESolverBase<PHILIP_DIM, double, dealii::parallel::shared::Triangulation<PHILIP_DIM>>;
#if PHILIP_DIM != 1
template class ODESolverBase<PHILIP_DIM, double, dealii::parallel::distributed::Triangulation<PHILIP_DIM>>;
#endif

} // ODE namespace
} // PHiLiP namespace<|MERGE_RESOLUTION|>--- conflicted
+++ resolved
@@ -220,21 +220,15 @@
             << number_of_time_steps << " iterations of size dt=" << constant_time_step << " ... " << std::endl;
     allocate_ode_system ();
 
-<<<<<<< HEAD
     if(!this->all_parameters->use_energy)
         this->current_iteration = 0;
 
-    // Output initial solution
-    this->dg->output_results_vtk(this->current_iteration);
-=======
-    this->current_iteration = 0;
     if (ode_param.output_solution_every_x_steps >= 0) {
         this->dg->output_results_vtk(this->current_iteration);  
     } else if (ode_param.output_solution_every_dt_time_intervals > 0.0) {
         this->dg->output_results_vtk(this->current_iteration);
         this->current_desired_time_for_output_solution_every_dt_time_intervals += ode_param.output_solution_every_dt_time_intervals;
     }
->>>>>>> 8bc397af
 
     while (this->current_iteration < number_of_time_steps)
     {
