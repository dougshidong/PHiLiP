--- conflicted
+++ resolved
@@ -24,13 +24,6 @@
 template <int dim, int nstate>
 Parameters::AllParameters TimeRefinementStudy<dim,nstate>::reinit_params_and_refine_timestep(int refinement) const
 {
-<<<<<<< HEAD
-     PHiLiP::Parameters::AllParameters parameters = *(this->all_parameters);
-     
-     parameters.ode_solver_param.initial_time_step *= pow(refine_ratio,refinement);
-
-     return parameters;
-=======
     PHiLiP::Parameters::AllParameters parameters = *(this->all_parameters);
 
     parameters.ode_solver_param.initial_time_step *= pow(refine_ratio,refinement);
@@ -42,7 +35,6 @@
     }
 
     return parameters;
->>>>>>> f65960b8
 }
 
 template <int dim, int nstate>
@@ -110,7 +102,6 @@
         
         pcout << "Finished flowsolver " << std::endl;
 
-<<<<<<< HEAD
         const double final_time_actual = flow_solver->ode_solver->current_time;
         
         //check Lp error
@@ -122,13 +113,10 @@
               << "    L2:      " << L2_error << std::endl
               << "    Linfty:  " << Linfty_error << std::endl;
 
-        double dt = params.ode_solver_param.initial_time_step;
-
         pcout << " at dt = " << dt << std::endl;
-=======
+        
         const double dt =  params.ode_solver_param.initial_time_step;
         const int n_timesteps= flow_solver->ode_solver->current_iteration;
->>>>>>> f65960b8
         convergence_table.add_value("refinement", refinement);
         convergence_table.add_value("dt", dt );
         convergence_table.set_precision("dt", 16);
@@ -139,11 +127,9 @@
         convergence_table.add_value("L2_error",L2_error);
         convergence_table.set_precision("L2_error", 16);
         convergence_table.evaluate_convergence_rates("L2_error", "dt", dealii::ConvergenceTable::reduction_rate_log2, 1);
-<<<<<<< HEAD
         convergence_table.add_value("Linfty_error",Linfty_error);
         convergence_table.set_precision("Linfty_error", 16);
         convergence_table.evaluate_convergence_rates("Linfty_error", "dt", dealii::ConvergenceTable::reduction_rate_log2, 1);
-=======
         
         using ODESolverEnum = Parameters::ODESolverParam::ODESolverEnum;
         if(params.ode_solver_param.ode_solver_type == ODESolverEnum::rrk_explicit_solver){
@@ -155,7 +141,6 @@
             convergence_table.set_scientific("gamma_aggregate_m1", true);
             convergence_table.evaluate_convergence_rates("gamma_aggregate_m1", "dt", dealii::ConvergenceTable::reduction_rate_log2, 1);
         }
->>>>>>> f65960b8
 
         //Checking convergence order
         const double expected_order = params.ode_solver_param.rk_order;
