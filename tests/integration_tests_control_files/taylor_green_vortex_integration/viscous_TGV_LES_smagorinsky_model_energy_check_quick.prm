--- conflicted
+++ resolved
@@ -11,17 +11,10 @@
 set use_weak_form = true
 # set flux_nodes_type = GLL
 
-<<<<<<< HEAD
 set all_boundaries_are_periodic = true
 set check_same_coords_in_weak_dg = false
 
-# memory allocation
-set do_renumber_dofs = false
-=======
-# Note: this was added to turn off check_same_coords() -- has no other function when dim!=1
-set use_periodic_bc = true
 set non_physical_behavior = abort_run
->>>>>>> 47253214
 
 # degree of freedom renumbering not necessary for explicit time advancement cases
 set do_renumber_dofs = false
