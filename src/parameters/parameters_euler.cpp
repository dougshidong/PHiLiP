--- conflicted
+++ resolved
@@ -26,11 +26,7 @@
         using convert_tensor = dealii::Patterns::Tools::Convert<dealii::Tensor<1, 5, double>>;
         prm.declare_entry("custom_boundary_for_each_state", "0,0,0,0,0", 
                           *convert_tensor::to_pattern(), 
-<<<<<<< HEAD
-                          "Custom boundary values for each primitive state. Used for cases that involve post shock boundaries or do not work with non-dimensionalization (ie. Shu Osher)");
-=======
                           "Custom boundary values for each primitive state. Used for cases that involve post shock boundaries or do not work with non-dimensionalization (e.g. Shu Osher).");
->>>>>>> 3f3e2850
     }
     prm.leave_subsection();
 }
