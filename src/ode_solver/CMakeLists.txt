set(ODE_SOURCE
    ode_solver_factory.cpp
    ode_solver_base.cpp
    #runge_kutta_ode_solver.cpp
    explicit_ode_solver.cpp
    runge_kutta_methods/runge_kutta_methods.cpp
    runge_kutta_methods/rk_tableau_base.cpp
    rrk_explicit_ode_solver.cpp
    implicit_ode_solver.cpp
    pod_galerkin_ode_solver.cpp
    pod_petrov_galerkin_ode_solver.cpp
<<<<<<< HEAD
    rrk_explicit_ode_solver.cpp
    reduced_order_ode_solver.cpp)
=======
    JFNK_solver/jacobian_vector_product.cpp
    JFNK_solver/JFNK_solver.cpp)
>>>>>>> 5b131273

foreach(dim RANGE 1 3)
    # Output library
    string(CONCAT ODESolverLib ODESolver_${dim}D)
    add_library(${ODESolverLib} STATIC ${ODE_SOURCE})
    # Replace occurences of PHILIP_DIM with 1, 2, or 3 in the code
    target_compile_definitions(${ODESolverLib} PRIVATE PHILIP_DIM=${dim})

    # Library dependency
    string(CONCAT HighOrderGridLib HighOrderGrid_${dim}D)
    string(CONCAT DiscontinuousGalerkinLib DiscontinuousGalerkin_${dim}D)
    string(CONCAT LinearSolverLib LinearSolver)
    target_link_libraries(${ODESolverLib} ${DiscontinuousGalerkinLib})
    target_link_libraries(${ODESolverLib} ${HighOrderGridLib})
    target_link_libraries(${ODESolverLib} ${LinearSolverLib})
    # Setup target with deal.II
    if(NOT DOC_ONLY)
        DEAL_II_SETUP_TARGET(${ODESolverLib})
    endif()


    unset(ODESolverLib)
    unset(DiscontinuousGalerkinLib)
    unset(HighOrderGridLib)

endforeach()<|MERGE_RESOLUTION|>--- conflicted
+++ resolved
@@ -9,13 +9,9 @@
     implicit_ode_solver.cpp
     pod_galerkin_ode_solver.cpp
     pod_petrov_galerkin_ode_solver.cpp
-<<<<<<< HEAD
-    rrk_explicit_ode_solver.cpp
-    reduced_order_ode_solver.cpp)
-=======
+    reduced_order_ode_solver.cpp
     JFNK_solver/jacobian_vector_product.cpp
     JFNK_solver/JFNK_solver.cpp)
->>>>>>> 5b131273
 
 foreach(dim RANGE 1 3)
     # Output library
