#ifndef __PARAMETERS_ODE_SOLVER_H__
#define __PARAMETERS_ODE_SOLVER_H__

#include <deal.II/base/parameter_handler.h>
#include "parameters/parameters.h"

namespace PHiLiP {
namespace Parameters {

/// Parameters related to the ODE solver.
class ODESolverParam
{
public:
    ODESolverParam (); ///< Constructor.
    /// Types of ODE solver
    enum ODESolverEnum {
        explicit_solver, /// RK4
        implicit_solver,  /// Backward-Euler
        pod_galerkin_solver, ///Proper Orthogonal Decomposition with Galerkin projection
        pod_petrov_galerkin_solver ///Proper Orthogonal Decomposition with Petrov-Galerkin projection (LSPG)
    };

    OutputEnum ode_output; ///< verbose or quiet.
    ODESolverEnum ode_solver_type; ///< ODE solver type. Note that only implicit has been fully tested for now.

    int output_solution_every_x_steps; ///< Outputs the solution every x steps to .vtk file
    double output_solution_every_dt_time_intervals; ///< Outputs the solution every dt time intervals to .vtk file

    unsigned int nonlinear_max_iterations; ///< Maximum number of iterations.
    unsigned int print_iteration_modulo; ///< If ode_output==verbose, print every print_iteration_modulo iterations.
    unsigned int output_solution_vector_modulo; ///< Output solution vector every output_solution_vector_modulo iterations of the nonlinear solver
    std::string solutions_table_filename; ///< Filename to write solutions table to

    double nonlinear_steady_residual_tolerance; ///< Tolerance to determine steady-state convergence.

    double initial_time_step; ///< Time step used in ODE solver.
    double time_step_factor_residual; ///< Multiplies initial time-step by time_step_factor_residual*(-log10(residual_norm_decrease))
    double time_step_factor_residual_exp; ///< Scales initial time step by pow(time_step_factor_residual*(-log10(residual_norm_decrease)),time_step_factor_residual_exp)

    /** Set as false by default. 
      * If true, writes the linear solver convergence data for
      *  steady state to a file named "ode_solver_steady_state_convergence_data_table.txt"
      */
    bool output_ode_solver_steady_state_convergence_table;
<<<<<<< HEAD
=======
  
    double initial_time; ///< Initial time at which we initialize the ODE solver with.
    unsigned int initial_iteration; ///< Initial iteration at which we initialize the ODE solver with.
    /** Initial desired time for outputting the solution every dt time intervals 
        at which we initialize the ODE solver with. */
    double initial_desired_time_for_output_solution_every_dt_time_intervals;
>>>>>>> 3f2ab374

    int runge_kutta_order; ///< Order for the Runge-Kutta explicit time advancement scheme.

    static void declare_parameters (dealii::ParameterHandler &prm); ///< Declares the possible variables and sets the defaults.
    void parse_parameters (dealii::ParameterHandler &prm); ///< Parses input file and sets the variables.
};

} // Parameters namespace
} // PHiLiP namespace
#endif<|MERGE_RESOLUTION|>--- conflicted
+++ resolved
@@ -42,15 +42,12 @@
       *  steady state to a file named "ode_solver_steady_state_convergence_data_table.txt"
       */
     bool output_ode_solver_steady_state_convergence_table;
-<<<<<<< HEAD
-=======
   
     double initial_time; ///< Initial time at which we initialize the ODE solver with.
     unsigned int initial_iteration; ///< Initial iteration at which we initialize the ODE solver with.
     /** Initial desired time for outputting the solution every dt time intervals 
         at which we initialize the ODE solver with. */
     double initial_desired_time_for_output_solution_every_dt_time_intervals;
->>>>>>> 3f2ab374
 
     int runge_kutta_order; ///< Order for the Runge-Kutta explicit time advancement scheme.
 
