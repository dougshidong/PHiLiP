#include "rrk_ode_solver_base.h"
#include "physics/euler.h"
#include "physics/physics_factory.h"

namespace PHiLiP {
namespace ODE {

<<<<<<< HEAD
template <int dim, int nspecies, typename real, typename MeshType>
RKNumEntropy<dim,nspecies,real,MeshType>::RKNumEntropy(
            std::shared_ptr<RKTableauBase<dim,real,MeshType>> rk_tableau_input)
        : EmptyRRKBase<dim,nspecies,real,MeshType>(rk_tableau_input)
=======
template <int dim, typename real, typename MeshType>
RKNumEntropy<dim,real,MeshType>::RKNumEntropy(
            std::shared_ptr<RKTableauButcherBase<dim,real,MeshType>> rk_tableau_input)
        : EmptyRRKBase<dim,real,MeshType>(rk_tableau_input)
>>>>>>> 3f3e2850
        , butcher_tableau(rk_tableau_input)
        , n_rk_stages(butcher_tableau->n_rk_stages)
        , mpi_communicator(MPI_COMM_WORLD)
        , mpi_rank(dealii::Utilities::MPI::this_mpi_process(MPI_COMM_WORLD))
        , pcout(std::cout, mpi_rank==0)
{
    this->rk_stage_solution.resize(n_rk_stages);
   
}

template <int dim, int nspecies, typename real, typename MeshType>
void RKNumEntropy<dim,nspecies,real,MeshType>::store_stage_solutions(const int istage, const dealii::LinearAlgebra::distributed::Vector<double> rk_stage_i)
{
    //Store the solution value
    //This function is called before rk_stage is modified to hold the time-derivative
    this->rk_stage_solution[istage] = rk_stage_i; 
}

template <int dim, int nspecies, typename real, typename MeshType>
dealii::LinearAlgebra::distributed::Vector<double> RKNumEntropy<dim,nspecies,real,MeshType>::compute_entropy_vars(const dealii::LinearAlgebra::distributed::Vector<double> &u,
        std::shared_ptr<DGBase<dim,nspecies,real,MeshType>> dg) const
{
    // hard-code nstate for Euler/NS - ODESolverFactory has already ensured that we use Euler/NS
    const unsigned int nstate = dim + 2;
    // Currently only implemented for constant p
    const unsigned int poly_degree = dg->get_max_fe_degree();
    if (poly_degree != dg->get_min_fe_degree()){
        this->pcout << "Error: Entropy RRK is only implemented for uniform p. Aborting..." << std::endl;
        std::abort();
    }
    
    // Select Euler physics. ODESolverFactory has already ensured that we are using Euler orSelect Euler physics. ODESolverFactory has already ensured that we are using Euler or NS, which both use the same entropy variable computation.
    PHiLiP::Parameters::AllParameters parameters_using_euler_pde_type = *(dg->all_parameters);
    parameters_using_euler_pde_type.pde_type = Parameters::AllParameters::PartialDifferentialEquation::euler;
    std::shared_ptr < Physics::Euler<dim, dim+2, double > > euler_physics = std::dynamic_pointer_cast<Physics::Euler<dim,dim+2,double>>(
                Physics::PhysicsFactory<dim,nspecies,dim+2,double>::create_Physics(&parameters_using_euler_pde_type));

    const unsigned int n_dofs_cell = dg->fe_collection[poly_degree].dofs_per_cell;
    const unsigned int n_quad_pts = dg->volume_quadrature_collection[poly_degree].size();
    const unsigned int n_shape_fns = n_dofs_cell / nstate;
    //We have to project the vector of entropy variables because the mass matrix has an interpolation from solution nodes built into it.
    OPERATOR::vol_projection_operator<dim,2*dim,double> vol_projection(1, poly_degree, dg->max_grid_degree);
    vol_projection.build_1D_volume_operator(dg->oneD_fe_collection_1state[poly_degree], dg->oneD_quadrature_collection[poly_degree]);

    OPERATOR::basis_functions<dim,2*dim,double> soln_basis(1, poly_degree, dg->max_grid_degree);
    soln_basis.build_1D_volume_operator(dg->oneD_fe_collection_1state[poly_degree], dg->oneD_quadrature_collection[poly_degree]);

    dealii::LinearAlgebra::distributed::Vector<double> entropy_var_hat_global(dg->right_hand_side);
    std::vector<dealii::types::global_dof_index> dofs_indices (n_dofs_cell);

    for (auto cell = dg->dof_handler.begin_active(); cell!=dg->dof_handler.end(); ++cell) {
        if (!cell->is_locally_owned()) continue;
        cell->get_dof_indices (dofs_indices);

        std::array<std::vector<double>,nstate> soln_coeff;
        for(unsigned int idof=0; idof<n_dofs_cell; idof++){
            const unsigned int istate = dg->fe_collection[poly_degree].system_to_component_index(idof).first;
            const unsigned int ishape = dg->fe_collection[poly_degree].system_to_component_index(idof).second;
            if(ishape == 0)
                soln_coeff[istate].resize(n_shape_fns);
            soln_coeff[istate][ishape] = u(dofs_indices[idof]);
        }

        std::array<std::vector<double>,nstate> soln_at_q;
        for(unsigned int istate=0; istate<nstate; istate++){
            soln_at_q[istate].resize(n_quad_pts);
            soln_basis.matrix_vector_mult_1D(soln_coeff[istate], soln_at_q[istate],
                                             soln_basis.oneD_vol_operator);
        }
        std::array<std::vector<double>,nstate> entropy_var_at_q;
        for(unsigned int iquad=0; iquad<n_quad_pts; iquad++){
            std::array<double,nstate> soln_state;
            for(unsigned int istate=0; istate<nstate; istate++){
                soln_state[istate] = soln_at_q[istate][iquad];
            }

            std::array<double,nstate> entropy_var = euler_physics->compute_entropy_variables(soln_state);

            for(unsigned int istate=0; istate<nstate; istate++){
                if(iquad==0)
                    entropy_var_at_q[istate].resize(n_quad_pts);
                entropy_var_at_q[istate][iquad] = entropy_var[istate];
            }
        }
        for(unsigned int istate=0; istate<nstate; istate++){
            //Projected vector of entropy variables.
            std::vector<double> entropy_var_hat(n_shape_fns);
            vol_projection.matrix_vector_mult_1D(entropy_var_at_q[istate], entropy_var_hat,
                                                 vol_projection.oneD_vol_operator);

            for(unsigned int ishape=0; ishape<n_shape_fns; ishape++){
                const unsigned int idof = istate * n_shape_fns + ishape;
                entropy_var_hat_global[dofs_indices[idof]] = entropy_var_hat[ishape];
            }
        }
    }
    return entropy_var_hat_global;
}


template <int dim, int nspecies, typename real, typename MeshType>
real RKNumEntropy<dim,nspecies,real,MeshType>::compute_FR_entropy_contribution(const real dt, 
        std::shared_ptr<DGBase<dim,nspecies,real,MeshType>> dg,
        const std::vector<dealii::LinearAlgebra::distributed::Vector<double>> &rk_stage,
        const bool compute_K_norm) const
{
    double entropy_contribution = 0;

    for (int istage = 0; istage<n_rk_stages; ++istage){

        // Recall rk_stage is IMM * RHS
        // therefore, RHS = M * rk_stage = M * du/dt
        dealii::LinearAlgebra::distributed::Vector<double> M_matrix_times_rk_stage(dg->solution);
        dealii::LinearAlgebra::distributed::Vector<double> MpK_matrix_times_rk_stage(dg->solution);
        if(dg->all_parameters->use_inverse_mass_on_the_fly)
        {
            dg->apply_global_mass_matrix(rk_stage[istage],M_matrix_times_rk_stage,
                    false, // use_auxiliary_eq,
                    true // use M norm
                    );

            dg->apply_global_mass_matrix(rk_stage[istage],MpK_matrix_times_rk_stage,
                    false, // use_auxiliary_eq,
                    false // use M+K norm
                    );
        } else {
            this->pcout << "ERROR: FR Numerical entropy estimate currently not compatible with use_inverse_mass_matrix = false. Please modify params." << std::endl;
            std::abort();
        }
        
        // transform solution into entropy variables based on PDE type
        using PDEEnum = Parameters::AllParameters::PartialDifferentialEquation;
        dealii::LinearAlgebra::distributed::Vector<double> entropy_var_hat_global=0;
        if (dg->all_parameters->pde_type == PDEEnum::burgers_inviscid){
            entropy_var_hat_global = this->rk_stage_solution[istage];
        } else if (dg->all_parameters->pde_type == PDEEnum::euler || dg->all_parameters->pde_type == PDEEnum::navier_stokes) {
            entropy_var_hat_global = this->compute_entropy_vars(this->rk_stage_solution[istage], dg);
        } else {
            this->pcout << "ERROR: Cannot store FR-corrected numerical entropy for this PDE type. Aborting..." << std::endl;
            std::abort();
        }
        
        double entropy_contribution_stage = 0;
        if (compute_K_norm) {
            entropy_contribution_stage = entropy_var_hat_global * MpK_matrix_times_rk_stage - entropy_var_hat_global * M_matrix_times_rk_stage;
        }else {
            entropy_contribution_stage = entropy_var_hat_global * M_matrix_times_rk_stage;
        }
        
        entropy_contribution += this->butcher_tableau->get_b(istage) * entropy_contribution_stage;
    }

    entropy_contribution *= dt;

    return entropy_contribution;
}

template class RKNumEntropy<PHILIP_DIM, PHILIP_SPECIES, double, dealii::Triangulation<PHILIP_DIM> >;
template class RKNumEntropy<PHILIP_DIM, PHILIP_SPECIES, double, dealii::parallel::shared::Triangulation<PHILIP_DIM> >;
#if PHILIP_DIM != 1
    template class RKNumEntropy<PHILIP_DIM, PHILIP_SPECIES, double, dealii::parallel::distributed::Triangulation<PHILIP_DIM> >;
#endif

} // ODESolver namespace
} // PHiLiP namespace<|MERGE_RESOLUTION|>--- conflicted
+++ resolved
@@ -5,17 +5,10 @@
 namespace PHiLiP {
 namespace ODE {
 
-<<<<<<< HEAD
 template <int dim, int nspecies, typename real, typename MeshType>
 RKNumEntropy<dim,nspecies,real,MeshType>::RKNumEntropy(
-            std::shared_ptr<RKTableauBase<dim,real,MeshType>> rk_tableau_input)
+            std::shared_ptr<RKTableauButcherBase<dim,real,MeshType>> rk_tableau_input)
         : EmptyRRKBase<dim,nspecies,real,MeshType>(rk_tableau_input)
-=======
-template <int dim, typename real, typename MeshType>
-RKNumEntropy<dim,real,MeshType>::RKNumEntropy(
-            std::shared_ptr<RKTableauButcherBase<dim,real,MeshType>> rk_tableau_input)
-        : EmptyRRKBase<dim,real,MeshType>(rk_tableau_input)
->>>>>>> 3f3e2850
         , butcher_tableau(rk_tableau_input)
         , n_rk_stages(butcher_tableau->n_rk_stages)
         , mpi_communicator(MPI_COMM_WORLD)
@@ -38,81 +31,86 @@
 dealii::LinearAlgebra::distributed::Vector<double> RKNumEntropy<dim,nspecies,real,MeshType>::compute_entropy_vars(const dealii::LinearAlgebra::distributed::Vector<double> &u,
         std::shared_ptr<DGBase<dim,nspecies,real,MeshType>> dg) const
 {
-    // hard-code nstate for Euler/NS - ODESolverFactory has already ensured that we use Euler/NS
-    const unsigned int nstate = dim + 2;
-    // Currently only implemented for constant p
-    const unsigned int poly_degree = dg->get_max_fe_degree();
-    if (poly_degree != dg->get_min_fe_degree()){
-        this->pcout << "Error: Entropy RRK is only implemented for uniform p. Aborting..." << std::endl;
+    if(nspecies > 1) {
+        std::cout<<"Entropy variables for RealGas hasn't been done yet."<<std::endl;
         std::abort();
-    }
-    
-    // Select Euler physics. ODESolverFactory has already ensured that we are using Euler orSelect Euler physics. ODESolverFactory has already ensured that we are using Euler or NS, which both use the same entropy variable computation.
-    PHiLiP::Parameters::AllParameters parameters_using_euler_pde_type = *(dg->all_parameters);
-    parameters_using_euler_pde_type.pde_type = Parameters::AllParameters::PartialDifferentialEquation::euler;
-    std::shared_ptr < Physics::Euler<dim, dim+2, double > > euler_physics = std::dynamic_pointer_cast<Physics::Euler<dim,dim+2,double>>(
-                Physics::PhysicsFactory<dim,nspecies,dim+2,double>::create_Physics(&parameters_using_euler_pde_type));
+    } else {
+        // hard-code nstate for Euler/NS - ODESolverFactory has already ensured that we use Euler/NS
+        const unsigned int nstate = dim + 2;
+        // Currently only implemented for constant p
+        const unsigned int poly_degree = dg->get_max_fe_degree();
+        if (poly_degree != dg->get_min_fe_degree()){
+            this->pcout << "Error: Entropy RRK is only implemented for uniform p. Aborting..." << std::endl;
+            std::abort();
+        }
+        
+        // Select Euler physics. ODESolverFactory has already ensured that we are using Euler orSelect Euler physics. ODESolverFactory has already ensured that we are using Euler or NS, which both use the same entropy variable computation.
+        PHiLiP::Parameters::AllParameters parameters_using_euler_pde_type = *(dg->all_parameters);
+        parameters_using_euler_pde_type.pde_type = Parameters::AllParameters::PartialDifferentialEquation::euler;
+        std::shared_ptr < Physics::Euler<dim, dim+2, double > > euler_physics = std::dynamic_pointer_cast<Physics::Euler<dim,dim+2,double>>(
+                    Physics::PhysicsFactory<dim,nspecies,dim+2,double>::create_Physics(&parameters_using_euler_pde_type));
 
-    const unsigned int n_dofs_cell = dg->fe_collection[poly_degree].dofs_per_cell;
-    const unsigned int n_quad_pts = dg->volume_quadrature_collection[poly_degree].size();
-    const unsigned int n_shape_fns = n_dofs_cell / nstate;
-    //We have to project the vector of entropy variables because the mass matrix has an interpolation from solution nodes built into it.
-    OPERATOR::vol_projection_operator<dim,2*dim,double> vol_projection(1, poly_degree, dg->max_grid_degree);
-    vol_projection.build_1D_volume_operator(dg->oneD_fe_collection_1state[poly_degree], dg->oneD_quadrature_collection[poly_degree]);
+        const unsigned int n_dofs_cell = dg->fe_collection[poly_degree].dofs_per_cell;
+        const unsigned int n_quad_pts = dg->volume_quadrature_collection[poly_degree].size();
+        const unsigned int n_shape_fns = n_dofs_cell / nstate;
+        //We have to project the vector of entropy variables because the mass matrix has an interpolation from solution nodes built into it.
+        OPERATOR::vol_projection_operator<dim,2*dim,double> vol_projection(1, poly_degree, dg->max_grid_degree);
+        vol_projection.build_1D_volume_operator(dg->oneD_fe_collection_1state[poly_degree], dg->oneD_quadrature_collection[poly_degree]);
 
-    OPERATOR::basis_functions<dim,2*dim,double> soln_basis(1, poly_degree, dg->max_grid_degree);
-    soln_basis.build_1D_volume_operator(dg->oneD_fe_collection_1state[poly_degree], dg->oneD_quadrature_collection[poly_degree]);
+        OPERATOR::basis_functions<dim,2*dim,double> soln_basis(1, poly_degree, dg->max_grid_degree);
+        soln_basis.build_1D_volume_operator(dg->oneD_fe_collection_1state[poly_degree], dg->oneD_quadrature_collection[poly_degree]);
 
-    dealii::LinearAlgebra::distributed::Vector<double> entropy_var_hat_global(dg->right_hand_side);
-    std::vector<dealii::types::global_dof_index> dofs_indices (n_dofs_cell);
+        dealii::LinearAlgebra::distributed::Vector<double> entropy_var_hat_global(dg->right_hand_side);
+        std::vector<dealii::types::global_dof_index> dofs_indices (n_dofs_cell);
 
-    for (auto cell = dg->dof_handler.begin_active(); cell!=dg->dof_handler.end(); ++cell) {
-        if (!cell->is_locally_owned()) continue;
-        cell->get_dof_indices (dofs_indices);
+        for (auto cell = dg->dof_handler.begin_active(); cell!=dg->dof_handler.end(); ++cell) {
+            if (!cell->is_locally_owned()) continue;
+            cell->get_dof_indices (dofs_indices);
 
-        std::array<std::vector<double>,nstate> soln_coeff;
-        for(unsigned int idof=0; idof<n_dofs_cell; idof++){
-            const unsigned int istate = dg->fe_collection[poly_degree].system_to_component_index(idof).first;
-            const unsigned int ishape = dg->fe_collection[poly_degree].system_to_component_index(idof).second;
-            if(ishape == 0)
-                soln_coeff[istate].resize(n_shape_fns);
-            soln_coeff[istate][ishape] = u(dofs_indices[idof]);
-        }
-
-        std::array<std::vector<double>,nstate> soln_at_q;
-        for(unsigned int istate=0; istate<nstate; istate++){
-            soln_at_q[istate].resize(n_quad_pts);
-            soln_basis.matrix_vector_mult_1D(soln_coeff[istate], soln_at_q[istate],
-                                             soln_basis.oneD_vol_operator);
-        }
-        std::array<std::vector<double>,nstate> entropy_var_at_q;
-        for(unsigned int iquad=0; iquad<n_quad_pts; iquad++){
-            std::array<double,nstate> soln_state;
-            for(unsigned int istate=0; istate<nstate; istate++){
-                soln_state[istate] = soln_at_q[istate][iquad];
+            std::array<std::vector<double>,nstate> soln_coeff;
+            for(unsigned int idof=0; idof<n_dofs_cell; idof++){
+                const unsigned int istate = dg->fe_collection[poly_degree].system_to_component_index(idof).first;
+                const unsigned int ishape = dg->fe_collection[poly_degree].system_to_component_index(idof).second;
+                if(ishape == 0)
+                    soln_coeff[istate].resize(n_shape_fns);
+                soln_coeff[istate][ishape] = u(dofs_indices[idof]);
             }
 
-            std::array<double,nstate> entropy_var = euler_physics->compute_entropy_variables(soln_state);
+            std::array<std::vector<double>,nstate> soln_at_q;
+            for(unsigned int istate=0; istate<nstate; istate++){
+                soln_at_q[istate].resize(n_quad_pts);
+                soln_basis.matrix_vector_mult_1D(soln_coeff[istate], soln_at_q[istate],
+                                                soln_basis.oneD_vol_operator);
+            }
+            std::array<std::vector<double>,nstate> entropy_var_at_q;
+            for(unsigned int iquad=0; iquad<n_quad_pts; iquad++){
+                std::array<double,nstate> soln_state;
+                for(unsigned int istate=0; istate<nstate; istate++){
+                    soln_state[istate] = soln_at_q[istate][iquad];
+                }
 
+                std::array<double,nstate> entropy_var = euler_physics->compute_entropy_variables(soln_state);
+
+                for(unsigned int istate=0; istate<nstate; istate++){
+                    if(iquad==0)
+                        entropy_var_at_q[istate].resize(n_quad_pts);
+                    entropy_var_at_q[istate][iquad] = entropy_var[istate];
+                }
+            }
             for(unsigned int istate=0; istate<nstate; istate++){
-                if(iquad==0)
-                    entropy_var_at_q[istate].resize(n_quad_pts);
-                entropy_var_at_q[istate][iquad] = entropy_var[istate];
+                //Projected vector of entropy variables.
+                std::vector<double> entropy_var_hat(n_shape_fns);
+                vol_projection.matrix_vector_mult_1D(entropy_var_at_q[istate], entropy_var_hat,
+                                                    vol_projection.oneD_vol_operator);
+
+                for(unsigned int ishape=0; ishape<n_shape_fns; ishape++){
+                    const unsigned int idof = istate * n_shape_fns + ishape;
+                    entropy_var_hat_global[dofs_indices[idof]] = entropy_var_hat[ishape];
+                }
             }
         }
-        for(unsigned int istate=0; istate<nstate; istate++){
-            //Projected vector of entropy variables.
-            std::vector<double> entropy_var_hat(n_shape_fns);
-            vol_projection.matrix_vector_mult_1D(entropy_var_at_q[istate], entropy_var_hat,
-                                                 vol_projection.oneD_vol_operator);
-
-            for(unsigned int ishape=0; ishape<n_shape_fns; ishape++){
-                const unsigned int idof = istate * n_shape_fns + ishape;
-                entropy_var_hat_global[dofs_indices[idof]] = entropy_var_hat[ishape];
-            }
-        }
+        return entropy_var_hat_global;
     }
-    return entropy_var_hat_global;
 }
 
 
