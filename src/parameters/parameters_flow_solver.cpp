--- conflicted
+++ resolved
@@ -19,26 +19,18 @@
                           " burgers_viscous_snapshot | "
                           " naca0012 | "
                           " burgers_rewienski_snapshot | "
-<<<<<<< HEAD
                           " burgers_periodic | "
-                          " advection_periodic"),
-=======
                           " advection_periodic | "
-                          " gaussian_bump "),
->>>>>>> 0056e059
+                          " gaussian_bump ")
                           "The type of flow we want to simulate. "
                           "Choices are "
                           " <taylor_green_vortex | "
                           " burgers_viscous_snapshot | "
                           " naca0012 | "
                           " burgers_rewienski_snapshot | "
-<<<<<<< HEAD
                           " burgers_periodic | "
-                          " advection_periodic>.");
-=======
                           " advection_periodic | "
                           " gaussian_bump>. ");
->>>>>>> 0056e059
 
         prm.declare_entry("poly_degree", "1",
                           dealii::Patterns::Integer(0, dealii::Patterns::Integer::max_int_value),
@@ -172,20 +164,6 @@
                               " isothermal>.");
         }
         prm.leave_subsection();
-<<<<<<< HEAD
-=======
-
-        prm.enter_subsection("time_refinement_study");
-        {
-            prm.declare_entry("number_of_times_to_solve", "4",
-                              dealii::Patterns::Integer(1, dealii::Patterns::Integer::max_int_value),
-                              "Number of times to run the flow solver during a time refinement study.");
-            prm.declare_entry("refinement_ratio", "0.5",
-                              dealii::Patterns::Double(0, 1.0),
-                              "Ratio between a timestep size and the next in a time refinement study, 0<r<1.");
-        }
-        prm.leave_subsection();
->>>>>>> 0056e059
     }
     prm.leave_subsection();
 }
