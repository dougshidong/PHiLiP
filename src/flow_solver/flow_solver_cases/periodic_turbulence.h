#ifndef __PERIODIC_TURBULENCE_H__
#define __PERIODIC_TURBULENCE_H__

#include <deal.II/base/table.h>

#include "dg/dg_base.hpp"
#include "periodic_cube_flow.h"
#include "physics/navier_stokes.h"

namespace PHiLiP {
namespace FlowSolver {

template <int dim, int nstate>
class PeriodicTurbulence : public PeriodicCubeFlow<dim,nstate>
{
    /** Number of different computed quantities
     *  Corresponds to the number of items in IntegratedQuantitiesEnum
     * */
    static const int NUMBER_OF_INTEGRATED_QUANTITIES = 5;

public:
    /// Constructor.
    PeriodicTurbulence(const Parameters::AllParameters *const parameters_input);

    /// Destructor
    ~PeriodicTurbulence() {};
    
    /** Computes the integrated quantities over the domain simultaneously and updates the array storing them
     *  Note: For efficiency, this also simultaneously updates the local maximum wave speed
     * */
    void compute_and_update_integrated_quantities(DGBase<dim, double> &dg);

    /** Gets the nondimensional integrated kinetic energy given a DG object from dg->solution
     *  -- Reference: Cox, Christopher, et al. "Accuracy, stability, and performance comparison 
     *                between the spectral difference and flux reconstruction schemes." 
     *                Computers & Fluids 221 (2021): 104922.
     * */
    double get_integrated_kinetic_energy() const;

    /** Gets the nondimensional integrated enstrophy given a DG object from dg->solution
     *  -- Reference: Cox, Christopher, et al. "Accuracy, stability, and performance comparison 
     *                between the spectral difference and flux reconstruction schemes." 
     *                Computers & Fluids 221 (2021): 104922.
     * */
    double get_integrated_enstrophy() const;

    /** Gets non-dimensional theoretical vorticity tensor based dissipation rate 
     *  Note: For incompressible flows or when dilatation effects are negligible 
     *  -- Reference: Cox, Christopher, et al. "Accuracy, stability, and performance comparison 
     *                between the spectral difference and flux reconstruction schemes." 
     *                Computers & Fluids 221 (2021): 104922.
     * */
    double get_vorticity_based_dissipation_rate() const;

    /** Evaluate non-dimensional theoretical pressure-dilatation dissipation rate
     *  -- Reference: Cox, Christopher, et al. "Accuracy, stability, and performance comparison 
     *                between the spectral difference and flux reconstruction schemes." 
     *                Computers & Fluids 221 (2021): 104922.
     * */
    double get_pressure_dilatation_based_dissipation_rate () const;

    /** Gets non-dimensional theoretical deviatoric strain-rate tensor based dissipation rate 
     *  -- Reference: Cox, Christopher, et al. "Accuracy, stability, and performance comparison 
     *                between the spectral difference and flux reconstruction schemes." 
     *                Computers & Fluids 221 (2021): 104922.
     * */
    double get_deviatoric_strain_rate_tensor_based_dissipation_rate() const;

    /** Gets non-dimensional theoretical strain-rate tensor based dissipation rate from integrated
     *  strain-rate tensor magnitude squared.
     *  -- Reference: Navah, Farshad, et al. "A High-Order Variational Multiscale Approach 
     *                to Turbulence for Compact Nodal Schemes." 
     * */
    double get_strain_rate_tensor_based_dissipation_rate() const;

    /// Output the velocity field to file
    void output_velocity_field(
            std::shared_ptr<DGBase<dim,double>> dg,
            const unsigned int output_file_index,
            const double current_time) const;

    /// Calculate numerical entropy by matrix-vector product
    double get_numerical_entropy(const std::shared_ptr <DGBase<dim, double>> dg) const;

protected:
    /// Filename (with extension) for the unsteady data table
    const std::string unsteady_data_table_filename_with_extension;

    /// Number of times to output the velocity field
    const unsigned int number_of_times_to_output_velocity_field;

    /// Flag for outputting velocity field at fixed times
    const bool output_velocity_field_at_fixed_times;

    /// Flag for outputting vorticity magnitude field in addition to velocity field at fixed times
    const bool output_vorticity_magnitude_field_in_addition_to_velocity;

    /// Directory for writting flow field files
    const std::string output_flow_field_files_directory_name;

    const bool output_solution_at_exact_fixed_times;///< Flag for outputting the solution at exact fixed times by decreasing the time step on the fly

    /// Pointer to Navier-Stokes physics object for computing things on the fly
    std::shared_ptr< Physics::NavierStokes<dim,dim+2,double> > navier_stokes_physics;

    bool is_taylor_green_vortex = false; ///< Identifies if taylor green vortex case; initialized as false.
    bool is_decaying_homogeneous_isotropic_turbulence = false; ///< Identified if DHIT case; initialized as false.
    bool is_viscous_flow = true; ///< Identifies if viscous flow; initialized as true.
    bool do_calculate_numerical_entropy; ///< Identifies if numerical entropy should be calculated; initialized as false.

    bool do_calculate_overintegrated_quantities; ///< Identifies if numerical entropy should be calculated; initialized as false.

    /// Display additional more specific flow case parameters
    void display_additional_flow_case_specific_parameters() const override;

    /// Function to compute the constant time step
    double get_constant_time_step(std::shared_ptr<DGBase<dim,double>> dg) const override;

    /// Function to compute the adaptive time step
    double get_adaptive_time_step(std::shared_ptr<DGBase<dim,double>> dg) const override;

    /// Function to compute the initial adaptive time step
    double get_adaptive_time_step_initial(std::shared_ptr<DGBase<dim,double>> dg) override;

    /// Updates the maximum local wave speed
    void update_maximum_local_wave_speed(DGBase<dim, double> &dg);

    /// Compute the desired unsteady data and write it to a table
    void compute_unsteady_data_and_write_to_table(
            const unsigned int current_iteration,
            const double current_time,
            const std::shared_ptr <DGBase<dim, double>> dg,
            const std::shared_ptr<dealii::TableHandler> unsteady_data_table) override;

    /// List of possible integrated quantities over the domain
    enum IntegratedQuantitiesEnum {
        kinetic_energy,
        enstrophy,
        pressure_dilatation,
        deviatoric_strain_rate_tensor_magnitude_sqr,
        strain_rate_tensor_magnitude_sqr
    };
    /// Array for storing the integrated quantities; done for computational efficiency
    std::array<double,NUMBER_OF_INTEGRATED_QUANTITIES> integrated_quantities;

    /// Maximum local wave speed (i.e. convective eigenvalue)
    double maximum_local_wave_speed;

    /// Previous time
    double previous_time = 0;

    /// Target dt for calculating relaxation parameter
    double dt_target = 1;

<<<<<<< HEAD
=======
    /// Numerical entropy at previous timestep
    double previous_numerical_entropy = 0;

    /// Cumulative change in numerical entropy
    double cumulative_numerical_entropy_change_FRcorrected = 0;

>>>>>>> de1af17a
    /// Times at which to output the velocity field
    dealii::Table<1,double> output_velocity_field_times;

    /// Index of current desired time to output velocity field
    unsigned int index_of_current_desired_time_to_output_velocity_field;

    /// Flow field quantity filename prefix
    std::string flow_field_quantity_filename_prefix;

    /// Data table storing the exact output times for the velocity field files
    std::shared_ptr<dealii::TableHandler> exact_output_times_of_velocity_field_files_table;

};

} // FlowSolver namespace
} // PHiLiP namespace
#endif<|MERGE_RESOLUTION|>--- conflicted
+++ resolved
@@ -152,15 +152,12 @@
     /// Target dt for calculating relaxation parameter
     double dt_target = 1;
 
-<<<<<<< HEAD
-=======
     /// Numerical entropy at previous timestep
     double previous_numerical_entropy = 0;
 
     /// Cumulative change in numerical entropy
     double cumulative_numerical_entropy_change_FRcorrected = 0;
 
->>>>>>> de1af17a
     /// Times at which to output the velocity field
     dealii::Table<1,double> output_velocity_field_times;
 
