#include <deal.II/base/mpi.h>
#include <deal.II/base/utilities.h>

#include "parameters/all_parameters.h"

namespace PHiLiP {
namespace Parameters {

AllParameters::AllParameters ()
    : manufactured_convergence_study_param(ManufacturedConvergenceStudyParam())
    , ode_solver_param(ODESolverParam())
    , linear_solver_param(LinearSolverParam())
    , euler_param(EulerParam())
    , grid_refinement_study_param(GridRefinementStudyParam())
    , pcout(std::cout, dealii::Utilities::MPI::this_mpi_process(MPI_COMM_WORLD)==0)
{ }
void AllParameters::declare_parameters (dealii::ParameterHandler &prm)
{
    const int mpi_rank = dealii::Utilities::MPI::this_mpi_process(MPI_COMM_WORLD);
    dealii::ConditionalOStream pcout(std::cout, mpi_rank==0);
    pcout << "Declaring inputs." << std::endl;
    prm.declare_entry("dimension", "-1",
                      dealii::Patterns::Integer(),
                      "Number of dimensions");

<<<<<<< HEAD

    prm.declare_entry("mesh_type", "default_triangulation",
                      dealii::Patterns::Selection(
                      " default_triangulation | "
                      " triangulation | "
                      " parallel_shared_triangulation | "
                      " parallel_distributed_triangulation"),
                      "Type of triangulation to be used."
                      "Note: parralel_distributed_triangulation not availible int 1D."
                      " <default_triangulation | "
                      "  triangulation | "
                      "  parallel_shared_triangulation |"
                      "  parallel_distributed_triangulation>.");
=======
    prm.declare_entry("overintegration", "0",
                      dealii::Patterns::Integer(),
                      "Number of extra quadrature points to use."
                      "If overintegration=0, then we use n_quad = soln_degree + 1.");
>>>>>>> 06d5d24f

    prm.declare_entry("use_weak_form", "true",
                      dealii::Patterns::Bool(),
                      "Use weak form by default. If false, use strong form.");

    prm.declare_entry("use_collocated_nodes", "false",
                      dealii::Patterns::Bool(),
                      "Use Gauss-Legendre by default. Otherwise, use Gauss-Lobatto to collocate.");

    prm.declare_entry("use_split_form", "false",
                      dealii::Patterns::Bool(),
                      "Use original form by defualt. Otherwise, split the fluxes.");

    prm.declare_entry("use_periodic_bc", "false",
                      dealii::Patterns::Bool(),
                      "Use other boundary conditions by default. Otherwise use periodic (for 1d burgers only");

    prm.declare_entry("add_artificial_dissipation", "false",
                      dealii::Patterns::Bool(),
                      "Persson's subscell shock capturing artificial dissipation.");

    prm.declare_entry("sipg_penalty_factor", "1.0",
                      dealii::Patterns::Double(1.0,1e200),
                      "Scaling of Symmetric Interior Penalty term to ensure coercivity.");

    prm.declare_entry("test_type", "run_control",
                      dealii::Patterns::Selection(
                      " run_control | "
                      " grid_refinement_study | "
                      " burgers_energy_stability | "
                      " diffusion_exact_adjoint | "
                      " optimization_inverse_manufactured | "
                      " euler_gaussian_bump | "
                      " euler_gaussian_bump_adjoint | "
                      " euler_cylinder | "
                      " euler_cylinder_adjoint | "
                      " euler_vortex | "
                      " euler_entropy_waves | "
                      "  euler_bump_optimization | "
                      "  euler_naca_optimization | "
                      "  shock_1d | "
                      "  euler_naca0012 | "
                      " advection_periodicity |"
                      " euler_split_taylor_green"),
                      "The type of test we want to solve. "
                      "Choices are (only run control has been coded up for now)" 
                      " <run_control | " 
                      "  grid_refinement_study | "
                      "  burgers_energy_stability | "
                      "  diffusion_exact_adjoint | "
                      "  optimization_inverse_manufactured | "
                      "  euler_gaussian_bump | "
                      "  euler_gaussian_bump_adjoint | "
                      "  euler_cylinder | "
                      "  euler_vortex | "
                      "  euler_entropy_waves | "
<<<<<<< HEAD
                      "  numerical_flux_convervation | "
                      "  jacobian_regression |"
					  "  euler_split_taylor_green |"
					  "  advection_periodicity>.");
=======
                      "  euler_cylinder_adjoint "
                      "  euler_split_taylor_green |"
                      "  euler_bump_optimization | "
                      "  euler_naca_optimization | "
                      "  shock_1d | "
                      "  euler_naca0012 | "
                      "  advection_periodicity >.");
>>>>>>> 06d5d24f

    prm.declare_entry("pde_type", "advection",
                      dealii::Patterns::Selection(
                          " advection | "
                          " diffusion | "
                          " convection_diffusion | "
                          " advection_vector | "
                          " burgers_inviscid | "
                          " euler |"
                          " mhd"),
                      "The PDE we want to solve. "
                      "Choices are " 
                      " <advection | " 
                      "  diffusion | "
                      "  convection_diffusion | "
                      "  advection_vector | "
                      "  burgers_inviscid | "
                      "  euler | "
                      "  mhd>.");
    
    prm.declare_entry("conv_num_flux", "lax_friedrichs",
                      dealii::Patterns::Selection("lax_friedrichs | roe | split_form"),
                      "Convective numerical flux. "
                      "Choices are <lax_friedrichs | roe | split_form>.");

    prm.declare_entry("diss_num_flux", "symm_internal_penalty",
                      dealii::Patterns::Selection("symm_internal_penalty | bassi_rebay_2"),
                      "Dissipative numerical flux. "
                      "Choices are <symm_internal_penalty | bassi_rebay_2>.");

    Parameters::LinearSolverParam::declare_parameters (prm);
    Parameters::ManufacturedConvergenceStudyParam::declare_parameters (prm);
    Parameters::ODESolverParam::declare_parameters (prm);

    Parameters::EulerParam::declare_parameters (prm);

    Parameters::GridRefinementStudyParam::declare_parameters (prm);

    pcout << "Done declaring inputs." << std::endl;
}

void AllParameters::parse_parameters (dealii::ParameterHandler &prm)
{
    pcout << "Parsing main input..." << std::endl;

    dimension = prm.get_integer("dimension");

    const std::string mesh_type_string = prm.get("mesh_type");
    if (mesh_type_string == "default_triangulation")                   { mesh_type = default_triangulation; }
    else if (mesh_type_string == "triangulation")                      { mesh_type = triangulation; }
    else if (mesh_type_string == "parallel_shared_triangulation")      { mesh_type = parallel_shared_triangulation; }
    else if (mesh_type_string == "parallel_distributed_triangulation") { mesh_type = parallel_distributed_triangulation; }

    const std::string test_string = prm.get("test_type");
<<<<<<< HEAD
    if (test_string == "run_control")                      { test_type = run_control; }
    else if (test_string == "grid_refinement_study")       { test_type = grid_refinement_study; }
    else if (test_string == "burgers_energy_stability")    { test_type = burgers_energy_stability; }
    else if (test_string == "diffusion_exact_adjoint")     { test_type = diffusion_exact_adjoint; }
    else if (test_string == "euler_gaussian_bump")         { test_type = euler_gaussian_bump; }
    else if (test_string == "euler_gaussian_bump_adjoint") { test_type = euler_gaussian_bump_adjoint; }
    else if (test_string == "euler_cylinder")              { test_type = euler_cylinder; }
    else if (test_string == "euler_cylinder_adjoint")      { test_type = euler_cylinder_adjoint; }
    else if (test_string == "euler_vortex")                { test_type = euler_vortex; }
    else if (test_string == "euler_entropy_waves")         { test_type = euler_entropy_waves; }
    else if (test_string == "numerical_flux_convervation") { test_type = numerical_flux_convervation; }
    else if (test_string == "jacobian_regression")         { test_type = jacobian_regression; }
    else if (test_string == "advection_periodicity")       { test_type = advection_periodicity; }
    else if (test_string == "euler_split_taylor_green")    { test_type = euler_split_taylor_green; }
=======
    if (test_string == "run_control") { test_type = run_control; }
    else if (test_string == "burgers_energy_stability") { test_type = burgers_energy_stability; }
    else if (test_string == "diffusion_exact_adjoint") {test_type = diffusion_exact_adjoint; }
    else if (test_string == "euler_gaussian_bump") { test_type = euler_gaussian_bump; }
    else if (test_string == "euler_gaussian_bump_adjoint") {test_type = euler_gaussian_bump_adjoint;}
    else if (test_string == "euler_cylinder") { test_type = euler_cylinder; }
    else if (test_string == "euler_cylinder_adjoint") { test_type = euler_cylinder_adjoint; }
    else if (test_string == "euler_vortex") { test_type = euler_vortex; }
    else if (test_string == "euler_entropy_waves") { test_type = euler_entropy_waves; }
    else if (test_string == "advection_periodicity") {test_type = advection_periodicity; }
    else if (test_string == "euler_split_taylor_green") {test_type = euler_split_taylor_green;}
    else if (test_string == "euler_bump_optimization") { test_type = euler_bump_optimization; }
    else if (test_string == "euler_naca_optimization") { test_type = euler_naca_optimization; }
    else if (test_string == "shock_1d") { test_type = shock_1d; }
    else if (test_string == "euler_naca0012") { test_type = euler_naca0012; }
    else if (test_string == "optimization_inverse_manufactured") {test_type = optimization_inverse_manufactured; }
>>>>>>> 06d5d24f
    
    const std::string pde_string = prm.get("pde_type");
    if (pde_string == "advection") {
        pde_type = advection;
        nstate = 1;
    } else if (pde_string == "advection_vector") {
        pde_type = advection_vector;
        nstate = 2;
    } else if (pde_string == "diffusion") {
        pde_type = diffusion;
        nstate = 1;
    } else if (pde_string == "convection_diffusion") {
        pde_type = convection_diffusion;
        nstate = 1;
    } else if (pde_string == "burgers_inviscid") {
        pde_type = burgers_inviscid;
        nstate = dimension;
    } else if (pde_string == "euler") {
        pde_type = euler;
        nstate = dimension+2;
    }
    overintegration = prm.get_integer("overintegration");

    use_weak_form = prm.get_bool("use_weak_form");
    use_collocated_nodes = prm.get_bool("use_collocated_nodes");
    use_split_form = prm.get_bool("use_split_form");
    use_periodic_bc = prm.get_bool("use_periodic_bc");
    add_artificial_dissipation = prm.get_bool("add_artificial_dissipation");
    sipg_penalty_factor = prm.get_double("sipg_penalty_factor");

    const std::string conv_num_flux_string = prm.get("conv_num_flux");
    if (conv_num_flux_string == "lax_friedrichs") conv_num_flux_type = lax_friedrichs;
    if (conv_num_flux_string == "split_form")     conv_num_flux_type = split_form;
    if (conv_num_flux_string == "roe")            conv_num_flux_type = roe;

    const std::string diss_num_flux_string = prm.get("diss_num_flux");
    if (diss_num_flux_string == "symm_internal_penalty") diss_num_flux_type = symm_internal_penalty;
    if (diss_num_flux_string == "bassi_rebay_2") {
        diss_num_flux_type = bassi_rebay_2;
        sipg_penalty_factor = 0.0;
    }


    pcout << "Parsing linear solver subsection..." << std::endl;
    linear_solver_param.parse_parameters (prm);

    pcout << "Parsing ODE solver subsection..." << std::endl;
    ode_solver_param.parse_parameters (prm);

    pcout << "Parsing manufactured convergence study subsection..." << std::endl;
    manufactured_convergence_study_param.parse_parameters (prm);

    pcout << "Parsing euler subsection..." << std::endl;
    euler_param.parse_parameters (prm);

    pcout << "Parsing grid refinement study subsection..." << std::endl;
    grid_refinement_study_param.parse_parameters (prm);

    pcout << "Done parsing." << std::endl;
}

} // Parameters namespace
} // PHiLiP namespace<|MERGE_RESOLUTION|>--- conflicted
+++ resolved
@@ -23,7 +23,6 @@
                       dealii::Patterns::Integer(),
                       "Number of dimensions");
 
-<<<<<<< HEAD
 
     prm.declare_entry("mesh_type", "default_triangulation",
                       dealii::Patterns::Selection(
@@ -37,12 +36,11 @@
                       "  triangulation | "
                       "  parallel_shared_triangulation |"
                       "  parallel_distributed_triangulation>.");
-=======
+                      
     prm.declare_entry("overintegration", "0",
                       dealii::Patterns::Integer(),
                       "Number of extra quadrature points to use."
                       "If overintegration=0, then we use n_quad = soln_degree + 1.");
->>>>>>> 06d5d24f
 
     prm.declare_entry("use_weak_form", "true",
                       dealii::Patterns::Bool(),
@@ -81,12 +79,14 @@
                       " euler_cylinder_adjoint | "
                       " euler_vortex | "
                       " euler_entropy_waves | "
-                      "  euler_bump_optimization | "
-                      "  euler_naca_optimization | "
-                      "  shock_1d | "
-                      "  euler_naca0012 | "
-                      " advection_periodicity |"
-                      " euler_split_taylor_green"),
+                      " numerical_flux_convervation | "
+                      " jacobian_regression |"
+                      " euler_split_taylor_green | "
+                      " euler_bump_optimization | "
+                      " euler_naca_optimization | "
+                      " shock_1d | "
+                      " euler_naca0012 | "
+                      " advection_periodicity"),
                       "The type of test we want to solve. "
                       "Choices are (only run control has been coded up for now)" 
                       " <run_control | " 
@@ -97,22 +97,17 @@
                       "  euler_gaussian_bump | "
                       "  euler_gaussian_bump_adjoint | "
                       "  euler_cylinder | "
+                      "  euler_cylinder_adjoint | "
                       "  euler_vortex | "
                       "  euler_entropy_waves | "
-<<<<<<< HEAD
                       "  numerical_flux_convervation | "
                       "  jacobian_regression |"
 					  "  euler_split_taylor_green |"
-					  "  advection_periodicity>.");
-=======
-                      "  euler_cylinder_adjoint "
-                      "  euler_split_taylor_green |"
                       "  euler_bump_optimization | "
                       "  euler_naca_optimization | "
                       "  shock_1d | "
                       "  euler_naca0012 | "
                       "  advection_periodicity >.");
->>>>>>> 06d5d24f
 
     prm.declare_entry("pde_type", "advection",
                       dealii::Patterns::Selection(
@@ -167,39 +162,25 @@
     else if (mesh_type_string == "parallel_distributed_triangulation") { mesh_type = parallel_distributed_triangulation; }
 
     const std::string test_string = prm.get("test_type");
-<<<<<<< HEAD
-    if (test_string == "run_control")                      { test_type = run_control; }
-    else if (test_string == "grid_refinement_study")       { test_type = grid_refinement_study; }
-    else if (test_string == "burgers_energy_stability")    { test_type = burgers_energy_stability; }
-    else if (test_string == "diffusion_exact_adjoint")     { test_type = diffusion_exact_adjoint; }
-    else if (test_string == "euler_gaussian_bump")         { test_type = euler_gaussian_bump; }
-    else if (test_string == "euler_gaussian_bump_adjoint") { test_type = euler_gaussian_bump_adjoint; }
-    else if (test_string == "euler_cylinder")              { test_type = euler_cylinder; }
-    else if (test_string == "euler_cylinder_adjoint")      { test_type = euler_cylinder_adjoint; }
-    else if (test_string == "euler_vortex")                { test_type = euler_vortex; }
-    else if (test_string == "euler_entropy_waves")         { test_type = euler_entropy_waves; }
-    else if (test_string == "numerical_flux_convervation") { test_type = numerical_flux_convervation; }
-    else if (test_string == "jacobian_regression")         { test_type = jacobian_regression; }
-    else if (test_string == "advection_periodicity")       { test_type = advection_periodicity; }
-    else if (test_string == "euler_split_taylor_green")    { test_type = euler_split_taylor_green; }
-=======
-    if (test_string == "run_control") { test_type = run_control; }
-    else if (test_string == "burgers_energy_stability") { test_type = burgers_energy_stability; }
-    else if (test_string == "diffusion_exact_adjoint") {test_type = diffusion_exact_adjoint; }
-    else if (test_string == "euler_gaussian_bump") { test_type = euler_gaussian_bump; }
-    else if (test_string == "euler_gaussian_bump_adjoint") {test_type = euler_gaussian_bump_adjoint;}
-    else if (test_string == "euler_cylinder") { test_type = euler_cylinder; }
-    else if (test_string == "euler_cylinder_adjoint") { test_type = euler_cylinder_adjoint; }
-    else if (test_string == "euler_vortex") { test_type = euler_vortex; }
-    else if (test_string == "euler_entropy_waves") { test_type = euler_entropy_waves; }
-    else if (test_string == "advection_periodicity") {test_type = advection_periodicity; }
-    else if (test_string == "euler_split_taylor_green") {test_type = euler_split_taylor_green;}
-    else if (test_string == "euler_bump_optimization") { test_type = euler_bump_optimization; }
-    else if (test_string == "euler_naca_optimization") { test_type = euler_naca_optimization; }
-    else if (test_string == "shock_1d") { test_type = shock_1d; }
-    else if (test_string == "euler_naca0012") { test_type = euler_naca0012; }
+    if (test_string == "run_control")                            { test_type = run_control; }
+    else if (test_string == "grid_refinement_study")             { test_type = grid_refinement_study; }
+    else if (test_string == "burgers_energy_stability")          { test_type = burgers_energy_stability; }
+    else if (test_string == "diffusion_exact_adjoint")           { test_type = diffusion_exact_adjoint; }
+    else if (test_string == "euler_gaussian_bump")               { test_type = euler_gaussian_bump; }
+    else if (test_string == "euler_gaussian_bump_adjoint")       { test_type = euler_gaussian_bump_adjoint; }
+    else if (test_string == "euler_cylinder")                    { test_type = euler_cylinder; }
+    else if (test_string == "euler_cylinder_adjoint")            { test_type = euler_cylinder_adjoint; }
+    else if (test_string == "euler_vortex")                      { test_type = euler_vortex; }
+    else if (test_string == "euler_entropy_waves")               { test_type = euler_entropy_waves; }
+    else if (test_string == "numerical_flux_convervation")       { test_type = numerical_flux_convervation; }
+    else if (test_string == "jacobian_regression")               { test_type = jacobian_regression; }
+    else if (test_string == "advection_periodicity")             { test_type = advection_periodicity; }
+    else if (test_string == "euler_split_taylor_green")          { test_type = euler_split_taylor_green; }
+    else if (test_string == "euler_bump_optimization")           { test_type = euler_bump_optimization; }
+    else if (test_string == "euler_naca_optimization")           { test_type = euler_naca_optimization; }
+    else if (test_string == "shock_1d")                          { test_type = shock_1d; }
+    else if (test_string == "euler_naca0012")                    { test_type = euler_naca0012; }
     else if (test_string == "optimization_inverse_manufactured") {test_type = optimization_inverse_manufactured; }
->>>>>>> 06d5d24f
     
     const std::string pde_string = prm.get("pde_type");
     if (pde_string == "advection") {
