--- conflicted
+++ resolved
@@ -11,13 +11,10 @@
 #include "flow_solver_cases/naca0012.h"
 #include "flow_solver_cases/gaussian_bump.h"
 #include "flow_solver_cases/non_periodic_cube_flow.h"
-<<<<<<< HEAD
+#include "flow_solver_cases/limiter_convergence_tests.h"
 #include "flow_solver_cases/wall_cube.h"
 #include "flow_solver_cases/flat_plate_2D.h"
 #include "flow_solver_cases/airfoil_2D.h"
-=======
-#include "flow_solver_cases/limiter_convergence_tests.h"
->>>>>>> 47253214
 
 namespace PHiLiP {
 
@@ -40,16 +37,12 @@
             std::shared_ptr<FlowSolverCaseBase<dim, nstate>> flow_solver_case = std::make_shared<PeriodicTurbulence<dim,nstate>>(parameters_input);
             return std::make_unique<FlowSolver<dim,nstate,1>>(parameters_input, flow_solver_case, parameter_handler_input);
         }
-<<<<<<< HEAD
-    }  else if (flow_type == FlowCaseEnum::burgers_viscous_snapshot){
-=======
     } else if (flow_type == FlowCaseEnum::decaying_homogeneous_isotropic_turbulence){
         if constexpr (dim==3 && nstate==dim+2){
             std::shared_ptr<FlowSolverCaseBase<dim, nstate>> flow_solver_case = std::make_shared<PeriodicTurbulence<dim,nstate>>(parameters_input);
             return std::make_unique<FlowSolver<dim,nstate>>(parameters_input, flow_solver_case, parameter_handler_input);
         }
     } else if (flow_type == FlowCaseEnum::burgers_viscous_snapshot){
->>>>>>> 47253214
         if constexpr (dim==1 && nstate==dim) {
             std::shared_ptr<FlowSolverCaseBase<dim, nstate>> flow_solver_case = std::make_shared<BurgersViscousSnapshot<dim,nstate>>(parameters_input);
             return std::make_unique<FlowSolver<dim,nstate,1>>(parameters_input, flow_solver_case, parameter_handler_input);
@@ -117,8 +110,38 @@
             std::shared_ptr<FlowSolverCaseBase<dim, nstate>> flow_solver_case = std::make_shared<Airfoil2D<dim, nstate>>(parameters_input);
             return std::make_unique<FlowSolver<dim, nstate,1>>(parameters_input, flow_solver_case, parameter_handler_input);
         }
+    } else if (flow_type == FlowCaseEnum::sod_shock_tube){
+        if constexpr (dim==1 && nstate==dim+2){
+            std::shared_ptr<FlowSolverCaseBase<dim, nstate>> flow_solver_case = std::make_shared<NonPeriodicCubeFlow<dim, nstate>>(parameters_input);
+            return std::make_unique<FlowSolver<dim, nstate>>(parameters_input, flow_solver_case, parameter_handler_input);
+        }
+    } else if (flow_type == FlowCaseEnum::leblanc_shock_tube){
+        if constexpr (dim==1 && nstate==dim+2){
+            std::shared_ptr<FlowSolverCaseBase<dim, nstate>> flow_solver_case = std::make_shared<NonPeriodicCubeFlow<dim, nstate>>(parameters_input);
+            return std::make_unique<FlowSolver<dim, nstate>>(parameters_input, flow_solver_case, parameter_handler_input);
+        }
+    } else if (flow_type == FlowCaseEnum::shu_osher_problem) {
+        if constexpr (dim == 1 && nstate == dim + 2) {
+            std::shared_ptr<FlowSolverCaseBase<dim, nstate>> flow_solver_case = std::make_shared<NonPeriodicCubeFlow<dim, nstate>>(parameters_input);
+            return std::make_unique<FlowSolver<dim, nstate>>(parameters_input, flow_solver_case, parameter_handler_input);
+        }
+    } else if (flow_type == FlowCaseEnum::advection_limiter) {
+        if constexpr (dim < 3 && nstate == 1) {
+            std::shared_ptr<FlowSolverCaseBase<dim, nstate>> flow_solver_case = std::make_shared<LimiterConvergenceTests<dim, nstate>>(parameters_input);
+            return std::make_unique<FlowSolver<dim, nstate>>(parameters_input, flow_solver_case, parameter_handler_input);
+        }
+    } else if (flow_type == FlowCaseEnum::burgers_limiter) {
+        if constexpr (dim < 3 && nstate == dim) {
+            std::shared_ptr<FlowSolverCaseBase<dim, nstate>> flow_solver_case = std::make_shared<LimiterConvergenceTests<dim, nstate>>(parameters_input);
+            return std::make_unique<FlowSolver<dim, nstate>>(parameters_input, flow_solver_case, parameter_handler_input);
+        }
+    } else if (flow_type == FlowCaseEnum::low_density_2d) {
+        if constexpr (dim == 2 && nstate == dim + 2) {
+            std::shared_ptr<FlowSolverCaseBase<dim, nstate>> flow_solver_case = std::make_shared<LimiterConvergenceTests<dim, nstate>>(parameters_input);
+            return std::make_unique<FlowSolver<dim, nstate>>(parameters_input, flow_solver_case, parameter_handler_input);
+        }
     } else {
-        std::cout << "Invalid flow case in a single parameters inputs. You probably forgot to add it to the list of flow cases in flow_solver.cpp" << std::endl;
+        std::cout << "Invalid flow case in a single parameters inputs. You probably forgot to add it to the list of flow cases in flow_solver_factory.cpp" << std::endl;
         std::abort();
     }
     return nullptr;
@@ -171,42 +194,8 @@
                 std::abort();
             }
         }
-    } else if (flow_type == FlowCaseEnum::sod_shock_tube){
-        if constexpr (dim==1 && nstate==dim+2){
-            std::shared_ptr<FlowSolverCaseBase<dim, nstate>> flow_solver_case = std::make_shared<NonPeriodicCubeFlow<dim, nstate>>(parameters_input);
-            return std::make_unique<FlowSolver<dim, nstate>>(parameters_input, flow_solver_case, parameter_handler_input);
-        }
-    } else if (flow_type == FlowCaseEnum::leblanc_shock_tube){
-        if constexpr (dim==1 && nstate==dim+2){
-            std::shared_ptr<FlowSolverCaseBase<dim, nstate>> flow_solver_case = std::make_shared<NonPeriodicCubeFlow<dim, nstate>>(parameters_input);
-            return std::make_unique<FlowSolver<dim, nstate>>(parameters_input, flow_solver_case, parameter_handler_input);
-        }
-    } else if (flow_type == FlowCaseEnum::shu_osher_problem) {
-        if constexpr (dim == 1 && nstate == dim + 2) {
-            std::shared_ptr<FlowSolverCaseBase<dim, nstate>> flow_solver_case = std::make_shared<NonPeriodicCubeFlow<dim, nstate>>(parameters_input);
-            return std::make_unique<FlowSolver<dim, nstate>>(parameters_input, flow_solver_case, parameter_handler_input);
-        }
-    } else if (flow_type == FlowCaseEnum::advection_limiter) {
-        if constexpr (dim < 3 && nstate == 1) {
-            std::shared_ptr<FlowSolverCaseBase<dim, nstate>> flow_solver_case = std::make_shared<LimiterConvergenceTests<dim, nstate>>(parameters_input);
-            return std::make_unique<FlowSolver<dim, nstate>>(parameters_input, flow_solver_case, parameter_handler_input);
-        }
-    } else if (flow_type == FlowCaseEnum::burgers_limiter) {
-        if constexpr (dim < 3 && nstate == dim) {
-            std::shared_ptr<FlowSolverCaseBase<dim, nstate>> flow_solver_case = std::make_shared<LimiterConvergenceTests<dim, nstate>>(parameters_input);
-            return std::make_unique<FlowSolver<dim, nstate>>(parameters_input, flow_solver_case, parameter_handler_input);
-        }
-    } else if (flow_type == FlowCaseEnum::low_density_2d) {
-        if constexpr (dim == 2 && nstate == dim + 2) {
-            std::shared_ptr<FlowSolverCaseBase<dim, nstate>> flow_solver_case = std::make_shared<LimiterConvergenceTests<dim, nstate>>(parameters_input);
-            return std::make_unique<FlowSolver<dim, nstate>>(parameters_input, flow_solver_case, parameter_handler_input);
-        }
     } else {
-<<<<<<< HEAD
         std::cout << "Invalid flow case in a vector of parameters inputs. You probably forgot to add it to the list of flow cases in flow_solver.cpp" << std::endl;
-=======
-        std::cout << "Invalid flow case. You probably forgot to add it to the list of flow cases in flow_solver_factory.cpp" << std::endl;
->>>>>>> 47253214
         std::abort();
     }
     return nullptr;
