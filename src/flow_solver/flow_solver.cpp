#include "flow_solver.h"
#include <iostream>
#include <fstream>
#include <string>
#include <stdlib.h>
#include <vector>
#include <sstream>
#include "reduced_order/pod_basis_offline.h"
#include "reduced_order/pod_basis_online.h"
#include "physics/initial_conditions/set_initial_condition.h"
#include "mesh/mesh_adaptation/mesh_adaptation.h"
#include <deal.II/base/timer.h>

namespace PHiLiP {

namespace FlowSolver {

//=========================================================
// FLOW SOLVER CLASS
//=========================================================
template <int dim, int nstate>
FlowSolver<dim, nstate>::FlowSolver(
    const PHiLiP::Parameters::AllParameters *const parameters_input, 
    std::shared_ptr<FlowSolverCaseBase<dim, nstate>> flow_solver_case_input,
    const dealii::ParameterHandler &parameter_handler_input)
: FlowSolverBase()
, flow_solver_case(flow_solver_case_input)
, parameter_handler(parameter_handler_input)
, mpi_communicator(MPI_COMM_WORLD)
, mpi_rank(dealii::Utilities::MPI::this_mpi_process(MPI_COMM_WORLD))
, n_mpi(dealii::Utilities::MPI::n_mpi_processes(MPI_COMM_WORLD))
, pcout(std::cout, mpi_rank==0)
, all_param(*parameters_input)
, flow_solver_param(all_param.flow_solver_param)
, ode_param(all_param.ode_solver_param)
, poly_degree(flow_solver_param.poly_degree)
, grid_degree(flow_solver_param.grid_degree)
, final_time(flow_solver_param.final_time)
, input_parameters_file_reference_copy_filename(flow_solver_param.restart_files_directory_name + std::string("/") + std::string("input_copy.prm"))
, do_output_solution_at_fixed_times(ode_param.output_solution_at_fixed_times)
, number_of_fixed_times_to_output_solution(ode_param.number_of_fixed_times_to_output_solution)
, output_solution_at_exact_fixed_times(ode_param.output_solution_at_exact_fixed_times)
, dg(DGFactory<dim,double>::create_discontinuous_galerkin(&all_param, poly_degree, flow_solver_param.max_poly_degree_for_adaptation, grid_degree, flow_solver_case->generate_grid()))
{
    flow_solver_case->set_higher_order_grid(dg);
    if (ode_param.allocate_matrix_dRdW) {
        pcout << "Note: Allocating DG with AD matrix dRdW only." << std::endl;
        dg->allocate_system(true,false,false); // FlowSolver only requires dRdW to be allocated
    } else {
        pcout << "Note: Allocating DG without AD matrices." << std::endl;
        dg->allocate_system(false,false,false);
    }


    flow_solver_case->display_flow_solver_setup(dg);

    if(flow_solver_param.restart_computation_from_file == true) {
        if(dim == 1) {
            pcout << "Error: restart_computation_from_file is not possible for 1D. Set to false." << std::endl;
            std::abort();
        }

        if (flow_solver_param.steady_state == true) {
            pcout << "Error: Restart capability has not been fully implemented / tested for steady state computations." << std::endl;
            std::abort();
        }

        // Initialize solution from restart file
        pcout << "Initializing solution from restart file..." << std::flush;
        const std::string restart_filename_without_extension = get_restart_filename_without_extension(flow_solver_param.restart_file_index);
#if PHILIP_DIM>1
        dg->triangulation->load(flow_solver_param.restart_files_directory_name + std::string("/") + restart_filename_without_extension);
        
        // Note: Future development with hp-capabilities, see section "Note on usage with DoFHandler with hp-capabilities"
        // ----- Ref: https://www.dealii.org/current/doxygen/deal.II/classparallel_1_1distributed_1_1SolutionTransfer.html
        dealii::LinearAlgebra::distributed::Vector<double> solution_no_ghost;
        solution_no_ghost.reinit(dg->locally_owned_dofs, this->mpi_communicator);
        dealii::parallel::distributed::SolutionTransfer<dim, dealii::LinearAlgebra::distributed::Vector<double>, dealii::DoFHandler<dim>> solution_transfer(dg->dof_handler);
        solution_transfer.deserialize(solution_no_ghost);
        dg->solution = solution_no_ghost; //< assignment
#endif
        pcout << "done." << std::endl;
    } else {
        // Initialize solution
        SetInitialCondition<dim,nstate,double>::set_initial_condition(flow_solver_case->initial_condition_function, dg, &all_param);
    }
    dg->solution.update_ghost_values();

    if(ode_param.ode_solver_type == Parameters::ODESolverParam::pod_galerkin_solver || 
       ode_param.ode_solver_type == Parameters::ODESolverParam::pod_petrov_galerkin_solver ||
       ode_param.ode_solver_type == Parameters::ODESolverParam::pod_galerkin_runge_kutta_solver){
        std::shared_ptr<ProperOrthogonalDecomposition::OfflinePOD<dim>> pod = std::make_shared<ProperOrthogonalDecomposition::OfflinePOD<dim>>(dg);
        ode_solver = ODE::ODESolverFactory<dim, double>::create_ODESolver(dg, pod);
    } else {
        ode_solver = ODE::ODESolverFactory<dim, double>::create_ODESolver(dg);
    }

    // Allocate ODE solver after initializing DG
    ode_solver->allocate_ode_system();

    // Storing a time_dependent POD
    const bool unsteady_FOM_POD_bool = all_param.reduced_order_param.output_snapshot_every_x_timesteps != 0 && !(ode_param.ode_solver_type == Parameters::ODESolverParam::pod_galerkin_solver || 
       ode_param.ode_solver_type == Parameters::ODESolverParam::pod_petrov_galerkin_solver ||
       ode_param.ode_solver_type == Parameters::ODESolverParam::pod_galerkin_runge_kutta_solver);
    if(unsteady_FOM_POD_bool){
<<<<<<< HEAD
        std::shared_ptr<dealii::TrilinosWrappers::SparseMatrix> system_matrix = std::make_shared<dealii::TrilinosWrappers::SparseMatrix>();
        system_matrix->copy_from(dg->system_matrix);
        // I do not like what I did above. I just copied the system matrix, stored it in a shared pointer, then pass it below.
        // This will double the memory requirement of the system_matrix...
=======
        std::shared_ptr<dealii::TrilinosWrappers::SparseMatrix> system_matrix(
            dg,
            &dg->system_matrix
        );
>>>>>>> e679e79f
        time_pod = std::make_shared<ProperOrthogonalDecomposition::OnlinePOD<dim>>(system_matrix); 
        time_pod->addSnapshot(dg->solution);
    }

    // output a copy of the input parameters file
    if(flow_solver_param.output_restart_files == true) {
        pcout << "Writing a reference copy of the inputted parameters (.prm) file... " << std::flush;
        if(mpi_rank==0) {
            parameter_handler.print_parameters(input_parameters_file_reference_copy_filename);    
        }
        pcout << "done." << std::endl;
    }

    // For outputting solution at fixed times
    if(this->do_output_solution_at_fixed_times && (this->number_of_fixed_times_to_output_solution > 0)) {
        this->output_solution_fixed_times.reinit(this->number_of_fixed_times_to_output_solution);
        
        // Get output_solution_fixed_times from string
        const std::string output_solution_fixed_times_string = this->ode_param.output_solution_fixed_times_string;
        std::string line = output_solution_fixed_times_string;
        std::string::size_type sz1;
        this->output_solution_fixed_times[0] = std::stod(line,&sz1);
        for(unsigned int i=1; i<this->number_of_fixed_times_to_output_solution; ++i) {
            line = line.substr(sz1);
            sz1 = 0;
            this->output_solution_fixed_times[i] = std::stod(line,&sz1);
        }
    }
}

template <int dim, int nstate>
std::vector<std::string> FlowSolver<dim,nstate>::get_data_table_column_names(const std::string string_input) const
{
    /* returns the column names of a dealii::TableHandler object
       given the first line of the file */
    
    // Create object of istringstream and initialize assign input string
    std::istringstream iss(string_input);
    std::string word;

    // extract each name (no spaces)
    std::vector<std::string> names;
    while(iss >> word) {
        names.push_back(word.c_str());
    }
    return names;
}

template <int dim, int nstate>
std::string FlowSolver<dim,nstate>::get_restart_filename_without_extension(const unsigned int restart_index_input) const {
    // returns the restart file index as a string with appropriate padding
    std::string restart_index_string = std::to_string(restart_index_input);
    const unsigned int length_of_index_with_padding = 5;
    const unsigned int number_of_zeros = length_of_index_with_padding - restart_index_string.length();
    restart_index_string.insert(0, number_of_zeros, '0');

    const std::string prefix = "restart-";
    const std::string restart_filename_without_extension = prefix+restart_index_string;

    return restart_filename_without_extension;
}

template <int dim, int nstate>
void FlowSolver<dim,nstate>::initialize_data_table_from_file(
    std::string data_table_filename,
    const std::shared_ptr <dealii::TableHandler> data_table) const
{
    if(mpi_rank==0) {
        std::string line;
        std::string::size_type sz1;

        std::ifstream FILE (data_table_filename);
        std::getline(FILE, line); // read first line: column headers
        
        // check that the file is not empty
        if (line.empty()) {
            pcout << "Error: Trying to read empty file named " << data_table_filename << std::endl;
            std::abort();
        }

        const std::vector<std::string> data_column_names = get_data_table_column_names(line);
        const int number_of_columns = data_column_names.size();

        std::getline(FILE, line); // read first line of data
        
        // check that there indeed is data to be read
        if (line.empty()) {
            pcout << "Error: Table has no data to be read" << std::endl;
            std::abort();
        }

        std::vector<double> current_line_values(number_of_columns);
        while (!line.empty()) {
            std::string dummy_line = line;

            current_line_values[0] = std::stod(dummy_line,&sz1);
            for(int i=1; i<number_of_columns; ++i) {
                dummy_line = dummy_line.substr(sz1);
                sz1 = 0;
                current_line_values[i] = std::stod(dummy_line,&sz1);
            }

            // Add data entries to table
            for(int i=0; i<number_of_columns; ++i) {
                data_table->add_value(data_column_names[i], current_line_values[i]);
                data_table->set_precision(data_column_names[i], 16);
                data_table->set_scientific(data_column_names[i], true);
            }
            std::getline(FILE, line); // read next line
        }
    }
}

template <int dim, int nstate>
std::string FlowSolver<dim,nstate>::double_to_string(const double value_input) const {
    // converts a double to a string with full precision
    std::stringstream ss;
    ss << std::scientific << std::setprecision(16) << value_input;
    std::string double_to_string = ss.str();
    return double_to_string;
}

template <int dim, int nstate>
void FlowSolver<dim,nstate>::write_restart_parameter_file(
    const unsigned int restart_index_input,
    const double time_step_input) const {
    // write the restart parameter file
    if(mpi_rank==0) {
        // read a copy of the current parameters file
        std::ifstream CURRENT_FILE(input_parameters_file_reference_copy_filename);
        
        // create write file with appropriate postfix given the restart index input
        const std::string restart_filename = get_restart_filename_without_extension(restart_index_input)+std::string(".prm");
        std::ofstream RESTART_FILE(flow_solver_param.restart_files_directory_name + std::string("/") + restart_filename);

        // Lines to identify the subsections in the .prm file
        /* WARNING: (2) These must be in the order they appear in the .prm file
         */
        std::vector<std::string> subsection_line;
        subsection_line.push_back("subsection ODE solver");
        subsection_line.push_back("subsection flow_solver");
        // Number of subsections to change values in
        int number_of_subsections = subsection_line.size();


        /* WARNING: (1) Must put a space before and after each parameter string as done below
         *          (2) These must be in the order they appear in the .prm file
         */
        // -- names
        std::vector<std::string> ODE_solver_restart_parameter_names;
        ODE_solver_restart_parameter_names.push_back(" initial_desired_time_for_output_solution_every_dt_time_intervals ");
        ODE_solver_restart_parameter_names.push_back(" initial_iteration ");
        ODE_solver_restart_parameter_names.push_back(" initial_time ");
        ODE_solver_restart_parameter_names.push_back(" initial_time_step ");
        // -- corresponding values
        std::vector<std::string> ODE_solver_restart_parameter_values;
        ODE_solver_restart_parameter_values.push_back(double_to_string(ode_solver->current_desired_time_for_output_solution_every_dt_time_intervals));
        ODE_solver_restart_parameter_values.push_back(std::to_string(ode_solver->current_iteration));
        ODE_solver_restart_parameter_values.push_back(double_to_string(ode_solver->current_time));
        ODE_solver_restart_parameter_values.push_back(double_to_string(time_step_input));


        /* WARNING: (1) Must put a space before and after each parameter string as done below
         *          (2) These must be in the order they appear in the .prm file
         */
        // -- Names
        std::vector<std::string> flow_solver_restart_parameter_names;
        flow_solver_restart_parameter_names.push_back(" output_restart_files ");
        flow_solver_restart_parameter_names.push_back(" restart_computation_from_file ");
        flow_solver_restart_parameter_names.push_back(" restart_file_index ");
        // -- Corresponding values
        std::vector<std::string> flow_solver_restart_parameter_values;
        flow_solver_restart_parameter_values.push_back(std::string("true"));
        flow_solver_restart_parameter_values.push_back(std::string("true"));
        flow_solver_restart_parameter_values.push_back(std::to_string(restart_index_input));


        // Number of parameters in each subsection
        std::vector<int> number_of_subsection_parameters;
        number_of_subsection_parameters.push_back(ODE_solver_restart_parameter_names.size());
        number_of_subsection_parameters.push_back(flow_solver_restart_parameter_names.size());
        
        // Initialize for the while loop
        int i_subsection = 0;
        std::string line;

        // read line until end of file
        while (std::getline(CURRENT_FILE, line)) {
            // check if the desired subsection has been reached
            if (line == subsection_line[i_subsection]) {
                RESTART_FILE << line << "\n"; // write line

                int i_parameter = 0;
                std::string name;
                std::string value_string;

                if (i_subsection==0) {
                    name = ODE_solver_restart_parameter_names[i_parameter];
                    value_string = ODE_solver_restart_parameter_values[i_parameter];
                } else if (i_subsection==1) {
                    name = flow_solver_restart_parameter_names[i_parameter];
                    value_string = flow_solver_restart_parameter_values[i_parameter];
                }

                while (line!="end") {
                    std::getline(CURRENT_FILE, line); // read line
                    std::string::size_type found = line.find(name);
                    
                    // found the line corresponding to the desired parameter
                    if (found!=std::string::npos) {

                        // construct the updated line
                        std::string updated_line = line;
                        std::string::size_type position_to_replace = line.find_last_of("=")+2;
                        std::string part_of_line_to_replace = line.substr(position_to_replace);
                        updated_line.replace(position_to_replace,part_of_line_to_replace.length(),value_string);

                        // write updated line to restart file
                        RESTART_FILE << updated_line << "\n";
                        
                        // update the parameter index, name, and value
                        if ((i_parameter+1) < number_of_subsection_parameters[i_subsection]) ++i_parameter; // to avoid going out of bounds
                        if (i_subsection==0) {
                            name = ODE_solver_restart_parameter_names[i_parameter];
                            value_string = ODE_solver_restart_parameter_values[i_parameter];
                        } else if (i_subsection==1) {
                            name = flow_solver_restart_parameter_names[i_parameter];
                            value_string = flow_solver_restart_parameter_values[i_parameter];
                        }
                    } else {
                        // write line (that does correspond to the desired parameter) to the restart file
                        RESTART_FILE << line << "\n";
                    }
                }
                // update the subsection index
                if ((i_subsection+1) < number_of_subsections) ++i_subsection; // to avoid going out of bounds
            } else {
                // write line (that is not in a desired subsection) to the restart file
                RESTART_FILE << line << "\n";
            }
        }
    }
}

#if PHILIP_DIM>1
template <int dim, int nstate>
void FlowSolver<dim,nstate>::output_restart_files(
    const unsigned int current_restart_index,
    const double time_step_input,
    const std::shared_ptr <dealii::TableHandler> unsteady_data_table) const
{
    pcout << "  ... Writing restart files ... " << std::endl;
    const std::string restart_filename_without_extension = get_restart_filename_without_extension(current_restart_index);

    // solution files
    dealii::parallel::distributed::SolutionTransfer<dim, dealii::LinearAlgebra::distributed::Vector<double>, dealii::DoFHandler<dim>> solution_transfer(dg->dof_handler);
    // Note: Future development with hp-capabilities, see section "Note on usage with DoFHandler with hp-capabilities"
    // ----- Ref: https://www.dealii.org/current/doxygen/deal.II/classparallel_1_1distributed_1_1SolutionTransfer.html
    solution_transfer.prepare_for_serialization(dg->solution);
    dg->triangulation->save(flow_solver_param.restart_files_directory_name + std::string("/") + restart_filename_without_extension);
    
    // unsteady data table
    if(mpi_rank==0) {
        std::string restart_unsteady_data_table_filename = flow_solver_param.unsteady_data_table_filename+std::string("-")+restart_filename_without_extension+std::string(".txt");
        std::ofstream unsteady_data_table_file(flow_solver_param.restart_files_directory_name + std::string("/") + restart_unsteady_data_table_filename);
        unsteady_data_table->write_text(unsteady_data_table_file);
    }

    // parameter file; written last to ensure necessary data/solution files have been written before
    write_restart_parameter_file(current_restart_index, time_step_input);
}
#endif

template <int dim, int nstate>
void FlowSolver<dim,nstate>::perform_steady_state_mesh_adaptation() const
{
    std::unique_ptr<MeshAdaptation<dim,double>> meshadaptation = std::make_unique<MeshAdaptation<dim,double>>(this->dg, &(this->all_param.mesh_adaptation_param));
    const int total_adaptation_cycles = this->all_param.mesh_adaptation_param.total_mesh_adaptation_cycles;
    double residual_norm = this->dg->get_residual_l2norm();
    
    pcout<<"Running mesh adaptation cycles..."<<std::endl;
    while (meshadaptation->current_mesh_adaptation_cycle < total_adaptation_cycles)
    {
        // Check if steady state solution is being used.
        if(residual_norm > ode_param.nonlinear_steady_residual_tolerance)
        {
            pcout<<"Mesh adaptation is currently implemented for steady state flows and the current residual norm isn't sufficiently low. "
                 <<"The solution has not converged. If p or hp adaptation is being used, issues with convergence might occur when integrating face terms with lower quad points at " 
                 <<"the face of adjacent elements with different p. Try increasing overintegration in the parameters file to fix it."<<std::endl;
            std::abort();
        }
        
        meshadaptation->adapt_mesh();
        this->ode_solver->steady_state();
        residual_norm = this->ode_solver->residual_norm;
        flow_solver_case->steady_state_postprocessing(dg); 
    }

    pcout<<"Finished running mesh adaptation cycles."<<std::endl; 
}

template <int dim, int nstate>
int FlowSolver<dim,nstate>::run() const
{
    pcout << "Running Flow Solver..." << std::endl;
    if(flow_solver_param.restart_computation_from_file == false) {
        if (ode_param.output_solution_every_x_steps > 0) {
            pcout << "  ... Writing vtk solution file at initial time ..." << std::endl;
            dg->output_results_vtk(ode_solver->current_iteration);
        } else if (ode_param.output_solution_every_dt_time_intervals > 0.0) {
            pcout << "  ... Writing vtk solution file at initial time ..." << std::endl;
            dg->output_results_vtk(ode_solver->current_iteration);
            ode_solver->current_desired_time_for_output_solution_every_dt_time_intervals += ode_param.output_solution_every_dt_time_intervals;
        } else if (this->do_output_solution_at_fixed_times && (this->number_of_fixed_times_to_output_solution > 0)) {
            pcout << "  ... Writing vtk solution file at initial time ..." << std::endl;
            dg->output_results_vtk(ode_solver->current_iteration);
        }
    }
    // Boolean to store solutions in POD object
    const bool unsteady_FOM_POD_bool = all_param.reduced_order_param.output_snapshot_every_x_timesteps != 0 && !(ode_param.ode_solver_type == Parameters::ODESolverParam::pod_galerkin_solver || 
       ode_param.ode_solver_type == Parameters::ODESolverParam::pod_petrov_galerkin_solver ||
       ode_param.ode_solver_type == Parameters::ODESolverParam::pod_galerkin_runge_kutta_solver);

    // Index of current desired fixed time to output solution
    unsigned int index_of_current_desired_fixed_time_to_output_solution = 0;
    
    // determine index_of_current_desired_fixed_time_to_output_solution if restarting solution
    if(flow_solver_param.restart_computation_from_file == true) {
        // use current_time to determine if restarting the computation from a non-zero initial time
        for(unsigned int i=0; i<this->number_of_fixed_times_to_output_solution; ++i) {
            if(this->ode_solver->current_time < this->output_solution_fixed_times[i]) {
                index_of_current_desired_fixed_time_to_output_solution = i;
                break;
            }
        }
    }

    //----------------------------------------------------
    // Select unsteady or steady-state
    //----------------------------------------------------
    if(flow_solver_param.steady_state == false){
        //----------------------------------------------------
        //                  UNSTEADY FLOW
        //----------------------------------------------------
        // Initializing restart related variables
        //----------------------------------------------------
#if PHILIP_DIM>1
        double current_desired_time_for_output_restart_files_every_dt_time_intervals = ode_solver->current_time; // when used, same as the initial time
#endif
        //----------------------------------------------------
        // Initialize time step
        //----------------------------------------------------
        double time_step = 0.0;
        if(flow_solver_param.adaptive_time_step == true && flow_solver_param.error_adaptive_time_step == true){
            pcout << "WARNING: CFL-adaptation and error-adaptation cannot be used at the same time. Aborting!" << std::endl;
            std::abort();
        }
        else if(flow_solver_param.adaptive_time_step == true) {
            pcout << "Setting initial adaptive time step... " << std::flush;
            time_step = flow_solver_case->get_adaptive_time_step_initial(dg);
        } else if(flow_solver_param.error_adaptive_time_step == true) {
            pcout << "Setting initial error adaptive time step... " << std::flush;
            time_step = ode_solver->get_automatic_initial_step_size(time_step,false);
        } else {
            pcout << "Setting constant time step... " << std::flush;
            time_step = flow_solver_case->get_constant_time_step(dg);
        }
        
        /* If restarting computation from file, it should give the same time step as written in file,
           a warning is thrown if this is not the case */
        if(flow_solver_param.restart_computation_from_file == true) {
            const double restart_time_step = ode_param.initial_time_step;
            if(std::abs(time_step-restart_time_step) > 1E-13) {
                pcout << "WARNING: Computed initial time step does not match value in restart parameter file within the tolerance. "
                      << "Diff is: " << std::abs(time_step-restart_time_step) << std::endl;
            }
        }
        flow_solver_case->set_time_step(time_step);
        pcout << "done." << std::endl;
        //----------------------------------------------------
        // dealii::TableHandler and data at initial time
        //----------------------------------------------------
        std::shared_ptr<dealii::TableHandler> unsteady_data_table = std::make_shared<dealii::TableHandler>();
        if(flow_solver_param.restart_computation_from_file == true) {
            pcout << "Initializing data table from corresponding restart file... " << std::flush;
            const std::string restart_filename_without_extension = get_restart_filename_without_extension(flow_solver_param.restart_file_index);
            const std::string restart_unsteady_data_table_filename = flow_solver_param.unsteady_data_table_filename+std::string("-")+restart_filename_without_extension+std::string(".txt");
            initialize_data_table_from_file(flow_solver_param.restart_files_directory_name + std::string("/") + restart_unsteady_data_table_filename,unsteady_data_table);
            pcout << "done." << std::endl;
        } else {
            // no restart:
            pcout << "Writing unsteady data computed at initial time... " << std::endl;
            flow_solver_case->compute_unsteady_data_and_write_to_table(ode_solver, dg, unsteady_data_table);
            pcout << "done." << std::endl;
        }
        //----------------------------------------------------
        // Time advancement loop with on-the-fly post-processing
        //----------------------------------------------------
        double next_time_step = time_step;
        pcout << "Advancing solution in time... " << std::endl;
        pcout << "Timer starting. " << std::endl;
        dealii::Timer timer(this->mpi_communicator,false);
        timer.start();
        while(ode_solver->current_time < final_time)
        {
            time_step = next_time_step; // update time step

            // check if we need to decrease the time step
            if((ode_solver->current_time+time_step) > final_time && flow_solver_param.end_exactly_at_final_time) {
                // decrease time step to finish exactly at specified final time
                time_step = final_time - ode_solver->current_time;
            } else if (this->output_solution_at_exact_fixed_times && (this->do_output_solution_at_fixed_times && (this->number_of_fixed_times_to_output_solution > 0))) { // change this to some parameter
                const double next_time = ode_solver->current_time + time_step;
                const double desired_time = this->output_solution_fixed_times[index_of_current_desired_fixed_time_to_output_solution];
                // Check if current time is an output time
                const bool is_output_time = ((ode_solver->current_time<desired_time) && (next_time>desired_time));
                if(is_output_time) time_step = desired_time - ode_solver->current_time;
            }

            // update time step in flow_solver_case
            flow_solver_case->set_time_step(time_step);

            ode_solver->step_in_time(time_step,false);

            // Compute the unsteady quantities, write to the dealii table, and output to file
            flow_solver_case->compute_unsteady_data_and_write_to_table(ode_solver, dg, unsteady_data_table);
            // update next time step
                       
            if(flow_solver_param.adaptive_time_step == true) {
                next_time_step = flow_solver_case->get_adaptive_time_step(dg);
            } else if (flow_solver_param.error_adaptive_time_step == true) {
                next_time_step = ode_solver->get_automatic_error_adaptive_step_size(time_step,false); 
            } else {
                next_time_step = flow_solver_case->get_constant_time_step(dg);
            }
                      
            

#if PHILIP_DIM>1
            if(flow_solver_param.output_restart_files == true) {
                // Output restart files
                if(flow_solver_param.output_restart_files_every_dt_time_intervals > 0.0) {
                    const bool is_output_time = ((ode_solver->current_time <= current_desired_time_for_output_restart_files_every_dt_time_intervals) && 
                                                 ((ode_solver->current_time + next_time_step) > current_desired_time_for_output_restart_files_every_dt_time_intervals));
                    if (is_output_time) {
                        const unsigned int file_number = int(round(current_desired_time_for_output_restart_files_every_dt_time_intervals / flow_solver_param.output_restart_files_every_dt_time_intervals));
                        output_restart_files(file_number, next_time_step, unsteady_data_table);
                        current_desired_time_for_output_restart_files_every_dt_time_intervals += flow_solver_param.output_restart_files_every_dt_time_intervals;
                    }
                } else /*if (flow_solver_param.output_restart_files_every_x_steps > 0)*/ {
                    const bool is_output_iteration = (ode_solver->current_iteration % flow_solver_param.output_restart_files_every_x_steps == 0);
                    if (is_output_iteration) {
                        const unsigned int file_number = ode_solver->current_iteration / flow_solver_param.output_restart_files_every_x_steps;
                        output_restart_files(file_number, next_time_step, unsteady_data_table);
                    }
                }
            }
#endif

            // Output vtk solution files for post-processing in Paraview
            if (ode_param.output_solution_every_x_steps > 0) {
                const bool is_output_iteration = (ode_solver->current_iteration % ode_param.output_solution_every_x_steps == 0);
                if (is_output_iteration) {
                    pcout << "  ... Writing vtk solution file ..." << std::endl;
                    const unsigned int file_number = ode_solver->current_iteration / ode_param.output_solution_every_x_steps;
                    dg->output_results_vtk(file_number,ode_solver->current_time);
                }
            } else if(ode_param.output_solution_every_dt_time_intervals > 0.0) {
                const bool is_output_time = ((ode_solver->current_time <= ode_solver->current_desired_time_for_output_solution_every_dt_time_intervals) && 
                                             ((ode_solver->current_time + next_time_step) > ode_solver->current_desired_time_for_output_solution_every_dt_time_intervals));
                if (is_output_time) {
                    pcout << "  ... Writing vtk solution file ..." << std::endl;
                    const unsigned int file_number = int(round(ode_solver->current_desired_time_for_output_solution_every_dt_time_intervals / ode_param.output_solution_every_dt_time_intervals));
                    dg->output_results_vtk(file_number,ode_solver->current_time);
                    ode_solver->current_desired_time_for_output_solution_every_dt_time_intervals += ode_param.output_solution_every_dt_time_intervals;
                }
            } else if (this->do_output_solution_at_fixed_times && (this->number_of_fixed_times_to_output_solution > 0)) {
                const double next_time = ode_solver->current_time + next_time_step;
                const double desired_time = this->output_solution_fixed_times[index_of_current_desired_fixed_time_to_output_solution];
                // Check if current time is an output time
                bool is_output_time = false; // default initialization
                if(this->output_solution_at_exact_fixed_times) {
                    is_output_time = ode_solver->current_time == desired_time;
                } else {
                    is_output_time = ((ode_solver->current_time<=desired_time) && (next_time>desired_time));
                }
                if(is_output_time) {
                    pcout << "  ... Writing vtk solution file ..." << std::endl;
                    const int file_number = index_of_current_desired_fixed_time_to_output_solution+1; // +1 because initial time is 0
                    dg->output_results_vtk(file_number,ode_solver->current_time);
                    
                    // Update index s.t. it never goes out of bounds
                    if(index_of_current_desired_fixed_time_to_output_solution 
                        < (this->number_of_fixed_times_to_output_solution-1)) {
                        index_of_current_desired_fixed_time_to_output_solution += 1;
                    }
                }
            }
            // Add snapshots to snapshot matrix
            if(unsteady_FOM_POD_bool){
                const bool is_snapshot_iteration = (ode_solver->current_iteration % all_param.reduced_order_param.output_snapshot_every_x_timesteps == 0);
                if(is_snapshot_iteration) time_pod->addSnapshot(dg->solution);
            }
        } // close while

        // Print POD Snapshots to file
        if(unsteady_FOM_POD_bool){
            std::ofstream snapshot_file("solution_snapshots_iteration_" + std::to_string(ode_solver->current_iteration) + ".txt"); // Change ode_solver->current_iteration to size of matrix
            unsigned int precision = 16;
            time_pod->dealiiSnapshotMatrix.print_formatted(snapshot_file, precision, true, 0, "0"); 
            snapshot_file.close();
        }

        timer.stop();
        pcout << "Timer stopped. " << std::endl;
        const double max_wall_time = dealii::Utilities::MPI::max(timer.wall_time(), this->mpi_communicator);
        pcout << "Elapsed wall time (mpi max): " << max_wall_time << " seconds." << std::endl;
        pcout << "Elapsed CPU time: " << timer.cpu_time() << " seconds." << std::endl;
    } else {
        //----------------------------------------------------
        // Steady-state solution
        //----------------------------------------------------
        using ODEEnum = Parameters::ODESolverParam::ODESolverEnum;
        if(flow_solver_param.steady_state_polynomial_ramping && (ode_param.ode_solver_type != ODEEnum::pod_galerkin_solver && ode_param.ode_solver_type != ODEEnum::pod_petrov_galerkin_solver && ode_param.ode_solver_type != ODEEnum::hyper_reduced_petrov_galerkin_solver)) {
            ode_solver->initialize_steady_polynomial_ramping(poly_degree);
        }

        ode_solver->steady_state();
        flow_solver_case->steady_state_postprocessing(dg);
        
        const bool use_isotropic_mesh_adaptation = (all_param.mesh_adaptation_param.total_mesh_adaptation_cycles > 0) 
                                        && (all_param.mesh_adaptation_param.mesh_adaptation_type != Parameters::MeshAdaptationParam::MeshAdaptationType::anisotropic_adaptation);
        
        if(use_isotropic_mesh_adaptation)
        {
            perform_steady_state_mesh_adaptation();
        }
    }
    pcout << "done." << std::endl;
    return 0;
}

#if PHILIP_DIM==1
template class FlowSolver <PHILIP_DIM,PHILIP_DIM>;
template class FlowSolver <PHILIP_DIM,PHILIP_DIM+2>;
#endif

#if PHILIP_DIM!=1
template class FlowSolver <PHILIP_DIM,1>;
template class FlowSolver <PHILIP_DIM,2>;
template class FlowSolver <PHILIP_DIM,3>;
template class FlowSolver <PHILIP_DIM,4>;
template class FlowSolver <PHILIP_DIM,5>;
template class FlowSolver <PHILIP_DIM,6>;
#endif

} // FlowSolver namespace
} // PHiLiP namespace
<|MERGE_RESOLUTION|>--- conflicted
+++ resolved
@@ -103,17 +103,10 @@
        ode_param.ode_solver_type == Parameters::ODESolverParam::pod_petrov_galerkin_solver ||
        ode_param.ode_solver_type == Parameters::ODESolverParam::pod_galerkin_runge_kutta_solver);
     if(unsteady_FOM_POD_bool){
-<<<<<<< HEAD
-        std::shared_ptr<dealii::TrilinosWrappers::SparseMatrix> system_matrix = std::make_shared<dealii::TrilinosWrappers::SparseMatrix>();
-        system_matrix->copy_from(dg->system_matrix);
-        // I do not like what I did above. I just copied the system matrix, stored it in a shared pointer, then pass it below.
-        // This will double the memory requirement of the system_matrix...
-=======
         std::shared_ptr<dealii::TrilinosWrappers::SparseMatrix> system_matrix(
             dg,
             &dg->system_matrix
         );
->>>>>>> e679e79f
         time_pod = std::make_shared<ProperOrthogonalDecomposition::OnlinePOD<dim>>(system_matrix); 
         time_pod->addSnapshot(dg->solution);
     }
