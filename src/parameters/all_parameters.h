--- conflicted
+++ resolved
@@ -82,13 +82,10 @@
     /// Store the PDE type to be solved
     PartialDifferentialEquation pde_type;
 
-<<<<<<< HEAD
-    /// Currently only Lax-Friedrichs can be used as an input parameter
-    enum ConvectiveNumericalFlux { lax_friedrichs, split_form };
-=======
-    /// Currently only Lax-Friedrichs and roe can be used as an input parameter
-    enum ConvectiveNumericalFlux { lax_friedrichs, roe };
->>>>>>> 53a40f40
+
+    /// Currently only Lax-Friedrichs, roe, and split_form can be used as an input parameter
+    enum ConvectiveNumericalFlux { lax_friedrichs, roe, split_form};
+
     /// Store convective flux type
     ConvectiveNumericalFlux conv_num_flux_type;
 
