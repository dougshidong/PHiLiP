#include "parameters/parameters_ode_solver.h"

namespace PHiLiP {
namespace Parameters {

ODESolverParam::ODESolverParam () {}

void ODESolverParam::declare_parameters (dealii::ParameterHandler &prm)
{
    prm.enter_subsection("ODE solver");
    {
        prm.declare_entry("ode_output", "verbose",
                          dealii::Patterns::Selection("quiet|verbose"),
                          "State whether output from ODE solver should be printed. "
                          "Choices are <quiet|verbose>.");

        prm.declare_entry("output_solution_every_x_steps", "-1",
                          dealii::Patterns::Integer(-1,dealii::Patterns::Integer::max_int_value),
                          "Outputs the solution every x steps in .vtk file");

        prm.declare_entry("output_solution_every_dt_time_intervals", "0.0",
                          dealii::Patterns::Double(0,dealii::Patterns::Double::max_double_value),
                          "Outputs the solution at time intervals of dt in .vtk file");

        prm.declare_entry("output_solution_at_fixed_times", "false",
                          dealii::Patterns::Bool(),
                          "Output solution at fixed times. False by default.");

        prm.declare_entry("output_solution_fixed_times_string", " ",
                          dealii::Patterns::FileName(dealii::Patterns::FileName::FileType::input),
                          "String of the times at which to output the velocity field. "
<<<<<<< HEAD
                          "Example: '0.0 1.0 2.0 3.0 '");

        prm.declare_entry("number_of_fixed_times_to_output_solution", "0",
                          dealii::Patterns::Integer(0, dealii::Patterns::Integer::max_int_value),
                          "Number of fixed times to output the solution. "
                          "Must correspond to output_solution_fixed_times_string.");
=======
                          "Example: '0.0 1.0 2.0 3.0 ' or '0.0 1.0 2.0 3.0'");
>>>>>>> e8d41f3d

        prm.declare_entry("output_solution_at_exact_fixed_times", "false",
                          dealii::Patterns::Bool(),
                          "Output solution at exact fixed times by decreasing the time step on the fly. False by default. "
                          "NOTE: Should be set to false if doing stability studies so that the time step is never influenced by solution file soutput times.");

        prm.declare_entry("ode_solver_type", "implicit",
                          dealii::Patterns::Selection(
                          " runge_kutta | "
                          " implicit | "
                          " rrk_explicit | "
                          " pod_galerkin | "
                          " pod_petrov_galerkin"),
                          "Type of ODE solver to use."
                          "Choices are "
                          " <runge_kutta | "
                          " implicit | "
                          " rrk_explicit | "
                          " pod_galerkin | "
                          " pod_petrov_galerkin>.");

        prm.declare_entry("nonlinear_max_iterations", "500000",
                          dealii::Patterns::Integer(0,dealii::Patterns::Integer::max_int_value),
                          "Maximum nonlinear solver iterations");
        prm.declare_entry("nonlinear_steady_residual_tolerance", "1e-13",
                          //dealii::Patterns::Double(1e-16,dealii::Patterns::Double::max_double_value),
                          dealii::Patterns::Double(1e-300,dealii::Patterns::Double::max_double_value),
                          "Nonlinear solver residual tolerance");
        prm.declare_entry("initial_time_step", "100.0",
                          dealii::Patterns::Double(1e-16,dealii::Patterns::Double::max_double_value),
                          "Time step used in ODE solver.");
        prm.declare_entry("time_step_factor_residual", "0.0",
                          dealii::Patterns::Double(0,dealii::Patterns::Double::max_double_value),
                          "Multiplies initial time-step by time_step_factor_residual*(-log10(residual_norm_decrease)).");
        prm.declare_entry("time_step_factor_residual_exp", "1.0",
                          dealii::Patterns::Double(0,dealii::Patterns::Double::max_double_value),
                          "Scales initial time step by pow(time_step_factor_residual*(-log10(residual_norm_decrease)),time_step_factor_residual_exp).");

        prm.declare_entry("print_iteration_modulo", "1",
                          dealii::Patterns::Integer(0,dealii::Patterns::Integer::max_int_value),
                          "Print every print_iteration_modulo iterations of "
                          "the nonlinear solver");
        prm.declare_entry("output_final_steady_state_solution_to_file", "false",
                          dealii::Patterns::Bool(),
                          "Output final steady state solution to file if set to true");
        prm.declare_entry("steady_state_final_solution_filename", "solution_snapshot",
                          dealii::Patterns::Anything(),
                          "Filename to use when outputting solution to a file.");
        prm.declare_entry("output_ode_solver_steady_state_convergence_table","false",
                          dealii::Patterns::Bool(),
                          "Set as false by default. If true, writes the linear solver convergence data "
                          "for steady state to a file named 'ode_solver_steady_state_convergence_data_table.txt'.");

        prm.declare_entry("initial_time", "0.0",
                          dealii::Patterns::Double(0, dealii::Patterns::Double::max_double_value),
                          "Initial time at which we initialize the ODE solver with.");

        prm.declare_entry("initial_iteration", "0",
                          dealii::Patterns::Integer(0, dealii::Patterns::Integer::max_int_value),
                          "Initial iteration at which we initialize the ODE solver with.");
        
        prm.declare_entry("initial_desired_time_for_output_solution_every_dt_time_intervals", "0.0",
                           dealii::Patterns::Double(0, dealii::Patterns::Double::max_double_value),
                           "Initial desired time for outputting the solution every dt time intervals "
                           "at which we initialize the ODE solver with.");

        prm.declare_entry("runge_kutta_method", "ssprk3_ex",
                          dealii::Patterns::Selection(
                          " rk4_ex | "
                          " ssprk3_ex | "
                          " euler_ex | "
                          " euler_im | "
                          " dirk_2_im"),
                          "Runge-kutta method to use. Methods with _ex are explicit, and with _im are implicit."
                          "Choices are "
                          " <rk4_ex | "
                          " ssprk3_ex | "
                          " euler_ex | "
                          " euler_im | "
                          " dirk_2_im>.");

    }
    prm.leave_subsection();
}

void ODESolverParam::parse_parameters (dealii::ParameterHandler &prm)
{
    prm.enter_subsection("ODE solver");
    {
        const std::string output_string = prm.get("ode_output");
        if (output_string == "quiet")   ode_output = OutputEnum::quiet;
        else if (output_string == "verbose") ode_output = OutputEnum::verbose;

        output_solution_every_x_steps = prm.get_integer("output_solution_every_x_steps");
        output_solution_every_dt_time_intervals = prm.get_double("output_solution_every_dt_time_intervals");
        output_solution_at_fixed_times = prm.get_bool("output_solution_at_fixed_times");
        output_solution_fixed_times_string = prm.get("output_solution_fixed_times_string");
<<<<<<< HEAD
        number_of_fixed_times_to_output_solution = prm.get_integer("number_of_fixed_times_to_output_solution");
=======
        number_of_fixed_times_to_output_solution = get_number_of_values_in_string(output_solution_fixed_times_string);
>>>>>>> e8d41f3d
        output_solution_at_exact_fixed_times = prm.get_bool("output_solution_at_exact_fixed_times");

        const std::string solver_string = prm.get("ode_solver_type");
        if (solver_string == "runge_kutta")                 ode_solver_type = ODESolverEnum::runge_kutta_solver;
        else if (solver_string == "implicit")               ode_solver_type = ODESolverEnum::implicit_solver;
        else if (solver_string == "rrk_explicit")           ode_solver_type = ODESolverEnum::rrk_explicit_solver;
        else if (solver_string == "pod_galerkin")           ode_solver_type = ODESolverEnum::pod_galerkin_solver;
        else if (solver_string == "pod_petrov_galerkin")    ode_solver_type = ODESolverEnum::pod_petrov_galerkin_solver;

        nonlinear_steady_residual_tolerance  = prm.get_double("nonlinear_steady_residual_tolerance");
        nonlinear_max_iterations = prm.get_integer("nonlinear_max_iterations");
        initial_time_step  = prm.get_double("initial_time_step");
        time_step_factor_residual = prm.get_double("time_step_factor_residual");
        time_step_factor_residual_exp = prm.get_double("time_step_factor_residual_exp");

        print_iteration_modulo = prm.get_integer("print_iteration_modulo");
        output_final_steady_state_solution_to_file = prm.get_bool("output_final_steady_state_solution_to_file");
        steady_state_final_solution_filename = prm.get("steady_state_final_solution_filename");
        output_ode_solver_steady_state_convergence_table = prm.get_bool("output_ode_solver_steady_state_convergence_table");

        initial_time = prm.get_double("initial_time");
        initial_iteration = prm.get_integer("initial_iteration");
        initial_desired_time_for_output_solution_every_dt_time_intervals = prm.get_double("initial_desired_time_for_output_solution_every_dt_time_intervals");
        
        const std::string rk_method_string = prm.get("runge_kutta_method");
        if (rk_method_string == "rk4_ex"){
            runge_kutta_method = RKMethodEnum::rk4_ex;
            n_rk_stages  = 4;
            rk_order = 4;
        }
        else if (rk_method_string == "ssprk3_ex"){
            runge_kutta_method = RKMethodEnum::ssprk3_ex;
            n_rk_stages  = 3;
            rk_order = 3;
        }
        else if (rk_method_string == "euler_ex"){
            runge_kutta_method = RKMethodEnum::euler_ex;
            n_rk_stages  = 1;
            rk_order = 1;
        }
        else if (rk_method_string == "euler_im"){
            runge_kutta_method = RKMethodEnum::euler_im;
            n_rk_stages  = 1;
            rk_order = 1;
        }
        else if (rk_method_string == "dirk_2_im"){
            runge_kutta_method = RKMethodEnum::dirk_2_im;
            n_rk_stages  = 2;
            rk_order = 2;
        }

    }
    prm.leave_subsection();
}

} // Parameters namespace
} // PHiLiP namespace<|MERGE_RESOLUTION|>--- conflicted
+++ resolved
@@ -29,16 +29,7 @@
         prm.declare_entry("output_solution_fixed_times_string", " ",
                           dealii::Patterns::FileName(dealii::Patterns::FileName::FileType::input),
                           "String of the times at which to output the velocity field. "
-<<<<<<< HEAD
-                          "Example: '0.0 1.0 2.0 3.0 '");
-
-        prm.declare_entry("number_of_fixed_times_to_output_solution", "0",
-                          dealii::Patterns::Integer(0, dealii::Patterns::Integer::max_int_value),
-                          "Number of fixed times to output the solution. "
-                          "Must correspond to output_solution_fixed_times_string.");
-=======
                           "Example: '0.0 1.0 2.0 3.0 ' or '0.0 1.0 2.0 3.0'");
->>>>>>> e8d41f3d
 
         prm.declare_entry("output_solution_at_exact_fixed_times", "false",
                           dealii::Patterns::Bool(),
@@ -136,11 +127,7 @@
         output_solution_every_dt_time_intervals = prm.get_double("output_solution_every_dt_time_intervals");
         output_solution_at_fixed_times = prm.get_bool("output_solution_at_fixed_times");
         output_solution_fixed_times_string = prm.get("output_solution_fixed_times_string");
-<<<<<<< HEAD
-        number_of_fixed_times_to_output_solution = prm.get_integer("number_of_fixed_times_to_output_solution");
-=======
         number_of_fixed_times_to_output_solution = get_number_of_values_in_string(output_solution_fixed_times_string);
->>>>>>> e8d41f3d
         output_solution_at_exact_fixed_times = prm.get_bool("output_solution_at_exact_fixed_times");
 
         const std::string solver_string = prm.get("ode_solver_type");
