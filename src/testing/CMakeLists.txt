set(TESTS_SOURCE
    tests.cpp
    grid_study.cpp
    grid_refinement_study.cpp
    burgers_stability.cpp
    diffusion_exact_adjoint.cpp
    euler_gaussian_bump.cpp
    euler_gaussian_bump_enthalpy_check.cpp
    euler_naca0012.cpp
    euler_bump_optimization.cpp
    euler_naca0012_optimization.cpp
    shock_1d.cpp
#euler_gaussian_bump_adjoint.cpp
    euler_cylinder.cpp
    euler_cylinder_adjoint.cpp
    euler_vortex.cpp
    euler_entropy_waves.cpp
    advection_explicit_periodic.cpp
    convection_diffusion_explicit_periodic.cpp
    euler_split_inviscid_taylor_green_vortex.cpp
    TGV_scaling.cpp
    optimization_inverse_manufactured/optimization_inverse_manufactured.cpp
    dual_weighted_residual_mesh_adaptation.cpp
    anisotropic_mesh_adaptation_cases.cpp
    taylor_green_vortex_energy_check.cpp
    taylor_green_vortex_restart_check.cpp
    pod_adaptive_sampling_run.cpp
    pod_adaptive_sampling_testing.cpp
    reduced_order.cpp
    unsteady_reduced_order.cpp
    rom_import_helper_functions.cpp
    time_refinement_study.cpp
    time_refinement_study_reference.cpp
    h_refinement_study_isentropic_vortex.cpp
    rrk_numerical_entropy_conservation_check.cpp
    euler_entropy_conserving_split_forms_check.cpp
    homogeneous_isotropic_turbulence_initialization_check.cpp
    khi_robustness.cpp
<<<<<<< HEAD
    build_NNLS_problem.cpp
    hyper_reduction_comparison.cpp
    hyper_adaptive_sampling_run.cpp
    hyper_reduction_post_sampling.cpp
    ROM_error_post_sampling.cpp
    HROM_error_post_sampling.cpp
    hyper_adaptive_sampling_new_error.cpp
    halton_sampling_run.cpp
    bound_preserving_limiter_tests.cpp
    naca0012_unsteady_check_quick.cpp
=======
    real_gas_vs_euler_primitive_to_conservative_check.cpp
    euler_vortex_advection_error_study.cpp
>>>>>>> 1f1a1da3
    )

foreach(dim RANGE 1 3)
    # Output library
   string(CONCAT TestsLib Tests_${dim}D)

    add_library(${TestsLib} STATIC ${TESTS_SOURCE})
    # Replace occurences of PHILIP_DIM with 1, 2, or 3 in the code
    target_compile_definitions(${TestsLib} PRIVATE PHILIP_DIM=${dim})

    # Library dependency
    string(CONCAT GridsLib Grids_${dim}D)
    string(CONCAT NumericalFluxLib NumericalFlux_${dim}D)
    string(CONCAT PhysicsLib Physics_${dim}D)
    string(CONCAT DiscontinuousGalerkinLib DiscontinuousGalerkin_${dim}D)
    string(CONCAT FunctionalLib Functional_${dim}D)
    string(CONCAT ODESolverLib ODESolver_${dim}D)
    string(CONCAT OptimizationLib Optimization_${dim}D)
    string(CONCAT LinearSolverLib LinearSolver)
    string(CONCAT GridRefinementLib GridRefinement_${dim}D)
    string(CONCAT PODLib POD_${dim}D)
    string(CONCAT InitialConditionsLib InitialConditions_${dim}D)
    string(CONCAT FlowSolverLib FlowSolver_${dim}D)
    string(CONCAT ExactSolutionsLib ExactSolutions_${dim}D)
    string(CONCAT MeshAdaptationLib MeshAdaptation_${dim}D)
    target_link_libraries(${TestsLib} ${GridsLib})
    target_link_libraries(${TestsLib} ${NumericalFluxLib})
    target_link_libraries(${TestsLib} ${PhysicsLib})
    target_link_libraries(${TestsLib} ${FunctionalLib})
    target_link_libraries(${TestsLib} ${DiscontinuousGalerkinLib})
    target_link_libraries(${TestsLib} ${ODESolverLib})
    target_link_libraries(${TestsLib} ${LinearSolverLib})
    target_link_libraries(${TestsLib} ${GridRefinementLib})
    target_link_libraries(${TestsLib} ${OptimizationLib})
    target_link_libraries(${TestsLib} ${PODLib})
    target_link_libraries(${TestsLib} ${InitialConditionsLib})
    target_link_libraries(${TestsLib} ${FlowSolverLib})
    target_link_libraries(${TestsLib} ${ExactSolutionsLib})
    target_link_libraries(${TestsLib} ${MeshAdaptationLib})
    # Setup target with deal.II
    if(NOT DOC_ONLY)
        DEAL_II_SETUP_TARGET(${TestsLib})
    endif()

    unset(GridsLib)
    unset(TestsLib)
    unset(DiscontinuousGalerkinLib)
    unset(FunctionalLib)
    unset(ODESolverLib)
    unset(NumericalFluxLib)
    unset(PhysicsLib)
    unset(LinearSolverLib)
    unset(GridRefinementLib)
    unset(OptimizationLib)
    unset(PODLib)
    unset(InitialConditionsLib)
    unset(FlowSolverLib)
    unset(ExactSolutionsLib)
    unset(MeshAdaptationLib)
endforeach()<|MERGE_RESOLUTION|>--- conflicted
+++ resolved
@@ -36,7 +36,6 @@
     euler_entropy_conserving_split_forms_check.cpp
     homogeneous_isotropic_turbulence_initialization_check.cpp
     khi_robustness.cpp
-<<<<<<< HEAD
     build_NNLS_problem.cpp
     hyper_reduction_comparison.cpp
     hyper_adaptive_sampling_run.cpp
@@ -47,35 +46,43 @@
     halton_sampling_run.cpp
     bound_preserving_limiter_tests.cpp
     naca0012_unsteady_check_quick.cpp
-=======
     real_gas_vs_euler_primitive_to_conservative_check.cpp
     euler_vortex_advection_error_study.cpp
->>>>>>> 1f1a1da3
     )
 
 foreach(dim RANGE 1 3)
+foreach(species RANGE 1 3)
+    # String to append for library names
+    if(species MATCHES 1)
+        string(CONCAT lib_spec _${dim}D)
+    else()
+        string(CONCAT lib_spec _${dim}D_${species}species)
+    endif()
+
     # Output library
-   string(CONCAT TestsLib Tests_${dim}D)
+    string(CONCAT TestsLib Tests ${lib_spec})
 
     add_library(${TestsLib} STATIC ${TESTS_SOURCE})
     # Replace occurences of PHILIP_DIM with 1, 2, or 3 in the code
     target_compile_definitions(${TestsLib} PRIVATE PHILIP_DIM=${dim})
+    # Replace occurences of PHILIP_SPECIES with 1, 2, or 3 in the code
+    target_compile_definitions(${TestsLib} PRIVATE PHILIP_SPECIES=${species})
 
     # Library dependency
-    string(CONCAT GridsLib Grids_${dim}D)
-    string(CONCAT NumericalFluxLib NumericalFlux_${dim}D)
-    string(CONCAT PhysicsLib Physics_${dim}D)
-    string(CONCAT DiscontinuousGalerkinLib DiscontinuousGalerkin_${dim}D)
-    string(CONCAT FunctionalLib Functional_${dim}D)
-    string(CONCAT ODESolverLib ODESolver_${dim}D)
-    string(CONCAT OptimizationLib Optimization_${dim}D)
+    string(CONCAT GridsLib Grids ${lib_spec})
+    string(CONCAT NumericalFluxLib NumericalFlux ${lib_spec})
+    string(CONCAT PhysicsLib Physics ${lib_spec})
+    string(CONCAT DiscontinuousGalerkinLib DiscontinuousGalerkin ${lib_spec})
+    string(CONCAT FunctionalLib Functional ${lib_spec})
+    string(CONCAT ODESolverLib ODESolver ${lib_spec})
+    string(CONCAT OptimizationLib Optimization ${lib_spec})
     string(CONCAT LinearSolverLib LinearSolver)
-    string(CONCAT GridRefinementLib GridRefinement_${dim}D)
-    string(CONCAT PODLib POD_${dim}D)
-    string(CONCAT InitialConditionsLib InitialConditions_${dim}D)
-    string(CONCAT FlowSolverLib FlowSolver_${dim}D)
-    string(CONCAT ExactSolutionsLib ExactSolutions_${dim}D)
-    string(CONCAT MeshAdaptationLib MeshAdaptation_${dim}D)
+    string(CONCAT GridRefinementLib GridRefinement ${lib_spec})
+    string(CONCAT PODLib POD ${lib_spec})
+    string(CONCAT InitialConditionsLib InitialConditions ${lib_spec})
+    string(CONCAT FlowSolverLib FlowSolver ${lib_spec})
+    string(CONCAT ExactSolutionsLib ExactSolutions ${lib_spec})
+    string(CONCAT MeshAdaptationLib MeshAdaptation ${lib_spec})
     target_link_libraries(${TestsLib} ${GridsLib})
     target_link_libraries(${TestsLib} ${NumericalFluxLib})
     target_link_libraries(${TestsLib} ${PhysicsLib})
@@ -110,4 +117,5 @@
     unset(FlowSolverLib)
     unset(ExactSolutionsLib)
     unset(MeshAdaptationLib)
+endforeach()
 endforeach()