--- conflicted
+++ resolved
@@ -348,11 +348,8 @@
     if (flux_reconstruction_aux_string == "kPlus") flux_reconstruction_aux_type = kPlus;
     if (flux_reconstruction_aux_string == "k10Thousand") flux_reconstruction_aux_type = k10Thousand;
 
-<<<<<<< HEAD
-=======
     solution_vtk_files_directory_name = prm.get("solution_vtk_files_directory_name");
 
->>>>>>> b13f5ff0
     pcout << "Parsing linear solver subsection..." << std::endl;
     linear_solver_param.parse_parameters (prm);
 
