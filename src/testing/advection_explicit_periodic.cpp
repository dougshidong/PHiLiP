--- conflicted
+++ resolved
@@ -712,7 +712,6 @@
 //		     }
 //		 }
 //
-<<<<<<< HEAD
 //	}
 
 	std::cout << "Implement initial conditions" << std::endl;
@@ -1149,29 +1148,6 @@
        // convergence_table_vector.push_back(convergence_table);
 
 	return 0; //need to change
-=======
-// }
-
- std::cout << "Implement initial conditions" << std::endl;
- dealii::FunctionParser<2> initial_condition;
- std::string variables = "x,y";
- std::map<std::string,double> constants;
- constants["pi"] = dealii::numbers::PI;
- std::string expression = "exp( -( 20*(x-1)*(x-1) + 20*(y-1)*(y-1) ) )";//"sin(pi*x)*sin(pi*y)";
- initial_condition.initialize(variables,
-         expression,
-         constants);
- dealii::VectorTools::interpolate(dg->dof_handler,initial_condition,dg->solution);
- // Create ODE solver using the factory and providing the DG object
- std::shared_ptr<PHiLiP::ODE::ODESolverBase<dim, double>> ode_solver = PHiLiP::ODE::ODESolverFactory<dim, double>::create_ODESolver(dg);
-
- double finalTime = 1.5;
-
- //double dt = all_parameters->ode_solver_param.initial_time_step;
- ode_solver->advance_solution_time(finalTime);
-
- return 0; //need to change
->>>>>>> 9be54698
 }
 
 //int main (int argc, char * argv[])
