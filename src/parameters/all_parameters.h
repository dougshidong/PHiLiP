#ifndef __ALL_PARAMETERS_H__
#define __ALL_PARAMETERS_H__

#include <deal.II/base/conditional_ostream.h>
#include <deal.II/base/parameter_handler.h>

#include "parameters.h"
#include "parameters/parameters_ode_solver.h"
#include "parameters/parameters_linear_solver.h"
#include "parameters/parameters_manufactured_convergence_study.h"

#include "parameters/parameters_euler.h"
#include "parameters/parameters_navier_stokes.h"
#include "parameters/parameters_physics_model.h"

#include "parameters/parameters_reduced_order.h"
#include "parameters/parameters_burgers.h"
#include "parameters/parameters_grid_refinement_study.h"
#include "parameters/parameters_grid_refinement.h"
#include "parameters/parameters_artificial_dissipation.h"
#include "parameters/parameters_flow_solver.h"
#include "parameters/parameters_mesh_adaptation.h"
#include "parameters/parameters_functional.h"
#include "parameters/parameters_time_refinement_study.h"

namespace PHiLiP {
namespace Parameters {

/// Main parameter class that contains the various other sub-parameter classes.
class AllParameters
{
public:
    /// Constructor
    AllParameters();

    /// Contains parameters for manufactured convergence study
    ManufacturedConvergenceStudyParam manufactured_convergence_study_param;
    /// Contains parameters for ODE solver
    ODESolverParam ode_solver_param;
    /// Contains parameters for linear solver
    LinearSolverParam linear_solver_param;
    /// Contains parameters for the Euler equations non-dimensionalization
    EulerParam euler_param;
    /// Contains parameters for the Navier-Stokes equations non-dimensionalization
    NavierStokesParam navier_stokes_param;
    /// Contains parameters for the Reduced-Order model
    ReducedOrderModelParam reduced_order_param;
    /// Contains parameters for Burgers equation
    BurgersParam burgers_param;
    /// Contains parameters for Physics Model
    PhysicsModelParam physics_model_param;
    /// Contains the parameters for grid refinement study
    GridRefinementStudyParam grid_refinement_study_param;
    /// Contains parameters for artificial dissipation
    ArtificialDissipationParam artificial_dissipation_param;
    /// Contains the parameters for simulation cases (flow solver test)
    FlowSolverParam flow_solver_param;
    /// Constains parameters for mesh adaptation
    MeshAdaptationParam mesh_adaptation_param;
    /// Contains parameters for functional
    FunctionalParam functional_param;
    /// Contains the parameters for time refinement study
    TimeRefinementStudyParam time_refinement_study_param;

    /// Number of dimensions. Note that it has to match the executable PHiLiP_xD
    unsigned int dimension;

    /// Run type
    enum RunType {
        integration_test,
        flow_simulation
        };
    RunType run_type; ///< Selected RunType from the input file

    /// Mesh type to be used in defining the triangulation
    enum MeshType {
        default_triangulation,
        triangulation,
        parallel_shared_triangulation,
        parallel_distributed_triangulation,
        };
    /// Store selected MeshType from the input file
    MeshType mesh_type;
    
    /// Number of additional quadrature points to use.
    /** overintegration = 0 leads to number_quad_points = dg_solution_degree + 1
     */
    int overintegration;

    /// Flag to use weak or strong form of DG
    bool use_weak_form;

    /// Flux nodes type
    enum FluxNodes { GL, GLL };
    /// Store selected FluxNodes from the input file
    FluxNodes flux_nodes_type;

    /// Flag for using collocated nodes; determined based on flux_nodes_type and overintegration input parameters
    bool use_collocated_nodes;

    /// Flag to use split form.
    bool use_split_form;

    /// Two point numerical flux type for split form
    enum TwoPointNumericalFlux { KG, IR, CH, Ra };
    /// Store selected TwoPointNumericalFlux from the input file
    TwoPointNumericalFlux two_point_num_flux_type;

    /// Flag to use curvilinear metric split form.
    bool use_curvilinear_split_form;

    /// Flag to use weight-adjusted Mass Matrix for curvilinear elements.
    bool use_weight_adjusted_mass;

<<<<<<< HEAD
    /// Flag to signal that all boundaries are periodic; if true surface flux nodes will not be stored for efficiency.
    bool all_boundaries_are_periodic;

    /** Flag to check if the coordinates of two points are same where expected in weak DG.
        Default is true; set to false if you have periodic boundaries in your domain since 
        it currently does not consider that case and will print large warning messages.
     **/
    bool check_same_coords_in_weak_dg;
=======
    /// Flag to store the residual local processor cput time.
    bool store_residual_cpu_time;

    /// Flag to use periodic BC.
    /** Not fully tested.
     */
    bool use_periodic_bc;
>>>>>>> 46c9201a

    /// Flag to use curvilinear grid.
    bool use_curvilinear_grid;

    ///Flag to use an energy monotonicity test
    bool use_energy;

    ///Flag to use an L2 energy monotonicity test (for FR)
    bool use_L2_norm;

    ///Flag to store global mass matrix
    bool store_global_mass_matrix;

    /// Scaling of Symmetric Interior Penalty term to ensure coercivity.
    double sipg_penalty_factor;

    /// Flag to use invariant curl form for metric cofactor operator.
    bool use_invariant_curl_form;

    /// Flag to use inverse mass matrix on-the-fly for explicit solves.
    bool use_inverse_mass_on_the_fly;

    /// Flag to check if the metric Jacobian is valid when high-order grid is constructed.
    bool check_valid_metric_Jacobian;

    /// Energy file.
    std::string energy_file;

    /// Number of state variables. Will depend on PDE
    int nstate;

    /// Possible integration tests to run
    enum TestType {
        run_control,
        grid_refinement_study,
        burgers_energy_stability,
        diffusion_exact_adjoint,
        euler_gaussian_bump,
        euler_gaussian_bump_enthalpy,
        euler_gaussian_bump_adjoint,
        euler_cylinder,
        euler_cylinder_adjoint,
        euler_vortex,
        euler_entropy_waves,
        euler_split_taylor_green,
        taylor_green_scaling,
        burgers_split_form,
        optimization_inverse_manufactured,
        euler_bump_optimization,
        euler_naca_optimization,
        shock_1d,
        euler_naca0012,
        reduced_order,
        convection_diffusion_periodicity,
        POD_adaptation,
        POD_adaptive_sampling,
        adaptive_sampling_testing,
        finite_difference_sensitivity,
        advection_periodicity,
        dual_weighted_residual_mesh_adaptation,
        anisotropic_mesh_adaptation,
        taylor_green_vortex_energy_check,
        taylor_green_vortex_restart_check,
        time_refinement_study,
        time_refinement_study_reference,
        burgers_energy_conservation_rrk,
        euler_entropy_conserving_split_forms_check,
        h_refinement_study_isentropic_vortex,
        khi_robustness,
        homogeneous_isotropic_turbulence_initialization_check,
    };
    /// Store selected TestType from the input file.
    TestType test_type;

    /// Possible Partial Differential Equations to solve
    enum PartialDifferentialEquation {
        advection,
        diffusion,
        convection_diffusion,
        advection_vector,
        burgers_inviscid,
        burgers_viscous,
        burgers_rewienski,
        euler,
        mhd,
        navier_stokes,
        physics_model,
    };
    /// Store the PDE type to be solved
    PartialDifferentialEquation pde_type;

    /// Types of models available.
    enum ModelType {
        large_eddy_simulation,
        reynolds_averaged_navier_stokes,
        navier_stokes_model,
    };
    /// Store the model type
    ModelType model_type;

    /// Possible boundary types, NOT IMPLEMENTED YET
    enum BoundaryType {
        manufactured_dirichlet,
        manufactured_neumann,
        manufactured_inout_flow,
    };

    /// Possible source terms, NOT IMPLEMENTED YET
    enum SourceTerm {
        zero,
        manufactured,
    };

    /// Possible convective numerical flux types
    enum ConvectiveNumericalFlux { 
        lax_friedrichs, 
        roe, 
        l2roe, 
        central_flux,
        two_point_flux,
        two_point_flux_with_lax_friedrichs_dissipation,
        two_point_flux_with_roe_dissipation,
        two_point_flux_with_l2roe_dissipation
    };
    /// Store convective flux type
    ConvectiveNumericalFlux conv_num_flux_type;

    /// Possible dissipative numerical flux types
    enum DissipativeNumericalFlux { symm_internal_penalty, bassi_rebay_2, central_visc_flux };
    /// Store diffusive flux type
    DissipativeNumericalFlux diss_num_flux_type;

    /// Type of correction in Flux Reconstruction
    enum Flux_Reconstruction {cDG, cSD, cHU, cNegative, cNegative2, cPlus, c10Thousand, cHULumped};
    /// Store flux reconstruction type
    Flux_Reconstruction flux_reconstruction_type;

    /// Type of correction in Flux Reconstruction for the auxiliary variables
    enum Flux_Reconstruction_Aux {kDG, kSD, kHU, kNegative, kNegative2, kPlus, k10Thousand};
    /// Store flux reconstruction type for the auxiliary variables
    Flux_Reconstruction_Aux flux_reconstruction_aux_type;

    /// Name of directory for writing solution vtk files
    std::string solution_vtk_files_directory_name;

    /// Flag for outputting the high-order grid vtk files
    bool output_high_order_grid;

    /// Enable writing of higher-order vtk results
    bool enable_higher_order_vtk_output;

    /// Flag for outputting the surface solution vtk files
    bool output_face_results_vtk;

    /// Flag for renumbering DOFs
    bool do_renumber_dofs;
    /// Renumber dofs type.
    enum RenumberDofsType { CuthillMckee };
    /// Store selected RenumberDofsType from the input file.
    RenumberDofsType renumber_dofs_type;
    
    /// Declare parameters that can be set as inputs and set up the default options
    /** This subroutine should call the sub-parameter classes static declare_parameters()
      * such that each sub-parameter class is responsible to declare their own parameters.
      */
    static void declare_parameters (dealii::ParameterHandler &prm);

    /// Retrieve parameters from dealii::ParameterHandler
    /** This subroutine should call the sub-parameter classes static parse_parameters()
      * such that each sub-parameter class is responsible to parse their own parameters.
      */
    void parse_parameters (dealii::ParameterHandler &prm);

    /// Modify parameters after parsing for certain cases
    void modify_parameters ();

    //FunctionParser<dim> initial_conditions;
    //BoundaryConditions  boundary_conditions[max_n_boundaries];
protected:
    dealii::ConditionalOStream pcout; ///< Parallel std::cout that only outputs on mpi_rank==0

};  

} // Parameters namespace
} // PHiLiP namespace

#endif
<|MERGE_RESOLUTION|>--- conflicted
+++ resolved
@@ -109,10 +109,12 @@
     /// Flag to use curvilinear metric split form.
     bool use_curvilinear_split_form;
 
+    /// Flag to store the residual local processor cput time.
+    bool store_residual_cpu_time;
+
     /// Flag to use weight-adjusted Mass Matrix for curvilinear elements.
     bool use_weight_adjusted_mass;
 
-<<<<<<< HEAD
     /// Flag to signal that all boundaries are periodic; if true surface flux nodes will not be stored for efficiency.
     bool all_boundaries_are_periodic;
 
@@ -121,15 +123,6 @@
         it currently does not consider that case and will print large warning messages.
      **/
     bool check_same_coords_in_weak_dg;
-=======
-    /// Flag to store the residual local processor cput time.
-    bool store_residual_cpu_time;
-
-    /// Flag to use periodic BC.
-    /** Not fully tested.
-     */
-    bool use_periodic_bc;
->>>>>>> 46c9201a
 
     /// Flag to use curvilinear grid.
     bool use_curvilinear_grid;
