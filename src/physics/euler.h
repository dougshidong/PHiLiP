--- conflicted
+++ resolved
@@ -206,10 +206,6 @@
     /// Opposite of convert_primitive_to_conservative
     std::array<real,nstate> convert_primitive_to_conservative ( const std::array<real,nstate> &primitive_soln ) const;
 
-    /// Given conservative variables [density, [momentum], total energy],
-    /// returns entropy variables -- see Tadmor 2003 "Entropy stability theory..." 
-    std::array<real,nstate> convert_conservative_to_entropy ( const std::array<real,nstate> &conservative_soln ) const;
-
     /// Evaluate pressure from conservative variables
     template<typename real2>
     real2 compute_pressure ( const std::array<real2,nstate> &conservative_soln ) const;
@@ -294,12 +290,6 @@
                 const real &flux_interp_to_surface) const;
 
     /// Computes the entropy variables.
-<<<<<<< HEAD
-    std::array<real,nstate> compute_entropy_variables (
-                const std::array<real,nstate> &conservative_soln) const;
-
-    /// Computes the conservative variables from the entropy variables.
-=======
     /// Given conservative variables [density, [momentum], total energy],
     /// Computes entropy variables according to Chan 2018, eq. 119
     std::array<real,nstate> compute_entropy_variables (
@@ -307,7 +297,6 @@
 
     /// Computes the conservative variables [density, [momentum], total energy
     /// from the entropy variables according to Chan 2018, eq. 120
->>>>>>> ee3bdb4a
     std::array<real,nstate> compute_conservative_variables_from_entropy_variables (
                 const std::array<real,nstate> &entropy_var) const;
 
