--- conflicted
+++ resolved
@@ -609,7 +609,6 @@
 // Low Density Euler -- Initial Condition
 // See Dzanic & Martinelli, High-order limiting..., 2025, Pg. 15
 // =====================================================================
-<<<<<<< HEAD
 template <int dim, int nspecies, int nstate, typename real>
 InitialConditionFunction_LowDensity<dim,nspecies,nstate,real>
 ::InitialConditionFunction_LowDensity(
@@ -619,17 +618,6 @@
 
 template <int dim, int nspecies, int nstate, typename real>
 real InitialConditionFunction_LowDensity<dim, nspecies, nstate, real>
-=======
-template <int dim, int nstate, typename real>
-InitialConditionFunction_LowDensity<dim,nstate,real>
-::InitialConditionFunction_LowDensity(
-    Parameters::AllParameters const* const param)
-    : InitialConditionFunction_EulerBase<dim, nstate, real>(param)
-{}
-
-template <int dim, int nstate, typename real>
-real InitialConditionFunction_LowDensity<dim, nstate, real>
->>>>>>> 3f3e2850
 ::primitive_value(const dealii::Point<dim, real>& point, const unsigned int istate) const
 {
     real value = 0.0;
@@ -664,7 +652,6 @@
 // Double Mach Reflection Problem (2D) -- Initial Condition
 // See Lin, Chan, and Tomas. "A positivity preserving ...", 2023, p20
 // ==================================================================
-<<<<<<< HEAD
 template <int dim, int nspecies, int nstate, typename real>
 InitialConditionFunction_DoubleMachReflection<dim, nspecies, nstate, real>
 ::InitialConditionFunction_DoubleMachReflection(
@@ -674,17 +661,6 @@
 
 template <int dim, int nspecies, int nstate, typename real>
 real InitialConditionFunction_DoubleMachReflection<dim, nspecies, nstate, real>
-=======
-template <int dim, int nstate, typename real>
-InitialConditionFunction_DoubleMachReflection<dim, nstate, real>
-::InitialConditionFunction_DoubleMachReflection(
-    Parameters::AllParameters const* const param)
-    : InitialConditionFunction_EulerBase<dim, nstate, real>(param)
-{}
-
-template <int dim, int nstate, typename real>
-real InitialConditionFunction_DoubleMachReflection<dim, nstate, real>
->>>>>>> 3f3e2850
 ::primitive_value(const dealii::Point<dim, real>& point, const unsigned int istate) const
 {
     real value = 0.0;
@@ -731,21 +707,19 @@
     return value;
 }
 
-<<<<<<< HEAD
-=======
 // ========================================================
 // Shock Diffraction (backwards facing step) (2D) -- Initial Condition
 // See Zhang & Shu, On positivity-preserving..., 2010 Pg. 15
 // ========================================================
-template <int dim, int nstate, typename real>
-InitialConditionFunction_ShockDiffraction<dim, nstate, real>
+template <int dim, int nspecies, int nstate, typename real>
+InitialConditionFunction_ShockDiffraction<dim, nspecies, nstate, real>
 ::InitialConditionFunction_ShockDiffraction(
     Parameters::AllParameters const* const param)
-    : InitialConditionFunction_EulerBase<dim, nstate, real>(param)
+    : InitialConditionFunction_EulerBase<dim, nspecies, nstate, real>(param)
 {}
 
-template <int dim, int nstate, typename real>
-real InitialConditionFunction_ShockDiffraction<dim, nstate, real>
+template <int dim, int nspecies, int nstate, typename real>
+real InitialConditionFunction_ShockDiffraction<dim, nspecies, nstate, real>
 ::primitive_value(const dealii::Point<dim, real>& point, const unsigned int istate) const
 {
     real value = 0.0;
@@ -797,15 +771,15 @@
 // Astrophysical Mach Jet (2D) -- Initial Condition
 // See Zhang & Shu, On positivity-preserving..., 2010 Pg. 14
 // ========================================================
-template <int dim, int nstate, typename real>
-InitialConditionFunction_AstrophysicalJet<dim, nstate, real>
+template <int dim, int nspecies, int nstate, typename real>
+InitialConditionFunction_AstrophysicalJet<dim, nspecies, nstate, real>
 ::InitialConditionFunction_AstrophysicalJet(
     Parameters::AllParameters const* const param)
-    : InitialConditionFunction_EulerBase<dim, nstate, real>(param)
+    : InitialConditionFunction_EulerBase<dim, nspecies, nstate, real>(param)
 {}
 
-template <int dim, int nstate, typename real>
-real InitialConditionFunction_AstrophysicalJet<dim, nstate, real>
+template <int dim, int nspecies, int nstate, typename real>
+real InitialConditionFunction_AstrophysicalJet<dim, nspecies, nstate, real>
 ::primitive_value(const dealii::Point<dim, real>& /*point*/, const unsigned int istate) const
 {
     real value = 0.0;
@@ -837,15 +811,15 @@
 // See High Fidelity CFD Workshop 2022
 // Unsteady Supersonic/Hypersonic Test Suite
 // ========================================================
-template <int dim, int nstate, typename real>
-InitialConditionFunction_SVSW<dim, nstate, real>
+template <int dim, int nspecies, int nstate, typename real>
+InitialConditionFunction_SVSW<dim, nspecies, nstate, real>
 ::InitialConditionFunction_SVSW(
     Parameters::AllParameters const* const param)
-    : InitialConditionFunction_EulerBase<dim, nstate, real>(param)
+    : InitialConditionFunction_EulerBase<dim, nspecies, nstate, real>(param)
 {}
 
-template <int dim, int nstate, typename real>
-real InitialConditionFunction_SVSW<dim, nstate, real>
+template <int dim, int nspecies, int nstate, typename real>
+real InitialConditionFunction_SVSW<dim, nspecies, nstate, real>
 ::primitive_value(const dealii::Point<dim, real>& point, const unsigned int istate) const
 {
     real value = 0.0;
@@ -968,289 +942,6 @@
     return value;
 }
 
->>>>>>> 3f3e2850
-// ========================================================
-// Shock Diffraction (backwards facing step) (2D) -- Initial Condition
-// See Zhang & Shu, On positivity-preserving..., 2010 Pg. 15
-// ========================================================
-template <int dim, int nspecies, int nstate, typename real>
-InitialConditionFunction_ShockDiffraction<dim, nspecies, nstate, real>
-::InitialConditionFunction_ShockDiffraction(
-    Parameters::AllParameters const* const param)
-    : InitialConditionFunction_EulerBase<dim, nspecies, nstate, real>(param)
-{}
-
-template <int dim, int nspecies, int nstate, typename real>
-real InitialConditionFunction_ShockDiffraction<dim, nspecies, nstate, real>
-::primitive_value(const dealii::Point<dim, real>& point, const unsigned int istate) const
-{
-    real value = 0.0;
-    const real x = point[0];
-    //real y = point[1];
-    if constexpr (dim == 2 && nstate == (dim + 2)) {
-        if (x <= 0.5) {
-            if (istate == 0) {
-                // density
-                value = 7.041132906907898;
-            }
-            else if (istate == 1) {
-                // x-velocity
-                value = 4.07794695481336;
-            }
-            else if (istate == 2) {
-                // y-velocity
-                value = 0.0;
-            }
-            else if (istate == 3) {
-                // pressure
-                value = 30.05945;
-            }
-        }
-        else {
-           if (istate == 0) {
-               // density
-               value = 1.4;
-           }
-           else if (istate == 1) {
-               // x-velocity
-               value = 0.0;
-           }
-           else if (istate == 2) {
-               // y-velocity
-               value = 0.0;
-           }
-           else if (istate == 3) {
-               // pressure
-               value = 1.0;
-           }
-        }
-    }
-    return value;
-}
-
-
-// ========================================================
-// Astrophysical Mach Jet (2D) -- Initial Condition
-// See Zhang & Shu, On positivity-preserving..., 2010 Pg. 14
-// ========================================================
-template <int dim, int nspecies, int nstate, typename real>
-InitialConditionFunction_AstrophysicalJet<dim, nspecies, nstate, real>
-::InitialConditionFunction_AstrophysicalJet(
-    Parameters::AllParameters const* const param)
-    : InitialConditionFunction_EulerBase<dim, nspecies, nstate, real>(param)
-{}
-
-template <int dim, int nspecies, int nstate, typename real>
-real InitialConditionFunction_AstrophysicalJet<dim, nspecies, nstate, real>
-::primitive_value(const dealii::Point<dim, real>& /*point*/, const unsigned int istate) const
-{
-    real value = 0.0;
-    if constexpr (dim == 2 && nstate == (dim + 2)) {
-
-        if (istate == 0) {
-            // density
-            value = 0.5;
-        }
-        else if (istate == 1) {
-            // x-velocity
-            value = 0.0;
-        }
-        else if (istate == 2) {
-            // y-velocity
-            value = 0.0;
-        }
-        else if (istate == 3) {
-            // pressure
-            value = 0.4127;
-        }
-    }
-    return value;
-}
-
-
-// ========================================================
-// Strong Vortex Shock Wave Interaction (2D) -- Initial Condition
-// See High Fidelity CFD Workshop 2022
-// Unsteady Supersonic/Hypersonic Test Suite
-// ========================================================
-template <int dim, int nspecies, int nstate, typename real>
-InitialConditionFunction_SVSW<dim, nspecies, nstate, real>
-::InitialConditionFunction_SVSW(
-    Parameters::AllParameters const* const param)
-    : InitialConditionFunction_EulerBase<dim, nspecies, nstate, real>(param)
-{}
-
-template <int dim, int nspecies, int nstate, typename real>
-real InitialConditionFunction_SVSW<dim, nspecies, nstate, real>
-::primitive_value(const dealii::Point<dim, real>& point, const unsigned int istate) const
-{
-    real value = 0.0;
-    const real x = point[0];
-    const real y = point[1];
-
-    if constexpr (dim == 2 && nstate == (dim + 2)) {
-        // Ideal gas
-        const real gamma = 1.4;
-        const real R = 1.0;
-
-        // Upstream conditions
-        const real rho_u = 1.0;
-        const real u_u = 1.5*sqrt(1.4);
-        const real v_u = 0.0;
-        const real p_u = 1.0;
-        const real t_u = p_u/(rho_u*R);
-
-
-
-        // Shock condition
-        const real M_s = 1.5;
-
-        // Downstream conditions
-        const real rho_d = (rho_u * (gamma + 1.0) * M_s * M_s) / (2.0 + (gamma - 1.0) * M_s * M_s);
-        const real u_d = (u_u * (2.0 + ((gamma - 1.0) * M_s * M_s)))/((gamma + 1.0) * M_s * M_s);
-        const real v_d = 0.0;
-        const real p_d = p_u * (1.0 + (2.0 * gamma / (gamma + 1.0)) * (M_s * M_s - 1.0));
-
-        if (x <= 0.5){
-            if (istate == 0) {
-                // density
-                value = rho_u;
-            }
-            else if (istate == 1) {
-                // x-velocity
-                value = u_u;
-            }
-            else if (istate == 2) {
-                // y-velocity
-                value = v_u;
-            }
-            else if (istate == 3) {
-                // pressure
-                value = p_u;
-            }
-        } else {
-            if (istate == 0) {
-                // density
-                value = rho_d;
-            }
-            else if (istate == 1) {
-                // x-velocity
-                value = u_d;
-            }
-            else if (istate == 2) {
-                // y-velocity
-                value = v_d;
-            }
-            else if (istate == 3) {
-                // pressure
-                value = p_d;
-            }            
-        }
-
-        if(x <= 0.5) {
-            // Vortex location
-            const real x_c = 0.25; const real y_c = 0.5;
-
-            // Vortex sizes
-            const real a = 0.075; const real b = 0.175;
-
-            // Vortex strength
-            const real M_v = 0.9; const real v_m = M_v * sqrt(gamma);
-
-            // Distance from vortex
-            const real dx = x - x_c;
-            const real dy = y - y_c;
-            const real r = sqrt((dx*dx) + (dy*dy));
-
-            real temperature = 0.0;
-
-            // Superimpose vortex
-            if (r<=b) {
-                const double sin_theta = dy/r;
-                const double cos_theta = dx/r;
-
-                if (r<=a) {
-                    const real mag = v_m * r / a;
-                    if(istate == 1)
-                        value = u_u - mag*sin_theta;
-                    else if(istate == 2)
-                        value = v_u + mag*cos_theta;
-                    else {
-                        // Temperature at a, integrated from ODE
-                        real radial_term = -2.0 * b * b * log(b) - (0.5 * a * a) + (2.0 * b * b * log(a)) + (0.5 * b * b * b * b / (a * a));
-                        const real t_a = t_u - (gamma - 1.0) * pow(v_m * a / (a * a - b * b), 2.0) * radial_term / (R * gamma);
-                        radial_term = 0.5 * (1.0 - r * r / (a * a));
-                        temperature = t_a - (gamma - 1.0) * v_m * v_m * radial_term / (R * gamma);
-                    } 
-                } else {
-                    const real mag = v_m * a * (r - b * b / r)/(a * a - b * b);
-                    if(istate == 1)
-                        value = u_u - mag * sin_theta;
-                    else if (istate == 2)
-                        value = v_u + mag * cos_theta;
-                    else {
-                        const real radial_term = -2.0 * b * b * log(b) - (0.5 * r * r) + (2.0 * b * b * log(r)) + (0.5 * b * b * b * b / (r * r));
-                        temperature = t_u - (gamma - 1.0) * pow(v_m * a/(a * a - b * b), 2.0) * radial_term / (R * gamma);
-                    }
-                }
-
-                if (istate == 0)
-                    value = rho_u * pow(temperature/t_u, 1.0/(gamma - 1.0));
-                else if (istate == 3)
-                    value = p_u * pow(temperature/t_u, gamma/(gamma - 1.0));
-            }
-        }
-<<<<<<< HEAD
-=======
-    } else if (flow_type == FlowCaseEnum::burgers_inviscid && param->use_energy==false) {
-        if constexpr (nstate==dim && dim<3) return std::make_shared<InitialConditionFunction_BurgersInviscid<dim, nstate, real> >();
-    } else if (flow_type == FlowCaseEnum::burgers_inviscid && param->use_energy==true) {
-        if constexpr (dim==1 && nstate==1) return std::make_shared<InitialConditionFunction_BurgersInviscidEnergy<dim,nstate,real> > ();
-    } else if (flow_type == FlowCaseEnum::advection && param->use_energy==true) {
-        if constexpr (nstate==1) return std::make_shared<InitialConditionFunction_AdvectionEnergy<dim,nstate,real> > ();
-    } else if (flow_type == FlowCaseEnum::advection && param->use_energy==false) {
-        if constexpr (nstate==1) return std::make_shared<InitialConditionFunction_Advection<dim,nstate,real> > ();
-    } else if (flow_type == FlowCaseEnum::convection_diffusion && !param->use_energy) {
-        if constexpr (nstate==1) return std::make_shared<InitialConditionFunction_ConvDiff<dim,nstate,real> > ();
-    } else if (flow_type == FlowCaseEnum::convection_diffusion && param->use_energy) {
-        return std::make_shared<InitialConditionFunction_ConvDiffEnergy<dim,nstate,real> > ();
-    } else if (flow_type == FlowCaseEnum::periodic_1D_unsteady) {
-        if constexpr (dim==1 && nstate==1) return std::make_shared<InitialConditionFunction_1DSine<dim,nstate,real> > ();
-    } else if (flow_type == FlowCaseEnum::isentropic_vortex) {
-        if constexpr (dim>1 && nstate==dim+2) return std::make_shared<InitialConditionFunction_IsentropicVortex<dim,nstate,real> > (param);
-    } else if (flow_type == FlowCaseEnum::kelvin_helmholtz_instability) {
-        if constexpr (dim>1 && nstate==dim+2) return std::make_shared<InitialConditionFunction_KHI<dim,nstate,real> > (param);
-    } else if (flow_type == FlowCaseEnum::non_periodic_cube_flow) {
-        if constexpr (dim==2 && nstate==1)  return std::make_shared<InitialConditionFunction_Zero<dim,nstate,real> > ();
-    } else if (flow_type == FlowCaseEnum::sod_shock_tube) {
-        if constexpr (dim == 1 && nstate == dim+2)  return std::make_shared<InitialConditionFunction_SodShockTube<dim,nstate,real> > (param);
-    } else if (flow_type == FlowCaseEnum::low_density) {
-        if constexpr (dim < 3 && nstate == dim+2)  return std::make_shared<InitialConditionFunction_LowDensity<dim,nstate,real> > (param);
-    } else if (flow_type == FlowCaseEnum::leblanc_shock_tube) {
-        if constexpr (dim == 1 && nstate == dim+2)  return std::make_shared<InitialConditionFunction_LeblancShockTube<dim,nstate,real> > (param);
-    } else if (flow_type == FlowCaseEnum::shu_osher_problem) {
-        if constexpr (dim == 1 && nstate == dim + 2)  return std::make_shared<InitialConditionFunction_ShuOsherProblem<dim, nstate, real> >(param);
-    } else if (flow_type == FlowCaseEnum::double_mach_reflection) {
-        if constexpr (dim == 2 && nstate == dim + 2)  return std::make_shared<InitialConditionFunction_DoubleMachReflection<dim, nstate, real> >(param);
-    } else if (flow_type == FlowCaseEnum::shock_diffraction) {
-        if constexpr (dim == 2 && nstate == dim + 2)  return std::make_shared<InitialConditionFunction_ShockDiffraction<dim, nstate, real> >(param);
-    } else if (flow_type == FlowCaseEnum::astrophysical_jet) {
-        if constexpr (dim == 2 && nstate == dim + 2)  return std::make_shared<InitialConditionFunction_AstrophysicalJet<dim, nstate, real> >(param);
-    } else if (flow_type == FlowCaseEnum::strong_vortex_shock_wave) {
-        if constexpr (dim == 2 && nstate == dim + 2)  return std::make_shared<InitialConditionFunction_SVSW<dim, nstate, real> >(param);
-    } else if (flow_type == FlowCaseEnum::advection_limiter) {
-        if constexpr (dim < 3 && nstate == 1)  return std::make_shared<InitialConditionFunction_Advection<dim, nstate, real> >();
-    } else if (flow_type == FlowCaseEnum::burgers_limiter) {
-        if constexpr (nstate==dim && dim<3) return std::make_shared<InitialConditionFunction_BurgersInviscid<dim, nstate, real> >();
-    }else {
-        std::cout << "Invalid Flow Case Type. You probably forgot to add it to the list of flow cases in initial_condition_function.cpp" << std::endl;
-        std::abort();
->>>>>>> 3f3e2850
-    }
-    return value;
-}
-
-<<<<<<< HEAD
 // ========================================================
 // ZERO INITIAL CONDITION
 // ========================================================
@@ -1267,182 +958,6 @@
 ::value(const dealii::Point<dim,real> &/*point*/, const unsigned int /*istate*/) const
 {
     return 0.0;
-}
-
-// ========================================================
-// Acoustic Wave (Air) -- Initial Condition (Uniform density)
-// ========================================================
-template <int dim, int nspecies, int nstate, typename real>
-InitialConditionFunction_AcousticWave_Air<dim,nspecies,nstate,real>
-::InitialConditionFunction_AcousticWave_Air (
-        Parameters::AllParameters const *const param)
-    : InitialConditionFunction<dim,nspecies,nstate,real>()
-    , gamma_gas(param->euler_param.gamma_gas)
-    , mach_inf(param->euler_param.mach_inf)
-    , mach_inf_sqr(mach_inf*mach_inf)
-{
-    // Euler object; create using dynamic_pointer_cast and the create_Physics factory
-    // Note that Euler primitive/conservative vars are the same as NS
-    PHiLiP::Parameters::AllParameters parameters_euler = *param;
-    parameters_euler.pde_type = Parameters::AllParameters::PartialDifferentialEquation::euler;
-    this->euler_physics = std::dynamic_pointer_cast<Physics::Euler<dim,dim+2,double>>(
-                Physics::PhysicsFactory<dim,nspecies,dim+2,double>::create_Physics(&parameters_euler));
-}
-
-template <int dim, int nspecies, int nstate, typename real>
-real InitialConditionFunction_AcousticWave_Air<dim,nspecies,nstate,real>
-::primitive_value(const dealii::Point<dim,real> &point, const unsigned int istate) const
-{
-    // Note: This is in non-dimensional form (free-stream values as reference)
-    real value = 0.;
-    if constexpr(dim == 2) {
-        const real x = point[0], y = point[1];
-
-        if(istate==0) {
-            // density
-            value = 1.0;
-        }
-        if(istate==1) {
-            // x-velocity
-            // value = sin(x)*cos(y);
-            value = 0.0;
-        }
-        if(istate==2) {
-            // y-velocity
-            // value = -cos(x)*sin(y);
-            value = 0.0;
-        }
-        if(istate==3) {
-            // pressure
-            // value = 1.0/(this->gamma_gas*this->mach_inf_sqr) + (1.0/16.0)*(cos(2.0*x)+cos(2.0*y))*(2.0);
-            // value = 1.0 + (x-x+y-y);
-            double const sigma = 0.5;
-            double const pi = 6.28318530717958623200 / 2; // pi
-            double const mu = 6.28318530717958623200 / 2 ; //max of x
-            double fx = (1.0/sqrt(2.0*pi*sigma*sigma))*exp(-((x-mu)*(x-mu))/(2.0*(sigma*sigma)));
-            double fy = (1.0/sqrt(2.0*pi*sigma*sigma))*exp(-((y-mu)*(y-mu))/(2.0*(sigma*sigma)));
-            value = 1.0/(this->gamma_gas*this->mach_inf_sqr) + fx*fy;
-            value = value*3.0/3.0; // chnege this if you want to vary initial temperature 
-        }
-    }
-    return value;
-}
-
-template <int dim, int nspecies, int nstate, typename real>
-real InitialConditionFunction_AcousticWave_Air<dim,nspecies,nstate,real>
-::convert_primitive_to_conversative_value(
-    const dealii::Point<dim,real> &point, const unsigned int istate) const
-{
-    real value = 0.0;
-    if constexpr(dim == 2) {
-        std::array<real,nstate> soln_primitive;
-
-        soln_primitive[0] = primitive_value(point,0);
-        soln_primitive[1] = primitive_value(point,1);
-        soln_primitive[2] = primitive_value(point,2);
-        soln_primitive[3] = primitive_value(point,3);
-
-        const std::array<real,nstate> soln_conservative = this->euler_physics->convert_primitive_to_conservative(soln_primitive);
-        value = soln_conservative[istate];
-    }
-    return value;
-}
-
-template <int dim, int nspecies, int nstate, typename real>
-inline real InitialConditionFunction_AcousticWave_Air<dim, nspecies, nstate, real>
-::value(const dealii::Point<dim,real> &point, const unsigned int istate) const
-{
-    real value = 0.0;
-    value = convert_primitive_to_conversative_value(point,istate);
-    return value;
-}
-
-// ========================================================
-// Acoustic Wave (Species) -- Initial Condition (Uniform density)
-// ========================================================
-template <int dim, int nspecies, int nstate, typename real>
-InitialConditionFunction_AcousticWave_Species<dim,nspecies,nstate,real>
-::InitialConditionFunction_AcousticWave_Species (
-        Parameters::AllParameters const *const param)
-    : InitialConditionFunction<dim,nspecies,nstate,real>()
-    , gamma_gas(param->euler_param.gamma_gas)
-    , mach_inf(param->euler_param.mach_inf)
-    , mach_inf_sqr(mach_inf*mach_inf)
-{
-    // Euler object; create using dynamic_pointer_cast and the create_Physics factory
-    // Note that Euler primitive/conservative vars are the same as NS
-    PHiLiP::Parameters::AllParameters parameters_euler = *param;
-    parameters_euler.pde_type = Parameters::AllParameters::PartialDifferentialEquation::real_gas;
-    this->real_gas_physics = std::dynamic_pointer_cast<Physics::RealGas<dim,nspecies,dim+2+(nspecies-1),double>>(
-                Physics::PhysicsFactory<dim,nspecies,dim+2,double>::create_Physics(&parameters_euler));
-}
-
-template <int dim, int nspecies, int nstate, typename real>
-real InitialConditionFunction_AcousticWave_Species<dim,nspecies,nstate,real>
-::primitive_value(const dealii::Point<dim,real> &point, const unsigned int istate) const
-{
-    // Note: This is in non-dimensional form (free-stream values as reference)
-    real value = 0.;
-    if constexpr(dim == 2) {
-        const real x = point[0], y = point[1];
-
-        if(istate==0) {
-            // density
-            value = 1.0;
-        }
-        if(istate==1) {
-            // x-velocity
-            // value = sin(x)*cos(y);
-            value = 0.0;
-        }
-        if(istate==2) {
-            // y-velocity
-            // value = -cos(x)*sin(y);
-            value = 0.0;
-        }
-        if(istate==3) {
-            // pressure
-            // value = 1.0/(this->gamma_gas*this->mach_inf_sqr) + (1.0/16.0)*(cos(2.0*x)+cos(2.0*y))*(2.0);
-            // value = 1.0 + (x-x+y-y);
-            double const sigma = 0.5;
-            double const pi = 6.28318530717958623200 / 2; // pi
-            double const mu = 6.28318530717958623200 / 2 ; //max of x
-            double fx = (1.0/sqrt(2.0*pi*sigma*sigma))*exp(-((x-mu)*(x-mu))/(2.0*(sigma*sigma)));
-            double fy = (1.0/sqrt(2.0*pi*sigma*sigma))*exp(-((y-mu)*(y-mu))/(2.0*(sigma*sigma)));
-            value = 1.0/(this->gamma_gas*this->mach_inf_sqr) + fx*fy;
-            value = value*3.0/3.0; // chnege this if you want to vary initial temperature 
-        }
-    }
-    return value;
-}
-
-template <int dim, int nspecies, int nstate, typename real>
-real InitialConditionFunction_AcousticWave_Species<dim,nspecies,nstate,real>
-::convert_primitive_to_conversative_value(
-    const dealii::Point<dim,real> &point, const unsigned int istate) const
-{
-    real value = 0.0;
-    if constexpr(dim == 2) {
-        std::array<real,nstate> soln_primitive;
-
-        soln_primitive[0] = primitive_value(point,0);
-        soln_primitive[1] = primitive_value(point,1);
-        soln_primitive[2] = primitive_value(point,2);
-        soln_primitive[3] = primitive_value(point,3);
-
-        const std::array<real,nstate> soln_conservative = this->real_gas_physics->convert_primitive_to_conservative(soln_primitive);
-        value = soln_conservative[istate];
-    }
-    return value;
-}
-
-template <int dim, int nspecies, int nstate, typename real>
-inline real InitialConditionFunction_AcousticWave_Species<dim, nspecies, nstate, real>
-::value(const dealii::Point<dim,real> &point, const unsigned int istate) const
-{
-    real value = 0.0;
-    value = convert_primitive_to_conversative_value(point,istate);
-    return value;
 }
 
 // ========================================================
@@ -2691,10 +2206,6 @@
         if constexpr (dim < 3 && nstate == 1)  return std::make_shared<InitialConditionFunction_Advection<dim,nspecies,nstate,real> >();
     } else if (flow_type == FlowCaseEnum::burgers_limiter) {
         if constexpr (nstate==dim && dim<3) return std::make_shared<InitialConditionFunction_BurgersInviscid<dim,nspecies,nstate,real> >();
-    } else if (flow_type == FlowCaseEnum::acoustic_wave_air) {
-        if constexpr (dim==2 && nstate==dim+2 && nspecies==1) return std::make_shared<InitialConditionFunction_AcousticWave_Air<dim,nspecies,nstate,real> >(param);
-    } else if (flow_type == FlowCaseEnum::acoustic_wave_species) {
-        if constexpr (dim==2 && nstate==dim+2) return std::make_shared<InitialConditionFunction_AcousticWave_Species<dim,nspecies,nstate,real> >(param);
     } else if (flow_type == FlowCaseEnum::multi_species_acoustic_wave) {
         if constexpr (dim==2 && nspecies==1 && nstate==dim+2+nspecies-1) return std::make_shared<InitialConditionFunction_AcousticWave_MultiSpecies<dim,nspecies,nstate,real> >(param);
     } else if (flow_type == FlowCaseEnum::multi_species_vortex_advection) {
@@ -2775,8 +2286,6 @@
 #if PHILIP_DIM==2
 template class InitialConditionFunction_KHI <PHILIP_DIM, PHILIP_SPECIES, PHILIP_DIM+2, double>;
 template class InitialConditionFunction_EulerBase <PHILIP_DIM, PHILIP_SPECIES, PHILIP_DIM + 2, double>;
-template class InitialConditionFunction_AcousticWave_Air <PHILIP_DIM, PHILIP_SPECIES, PHILIP_DIM+2, double>;
-template class InitialConditionFunction_AcousticWave_Species <PHILIP_DIM, PHILIP_SPECIES, PHILIP_DIM+2, double>;
 template class InitialConditionFunction_DoubleMachReflection <PHILIP_DIM, PHILIP_SPECIES, PHILIP_DIM+2, double>;
 template class InitialConditionFunction_ShockDiffraction <PHILIP_DIM, PHILIP_SPECIES, PHILIP_DIM+2, double>;
 template class InitialConditionFunction_AstrophysicalJet <PHILIP_DIM, PHILIP_SPECIES, PHILIP_DIM+2, double>;
@@ -2811,61 +2320,5 @@
     #endif
 
 #endif
-=======
-template class InitialConditionFunction <PHILIP_DIM, 1, double>;
-template class InitialConditionFunction <PHILIP_DIM, 2, double>;
-template class InitialConditionFunction <PHILIP_DIM, 3, double>;
-template class InitialConditionFunction <PHILIP_DIM, 4, double>;
-template class InitialConditionFunction <PHILIP_DIM, 5, double>;
-template class InitialConditionFunction <PHILIP_DIM, 6, double>;
-template class InitialConditionFactory <PHILIP_DIM, 1, double>;
-template class InitialConditionFactory <PHILIP_DIM, 2, double>;
-template class InitialConditionFactory <PHILIP_DIM, 3, double>;
-template class InitialConditionFactory <PHILIP_DIM, 4, double>;
-template class InitialConditionFactory <PHILIP_DIM, 5, double>;
-template class InitialConditionFactory <PHILIP_DIM, 6, double>;
-
-#if PHILIP_DIM==1
-template class InitialConditionFunction_BurgersViscous <PHILIP_DIM, 1, double>;
-template class InitialConditionFunction_BurgersRewienski <PHILIP_DIM, 1, double>;
-template class InitialConditionFunction_BurgersInviscidEnergy <PHILIP_DIM, 1, double>;
-template class InitialConditionFunction_ShuOsherProblem <PHILIP_DIM, PHILIP_DIM + 2, double>;
-#endif
-
-#if PHILIP_DIM==3
-template class InitialConditionFunction_TaylorGreenVortex <PHILIP_DIM, PHILIP_DIM+2, double>;
-template class InitialConditionFunction_TaylorGreenVortex_Isothermal <PHILIP_DIM, PHILIP_DIM+2, double>;
-#endif
-
-#if PHILIP_DIM>1
-template class InitialConditionFunction_IsentropicVortex <PHILIP_DIM, PHILIP_DIM+2, double>;
-#endif
-
-#if PHILIP_DIM==2
-template class InitialConditionFunction_KHI <PHILIP_DIM, PHILIP_DIM+2, double>;
-template class InitialConditionFunction_DoubleMachReflection <PHILIP_DIM, PHILIP_DIM+2, double>;
-template class InitialConditionFunction_ShockDiffraction <PHILIP_DIM, PHILIP_DIM+2, double>;
-template class InitialConditionFunction_AstrophysicalJet <PHILIP_DIM, PHILIP_DIM+2, double>;
-template class InitialConditionFunction_SVSW <PHILIP_DIM, PHILIP_DIM+2, double>;
-#endif
-
-#if PHILIP_DIM < 3
-template class InitialConditionFunction_LowDensity <PHILIP_DIM, PHILIP_DIM+2, double>;
-#endif
-
-// functions instantiated for all dim
-template class InitialConditionFunction_Zero <PHILIP_DIM,1, double>;
-template class InitialConditionFunction_Zero <PHILIP_DIM,2, double>;
-template class InitialConditionFunction_Zero <PHILIP_DIM,3, double>;
-template class InitialConditionFunction_Zero <PHILIP_DIM,4, double>;
-template class InitialConditionFunction_Zero <PHILIP_DIM,5, double>;
-template class InitialConditionFunction_Zero <PHILIP_DIM,6, double>;
-template class InitialConditionFunction_Advection <PHILIP_DIM, 1, double>;
-template class InitialConditionFunction_BurgersInviscid <PHILIP_DIM, PHILIP_DIM, double>;
-template class InitialConditionFunction_AdvectionEnergy <PHILIP_DIM, 1, double>;
-template class InitialConditionFunction_ConvDiff <PHILIP_DIM, 1, double>;
-template class InitialConditionFunction_ConvDiffEnergy <PHILIP_DIM,1,double>;
-template class InitialConditionFunction_EulerBase <PHILIP_DIM,PHILIP_DIM+2,double>;
->>>>>>> 3f3e2850
 
 } // PHiLiP namespace