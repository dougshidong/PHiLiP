--- conflicted
+++ resolved
@@ -31,12 +31,9 @@
     h_refinement_study_isentropic_vortex.cpp
     burgers_energy_conservation_rrk.cpp
     euler_entropy_conserving_split_forms_check.cpp
-<<<<<<< HEAD
-    khi_robustness.cpp)
-=======
     homogeneous_isotropic_turbulence_initialization_check.cpp
+    khi_robustness.cpp
     )
->>>>>>> 4d0ea5c6
 
 foreach(dim RANGE 1 3)
     # Output library
