set(TEST_SRC
    auxiliary_variable_test.cpp)

foreach(dim RANGE 1 3)

    # Output executable
    string(CONCAT TEST_TARGET ${dim}D_AUXILIARY_SOLUTION_TEST)
    message("Adding executable " ${TEST_TARGET} " with files " ${TEST_SRC} "\n")
    add_executable(${TEST_TARGET} ${TEST_SRC})
    # Replace occurences of PHILIP_DIM with 1, 2, or 3 in the code
    target_compile_definitions(${TEST_TARGET} PRIVATE PHILIP_DIM=${dim})

    # Compile this executable when 'make unit_tests'
    add_dependencies(unit_tests ${TEST_TARGET})
    add_dependencies(${dim}D ${TEST_TARGET})

    # Library dependency
    target_link_libraries(${TEST_TARGET} ParametersLibrary)
    string(CONCAT OperatorsLib Operator_Lib_${dim}D)
    target_link_libraries(${TEST_TARGET} ${OperatorsLib})
    target_link_libraries(${TEST_TARGET} DiscontinuousGalerkin_${dim}D)
    # Setup target with deal.II
    if (NOT DOC_ONLY)
        DEAL_II_SETUP_TARGET(${TEST_TARGET})
    endif()

<<<<<<< HEAD
    if(${dim} GREATER 1)
        add_test(
          NAME ${TEST_TARGET}
          COMMAND mpirun -n ${MPIMAX} ${EXECUTABLE_OUTPUT_PATH}/${TEST_TARGET}
          WORKING_DIRECTORY ${TEST_OUTPUT_DIR})
    elseif (${dim} EQUAL 1)
        add_test(
          NAME ${TEST_TARGET}
          COMMAND mpirun -n 1 ${EXECUTABLE_OUTPUT_PATH}/${TEST_TARGET}
          WORKING_DIRECTORY ${TEST_OUTPUT_DIR})
    endif()

=======
    if (dim EQUAL 1)
        set(NMPI 1)
    else()
        set(NMPI ${MPIMAX})
    endif()
    add_test(
      NAME ${TEST_TARGET}
      COMMAND mpirun -n ${NMPI} ${EXECUTABLE_OUTPUT_PATH}/${TEST_TARGET}
      WORKING_DIRECTORY ${TEST_OUTPUT_DIR}
    )

    unset(TEST_TARGET)
    unset(OperatorsLib)

endforeach()

set(TEST_SRC
auxiliary_equations_int_by_parts.cpp
    )

foreach(dim RANGE 1 3)

    # Output executable
    string(CONCAT TEST_TARGET ${dim}D_AUXILIARY_RHS_TEST)
    message("Adding executable " ${TEST_TARGET} " with files " ${TEST_SRC} "\n")
    add_executable(${TEST_TARGET} ${TEST_SRC})
    # Replace occurences of PHILIP_DIM with 1, 2, or 3 in the code
    target_compile_definitions(${TEST_TARGET} PRIVATE PHILIP_DIM=${dim})

    # Compile this executable when 'make unit_tests'
    add_dependencies(unit_tests ${TEST_TARGET})
    add_dependencies(${dim}D ${TEST_TARGET})

    # Library dependency
    target_link_libraries(${TEST_TARGET} ParametersLibrary)
    string(CONCAT OperatorsLib Operator_Lib_${dim}D)
    target_link_libraries(${TEST_TARGET} ${OperatorsLib})
    target_link_libraries(${TEST_TARGET} DiscontinuousGalerkin_${dim}D)
    # Setup target with deal.II
    if (NOT DOC_ONLY)
        DEAL_II_SETUP_TARGET(${TEST_TARGET})
    endif()

    if (dim EQUAL 1)
        set(NMPI 1)
    else()
        set(NMPI ${MPIMAX})
    endif()
    add_test(
      NAME ${TEST_TARGET}
      COMMAND mpirun -n ${NMPI} ${EXECUTABLE_OUTPUT_PATH}/${TEST_TARGET}
      WORKING_DIRECTORY ${TEST_OUTPUT_DIR}
    )

>>>>>>> 64cfe81b
    unset(TEST_TARGET)
    unset(OperatorsLib)

endforeach()<|MERGE_RESOLUTION|>--- conflicted
+++ resolved
@@ -24,20 +24,6 @@
         DEAL_II_SETUP_TARGET(${TEST_TARGET})
     endif()
 
-<<<<<<< HEAD
-    if(${dim} GREATER 1)
-        add_test(
-          NAME ${TEST_TARGET}
-          COMMAND mpirun -n ${MPIMAX} ${EXECUTABLE_OUTPUT_PATH}/${TEST_TARGET}
-          WORKING_DIRECTORY ${TEST_OUTPUT_DIR})
-    elseif (${dim} EQUAL 1)
-        add_test(
-          NAME ${TEST_TARGET}
-          COMMAND mpirun -n 1 ${EXECUTABLE_OUTPUT_PATH}/${TEST_TARGET}
-          WORKING_DIRECTORY ${TEST_OUTPUT_DIR})
-    endif()
-
-=======
     if (dim EQUAL 1)
         set(NMPI 1)
     else()
@@ -46,8 +32,7 @@
     add_test(
       NAME ${TEST_TARGET}
       COMMAND mpirun -n ${NMPI} ${EXECUTABLE_OUTPUT_PATH}/${TEST_TARGET}
-      WORKING_DIRECTORY ${TEST_OUTPUT_DIR}
-    )
+      WORKING_DIRECTORY ${TEST_OUTPUT_DIR})
 
     unset(TEST_TARGET)
     unset(OperatorsLib)
@@ -55,8 +40,7 @@
 endforeach()
 
 set(TEST_SRC
-auxiliary_equations_int_by_parts.cpp
-    )
+    auxiliary_equations_int_by_parts.cpp)
 
 foreach(dim RANGE 1 3)
 
@@ -89,10 +73,8 @@
     add_test(
       NAME ${TEST_TARGET}
       COMMAND mpirun -n ${NMPI} ${EXECUTABLE_OUTPUT_PATH}/${TEST_TARGET}
-      WORKING_DIRECTORY ${TEST_OUTPUT_DIR}
-    )
+      WORKING_DIRECTORY ${TEST_OUTPUT_DIR})
 
->>>>>>> 64cfe81b
     unset(TEST_TARGET)
     unset(OperatorsLib)
 
