--- conflicted
+++ resolved
@@ -26,11 +26,7 @@
     /// Reinitialize parameters and set initial_timestep according to reference solution and passed final time
     Parameters::AllParameters reinit_params_for_reference_solution(int number_of_timesteps, double final_time) const;
 
-<<<<<<< HEAD
-    dealii::LinearAlgebra::distributed::Vector<double> calculate_reference_solution(double final_time);
-=======
     dealii::LinearAlgebra::distributed::Vector<double> calculate_reference_solution(const double final_time) const;
->>>>>>> c117f49c
     
     /// Calculate L2 error at the final time in the passed parameters
     double calculate_L2_error_at_final_time_wrt_reference(
@@ -48,11 +44,7 @@
             const double expected_order) const override;
     
     // Hold reference solution using a small timestep size
-<<<<<<< HEAD
-    dealii::LinearAlgebra::distributed::Vector<double> reference_solution;
-=======
     const dealii::LinearAlgebra::distributed::Vector<double> reference_solution;
->>>>>>> c117f49c
 };
 
 } // End of Tests namespace
